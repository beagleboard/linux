--- conflicted
+++ resolved
@@ -8,6 +8,7 @@
 #include <linux/sched.h>
 #include <linux/smp.h>
 #include <linux/atomic.h>
+#include <linux/locallock.h>
 
 static void __dump_stack(void)
 {
@@ -34,11 +35,6 @@
 	 * Permit this cpu to perform nested stack dumps while serialising
 	 * against other CPUs
 	 */
-<<<<<<< HEAD
-	migrate_disable();
-
-=======
->>>>>>> 83fdace6
 retry:
 	local_irq_save(flags);
 	cpu = smp_processor_id();
@@ -58,11 +54,7 @@
 	if (!was_locked)
 		atomic_set(&dump_lock, -1);
 
-<<<<<<< HEAD
-	migrate_enable();
-=======
 	local_irq_restore(flags);
->>>>>>> 83fdace6
 }
 #else
 asmlinkage __visible void dump_stack(void)
