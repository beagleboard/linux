/*
 * mm/page-writeback.c
 *
 * Copyright (C) 2002, Linus Torvalds.
 * Copyright (C) 2007 Red Hat, Inc., Peter Zijlstra <pzijlstr@redhat.com>
 *
 * Contains functions related to writing back dirty pages at the
 * address_space level.
 *
 * 10Apr2002	Andrew Morton
 *		Initial version
 */

#include <linux/kernel.h>
#include <linux/module.h>
#include <linux/spinlock.h>
#include <linux/fs.h>
#include <linux/mm.h>
#include <linux/swap.h>
#include <linux/slab.h>
#include <linux/pagemap.h>
#include <linux/writeback.h>
#include <linux/init.h>
#include <linux/backing-dev.h>
#include <linux/task_io_accounting_ops.h>
#include <linux/blkdev.h>
#include <linux/mpage.h>
#include <linux/rmap.h>
#include <linux/percpu.h>
#include <linux/notifier.h>
#include <linux/smp.h>
#include <linux/sysctl.h>
#include <linux/cpu.h>
#include <linux/syscalls.h>
#include <linux/buffer_head.h>
#include <linux/pagevec.h>
#include <trace/events/writeback.h>

/*
 * After a CPU has dirtied this many pages, balance_dirty_pages_ratelimited
 * will look to see if it needs to force writeback or throttling.
 */
static long ratelimit_pages = 32;

/*
 * When balance_dirty_pages decides that the caller needs to perform some
 * non-background writeback, this is how many pages it will attempt to write.
 * It should be somewhat larger than dirtied pages to ensure that reasonably
 * large amounts of I/O are submitted.
 */
static inline long sync_writeback_pages(unsigned long dirtied)
{
	if (dirtied < ratelimit_pages)
		dirtied = ratelimit_pages;

	return dirtied + dirtied / 2;
}

/* The following parameters are exported via /proc/sys/vm */

/*
 * Start background writeback (via writeback threads) at this percentage
 */
int dirty_background_ratio = 10;

/*
 * dirty_background_bytes starts at 0 (disabled) so that it is a function of
 * dirty_background_ratio * the amount of dirtyable memory
 */
unsigned long dirty_background_bytes;

/*
 * free highmem will not be subtracted from the total free memory
 * for calculating free ratios if vm_highmem_is_dirtyable is true
 */
int vm_highmem_is_dirtyable;

/*
 * The generator of dirty data starts writeback at this percentage
 */
int vm_dirty_ratio = 20;

/*
 * vm_dirty_bytes starts at 0 (disabled) so that it is a function of
 * vm_dirty_ratio * the amount of dirtyable memory
 */
unsigned long vm_dirty_bytes;

/*
 * The interval between `kupdate'-style writebacks
 */
unsigned int dirty_writeback_interval = 5 * 100; /* centiseconds */

/*
 * The longest time for which data is allowed to remain dirty
 */
unsigned int dirty_expire_interval = 30 * 100; /* centiseconds */

/*
 * Flag that makes the machine dump writes/reads and block dirtyings.
 */
int block_dump;

/*
 * Flag that puts the machine in "laptop mode". Doubles as a timeout in jiffies:
 * a full sync is triggered after this time elapses without any disk activity.
 */
int laptop_mode;

EXPORT_SYMBOL(laptop_mode);

/* End of sysctl-exported parameters */


/*
 * Scale the writeback cache size proportional to the relative writeout speeds.
 *
 * We do this by keeping a floating proportion between BDIs, based on page
 * writeback completions [end_page_writeback()]. Those devices that write out
 * pages fastest will get the larger share, while the slower will get a smaller
 * share.
 *
 * We use page writeout completions because we are interested in getting rid of
 * dirty pages. Having them written out is the primary goal.
 *
 * We introduce a concept of time, a period over which we measure these events,
 * because demand can/will vary over time. The length of this period itself is
 * measured in page writeback completions.
 *
 */
static struct prop_descriptor vm_completions;
static struct prop_descriptor vm_dirties;

/*
 * couple the period to the dirty_ratio:
 *
 *   period/2 ~ roundup_pow_of_two(dirty limit)
 */
static int calc_period_shift(void)
{
	unsigned long dirty_total;

	if (vm_dirty_bytes)
		dirty_total = vm_dirty_bytes / PAGE_SIZE;
	else
		dirty_total = (vm_dirty_ratio * determine_dirtyable_memory()) /
				100;
	return 2 + ilog2(dirty_total - 1);
}

/*
 * update the period when the dirty threshold changes.
 */
static void update_completion_period(void)
{
	int shift = calc_period_shift();
	prop_change_shift(&vm_completions, shift);
	prop_change_shift(&vm_dirties, shift);
}

int dirty_background_ratio_handler(struct ctl_table *table, int write,
		void __user *buffer, size_t *lenp,
		loff_t *ppos)
{
	int ret;

	ret = proc_dointvec_minmax(table, write, buffer, lenp, ppos);
	if (ret == 0 && write)
		dirty_background_bytes = 0;
	return ret;
}

int dirty_background_bytes_handler(struct ctl_table *table, int write,
		void __user *buffer, size_t *lenp,
		loff_t *ppos)
{
	int ret;

	ret = proc_doulongvec_minmax(table, write, buffer, lenp, ppos);
	if (ret == 0 && write)
		dirty_background_ratio = 0;
	return ret;
}

int dirty_ratio_handler(struct ctl_table *table, int write,
		void __user *buffer, size_t *lenp,
		loff_t *ppos)
{
	int old_ratio = vm_dirty_ratio;
	int ret;

	ret = proc_dointvec_minmax(table, write, buffer, lenp, ppos);
	if (ret == 0 && write && vm_dirty_ratio != old_ratio) {
		update_completion_period();
		vm_dirty_bytes = 0;
	}
	return ret;
}


int dirty_bytes_handler(struct ctl_table *table, int write,
		void __user *buffer, size_t *lenp,
		loff_t *ppos)
{
	unsigned long old_bytes = vm_dirty_bytes;
	int ret;

	ret = proc_doulongvec_minmax(table, write, buffer, lenp, ppos);
	if (ret == 0 && write && vm_dirty_bytes != old_bytes) {
		update_completion_period();
		vm_dirty_ratio = 0;
	}
	return ret;
}

/*
 * Increment the BDI's writeout completion count and the global writeout
 * completion count. Called from test_clear_page_writeback().
 */
static inline void __bdi_writeout_inc(struct backing_dev_info *bdi)
{
	__prop_inc_percpu_max(&vm_completions, &bdi->completions,
			      bdi->max_prop_frac);
}

void bdi_writeout_inc(struct backing_dev_info *bdi)
{
	unsigned long flags;

	local_irq_save(flags);
	__bdi_writeout_inc(bdi);
	local_irq_restore(flags);
}
EXPORT_SYMBOL_GPL(bdi_writeout_inc);

void task_dirty_inc(struct task_struct *tsk)
{
	prop_inc_single(&vm_dirties, &tsk->dirties);
}

/*
 * Obtain an accurate fraction of the BDI's portion.
 */
static void bdi_writeout_fraction(struct backing_dev_info *bdi,
		long *numerator, long *denominator)
{
	if (bdi_cap_writeback_dirty(bdi)) {
		prop_fraction_percpu(&vm_completions, &bdi->completions,
				numerator, denominator);
	} else {
		*numerator = 0;
		*denominator = 1;
	}
}

static inline void task_dirties_fraction(struct task_struct *tsk,
		long *numerator, long *denominator)
{
	prop_fraction_single(&vm_dirties, &tsk->dirties,
				numerator, denominator);
}

/*
 * task_dirty_limit - scale down dirty throttling threshold for one task
 *
 * task specific dirty limit:
 *
 *   dirty -= (dirty/8) * p_{t}
 *
 * To protect light/slow dirtying tasks from heavier/fast ones, we start
 * throttling individual tasks before reaching the bdi dirty limit.
 * Relatively low thresholds will be allocated to heavy dirtiers. So when
 * dirty pages grow large, heavy dirtiers will be throttled first, which will
 * effectively curb the growth of dirty pages. Light dirtiers with high enough
 * dirty threshold may never get throttled.
 */
static unsigned long task_dirty_limit(struct task_struct *tsk,
				       unsigned long bdi_dirty)
{
	long numerator, denominator;
	unsigned long dirty = bdi_dirty;
	u64 inv = dirty >> 3;

	task_dirties_fraction(tsk, &numerator, &denominator);
	inv *= numerator;
	do_div(inv, denominator);

	dirty -= inv;

	return max(dirty, bdi_dirty/2);
}

/*
 *
 */
static unsigned int bdi_min_ratio;

int bdi_set_min_ratio(struct backing_dev_info *bdi, unsigned int min_ratio)
{
	int ret = 0;

	spin_lock_bh(&bdi_lock);
	if (min_ratio > bdi->max_ratio) {
		ret = -EINVAL;
	} else {
		min_ratio -= bdi->min_ratio;
		if (bdi_min_ratio + min_ratio < 100) {
			bdi_min_ratio += min_ratio;
			bdi->min_ratio += min_ratio;
		} else {
			ret = -EINVAL;
		}
	}
	spin_unlock_bh(&bdi_lock);

	return ret;
}

int bdi_set_max_ratio(struct backing_dev_info *bdi, unsigned max_ratio)
{
	int ret = 0;

	if (max_ratio > 100)
		return -EINVAL;

	spin_lock_bh(&bdi_lock);
	if (bdi->min_ratio > max_ratio) {
		ret = -EINVAL;
	} else {
		bdi->max_ratio = max_ratio;
		bdi->max_prop_frac = (PROP_FRAC_BASE * max_ratio) / 100;
	}
	spin_unlock_bh(&bdi_lock);

	return ret;
}
EXPORT_SYMBOL(bdi_set_max_ratio);

/*
 * Work out the current dirty-memory clamping and background writeout
 * thresholds.
 *
 * The main aim here is to lower them aggressively if there is a lot of mapped
 * memory around.  To avoid stressing page reclaim with lots of unreclaimable
 * pages.  It is better to clamp down on writers than to start swapping, and
 * performing lots of scanning.
 *
 * We only allow 1/2 of the currently-unmapped memory to be dirtied.
 *
 * We don't permit the clamping level to fall below 5% - that is getting rather
 * excessive.
 *
 * We make sure that the background writeout level is below the adjusted
 * clamping level.
 */

static unsigned long highmem_dirtyable_memory(unsigned long total)
{
#ifdef CONFIG_HIGHMEM
	int node;
	unsigned long x = 0;

	for_each_node_state(node, N_HIGH_MEMORY) {
		struct zone *z =
			&NODE_DATA(node)->node_zones[ZONE_HIGHMEM];

		x += zone_page_state(z, NR_FREE_PAGES) +
		     zone_reclaimable_pages(z);
	}
	/*
	 * Make sure that the number of highmem pages is never larger
	 * than the number of the total dirtyable memory. This can only
	 * occur in very strange VM situations but we want to make sure
	 * that this does not occur.
	 */
	return min(x, total);
#else
	return 0;
#endif
}

/**
 * determine_dirtyable_memory - amount of memory that may be used
 *
 * Returns the numebr of pages that can currently be freed and used
 * by the kernel for direct mappings.
 */
unsigned long determine_dirtyable_memory(void)
{
	unsigned long x;

	x = global_page_state(NR_FREE_PAGES) + global_reclaimable_pages();

	if (!vm_highmem_is_dirtyable)
		x -= highmem_dirtyable_memory(x);

	return x + 1;	/* Ensure that we never return 0 */
}

/*
 * global_dirty_limits - background-writeback and dirty-throttling thresholds
 *
 * Calculate the dirty thresholds based on sysctl parameters
 * - vm.dirty_background_ratio  or  vm.dirty_background_bytes
 * - vm.dirty_ratio             or  vm.dirty_bytes
 * The dirty limits will be lifted by 1/4 for PF_LESS_THROTTLE (ie. nfsd) and
 * runtime tasks.
 */
void global_dirty_limits(unsigned long *pbackground, unsigned long *pdirty)
{
	unsigned long background;
	unsigned long dirty;
	unsigned long available_memory = determine_dirtyable_memory();
	struct task_struct *tsk;

	if (vm_dirty_bytes)
		dirty = DIV_ROUND_UP(vm_dirty_bytes, PAGE_SIZE);
	else {
		int dirty_ratio;

		dirty_ratio = vm_dirty_ratio;
		if (dirty_ratio < 5)
			dirty_ratio = 5;
		dirty = (dirty_ratio * available_memory) / 100;
	}

	if (dirty_background_bytes)
		background = DIV_ROUND_UP(dirty_background_bytes, PAGE_SIZE);
	else
		background = (dirty_background_ratio * available_memory) / 100;

	if (background >= dirty)
		background = dirty / 2;
	tsk = current;
	if (tsk->flags & PF_LESS_THROTTLE || rt_task(tsk)) {
		background += background / 4;
		dirty += dirty / 4;
	}
	*pbackground = background;
	*pdirty = dirty;
}
<<<<<<< HEAD

/*
 * bdi_dirty_limit - @bdi's share of dirty throttling threshold
 *
 * Allocate high/low dirty limits to fast/slow devices, in order to prevent
 * - starving fast devices
 * - piling up dirty pages (that will take long time to sync) on slow devices
 *
 * The bdi's share of dirty limit will be adapting to its throughput and
 * bounded by the bdi->min_ratio and/or bdi->max_ratio parameters, if set.
 */
unsigned long bdi_dirty_limit(struct backing_dev_info *bdi, unsigned long dirty)
{
	u64 bdi_dirty;
	long numerator, denominator;

	/*
	 * Calculate this BDI's share of the dirty ratio.
	 */
	bdi_writeout_fraction(bdi, &numerator, &denominator);

=======

/*
 * bdi_dirty_limit - @bdi's share of dirty throttling threshold
 *
 * Allocate high/low dirty limits to fast/slow devices, in order to prevent
 * - starving fast devices
 * - piling up dirty pages (that will take long time to sync) on slow devices
 *
 * The bdi's share of dirty limit will be adapting to its throughput and
 * bounded by the bdi->min_ratio and/or bdi->max_ratio parameters, if set.
 */
unsigned long bdi_dirty_limit(struct backing_dev_info *bdi, unsigned long dirty)
{
	u64 bdi_dirty;
	long numerator, denominator;

	/*
	 * Calculate this BDI's share of the dirty ratio.
	 */
	bdi_writeout_fraction(bdi, &numerator, &denominator);

>>>>>>> 062c1825
	bdi_dirty = (dirty * (100 - bdi_min_ratio)) / 100;
	bdi_dirty *= numerator;
	do_div(bdi_dirty, denominator);

	bdi_dirty += (dirty * bdi->min_ratio) / 100;
	if (bdi_dirty > (dirty * bdi->max_ratio) / 100)
		bdi_dirty = dirty * bdi->max_ratio / 100;

	return bdi_dirty;
}

/*
 * balance_dirty_pages() must be called by processes which are generating dirty
 * data.  It looks at the number of dirty pages in the machine and will force
 * the caller to perform writeback if the system is over `vm_dirty_ratio'.
 * If we're over `background_thresh' then the writeback threads are woken to
 * perform some writeout.
 */
static void balance_dirty_pages(struct address_space *mapping,
				unsigned long write_chunk)
{
	long nr_reclaimable, bdi_nr_reclaimable;
	long nr_writeback, bdi_nr_writeback;
	unsigned long background_thresh;
	unsigned long dirty_thresh;
	unsigned long bdi_thresh;
	unsigned long pages_written = 0;
	unsigned long pause = 1;
	bool dirty_exceeded = false;
	struct backing_dev_info *bdi = mapping->backing_dev_info;

	for (;;) {
		struct writeback_control wbc = {
			.sync_mode	= WB_SYNC_NONE,
			.older_than_this = NULL,
			.nr_to_write	= write_chunk,
			.range_cyclic	= 1,
		};

		nr_reclaimable = global_page_state(NR_FILE_DIRTY) +
					global_page_state(NR_UNSTABLE_NFS);
		nr_writeback = global_page_state(NR_WRITEBACK);

		global_dirty_limits(&background_thresh, &dirty_thresh);

		/*
		 * Throttle it only when the background writeback cannot
		 * catch-up. This avoids (excessively) small writeouts
		 * when the bdi limits are ramping up.
		 */
		if (nr_reclaimable + nr_writeback <
				(background_thresh + dirty_thresh) / 2)
			break;

		bdi_thresh = bdi_dirty_limit(bdi, dirty_thresh);
		bdi_thresh = task_dirty_limit(current, bdi_thresh);

		/*
		 * In order to avoid the stacked BDI deadlock we need
		 * to ensure we accurately count the 'dirty' pages when
		 * the threshold is low.
		 *
		 * Otherwise it would be possible to get thresh+n pages
		 * reported dirty, even though there are thresh-m pages
		 * actually dirty; with m+n sitting in the percpu
		 * deltas.
		 */
		if (bdi_thresh < 2*bdi_stat_error(bdi)) {
			bdi_nr_reclaimable = bdi_stat_sum(bdi, BDI_RECLAIMABLE);
			bdi_nr_writeback = bdi_stat_sum(bdi, BDI_WRITEBACK);
		} else {
			bdi_nr_reclaimable = bdi_stat(bdi, BDI_RECLAIMABLE);
			bdi_nr_writeback = bdi_stat(bdi, BDI_WRITEBACK);
		}

		/*
		 * The bdi thresh is somehow "soft" limit derived from the
		 * global "hard" limit. The former helps to prevent heavy IO
		 * bdi or process from holding back light ones; The latter is
		 * the last resort safeguard.
		 */
		dirty_exceeded =
			(bdi_nr_reclaimable + bdi_nr_writeback >= bdi_thresh)
			|| (nr_reclaimable + nr_writeback >= dirty_thresh);

		if (!dirty_exceeded)
			break;

		if (!bdi->dirty_exceeded)
			bdi->dirty_exceeded = 1;

		/* Note: nr_reclaimable denotes nr_dirty + nr_unstable.
		 * Unstable writes are a feature of certain networked
		 * filesystems (i.e. NFS) in which data may have been
		 * written to the server's write cache, but has not yet
		 * been flushed to permanent storage.
		 * Only move pages to writeback if this bdi is over its
		 * threshold otherwise wait until the disk writes catch
		 * up.
		 */
		trace_wbc_balance_dirty_start(&wbc, bdi);
		if (bdi_nr_reclaimable > bdi_thresh) {
			writeback_inodes_wb(&bdi->wb, &wbc);
			pages_written += write_chunk - wbc.nr_to_write;
			trace_wbc_balance_dirty_written(&wbc, bdi);
			if (pages_written >= write_chunk)
				break;		/* We've done our duty */
		}
		trace_wbc_balance_dirty_wait(&wbc, bdi);
		__set_current_state(TASK_INTERRUPTIBLE);
		io_schedule_timeout(pause);

		/*
		 * Increase the delay for each loop, up to our previous
		 * default of taking a 100ms nap.
		 */
		pause <<= 1;
		if (pause > HZ / 10)
			pause = HZ / 10;
	}

	if (!dirty_exceeded && bdi->dirty_exceeded)
		bdi->dirty_exceeded = 0;

	if (writeback_in_progress(bdi))
		return;

	/*
	 * In laptop mode, we wait until hitting the higher threshold before
	 * starting background writeout, and then write out all the way down
	 * to the lower threshold.  So slow writers cause minimal disk activity.
	 *
	 * In normal mode, we start background writeout at the lower
	 * background_thresh, to keep the amount of dirty memory low.
	 */
	if ((laptop_mode && pages_written) ||
	    (!laptop_mode && (nr_reclaimable > background_thresh)))
		bdi_start_background_writeback(bdi);
}

void set_page_dirty_balance(struct page *page, int page_mkwrite)
{
	if (set_page_dirty(page) || page_mkwrite) {
		struct address_space *mapping = page_mapping(page);

		if (mapping)
			balance_dirty_pages_ratelimited(mapping);
	}
}

static DEFINE_PER_CPU(unsigned long, bdp_ratelimits) = 0;

/**
 * balance_dirty_pages_ratelimited_nr - balance dirty memory state
 * @mapping: address_space which was dirtied
 * @nr_pages_dirtied: number of pages which the caller has just dirtied
 *
 * Processes which are dirtying memory should call in here once for each page
 * which was newly dirtied.  The function will periodically check the system's
 * dirty state and will initiate writeback if needed.
 *
 * On really big machines, get_writeback_state is expensive, so try to avoid
 * calling it too often (ratelimiting).  But once we're over the dirty memory
 * limit we decrease the ratelimiting by a lot, to prevent individual processes
 * from overshooting the limit by (ratelimit_pages) each.
 */
void balance_dirty_pages_ratelimited_nr(struct address_space *mapping,
					unsigned long nr_pages_dirtied)
{
	unsigned long ratelimit;
	unsigned long *p;

	ratelimit = ratelimit_pages;
	if (mapping->backing_dev_info->dirty_exceeded)
		ratelimit = 8;

	/*
	 * Check the rate limiting. Also, we do not want to throttle real-time
	 * tasks in balance_dirty_pages(). Period.
	 */
	preempt_disable();
	p =  &__get_cpu_var(bdp_ratelimits);
	*p += nr_pages_dirtied;
	if (unlikely(*p >= ratelimit)) {
		ratelimit = sync_writeback_pages(*p);
		*p = 0;
		preempt_enable();
		balance_dirty_pages(mapping, ratelimit);
		return;
	}
	preempt_enable();
}
EXPORT_SYMBOL(balance_dirty_pages_ratelimited_nr);

void throttle_vm_writeout(gfp_t gfp_mask)
{
	unsigned long background_thresh;
	unsigned long dirty_thresh;

        for ( ; ; ) {
		global_dirty_limits(&background_thresh, &dirty_thresh);

                /*
                 * Boost the allowable dirty threshold a bit for page
                 * allocators so they don't get DoS'ed by heavy writers
                 */
                dirty_thresh += dirty_thresh / 10;      /* wheeee... */

                if (global_page_state(NR_UNSTABLE_NFS) +
			global_page_state(NR_WRITEBACK) <= dirty_thresh)
                        	break;
                congestion_wait(BLK_RW_ASYNC, HZ/10);

		/*
		 * The caller might hold locks which can prevent IO completion
		 * or progress in the filesystem.  So we cannot just sit here
		 * waiting for IO to complete.
		 */
		if ((gfp_mask & (__GFP_FS|__GFP_IO)) != (__GFP_FS|__GFP_IO))
			break;
        }
}

/*
 * sysctl handler for /proc/sys/vm/dirty_writeback_centisecs
 */
int dirty_writeback_centisecs_handler(ctl_table *table, int write,
	void __user *buffer, size_t *length, loff_t *ppos)
{
	proc_dointvec(table, write, buffer, length, ppos);
	bdi_arm_supers_timer();
	return 0;
}

#ifdef CONFIG_BLOCK
void laptop_mode_timer_fn(unsigned long data)
{
	struct request_queue *q = (struct request_queue *)data;
	int nr_pages = global_page_state(NR_FILE_DIRTY) +
		global_page_state(NR_UNSTABLE_NFS);

	/*
	 * We want to write everything out, not just down to the dirty
	 * threshold
	 */
	if (bdi_has_dirty_io(&q->backing_dev_info))
		bdi_start_writeback(&q->backing_dev_info, nr_pages);
}

/*
 * We've spun up the disk and we're in laptop mode: schedule writeback
 * of all dirty data a few seconds from now.  If the flush is already scheduled
 * then push it back - the user is still using the disk.
 */
void laptop_io_completion(struct backing_dev_info *info)
{
	mod_timer(&info->laptop_mode_wb_timer, jiffies + laptop_mode);
}

/*
 * We're in laptop mode and we've just synced. The sync's writes will have
 * caused another writeback to be scheduled by laptop_io_completion.
 * Nothing needs to be written back anymore, so we unschedule the writeback.
 */
void laptop_sync_completion(void)
{
	struct backing_dev_info *bdi;

	rcu_read_lock();

	list_for_each_entry_rcu(bdi, &bdi_list, bdi_list)
		del_timer(&bdi->laptop_mode_wb_timer);

	rcu_read_unlock();
}
#endif

/*
 * If ratelimit_pages is too high then we can get into dirty-data overload
 * if a large number of processes all perform writes at the same time.
 * If it is too low then SMP machines will call the (expensive)
 * get_writeback_state too often.
 *
 * Here we set ratelimit_pages to a level which ensures that when all CPUs are
 * dirtying in parallel, we cannot go more than 3% (1/32) over the dirty memory
 * thresholds before writeback cuts in.
 *
 * But the limit should not be set too high.  Because it also controls the
 * amount of memory which the balance_dirty_pages() caller has to write back.
 * If this is too large then the caller will block on the IO queue all the
 * time.  So limit it to four megabytes - the balance_dirty_pages() caller
 * will write six megabyte chunks, max.
 */

void writeback_set_ratelimit(void)
{
	ratelimit_pages = vm_total_pages / (num_online_cpus() * 32);
	if (ratelimit_pages < 16)
		ratelimit_pages = 16;
	if (ratelimit_pages * PAGE_CACHE_SIZE > 4096 * 1024)
		ratelimit_pages = (4096 * 1024) / PAGE_CACHE_SIZE;
}

static int __cpuinit
ratelimit_handler(struct notifier_block *self, unsigned long u, void *v)
{
	writeback_set_ratelimit();
	return NOTIFY_DONE;
}

static struct notifier_block __cpuinitdata ratelimit_nb = {
	.notifier_call	= ratelimit_handler,
	.next		= NULL,
};

/*
 * Called early on to tune the page writeback dirty limits.
 *
 * We used to scale dirty pages according to how total memory
 * related to pages that could be allocated for buffers (by
 * comparing nr_free_buffer_pages() to vm_total_pages.
 *
 * However, that was when we used "dirty_ratio" to scale with
 * all memory, and we don't do that any more. "dirty_ratio"
 * is now applied to total non-HIGHPAGE memory (by subtracting
 * totalhigh_pages from vm_total_pages), and as such we can't
 * get into the old insane situation any more where we had
 * large amounts of dirty pages compared to a small amount of
 * non-HIGHMEM memory.
 *
 * But we might still want to scale the dirty_ratio by how
 * much memory the box has..
 */
void __init page_writeback_init(void)
{
	int shift;

	writeback_set_ratelimit();
	register_cpu_notifier(&ratelimit_nb);

	shift = calc_period_shift();
	prop_descriptor_init(&vm_completions, shift);
	prop_descriptor_init(&vm_dirties, shift);
}

/**
 * tag_pages_for_writeback - tag pages to be written by write_cache_pages
 * @mapping: address space structure to write
 * @start: starting page index
 * @end: ending page index (inclusive)
 *
 * This function scans the page range from @start to @end (inclusive) and tags
 * all pages that have DIRTY tag set with a special TOWRITE tag. The idea is
 * that write_cache_pages (or whoever calls this function) will then use
 * TOWRITE tag to identify pages eligible for writeback.  This mechanism is
 * used to avoid livelocking of writeback by a process steadily creating new
 * dirty pages in the file (thus it is important for this function to be quick
 * so that it can tag pages faster than a dirtying process can create them).
 */
/*
 * We tag pages in batches of WRITEBACK_TAG_BATCH to reduce tree_lock latency.
 */
void tag_pages_for_writeback(struct address_space *mapping,
			     pgoff_t start, pgoff_t end)
{
#define WRITEBACK_TAG_BATCH 4096
	unsigned long tagged;

	do {
		spin_lock_irq(&mapping->tree_lock);
		tagged = radix_tree_range_tag_if_tagged(&mapping->page_tree,
				&start, end, WRITEBACK_TAG_BATCH,
				PAGECACHE_TAG_DIRTY, PAGECACHE_TAG_TOWRITE);
		spin_unlock_irq(&mapping->tree_lock);
		WARN_ON_ONCE(tagged > WRITEBACK_TAG_BATCH);
		cond_resched();
<<<<<<< HEAD
	} while (tagged >= WRITEBACK_TAG_BATCH);
=======
		/* We check 'start' to handle wrapping when end == ~0UL */
	} while (tagged >= WRITEBACK_TAG_BATCH && start);
>>>>>>> 062c1825
}
EXPORT_SYMBOL(tag_pages_for_writeback);

/**
 * write_cache_pages - walk the list of dirty pages of the given address space and write all of them.
 * @mapping: address space structure to write
 * @wbc: subtract the number of written pages from *@wbc->nr_to_write
 * @writepage: function called for each page
 * @data: data passed to writepage function
 *
 * If a page is already under I/O, write_cache_pages() skips it, even
 * if it's dirty.  This is desirable behaviour for memory-cleaning writeback,
 * but it is INCORRECT for data-integrity system calls such as fsync().  fsync()
 * and msync() need to guarantee that all the data which was dirty at the time
 * the call was made get new I/O started against them.  If wbc->sync_mode is
 * WB_SYNC_ALL then we were called for data integrity and we must wait for
 * existing IO to complete.
 *
 * To avoid livelocks (when other process dirties new pages), we first tag
 * pages which should be written back with TOWRITE tag and only then start
 * writing them. For data-integrity sync we have to be careful so that we do
 * not miss some pages (e.g., because some other process has cleared TOWRITE
 * tag we set). The rule we follow is that TOWRITE tag can be cleared only
 * by the process clearing the DIRTY tag (and submitting the page for IO).
 */
int write_cache_pages(struct address_space *mapping,
		      struct writeback_control *wbc, writepage_t writepage,
		      void *data)
{
	int ret = 0;
	int done = 0;
	struct pagevec pvec;
	int nr_pages;
	pgoff_t uninitialized_var(writeback_index);
	pgoff_t index;
	pgoff_t end;		/* Inclusive */
	pgoff_t done_index;
	int cycled;
	int range_whole = 0;
	int tag;

	pagevec_init(&pvec, 0);
	if (wbc->range_cyclic) {
		writeback_index = mapping->writeback_index; /* prev offset */
		index = writeback_index;
		if (index == 0)
			cycled = 1;
		else
			cycled = 0;
		end = -1;
	} else {
		index = wbc->range_start >> PAGE_CACHE_SHIFT;
		end = wbc->range_end >> PAGE_CACHE_SHIFT;
		if (wbc->range_start == 0 && wbc->range_end == LLONG_MAX)
			range_whole = 1;
		cycled = 1; /* ignore range_cyclic tests */
	}
	if (wbc->sync_mode == WB_SYNC_ALL)
		tag = PAGECACHE_TAG_TOWRITE;
	else
		tag = PAGECACHE_TAG_DIRTY;
retry:
	if (wbc->sync_mode == WB_SYNC_ALL)
		tag_pages_for_writeback(mapping, index, end);
	done_index = index;
	while (!done && (index <= end)) {
		int i;

		nr_pages = pagevec_lookup_tag(&pvec, mapping, &index, tag,
			      min(end - index, (pgoff_t)PAGEVEC_SIZE-1) + 1);
		if (nr_pages == 0)
			break;

		for (i = 0; i < nr_pages; i++) {
			struct page *page = pvec.pages[i];

			/*
			 * At this point, the page may be truncated or
			 * invalidated (changing page->mapping to NULL), or
			 * even swizzled back from swapper_space to tmpfs file
			 * mapping. However, page->index will not change
			 * because we have a reference on the page.
			 */
			if (page->index > end) {
				/*
				 * can't be range_cyclic (1st pass) because
				 * end == -1 in that case.
				 */
				done = 1;
				break;
			}

			done_index = page->index + 1;

			lock_page(page);

			/*
			 * Page truncated or invalidated. We can freely skip it
			 * then, even for data integrity operations: the page
			 * has disappeared concurrently, so there could be no
			 * real expectation of this data interity operation
			 * even if there is now a new, dirty page at the same
			 * pagecache address.
			 */
			if (unlikely(page->mapping != mapping)) {
continue_unlock:
				unlock_page(page);
				continue;
			}

			if (!PageDirty(page)) {
				/* someone wrote it for us */
				goto continue_unlock;
			}

			if (PageWriteback(page)) {
				if (wbc->sync_mode != WB_SYNC_NONE)
					wait_on_page_writeback(page);
				else
					goto continue_unlock;
			}

			BUG_ON(PageWriteback(page));
			if (!clear_page_dirty_for_io(page))
				goto continue_unlock;

			trace_wbc_writepage(wbc, mapping->backing_dev_info);
			ret = (*writepage)(page, wbc, data);
			if (unlikely(ret)) {
				if (ret == AOP_WRITEPAGE_ACTIVATE) {
					unlock_page(page);
					ret = 0;
				} else {
					/*
					 * done_index is set past this page,
					 * so media errors will not choke
					 * background writeout for the entire
					 * file. This has consequences for
					 * range_cyclic semantics (ie. it may
					 * not be suitable for data integrity
					 * writeout).
					 */
					done = 1;
					break;
				}
			}

<<<<<<< HEAD
			if (wbc->nr_to_write > 0) {
				if (--wbc->nr_to_write == 0 &&
				    wbc->sync_mode == WB_SYNC_NONE) {
					/*
					 * We stop writing back only if we are
					 * not doing integrity sync. In case of
					 * integrity sync we have to keep going
					 * because someone may be concurrently
					 * dirtying pages, and we might have
					 * synced a lot of newly appeared dirty
					 * pages, but have not synced all of the
					 * old dirty pages.
					 */
					done = 1;
					break;
				}
=======
			/*
			 * We stop writing back only if we are not doing
			 * integrity sync. In case of integrity sync we have to
			 * keep going until we have written all the pages
			 * we tagged for writeback prior to entering this loop.
			 */
			if (--wbc->nr_to_write <= 0 &&
			    wbc->sync_mode == WB_SYNC_NONE) {
				done = 1;
				break;
>>>>>>> 062c1825
			}
		}
		pagevec_release(&pvec);
		cond_resched();
	}
	if (!cycled && !done) {
		/*
		 * range_cyclic:
		 * We hit the last page and there is more work to be done: wrap
		 * back to the start of the file
		 */
		cycled = 1;
		index = 0;
		end = writeback_index - 1;
		goto retry;
	}
	if (wbc->range_cyclic || (range_whole && wbc->nr_to_write > 0))
		mapping->writeback_index = done_index;

	return ret;
}
EXPORT_SYMBOL(write_cache_pages);

/*
 * Function used by generic_writepages to call the real writepage
 * function and set the mapping flags on error
 */
static int __writepage(struct page *page, struct writeback_control *wbc,
		       void *data)
{
	struct address_space *mapping = data;
	int ret = mapping->a_ops->writepage(page, wbc);
	mapping_set_error(mapping, ret);
	return ret;
}

/**
 * generic_writepages - walk the list of dirty pages of the given address space and writepage() all of them.
 * @mapping: address space structure to write
 * @wbc: subtract the number of written pages from *@wbc->nr_to_write
 *
 * This is a library function, which implements the writepages()
 * address_space_operation.
 */
int generic_writepages(struct address_space *mapping,
		       struct writeback_control *wbc)
{
	/* deal with chardevs and other special file */
	if (!mapping->a_ops->writepage)
		return 0;

	return write_cache_pages(mapping, wbc, __writepage, mapping);
}

EXPORT_SYMBOL(generic_writepages);

int do_writepages(struct address_space *mapping, struct writeback_control *wbc)
{
	int ret;

	if (wbc->nr_to_write <= 0)
		return 0;
	if (mapping->a_ops->writepages)
		ret = mapping->a_ops->writepages(mapping, wbc);
	else
		ret = generic_writepages(mapping, wbc);
	return ret;
}

/**
 * write_one_page - write out a single page and optionally wait on I/O
 * @page: the page to write
 * @wait: if true, wait on writeout
 *
 * The page must be locked by the caller and will be unlocked upon return.
 *
 * write_one_page() returns a negative error code if I/O failed.
 */
int write_one_page(struct page *page, int wait)
{
	struct address_space *mapping = page->mapping;
	int ret = 0;
	struct writeback_control wbc = {
		.sync_mode = WB_SYNC_ALL,
		.nr_to_write = 1,
	};

	BUG_ON(!PageLocked(page));

	if (wait)
		wait_on_page_writeback(page);

	if (clear_page_dirty_for_io(page)) {
		page_cache_get(page);
		ret = mapping->a_ops->writepage(page, &wbc);
		if (ret == 0 && wait) {
			wait_on_page_writeback(page);
			if (PageError(page))
				ret = -EIO;
		}
		page_cache_release(page);
	} else {
		unlock_page(page);
	}
	return ret;
}
EXPORT_SYMBOL(write_one_page);

/*
 * For address_spaces which do not use buffers nor write back.
 */
int __set_page_dirty_no_writeback(struct page *page)
{
	if (!PageDirty(page))
		SetPageDirty(page);
	return 0;
}

/*
 * Helper function for set_page_dirty family.
 * NOTE: This relies on being atomic wrt interrupts.
 */
void account_page_dirtied(struct page *page, struct address_space *mapping)
{
	if (mapping_cap_account_dirty(mapping)) {
		__inc_zone_page_state(page, NR_FILE_DIRTY);
		__inc_bdi_stat(mapping->backing_dev_info, BDI_RECLAIMABLE);
		task_dirty_inc(current);
		task_io_account_write(PAGE_CACHE_SIZE);
	}
}
EXPORT_SYMBOL(account_page_dirtied);

/*
 * For address_spaces which do not use buffers.  Just tag the page as dirty in
 * its radix tree.
 *
 * This is also used when a single buffer is being dirtied: we want to set the
 * page dirty in that case, but not all the buffers.  This is a "bottom-up"
 * dirtying, whereas __set_page_dirty_buffers() is a "top-down" dirtying.
 *
 * Most callers have locked the page, which pins the address_space in memory.
 * But zap_pte_range() does not lock the page, however in that case the
 * mapping is pinned by the vma's ->vm_file reference.
 *
 * We take care to handle the case where the page was truncated from the
 * mapping by re-checking page_mapping() inside tree_lock.
 */
int __set_page_dirty_nobuffers(struct page *page)
{
	if (!TestSetPageDirty(page)) {
		struct address_space *mapping = page_mapping(page);
		struct address_space *mapping2;

		if (!mapping)
			return 1;

		spin_lock_irq(&mapping->tree_lock);
		mapping2 = page_mapping(page);
		if (mapping2) { /* Race with truncate? */
			BUG_ON(mapping2 != mapping);
			WARN_ON_ONCE(!PagePrivate(page) && !PageUptodate(page));
			account_page_dirtied(page, mapping);
			radix_tree_tag_set(&mapping->page_tree,
				page_index(page), PAGECACHE_TAG_DIRTY);
		}
		spin_unlock_irq(&mapping->tree_lock);
		if (mapping->host) {
			/* !PageAnon && !swapper_space */
			__mark_inode_dirty(mapping->host, I_DIRTY_PAGES);
		}
		return 1;
	}
	return 0;
}
EXPORT_SYMBOL(__set_page_dirty_nobuffers);

/*
 * When a writepage implementation decides that it doesn't want to write this
 * page for some reason, it should redirty the locked page via
 * redirty_page_for_writepage() and it should then unlock the page and return 0
 */
int redirty_page_for_writepage(struct writeback_control *wbc, struct page *page)
{
	wbc->pages_skipped++;
	return __set_page_dirty_nobuffers(page);
}
EXPORT_SYMBOL(redirty_page_for_writepage);

/*
 * Dirty a page.
 *
 * For pages with a mapping this should be done under the page lock
 * for the benefit of asynchronous memory errors who prefer a consistent
 * dirty state. This rule can be broken in some special cases,
 * but should be better not to.
 *
 * If the mapping doesn't provide a set_page_dirty a_op, then
 * just fall through and assume that it wants buffer_heads.
 */
int set_page_dirty(struct page *page)
{
	struct address_space *mapping = page_mapping(page);

	if (likely(mapping)) {
		int (*spd)(struct page *) = mapping->a_ops->set_page_dirty;
#ifdef CONFIG_BLOCK
		if (!spd)
			spd = __set_page_dirty_buffers;
#endif
		return (*spd)(page);
	}
	if (!PageDirty(page)) {
		if (!TestSetPageDirty(page))
			return 1;
	}
	return 0;
}
EXPORT_SYMBOL(set_page_dirty);

/*
 * set_page_dirty() is racy if the caller has no reference against
 * page->mapping->host, and if the page is unlocked.  This is because another
 * CPU could truncate the page off the mapping and then free the mapping.
 *
 * Usually, the page _is_ locked, or the caller is a user-space process which
 * holds a reference on the inode by having an open file.
 *
 * In other cases, the page should be locked before running set_page_dirty().
 */
int set_page_dirty_lock(struct page *page)
{
	int ret;

	lock_page_nosync(page);
	ret = set_page_dirty(page);
	unlock_page(page);
	return ret;
}
EXPORT_SYMBOL(set_page_dirty_lock);

/*
 * Clear a page's dirty flag, while caring for dirty memory accounting.
 * Returns true if the page was previously dirty.
 *
 * This is for preparing to put the page under writeout.  We leave the page
 * tagged as dirty in the radix tree so that a concurrent write-for-sync
 * can discover it via a PAGECACHE_TAG_DIRTY walk.  The ->writepage
 * implementation will run either set_page_writeback() or set_page_dirty(),
 * at which stage we bring the page's dirty flag and radix-tree dirty tag
 * back into sync.
 *
 * This incoherency between the page's dirty flag and radix-tree tag is
 * unfortunate, but it only exists while the page is locked.
 */
int clear_page_dirty_for_io(struct page *page)
{
	struct address_space *mapping = page_mapping(page);

	BUG_ON(!PageLocked(page));

	ClearPageReclaim(page);
	if (mapping && mapping_cap_account_dirty(mapping)) {
		/*
		 * Yes, Virginia, this is indeed insane.
		 *
		 * We use this sequence to make sure that
		 *  (a) we account for dirty stats properly
		 *  (b) we tell the low-level filesystem to
		 *      mark the whole page dirty if it was
		 *      dirty in a pagetable. Only to then
		 *  (c) clean the page again and return 1 to
		 *      cause the writeback.
		 *
		 * This way we avoid all nasty races with the
		 * dirty bit in multiple places and clearing
		 * them concurrently from different threads.
		 *
		 * Note! Normally the "set_page_dirty(page)"
		 * has no effect on the actual dirty bit - since
		 * that will already usually be set. But we
		 * need the side effects, and it can help us
		 * avoid races.
		 *
		 * We basically use the page "master dirty bit"
		 * as a serialization point for all the different
		 * threads doing their things.
		 */
		if (page_mkclean(page))
			set_page_dirty(page);
		/*
		 * We carefully synchronise fault handlers against
		 * installing a dirty pte and marking the page dirty
		 * at this point. We do this by having them hold the
		 * page lock at some point after installing their
		 * pte, but before marking the page dirty.
		 * Pages are always locked coming in here, so we get
		 * the desired exclusion. See mm/memory.c:do_wp_page()
		 * for more comments.
		 */
		if (TestClearPageDirty(page)) {
			dec_zone_page_state(page, NR_FILE_DIRTY);
			dec_bdi_stat(mapping->backing_dev_info,
					BDI_RECLAIMABLE);
			return 1;
		}
		return 0;
	}
	return TestClearPageDirty(page);
}
EXPORT_SYMBOL(clear_page_dirty_for_io);

int test_clear_page_writeback(struct page *page)
{
	struct address_space *mapping = page_mapping(page);
	int ret;

	if (mapping) {
		struct backing_dev_info *bdi = mapping->backing_dev_info;
		unsigned long flags;

		spin_lock_irqsave(&mapping->tree_lock, flags);
		ret = TestClearPageWriteback(page);
		if (ret) {
			radix_tree_tag_clear(&mapping->page_tree,
						page_index(page),
						PAGECACHE_TAG_WRITEBACK);
			if (bdi_cap_account_writeback(bdi)) {
				__dec_bdi_stat(bdi, BDI_WRITEBACK);
				__bdi_writeout_inc(bdi);
			}
		}
		spin_unlock_irqrestore(&mapping->tree_lock, flags);
	} else {
		ret = TestClearPageWriteback(page);
	}
	if (ret)
		dec_zone_page_state(page, NR_WRITEBACK);
	return ret;
}

int test_set_page_writeback(struct page *page)
{
	struct address_space *mapping = page_mapping(page);
	int ret;

	if (mapping) {
		struct backing_dev_info *bdi = mapping->backing_dev_info;
		unsigned long flags;

		spin_lock_irqsave(&mapping->tree_lock, flags);
		ret = TestSetPageWriteback(page);
		if (!ret) {
			radix_tree_tag_set(&mapping->page_tree,
						page_index(page),
						PAGECACHE_TAG_WRITEBACK);
			if (bdi_cap_account_writeback(bdi))
				__inc_bdi_stat(bdi, BDI_WRITEBACK);
		}
		if (!PageDirty(page))
			radix_tree_tag_clear(&mapping->page_tree,
						page_index(page),
						PAGECACHE_TAG_DIRTY);
		radix_tree_tag_clear(&mapping->page_tree,
				     page_index(page),
				     PAGECACHE_TAG_TOWRITE);
		spin_unlock_irqrestore(&mapping->tree_lock, flags);
	} else {
		ret = TestSetPageWriteback(page);
	}
	if (!ret)
		inc_zone_page_state(page, NR_WRITEBACK);
	return ret;

}
EXPORT_SYMBOL(test_set_page_writeback);

/*
 * Return true if any of the pages in the mapping are marked with the
 * passed tag.
 */
int mapping_tagged(struct address_space *mapping, int tag)
{
	int ret;
	rcu_read_lock();
	ret = radix_tree_tagged(&mapping->page_tree, tag);
	rcu_read_unlock();
	return ret;
}
EXPORT_SYMBOL(mapping_tagged);<|MERGE_RESOLUTION|>--- conflicted
+++ resolved
@@ -439,7 +439,6 @@
 	*pbackground = background;
 	*pdirty = dirty;
 }
-<<<<<<< HEAD
 
 /*
  * bdi_dirty_limit - @bdi's share of dirty throttling threshold
@@ -461,29 +460,6 @@
 	 */
 	bdi_writeout_fraction(bdi, &numerator, &denominator);
 
-=======
-
-/*
- * bdi_dirty_limit - @bdi's share of dirty throttling threshold
- *
- * Allocate high/low dirty limits to fast/slow devices, in order to prevent
- * - starving fast devices
- * - piling up dirty pages (that will take long time to sync) on slow devices
- *
- * The bdi's share of dirty limit will be adapting to its throughput and
- * bounded by the bdi->min_ratio and/or bdi->max_ratio parameters, if set.
- */
-unsigned long bdi_dirty_limit(struct backing_dev_info *bdi, unsigned long dirty)
-{
-	u64 bdi_dirty;
-	long numerator, denominator;
-
-	/*
-	 * Calculate this BDI's share of the dirty ratio.
-	 */
-	bdi_writeout_fraction(bdi, &numerator, &denominator);
-
->>>>>>> 062c1825
 	bdi_dirty = (dirty * (100 - bdi_min_ratio)) / 100;
 	bdi_dirty *= numerator;
 	do_div(bdi_dirty, denominator);
@@ -860,12 +836,8 @@
 		spin_unlock_irq(&mapping->tree_lock);
 		WARN_ON_ONCE(tagged > WRITEBACK_TAG_BATCH);
 		cond_resched();
-<<<<<<< HEAD
-	} while (tagged >= WRITEBACK_TAG_BATCH);
-=======
 		/* We check 'start' to handle wrapping when end == ~0UL */
 	} while (tagged >= WRITEBACK_TAG_BATCH && start);
->>>>>>> 062c1825
 }
 EXPORT_SYMBOL(tag_pages_for_writeback);
 
@@ -1013,24 +985,6 @@
 				}
 			}
 
-<<<<<<< HEAD
-			if (wbc->nr_to_write > 0) {
-				if (--wbc->nr_to_write == 0 &&
-				    wbc->sync_mode == WB_SYNC_NONE) {
-					/*
-					 * We stop writing back only if we are
-					 * not doing integrity sync. In case of
-					 * integrity sync we have to keep going
-					 * because someone may be concurrently
-					 * dirtying pages, and we might have
-					 * synced a lot of newly appeared dirty
-					 * pages, but have not synced all of the
-					 * old dirty pages.
-					 */
-					done = 1;
-					break;
-				}
-=======
 			/*
 			 * We stop writing back only if we are not doing
 			 * integrity sync. In case of integrity sync we have to
@@ -1041,7 +995,6 @@
 			    wbc->sync_mode == WB_SYNC_NONE) {
 				done = 1;
 				break;
->>>>>>> 062c1825
 			}
 		}
 		pagevec_release(&pvec);
