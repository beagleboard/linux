--- conflicted
+++ resolved
@@ -299,7 +299,6 @@
 	alloc_handle = page_owner->handle;
 	page_ext_put(page_ext);
 
-<<<<<<< HEAD
 	/*
 	 * Do not specify GFP_NOWAIT to make gfpflags_allow_spinning() == false
 	 * to prevent issues in stack_depot_save().
@@ -307,11 +306,7 @@
 	 * to signal stack_depot to avoid spin_locks.
 	 */
 	handle = save_stack(__GFP_NOWARN);
-	__update_page_owner_free_handle(page_ext, handle, order, current->pid,
-=======
-	handle = save_stack(GFP_NOWAIT | __GFP_NOWARN);
 	__update_page_owner_free_handle(page, handle, order, current->pid,
->>>>>>> 0a1e082b
 					current->tgid, free_ts_nsec);
 
 	if (alloc_handle != early_handle)
