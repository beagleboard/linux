/*
 * Memory Migration functionality - linux/mm/migration.c
 *
 * Copyright (C) 2006 Silicon Graphics, Inc., Christoph Lameter
 *
 * Page migration was first developed in the context of the memory hotplug
 * project. The main authors of the migration code are:
 *
 * IWAMOTO Toshihiro <iwamoto@valinux.co.jp>
 * Hirokazu Takahashi <taka@valinux.co.jp>
 * Dave Hansen <haveblue@us.ibm.com>
 * Christoph Lameter
 */

#include <linux/migrate.h>
#include <linux/module.h>
#include <linux/swap.h>
#include <linux/swapops.h>
#include <linux/pagemap.h>
#include <linux/buffer_head.h>
#include <linux/mm_inline.h>
#include <linux/nsproxy.h>
#include <linux/pagevec.h>
#include <linux/ksm.h>
#include <linux/rmap.h>
#include <linux/topology.h>
#include <linux/cpu.h>
#include <linux/cpuset.h>
#include <linux/writeback.h>
#include <linux/mempolicy.h>
#include <linux/vmalloc.h>
#include <linux/security.h>
#include <linux/memcontrol.h>
#include <linux/syscalls.h>
#include <linux/hugetlb.h>
#include <linux/gfp.h>

#include <asm/tlbflush.h>

#include "internal.h"

#define lru_to_page(_head) (list_entry((_head)->prev, struct page, lru))

/*
 * migrate_prep() needs to be called before we start compiling a list of pages
 * to be migrated using isolate_lru_page(). If scheduling work on other CPUs is
 * undesirable, use migrate_prep_local()
 */
int migrate_prep(void)
{
	/*
	 * Clear the LRU lists so pages can be isolated.
	 * Note that pages may be moved off the LRU after we have
	 * drained them. Those pages will fail to migrate like other
	 * pages that may be busy.
	 */
	lru_add_drain_all();

	return 0;
}

/* Do the necessary work of migrate_prep but not if it involves other CPUs */
int migrate_prep_local(void)
{
	lru_add_drain();

	return 0;
}

/*
 * Add isolated pages on the list back to the LRU under page lock
 * to avoid leaking evictable pages back onto unevictable list.
 */
void putback_lru_pages(struct list_head *l)
{
	struct page *page;
	struct page *page2;

	list_for_each_entry_safe(page, page2, l, lru) {
		list_del(&page->lru);
		dec_zone_page_state(page, NR_ISOLATED_ANON +
				page_is_file_cache(page));
		putback_lru_page(page);
	}
}

/*
 * Restore a potential migration pte to a working pte entry
 */
static int remove_migration_pte(struct page *new, struct vm_area_struct *vma,
				 unsigned long addr, void *old)
{
	struct mm_struct *mm = vma->vm_mm;
	swp_entry_t entry;
 	pgd_t *pgd;
 	pud_t *pud;
 	pmd_t *pmd;
	pte_t *ptep, pte;
 	spinlock_t *ptl;

	if (unlikely(PageHuge(new))) {
		ptep = huge_pte_offset(mm, addr);
		if (!ptep)
			goto out;
		ptl = &mm->page_table_lock;
	} else {
		pgd = pgd_offset(mm, addr);
		if (!pgd_present(*pgd))
			goto out;

		pud = pud_offset(pgd, addr);
		if (!pud_present(*pud))
			goto out;

		pmd = pmd_offset(pud, addr);
		if (pmd_trans_huge(*pmd))
			goto out;
		if (!pmd_present(*pmd))
			goto out;

		ptep = pte_offset_map(pmd, addr);

		if (!is_swap_pte(*ptep)) {
			pte_unmap(ptep);
			goto out;
		}

		ptl = pte_lockptr(mm, pmd);
	}

 	spin_lock(ptl);
	pte = *ptep;
	if (!is_swap_pte(pte))
		goto unlock;

	entry = pte_to_swp_entry(pte);

	if (!is_migration_entry(entry) ||
	    migration_entry_to_page(entry) != old)
		goto unlock;

	get_page(new);
	pte = pte_mkold(mk_pte(new, vma->vm_page_prot));
	if (is_write_migration_entry(entry))
		pte = pte_mkwrite(pte);
#ifdef CONFIG_HUGETLB_PAGE
	if (PageHuge(new))
		pte = pte_mkhuge(pte);
#endif
	flush_cache_page(vma, addr, pte_pfn(pte));
	set_pte_at(mm, addr, ptep, pte);

	if (PageHuge(new)) {
		if (PageAnon(new))
			hugepage_add_anon_rmap(new, vma, addr);
		else
			page_dup_rmap(new);
	} else if (PageAnon(new))
		page_add_anon_rmap(new, vma, addr);
	else
		page_add_file_rmap(new);

	/* No need to invalidate - it was non-present before */
	update_mmu_cache(vma, addr, ptep);
unlock:
	pte_unmap_unlock(ptep, ptl);
out:
	return SWAP_AGAIN;
}

/*
 * Get rid of all migration entries and replace them by
 * references to the indicated page.
 */
static void remove_migration_ptes(struct page *old, struct page *new)
{
	rmap_walk(new, remove_migration_pte, old);
}

/*
 * Something used the pte of a page under migration. We need to
 * get to the page and wait until migration is finished.
 * When we return from this function the fault will be retried.
 *
 * This function is called from do_swap_page().
 */
void migration_entry_wait(struct mm_struct *mm, pmd_t *pmd,
				unsigned long address)
{
	pte_t *ptep, pte;
	spinlock_t *ptl;
	swp_entry_t entry;
	struct page *page;

	ptep = pte_offset_map_lock(mm, pmd, address, &ptl);
	pte = *ptep;
	if (!is_swap_pte(pte))
		goto out;

	entry = pte_to_swp_entry(pte);
	if (!is_migration_entry(entry))
		goto out;

	page = migration_entry_to_page(entry);

	/*
	 * Once radix-tree replacement of page migration started, page_count
	 * *must* be zero. And, we don't want to call wait_on_page_locked()
	 * against a page without get_page().
	 * So, we use get_page_unless_zero(), here. Even failed, page fault
	 * will occur again.
	 */
	if (!get_page_unless_zero(page))
		goto out;
	pte_unmap_unlock(ptep, ptl);
	wait_on_page_locked(page);
	put_page(page);
	return;
out:
	pte_unmap_unlock(ptep, ptl);
}

/*
 * Replace the page in the mapping.
 *
 * The number of remaining references must be:
 * 1 for anonymous pages without a mapping
 * 2 for pages with a mapping
 * 3 for pages with a mapping and PagePrivate/PagePrivate2 set.
 */
static int migrate_page_move_mapping(struct address_space *mapping,
		struct page *newpage, struct page *page)
{
	int expected_count;
	void **pslot;

	if (!mapping) {
		/* Anonymous page without mapping */
		if (page_count(page) != 1)
			return -EAGAIN;
		return 0;
	}

	spin_lock_irq(&mapping->tree_lock);

	pslot = radix_tree_lookup_slot(&mapping->page_tree,
 					page_index(page));

	expected_count = 2 + page_has_private(page);
	if (page_count(page) != expected_count ||
		radix_tree_deref_slot_protected(pslot, &mapping->tree_lock) != page) {
		spin_unlock_irq(&mapping->tree_lock);
		return -EAGAIN;
	}

	if (!page_freeze_refs(page, expected_count)) {
		spin_unlock_irq(&mapping->tree_lock);
		return -EAGAIN;
	}

	/*
	 * Now we know that no one else is looking at the page.
	 */
	get_page(newpage);	/* add cache reference */
	if (PageSwapCache(page)) {
		SetPageSwapCache(newpage);
		set_page_private(newpage, page_private(page));
	}

	radix_tree_replace_slot(pslot, newpage);

	page_unfreeze_refs(page, expected_count);
	/*
	 * Drop cache reference from old page.
	 * We know this isn't the last reference.
	 */
	__put_page(page);

	/*
	 * If moved to a different zone then also account
	 * the page for that zone. Other VM counters will be
	 * taken care of when we establish references to the
	 * new page and drop references to the old page.
	 *
	 * Note that anonymous pages are accounted for
	 * via NR_FILE_PAGES and NR_ANON_PAGES if they
	 * are mapped to swap space.
	 */
	__dec_zone_page_state(page, NR_FILE_PAGES);
	__inc_zone_page_state(newpage, NR_FILE_PAGES);
	if (PageSwapBacked(page)) {
		__dec_zone_page_state(page, NR_SHMEM);
		__inc_zone_page_state(newpage, NR_SHMEM);
	}
	spin_unlock_irq(&mapping->tree_lock);

	return 0;
}

/*
 * The expected number of remaining references is the same as that
 * of migrate_page_move_mapping().
 */
int migrate_huge_page_move_mapping(struct address_space *mapping,
				   struct page *newpage, struct page *page)
{
	int expected_count;
	void **pslot;

	if (!mapping) {
		if (page_count(page) != 1)
			return -EAGAIN;
		return 0;
	}

	spin_lock_irq(&mapping->tree_lock);

	pslot = radix_tree_lookup_slot(&mapping->page_tree,
					page_index(page));

	expected_count = 2 + page_has_private(page);
	if (page_count(page) != expected_count ||
		radix_tree_deref_slot_protected(pslot, &mapping->tree_lock) != page) {
		spin_unlock_irq(&mapping->tree_lock);
		return -EAGAIN;
	}

	if (!page_freeze_refs(page, expected_count)) {
		spin_unlock_irq(&mapping->tree_lock);
		return -EAGAIN;
	}

	get_page(newpage);

	radix_tree_replace_slot(pslot, newpage);

	page_unfreeze_refs(page, expected_count);

	__put_page(page);

	spin_unlock_irq(&mapping->tree_lock);
	return 0;
}

/*
 * Copy the page to its new location
 */
void migrate_page_copy(struct page *newpage, struct page *page)
{
	if (PageHuge(page))
		copy_huge_page(newpage, page);
	else
		copy_highpage(newpage, page);

	if (PageError(page))
		SetPageError(newpage);
	if (PageReferenced(page))
		SetPageReferenced(newpage);
	if (PageUptodate(page))
		SetPageUptodate(newpage);
	if (TestClearPageActive(page)) {
		VM_BUG_ON(PageUnevictable(page));
		SetPageActive(newpage);
	} else if (TestClearPageUnevictable(page))
		SetPageUnevictable(newpage);
	if (PageChecked(page))
		SetPageChecked(newpage);
	if (PageMappedToDisk(page))
		SetPageMappedToDisk(newpage);

	if (PageDirty(page)) {
		clear_page_dirty_for_io(page);
		/*
		 * Want to mark the page and the radix tree as dirty, and
		 * redo the accounting that clear_page_dirty_for_io undid,
		 * but we can't use set_page_dirty because that function
		 * is actually a signal that all of the page has become dirty.
		 * Whereas only part of our page may be dirty.
		 */
		__set_page_dirty_nobuffers(newpage);
 	}

	mlock_migrate_page(newpage, page);
	ksm_migrate_page(newpage, page);

	ClearPageSwapCache(page);
	ClearPagePrivate(page);
	set_page_private(page, 0);
	page->mapping = NULL;

	/*
	 * If any waiters have accumulated on the new page then
	 * wake them up.
	 */
	if (PageWriteback(newpage))
		end_page_writeback(newpage);
}

/************************************************************
 *                    Migration functions
 ***********************************************************/

/* Always fail migration. Used for mappings that are not movable */
int fail_migrate_page(struct address_space *mapping,
			struct page *newpage, struct page *page)
{
	return -EIO;
}
EXPORT_SYMBOL(fail_migrate_page);

/*
 * Common logic to directly migrate a single page suitable for
 * pages that do not use PagePrivate/PagePrivate2.
 *
 * Pages are locked upon entry and exit.
 */
int migrate_page(struct address_space *mapping,
		struct page *newpage, struct page *page)
{
	int rc;

	BUG_ON(PageWriteback(page));	/* Writeback must be complete */

	rc = migrate_page_move_mapping(mapping, newpage, page);

	if (rc)
		return rc;

	migrate_page_copy(newpage, page);
	return 0;
}
EXPORT_SYMBOL(migrate_page);

#ifdef CONFIG_BLOCK
/*
 * Migration function for pages with buffers. This function can only be used
 * if the underlying filesystem guarantees that no other references to "page"
 * exist.
 */
int buffer_migrate_page(struct address_space *mapping,
		struct page *newpage, struct page *page)
{
	struct buffer_head *bh, *head;
	int rc;

	if (!page_has_buffers(page))
		return migrate_page(mapping, newpage, page);

	head = page_buffers(page);

	rc = migrate_page_move_mapping(mapping, newpage, page);

	if (rc)
		return rc;

	bh = head;
	do {
		get_bh(bh);
		lock_buffer(bh);
		bh = bh->b_this_page;

	} while (bh != head);

	ClearPagePrivate(page);
	set_page_private(newpage, page_private(page));
	set_page_private(page, 0);
	put_page(page);
	get_page(newpage);

	bh = head;
	do {
		set_bh_page(bh, newpage, bh_offset(bh));
		bh = bh->b_this_page;

	} while (bh != head);

	SetPagePrivate(newpage);

	migrate_page_copy(newpage, page);

	bh = head;
	do {
		unlock_buffer(bh);
 		put_bh(bh);
		bh = bh->b_this_page;

	} while (bh != head);

	return 0;
}
EXPORT_SYMBOL(buffer_migrate_page);
#endif

/*
 * Writeback a page to clean the dirty state
 */
static int writeout(struct address_space *mapping, struct page *page)
{
	struct writeback_control wbc = {
		.sync_mode = WB_SYNC_NONE,
		.nr_to_write = 1,
		.range_start = 0,
		.range_end = LLONG_MAX,
		.for_reclaim = 1
	};
	int rc;

	if (!mapping->a_ops->writepage)
		/* No write method for the address space */
		return -EINVAL;

	if (!clear_page_dirty_for_io(page))
		/* Someone else already triggered a write */
		return -EAGAIN;

	/*
	 * A dirty page may imply that the underlying filesystem has
	 * the page on some queue. So the page must be clean for
	 * migration. Writeout may mean we loose the lock and the
	 * page state is no longer what we checked for earlier.
	 * At this point we know that the migration attempt cannot
	 * be successful.
	 */
	remove_migration_ptes(page, page);

	rc = mapping->a_ops->writepage(page, &wbc);

	if (rc != AOP_WRITEPAGE_ACTIVATE)
		/* unlocked. Relock */
		lock_page(page);

	return (rc < 0) ? -EIO : -EAGAIN;
}

/*
 * Default handling if a filesystem does not provide a migration function.
 */
static int fallback_migrate_page(struct address_space *mapping,
	struct page *newpage, struct page *page)
{
	if (PageDirty(page))
		return writeout(mapping, page);

	/*
	 * Buffers may be managed in a filesystem specific way.
	 * We must have no buffers or drop them.
	 */
	if (page_has_private(page) &&
	    !try_to_release_page(page, GFP_KERNEL))
		return -EAGAIN;

	return migrate_page(mapping, newpage, page);
}

/*
 * Move a page to a newly allocated page
 * The page is locked and all ptes have been successfully removed.
 *
 * The new page will have replaced the old page if this function
 * is successful.
 *
 * Return value:
 *   < 0 - error code
 *  == 0 - success
 */
static int move_to_new_page(struct page *newpage, struct page *page,
					int remap_swapcache, bool sync)
{
	struct address_space *mapping;
	int rc;

	/*
	 * Block others from accessing the page when we get around to
	 * establishing additional references. We are the only one
	 * holding a reference to the new page at this point.
	 */
	if (!trylock_page(newpage))
		BUG();

	/* Prepare mapping for the new page.*/
	newpage->index = page->index;
	newpage->mapping = page->mapping;
	if (PageSwapBacked(page))
		SetPageSwapBacked(newpage);

	mapping = page_mapping(page);
	if (!mapping)
		rc = migrate_page(mapping, newpage, page);
	else {
		/*
		 * Do not writeback pages if !sync and migratepage is
		 * not pointing to migrate_page() which is nonblocking
		 * (swapcache/tmpfs uses migratepage = migrate_page).
		 */
		if (PageDirty(page) && !sync &&
		    mapping->a_ops->migratepage != migrate_page)
			rc = -EBUSY;
		else if (mapping->a_ops->migratepage)
			/*
			 * Most pages have a mapping and most filesystems
			 * should provide a migration function. Anonymous
			 * pages are part of swap space which also has its
			 * own migration function. This is the most common
			 * path for page migration.
			 */
			rc = mapping->a_ops->migratepage(mapping,
							newpage, page);
		else
			rc = fallback_migrate_page(mapping, newpage, page);
	}

	if (rc) {
		newpage->mapping = NULL;
	} else {
		if (remap_swapcache)
			remove_migration_ptes(page, newpage);
	}

	unlock_page(newpage);

	return rc;
}

/*
 * Obtain the lock on page, remove all ptes and migrate the page
 * to the newly allocated page in newpage.
 */
static int unmap_and_move(new_page_t get_new_page, unsigned long private,
			struct page *page, int force, bool offlining, bool sync)
{
	int rc = 0;
	int *result = NULL;
	struct page *newpage = get_new_page(page, private, &result);
	int remap_swapcache = 1;
	int charge = 0;
	struct mem_cgroup *mem;
	struct anon_vma *anon_vma = NULL;

	if (!newpage)
		return -ENOMEM;

	if (page_count(page) == 1) {
		/* page was freed from under us. So we are done. */
		goto move_newpage;
	}
	if (unlikely(PageTransHuge(page)))
		if (unlikely(split_huge_page(page)))
			goto move_newpage;

	/* prepare cgroup just returns 0 or -ENOMEM */
	rc = -EAGAIN;

	if (!trylock_page(page)) {
		if (!force || !sync)
			goto move_newpage;

		/*
		 * It's not safe for direct compaction to call lock_page.
		 * For example, during page readahead pages are added locked
		 * to the LRU. Later, when the IO completes the pages are
		 * marked uptodate and unlocked. However, the queueing
		 * could be merging multiple pages for one bio (e.g.
		 * mpage_readpages). If an allocation happens for the
		 * second or third page, the process can end up locking
		 * the same page twice and deadlocking. Rather than
		 * trying to be clever about what pages can be locked,
		 * avoid the use of lock_page for direct compaction
		 * altogether.
		 */
		if (current->flags & PF_MEMALLOC)
			goto move_newpage;

		lock_page(page);
	}

	/*
	 * Only memory hotplug's offline_pages() caller has locked out KSM,
	 * and can safely migrate a KSM page.  The other cases have skipped
	 * PageKsm along with PageReserved - but it is only now when we have
	 * the page lock that we can be certain it will not go KSM beneath us
	 * (KSM will not upgrade a page from PageAnon to PageKsm when it sees
	 * its pagecount raised, but only here do we take the page lock which
	 * serializes that).
	 */
	if (PageKsm(page) && !offlining) {
		rc = -EBUSY;
		goto unlock;
	}

	/* charge against new page */
	charge = mem_cgroup_prepare_migration(page, newpage, &mem, GFP_KERNEL);
	if (charge == -ENOMEM) {
		rc = -ENOMEM;
		goto unlock;
	}
	BUG_ON(charge);

	if (PageWriteback(page)) {
<<<<<<< HEAD
		if (!force || !sync)
=======
		/*
		 * For !sync, there is no point retrying as the retry loop
		 * is expected to be too short for PageWriteback to be cleared
		 */
		if (!sync) {
			rc = -EBUSY;
			goto uncharge;
		}
		if (!force)
>>>>>>> 105e53f8
			goto uncharge;
		wait_on_page_writeback(page);
	}
	/*
	 * By try_to_unmap(), page->mapcount goes down to 0 here. In this case,
	 * we cannot notice that anon_vma is freed while we migrates a page.
	 * This get_anon_vma() delays freeing anon_vma pointer until the end
	 * of migration. File cache pages are no problem because of page_lock()
	 * File Caches may use write_page() or lock_page() in migration, then,
	 * just care Anon page here.
	 */
	if (PageAnon(page)) {
		/*
		 * Only page_lock_anon_vma() understands the subtleties of
		 * getting a hold on an anon_vma from outside one of its mms.
		 */
		anon_vma = page_lock_anon_vma(page);
		if (anon_vma) {
			/*
			 * Take a reference count on the anon_vma if the
			 * page is mapped so that it is guaranteed to
			 * exist when the page is remapped later
			 */
			get_anon_vma(anon_vma);
			page_unlock_anon_vma(anon_vma);
		} else if (PageSwapCache(page)) {
			/*
			 * We cannot be sure that the anon_vma of an unmapped
			 * swapcache page is safe to use because we don't
			 * know in advance if the VMA that this page belonged
			 * to still exists. If the VMA and others sharing the
			 * data have been freed, then the anon_vma could
			 * already be invalid.
			 *
			 * To avoid this possibility, swapcache pages get
			 * migrated but are not remapped when migration
			 * completes
			 */
			remap_swapcache = 0;
		} else {
			goto uncharge;
		}
	}

	/*
	 * Corner case handling:
	 * 1. When a new swap-cache page is read into, it is added to the LRU
	 * and treated as swapcache but it has no rmap yet.
	 * Calling try_to_unmap() against a page->mapping==NULL page will
	 * trigger a BUG.  So handle it here.
	 * 2. An orphaned page (see truncate_complete_page) might have
	 * fs-private metadata. The page can be picked up due to memory
	 * offlining.  Everywhere else except page reclaim, the page is
	 * invisible to the vm, so the page can not be migrated.  So try to
	 * free the metadata, so the page can be freed.
	 */
	if (!page->mapping) {
		VM_BUG_ON(PageAnon(page));
		if (page_has_private(page)) {
			try_to_free_buffers(page);
			goto uncharge;
		}
		goto skip_unmap;
	}

	/* Establish migration ptes or remove ptes */
	try_to_unmap(page, TTU_MIGRATION|TTU_IGNORE_MLOCK|TTU_IGNORE_ACCESS);

skip_unmap:
	if (!page_mapped(page))
		rc = move_to_new_page(newpage, page, remap_swapcache, sync);

	if (rc && remap_swapcache)
		remove_migration_ptes(page, page);

	/* Drop an anon_vma reference if we took one */
	if (anon_vma)
		put_anon_vma(anon_vma);

uncharge:
	if (!charge)
		mem_cgroup_end_migration(mem, page, newpage, rc == 0);
unlock:
	unlock_page(page);

move_newpage:
	if (rc != -EAGAIN) {
 		/*
 		 * A page that has been migrated has all references
 		 * removed and will be freed. A page that has not been
 		 * migrated will have kepts its references and be
 		 * restored.
 		 */
 		list_del(&page->lru);
		dec_zone_page_state(page, NR_ISOLATED_ANON +
				page_is_file_cache(page));
		putback_lru_page(page);
	}

	/*
	 * Move the new page to the LRU. If migration was not successful
	 * then this will free the page.
	 */
	putback_lru_page(newpage);

	if (result) {
		if (rc)
			*result = rc;
		else
			*result = page_to_nid(newpage);
	}
	return rc;
}

/*
 * Counterpart of unmap_and_move_page() for hugepage migration.
 *
 * This function doesn't wait the completion of hugepage I/O
 * because there is no race between I/O and migration for hugepage.
 * Note that currently hugepage I/O occurs only in direct I/O
 * where no lock is held and PG_writeback is irrelevant,
 * and writeback status of all subpages are counted in the reference
 * count of the head page (i.e. if all subpages of a 2MB hugepage are
 * under direct I/O, the reference of the head page is 512 and a bit more.)
 * This means that when we try to migrate hugepage whose subpages are
 * doing direct I/O, some references remain after try_to_unmap() and
 * hugepage migration fails without data corruption.
 *
 * There is also no race when direct I/O is issued on the page under migration,
 * because then pte is replaced with migration swap entry and direct I/O code
 * will wait in the page fault for migration to complete.
 */
static int unmap_and_move_huge_page(new_page_t get_new_page,
				unsigned long private, struct page *hpage,
				int force, bool offlining, bool sync)
{
	int rc = 0;
	int *result = NULL;
	struct page *new_hpage = get_new_page(hpage, private, &result);
	struct anon_vma *anon_vma = NULL;

	if (!new_hpage)
		return -ENOMEM;

	rc = -EAGAIN;

	if (!trylock_page(hpage)) {
		if (!force || !sync)
			goto out;
		lock_page(hpage);
	}

	if (PageAnon(hpage)) {
		anon_vma = page_lock_anon_vma(hpage);
		if (anon_vma) {
			get_anon_vma(anon_vma);
			page_unlock_anon_vma(anon_vma);
		}
	}

	try_to_unmap(hpage, TTU_MIGRATION|TTU_IGNORE_MLOCK|TTU_IGNORE_ACCESS);

	if (!page_mapped(hpage))
		rc = move_to_new_page(new_hpage, hpage, 1, sync);

	if (rc)
		remove_migration_ptes(hpage, hpage);

	if (anon_vma)
<<<<<<< HEAD
		drop_anon_vma(anon_vma);
=======
		put_anon_vma(anon_vma);
>>>>>>> 105e53f8
out:
	unlock_page(hpage);

	if (rc != -EAGAIN) {
		list_del(&hpage->lru);
		put_page(hpage);
	}

	put_page(new_hpage);

	if (result) {
		if (rc)
			*result = rc;
		else
			*result = page_to_nid(new_hpage);
	}
	return rc;
}

/*
 * migrate_pages
 *
 * The function takes one list of pages to migrate and a function
 * that determines from the page to be migrated and the private data
 * the target of the move and allocates the page.
 *
 * The function returns after 10 attempts or if no pages
 * are movable anymore because to has become empty
 * or no retryable pages exist anymore.
 * Caller should call putback_lru_pages to return pages to the LRU
 * or free list only if ret != 0.
 *
 * Return: Number of pages not migrated or error code.
 */
int migrate_pages(struct list_head *from,
		new_page_t get_new_page, unsigned long private, bool offlining,
		bool sync)
{
	int retry = 1;
	int nr_failed = 0;
	int pass = 0;
	struct page *page;
	struct page *page2;
	int swapwrite = current->flags & PF_SWAPWRITE;
	int rc;

	if (!swapwrite)
		current->flags |= PF_SWAPWRITE;

	for(pass = 0; pass < 10 && retry; pass++) {
		retry = 0;

		list_for_each_entry_safe(page, page2, from, lru) {
			cond_resched();

			rc = unmap_and_move(get_new_page, private,
						page, pass > 2, offlining,
						sync);

			switch(rc) {
			case -ENOMEM:
				goto out;
			case -EAGAIN:
				retry++;
				break;
			case 0:
				break;
			default:
				/* Permanent failure */
				nr_failed++;
				break;
			}
		}
	}
	rc = 0;
out:
	if (!swapwrite)
		current->flags &= ~PF_SWAPWRITE;

	if (rc)
		return rc;

	return nr_failed + retry;
}

int migrate_huge_pages(struct list_head *from,
		new_page_t get_new_page, unsigned long private, bool offlining,
		bool sync)
{
	int retry = 1;
	int nr_failed = 0;
	int pass = 0;
	struct page *page;
	struct page *page2;
	int rc;

	for (pass = 0; pass < 10 && retry; pass++) {
		retry = 0;

		list_for_each_entry_safe(page, page2, from, lru) {
			cond_resched();

			rc = unmap_and_move_huge_page(get_new_page,
					private, page, pass > 2, offlining,
					sync);

			switch(rc) {
			case -ENOMEM:
				goto out;
			case -EAGAIN:
				retry++;
				break;
			case 0:
				break;
			default:
				/* Permanent failure */
				nr_failed++;
				break;
			}
		}
	}
	rc = 0;
out:
	if (rc)
		return rc;

	return nr_failed + retry;
}

#ifdef CONFIG_NUMA
/*
 * Move a list of individual pages
 */
struct page_to_node {
	unsigned long addr;
	struct page *page;
	int node;
	int status;
};

static struct page *new_page_node(struct page *p, unsigned long private,
		int **result)
{
	struct page_to_node *pm = (struct page_to_node *)private;

	while (pm->node != MAX_NUMNODES && pm->page != p)
		pm++;

	if (pm->node == MAX_NUMNODES)
		return NULL;

	*result = &pm->status;

	return alloc_pages_exact_node(pm->node,
				GFP_HIGHUSER_MOVABLE | GFP_THISNODE, 0);
}

/*
 * Move a set of pages as indicated in the pm array. The addr
 * field must be set to the virtual address of the page to be moved
 * and the node number must contain a valid target node.
 * The pm array ends with node = MAX_NUMNODES.
 */
static int do_move_page_to_node_array(struct mm_struct *mm,
				      struct page_to_node *pm,
				      int migrate_all)
{
	int err;
	struct page_to_node *pp;
	LIST_HEAD(pagelist);

	down_read(&mm->mmap_sem);

	/*
	 * Build a list of pages to migrate
	 */
	for (pp = pm; pp->node != MAX_NUMNODES; pp++) {
		struct vm_area_struct *vma;
		struct page *page;

		err = -EFAULT;
		vma = find_vma(mm, pp->addr);
		if (!vma || pp->addr < vma->vm_start || !vma_migratable(vma))
			goto set_status;

		page = follow_page(vma, pp->addr, FOLL_GET|FOLL_SPLIT);

		err = PTR_ERR(page);
		if (IS_ERR(page))
			goto set_status;

		err = -ENOENT;
		if (!page)
			goto set_status;

		/* Use PageReserved to check for zero page */
		if (PageReserved(page) || PageKsm(page))
			goto put_and_set;

		pp->page = page;
		err = page_to_nid(page);

		if (err == pp->node)
			/*
			 * Node already in the right place
			 */
			goto put_and_set;

		err = -EACCES;
		if (page_mapcount(page) > 1 &&
				!migrate_all)
			goto put_and_set;

		err = isolate_lru_page(page);
		if (!err) {
			list_add_tail(&page->lru, &pagelist);
			inc_zone_page_state(page, NR_ISOLATED_ANON +
					    page_is_file_cache(page));
		}
put_and_set:
		/*
		 * Either remove the duplicate refcount from
		 * isolate_lru_page() or drop the page ref if it was
		 * not isolated.
		 */
		put_page(page);
set_status:
		pp->status = err;
	}

	err = 0;
	if (!list_empty(&pagelist)) {
		err = migrate_pages(&pagelist, new_page_node,
				(unsigned long)pm, 0, true);
		if (err)
			putback_lru_pages(&pagelist);
	}

	up_read(&mm->mmap_sem);
	return err;
}

/*
 * Migrate an array of page address onto an array of nodes and fill
 * the corresponding array of status.
 */
static int do_pages_move(struct mm_struct *mm, struct task_struct *task,
			 unsigned long nr_pages,
			 const void __user * __user *pages,
			 const int __user *nodes,
			 int __user *status, int flags)
{
	struct page_to_node *pm;
	nodemask_t task_nodes;
	unsigned long chunk_nr_pages;
	unsigned long chunk_start;
	int err;

	task_nodes = cpuset_mems_allowed(task);

	err = -ENOMEM;
	pm = (struct page_to_node *)__get_free_page(GFP_KERNEL);
	if (!pm)
		goto out;

	migrate_prep();

	/*
	 * Store a chunk of page_to_node array in a page,
	 * but keep the last one as a marker
	 */
	chunk_nr_pages = (PAGE_SIZE / sizeof(struct page_to_node)) - 1;

	for (chunk_start = 0;
	     chunk_start < nr_pages;
	     chunk_start += chunk_nr_pages) {
		int j;

		if (chunk_start + chunk_nr_pages > nr_pages)
			chunk_nr_pages = nr_pages - chunk_start;

		/* fill the chunk pm with addrs and nodes from user-space */
		for (j = 0; j < chunk_nr_pages; j++) {
			const void __user *p;
			int node;

			err = -EFAULT;
			if (get_user(p, pages + j + chunk_start))
				goto out_pm;
			pm[j].addr = (unsigned long) p;

			if (get_user(node, nodes + j + chunk_start))
				goto out_pm;

			err = -ENODEV;
			if (node < 0 || node >= MAX_NUMNODES)
				goto out_pm;

			if (!node_state(node, N_HIGH_MEMORY))
				goto out_pm;

			err = -EACCES;
			if (!node_isset(node, task_nodes))
				goto out_pm;

			pm[j].node = node;
		}

		/* End marker for this chunk */
		pm[chunk_nr_pages].node = MAX_NUMNODES;

		/* Migrate this chunk */
		err = do_move_page_to_node_array(mm, pm,
						 flags & MPOL_MF_MOVE_ALL);
		if (err < 0)
			goto out_pm;

		/* Return status information */
		for (j = 0; j < chunk_nr_pages; j++)
			if (put_user(pm[j].status, status + j + chunk_start)) {
				err = -EFAULT;
				goto out_pm;
			}
	}
	err = 0;

out_pm:
	free_page((unsigned long)pm);
out:
	return err;
}

/*
 * Determine the nodes of an array of pages and store it in an array of status.
 */
static void do_pages_stat_array(struct mm_struct *mm, unsigned long nr_pages,
				const void __user **pages, int *status)
{
	unsigned long i;

	down_read(&mm->mmap_sem);

	for (i = 0; i < nr_pages; i++) {
		unsigned long addr = (unsigned long)(*pages);
		struct vm_area_struct *vma;
		struct page *page;
		int err = -EFAULT;

		vma = find_vma(mm, addr);
		if (!vma || addr < vma->vm_start)
			goto set_status;

		page = follow_page(vma, addr, 0);

		err = PTR_ERR(page);
		if (IS_ERR(page))
			goto set_status;

		err = -ENOENT;
		/* Use PageReserved to check for zero page */
		if (!page || PageReserved(page) || PageKsm(page))
			goto set_status;

		err = page_to_nid(page);
set_status:
		*status = err;

		pages++;
		status++;
	}

	up_read(&mm->mmap_sem);
}

/*
 * Determine the nodes of a user array of pages and store it in
 * a user array of status.
 */
static int do_pages_stat(struct mm_struct *mm, unsigned long nr_pages,
			 const void __user * __user *pages,
			 int __user *status)
{
#define DO_PAGES_STAT_CHUNK_NR 16
	const void __user *chunk_pages[DO_PAGES_STAT_CHUNK_NR];
	int chunk_status[DO_PAGES_STAT_CHUNK_NR];

	while (nr_pages) {
		unsigned long chunk_nr;

		chunk_nr = nr_pages;
		if (chunk_nr > DO_PAGES_STAT_CHUNK_NR)
			chunk_nr = DO_PAGES_STAT_CHUNK_NR;

		if (copy_from_user(chunk_pages, pages, chunk_nr * sizeof(*chunk_pages)))
			break;

		do_pages_stat_array(mm, chunk_nr, chunk_pages, chunk_status);

		if (copy_to_user(status, chunk_status, chunk_nr * sizeof(*status)))
			break;

		pages += chunk_nr;
		status += chunk_nr;
		nr_pages -= chunk_nr;
	}
	return nr_pages ? -EFAULT : 0;
}

/*
 * Move a list of pages in the address space of the currently executing
 * process.
 */
SYSCALL_DEFINE6(move_pages, pid_t, pid, unsigned long, nr_pages,
		const void __user * __user *, pages,
		const int __user *, nodes,
		int __user *, status, int, flags)
{
	const struct cred *cred = current_cred(), *tcred;
	struct task_struct *task;
	struct mm_struct *mm;
	int err;

	/* Check flags */
	if (flags & ~(MPOL_MF_MOVE|MPOL_MF_MOVE_ALL))
		return -EINVAL;

	if ((flags & MPOL_MF_MOVE_ALL) && !capable(CAP_SYS_NICE))
		return -EPERM;

	/* Find the mm_struct */
	rcu_read_lock();
	task = pid ? find_task_by_vpid(pid) : current;
	if (!task) {
		rcu_read_unlock();
		return -ESRCH;
	}
	mm = get_task_mm(task);
	rcu_read_unlock();

	if (!mm)
		return -EINVAL;

	/*
	 * Check if this process has the right to modify the specified
	 * process. The right exists if the process has administrative
	 * capabilities, superuser privileges or the same
	 * userid as the target process.
	 */
	rcu_read_lock();
	tcred = __task_cred(task);
	if (cred->euid != tcred->suid && cred->euid != tcred->uid &&
	    cred->uid  != tcred->suid && cred->uid  != tcred->uid &&
	    !capable(CAP_SYS_NICE)) {
		rcu_read_unlock();
		err = -EPERM;
		goto out;
	}
	rcu_read_unlock();

 	err = security_task_movememory(task);
 	if (err)
		goto out;

	if (nodes) {
		err = do_pages_move(mm, task, nr_pages, pages, nodes, status,
				    flags);
	} else {
		err = do_pages_stat(mm, nr_pages, pages, status);
	}

out:
	mmput(mm);
	return err;
}

/*
 * Call migration functions in the vma_ops that may prepare
 * memory in a vm for migration. migration functions may perform
 * the migration for vmas that do not have an underlying page struct.
 */
int migrate_vmas(struct mm_struct *mm, const nodemask_t *to,
	const nodemask_t *from, unsigned long flags)
{
 	struct vm_area_struct *vma;
 	int err = 0;

	for (vma = mm->mmap; vma && !err; vma = vma->vm_next) {
 		if (vma->vm_ops && vma->vm_ops->migrate) {
 			err = vma->vm_ops->migrate(vma, to, from, flags);
 			if (err)
 				break;
 		}
 	}
 	return err;
}
#endif<|MERGE_RESOLUTION|>--- conflicted
+++ resolved
@@ -696,9 +696,6 @@
 	BUG_ON(charge);
 
 	if (PageWriteback(page)) {
-<<<<<<< HEAD
-		if (!force || !sync)
-=======
 		/*
 		 * For !sync, there is no point retrying as the retry loop
 		 * is expected to be too short for PageWriteback to be cleared
@@ -708,7 +705,6 @@
 			goto uncharge;
 		}
 		if (!force)
->>>>>>> 105e53f8
 			goto uncharge;
 		wait_on_page_writeback(page);
 	}
@@ -878,11 +874,7 @@
 		remove_migration_ptes(hpage, hpage);
 
 	if (anon_vma)
-<<<<<<< HEAD
-		drop_anon_vma(anon_vma);
-=======
 		put_anon_vma(anon_vma);
->>>>>>> 105e53f8
 out:
 	unlock_page(hpage);
 
