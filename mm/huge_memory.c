// SPDX-License-Identifier: GPL-2.0-only
/*
 *  Copyright (C) 2009  Red Hat, Inc.
 */

#define pr_fmt(fmt) KBUILD_MODNAME ": " fmt

#include <linux/mm.h>
#include <linux/sched.h>
#include <linux/sched/mm.h>
#include <linux/sched/coredump.h>
#include <linux/sched/numa_balancing.h>
#include <linux/highmem.h>
#include <linux/hugetlb.h>
#include <linux/mmu_notifier.h>
#include <linux/rmap.h>
#include <linux/swap.h>
#include <linux/shrinker.h>
#include <linux/mm_inline.h>
#include <linux/swapops.h>
#include <linux/backing-dev.h>
#include <linux/dax.h>
#include <linux/khugepaged.h>
#include <linux/freezer.h>
#include <linux/pfn_t.h>
#include <linux/mman.h>
#include <linux/memremap.h>
#include <linux/pagemap.h>
#include <linux/debugfs.h>
#include <linux/migrate.h>
#include <linux/hashtable.h>
#include <linux/userfaultfd_k.h>
#include <linux/page_idle.h>
#include <linux/shmem_fs.h>
#include <linux/oom.h>
#include <linux/numa.h>
#include <linux/page_owner.h>
#include <linux/sched/sysctl.h>
#include <linux/memory-tiers.h>
#include <linux/compat.h>

#include <asm/tlb.h>
#include <asm/pgalloc.h>
#include "internal.h"
#include "swap.h"

#define CREATE_TRACE_POINTS
#include <trace/events/thp.h>

/*
 * By default, transparent hugepage support is disabled in order to avoid
 * risking an increased memory footprint for applications that are not
 * guaranteed to benefit from it. When transparent hugepage support is
 * enabled, it is for all mappings, and khugepaged scans all mappings.
 * Defrag is invoked by khugepaged hugepage allocations and by page faults
 * for all hugepage allocations.
 */
unsigned long transparent_hugepage_flags __read_mostly =
#ifdef CONFIG_TRANSPARENT_HUGEPAGE_ALWAYS
	(1<<TRANSPARENT_HUGEPAGE_FLAG)|
#endif
#ifdef CONFIG_TRANSPARENT_HUGEPAGE_MADVISE
	(1<<TRANSPARENT_HUGEPAGE_REQ_MADV_FLAG)|
#endif
	(1<<TRANSPARENT_HUGEPAGE_DEFRAG_REQ_MADV_FLAG)|
	(1<<TRANSPARENT_HUGEPAGE_DEFRAG_KHUGEPAGED_FLAG)|
	(1<<TRANSPARENT_HUGEPAGE_USE_ZERO_PAGE_FLAG);

static struct shrinker deferred_split_shrinker;

static atomic_t huge_zero_refcount;
struct page *huge_zero_page __read_mostly;
unsigned long huge_zero_pfn __read_mostly = ~0UL;

bool hugepage_vma_check(struct vm_area_struct *vma, unsigned long vm_flags,
			bool smaps, bool in_pf, bool enforce_sysfs)
{
	if (!vma->vm_mm)		/* vdso */
		return false;

	/*
	 * Explicitly disabled through madvise or prctl, or some
	 * architectures may disable THP for some mappings, for
	 * example, s390 kvm.
	 * */
	if ((vm_flags & VM_NOHUGEPAGE) ||
	    test_bit(MMF_DISABLE_THP, &vma->vm_mm->flags))
		return false;
	/*
	 * If the hardware/firmware marked hugepage support disabled.
	 */
	if (transparent_hugepage_flags & (1 << TRANSPARENT_HUGEPAGE_UNSUPPORTED))
		return false;

	/* khugepaged doesn't collapse DAX vma, but page fault is fine. */
	if (vma_is_dax(vma))
		return in_pf;

	/*
	 * Special VMA and hugetlb VMA.
	 * Must be checked after dax since some dax mappings may have
	 * VM_MIXEDMAP set.
	 */
	if (vm_flags & VM_NO_KHUGEPAGED)
		return false;

	/*
	 * Check alignment for file vma and size for both file and anon vma.
	 *
	 * Skip the check for page fault. Huge fault does the check in fault
	 * handlers. And this check is not suitable for huge PUD fault.
	 */
	if (!in_pf &&
	    !transhuge_vma_suitable(vma, (vma->vm_end - HPAGE_PMD_SIZE)))
		return false;

	/*
	 * Enabled via shmem mount options or sysfs settings.
	 * Must be done before hugepage flags check since shmem has its
	 * own flags.
	 */
	if (!in_pf && shmem_file(vma->vm_file))
		return shmem_is_huge(file_inode(vma->vm_file), vma->vm_pgoff,
				     !enforce_sysfs, vma->vm_mm, vm_flags);

	/* Enforce sysfs THP requirements as necessary */
	if (enforce_sysfs &&
	    (!hugepage_flags_enabled() || (!(vm_flags & VM_HUGEPAGE) &&
					   !hugepage_flags_always())))
		return false;

	/* Only regular file is valid */
	if (!in_pf && file_thp_enabled(vma))
		return true;

	if (!vma_is_anonymous(vma))
		return false;

	if (vma_is_temporary_stack(vma))
		return false;

	/*
	 * THPeligible bit of smaps should show 1 for proper VMAs even
	 * though anon_vma is not initialized yet.
	 *
	 * Allow page fault since anon_vma may be not initialized until
	 * the first page fault.
	 */
	if (!vma->anon_vma)
		return (smaps || in_pf);

	return true;
}

static bool get_huge_zero_page(void)
{
	struct page *zero_page;
retry:
	if (likely(atomic_inc_not_zero(&huge_zero_refcount)))
		return true;

	zero_page = alloc_pages((GFP_TRANSHUGE | __GFP_ZERO) & ~__GFP_MOVABLE,
			HPAGE_PMD_ORDER);
	if (!zero_page) {
		count_vm_event(THP_ZERO_PAGE_ALLOC_FAILED);
		return false;
	}
	preempt_disable();
	if (cmpxchg(&huge_zero_page, NULL, zero_page)) {
		preempt_enable();
		__free_pages(zero_page, compound_order(zero_page));
		goto retry;
	}
	WRITE_ONCE(huge_zero_pfn, page_to_pfn(zero_page));

	/* We take additional reference here. It will be put back by shrinker */
	atomic_set(&huge_zero_refcount, 2);
	preempt_enable();
	count_vm_event(THP_ZERO_PAGE_ALLOC);
	return true;
}

static void put_huge_zero_page(void)
{
	/*
	 * Counter should never go to zero here. Only shrinker can put
	 * last reference.
	 */
	BUG_ON(atomic_dec_and_test(&huge_zero_refcount));
}

struct page *mm_get_huge_zero_page(struct mm_struct *mm)
{
	if (test_bit(MMF_HUGE_ZERO_PAGE, &mm->flags))
		return READ_ONCE(huge_zero_page);

	if (!get_huge_zero_page())
		return NULL;

	if (test_and_set_bit(MMF_HUGE_ZERO_PAGE, &mm->flags))
		put_huge_zero_page();

	return READ_ONCE(huge_zero_page);
}

void mm_put_huge_zero_page(struct mm_struct *mm)
{
	if (test_bit(MMF_HUGE_ZERO_PAGE, &mm->flags))
		put_huge_zero_page();
}

static unsigned long shrink_huge_zero_page_count(struct shrinker *shrink,
					struct shrink_control *sc)
{
	/* we can free zero page only if last reference remains */
	return atomic_read(&huge_zero_refcount) == 1 ? HPAGE_PMD_NR : 0;
}

static unsigned long shrink_huge_zero_page_scan(struct shrinker *shrink,
				       struct shrink_control *sc)
{
	if (atomic_cmpxchg(&huge_zero_refcount, 1, 0) == 1) {
		struct page *zero_page = xchg(&huge_zero_page, NULL);
		BUG_ON(zero_page == NULL);
		WRITE_ONCE(huge_zero_pfn, ~0UL);
		__free_pages(zero_page, compound_order(zero_page));
		return HPAGE_PMD_NR;
	}

	return 0;
}

static struct shrinker huge_zero_page_shrinker = {
	.count_objects = shrink_huge_zero_page_count,
	.scan_objects = shrink_huge_zero_page_scan,
	.seeks = DEFAULT_SEEKS,
};

#ifdef CONFIG_SYSFS
static ssize_t enabled_show(struct kobject *kobj,
			    struct kobj_attribute *attr, char *buf)
{
	const char *output;

	if (test_bit(TRANSPARENT_HUGEPAGE_FLAG, &transparent_hugepage_flags))
		output = "[always] madvise never";
	else if (test_bit(TRANSPARENT_HUGEPAGE_REQ_MADV_FLAG,
			  &transparent_hugepage_flags))
		output = "always [madvise] never";
	else
		output = "always madvise [never]";

	return sysfs_emit(buf, "%s\n", output);
}

static ssize_t enabled_store(struct kobject *kobj,
			     struct kobj_attribute *attr,
			     const char *buf, size_t count)
{
	ssize_t ret = count;

	if (sysfs_streq(buf, "always")) {
		clear_bit(TRANSPARENT_HUGEPAGE_REQ_MADV_FLAG, &transparent_hugepage_flags);
		set_bit(TRANSPARENT_HUGEPAGE_FLAG, &transparent_hugepage_flags);
	} else if (sysfs_streq(buf, "madvise")) {
		clear_bit(TRANSPARENT_HUGEPAGE_FLAG, &transparent_hugepage_flags);
		set_bit(TRANSPARENT_HUGEPAGE_REQ_MADV_FLAG, &transparent_hugepage_flags);
	} else if (sysfs_streq(buf, "never")) {
		clear_bit(TRANSPARENT_HUGEPAGE_FLAG, &transparent_hugepage_flags);
		clear_bit(TRANSPARENT_HUGEPAGE_REQ_MADV_FLAG, &transparent_hugepage_flags);
	} else
		ret = -EINVAL;

	if (ret > 0) {
		int err = start_stop_khugepaged();
		if (err)
			ret = err;
	}
	return ret;
}

static struct kobj_attribute enabled_attr = __ATTR_RW(enabled);

ssize_t single_hugepage_flag_show(struct kobject *kobj,
				  struct kobj_attribute *attr, char *buf,
				  enum transparent_hugepage_flag flag)
{
	return sysfs_emit(buf, "%d\n",
			  !!test_bit(flag, &transparent_hugepage_flags));
}

ssize_t single_hugepage_flag_store(struct kobject *kobj,
				 struct kobj_attribute *attr,
				 const char *buf, size_t count,
				 enum transparent_hugepage_flag flag)
{
	unsigned long value;
	int ret;

	ret = kstrtoul(buf, 10, &value);
	if (ret < 0)
		return ret;
	if (value > 1)
		return -EINVAL;

	if (value)
		set_bit(flag, &transparent_hugepage_flags);
	else
		clear_bit(flag, &transparent_hugepage_flags);

	return count;
}

static ssize_t defrag_show(struct kobject *kobj,
			   struct kobj_attribute *attr, char *buf)
{
	const char *output;

	if (test_bit(TRANSPARENT_HUGEPAGE_DEFRAG_DIRECT_FLAG,
		     &transparent_hugepage_flags))
		output = "[always] defer defer+madvise madvise never";
	else if (test_bit(TRANSPARENT_HUGEPAGE_DEFRAG_KSWAPD_FLAG,
			  &transparent_hugepage_flags))
		output = "always [defer] defer+madvise madvise never";
	else if (test_bit(TRANSPARENT_HUGEPAGE_DEFRAG_KSWAPD_OR_MADV_FLAG,
			  &transparent_hugepage_flags))
		output = "always defer [defer+madvise] madvise never";
	else if (test_bit(TRANSPARENT_HUGEPAGE_DEFRAG_REQ_MADV_FLAG,
			  &transparent_hugepage_flags))
		output = "always defer defer+madvise [madvise] never";
	else
		output = "always defer defer+madvise madvise [never]";

	return sysfs_emit(buf, "%s\n", output);
}

static ssize_t defrag_store(struct kobject *kobj,
			    struct kobj_attribute *attr,
			    const char *buf, size_t count)
{
	if (sysfs_streq(buf, "always")) {
		clear_bit(TRANSPARENT_HUGEPAGE_DEFRAG_KSWAPD_FLAG, &transparent_hugepage_flags);
		clear_bit(TRANSPARENT_HUGEPAGE_DEFRAG_KSWAPD_OR_MADV_FLAG, &transparent_hugepage_flags);
		clear_bit(TRANSPARENT_HUGEPAGE_DEFRAG_REQ_MADV_FLAG, &transparent_hugepage_flags);
		set_bit(TRANSPARENT_HUGEPAGE_DEFRAG_DIRECT_FLAG, &transparent_hugepage_flags);
	} else if (sysfs_streq(buf, "defer+madvise")) {
		clear_bit(TRANSPARENT_HUGEPAGE_DEFRAG_DIRECT_FLAG, &transparent_hugepage_flags);
		clear_bit(TRANSPARENT_HUGEPAGE_DEFRAG_KSWAPD_FLAG, &transparent_hugepage_flags);
		clear_bit(TRANSPARENT_HUGEPAGE_DEFRAG_REQ_MADV_FLAG, &transparent_hugepage_flags);
		set_bit(TRANSPARENT_HUGEPAGE_DEFRAG_KSWAPD_OR_MADV_FLAG, &transparent_hugepage_flags);
	} else if (sysfs_streq(buf, "defer")) {
		clear_bit(TRANSPARENT_HUGEPAGE_DEFRAG_DIRECT_FLAG, &transparent_hugepage_flags);
		clear_bit(TRANSPARENT_HUGEPAGE_DEFRAG_KSWAPD_OR_MADV_FLAG, &transparent_hugepage_flags);
		clear_bit(TRANSPARENT_HUGEPAGE_DEFRAG_REQ_MADV_FLAG, &transparent_hugepage_flags);
		set_bit(TRANSPARENT_HUGEPAGE_DEFRAG_KSWAPD_FLAG, &transparent_hugepage_flags);
	} else if (sysfs_streq(buf, "madvise")) {
		clear_bit(TRANSPARENT_HUGEPAGE_DEFRAG_DIRECT_FLAG, &transparent_hugepage_flags);
		clear_bit(TRANSPARENT_HUGEPAGE_DEFRAG_KSWAPD_FLAG, &transparent_hugepage_flags);
		clear_bit(TRANSPARENT_HUGEPAGE_DEFRAG_KSWAPD_OR_MADV_FLAG, &transparent_hugepage_flags);
		set_bit(TRANSPARENT_HUGEPAGE_DEFRAG_REQ_MADV_FLAG, &transparent_hugepage_flags);
	} else if (sysfs_streq(buf, "never")) {
		clear_bit(TRANSPARENT_HUGEPAGE_DEFRAG_DIRECT_FLAG, &transparent_hugepage_flags);
		clear_bit(TRANSPARENT_HUGEPAGE_DEFRAG_KSWAPD_FLAG, &transparent_hugepage_flags);
		clear_bit(TRANSPARENT_HUGEPAGE_DEFRAG_KSWAPD_OR_MADV_FLAG, &transparent_hugepage_flags);
		clear_bit(TRANSPARENT_HUGEPAGE_DEFRAG_REQ_MADV_FLAG, &transparent_hugepage_flags);
	} else
		return -EINVAL;

	return count;
}
static struct kobj_attribute defrag_attr = __ATTR_RW(defrag);

static ssize_t use_zero_page_show(struct kobject *kobj,
				  struct kobj_attribute *attr, char *buf)
{
	return single_hugepage_flag_show(kobj, attr, buf,
					 TRANSPARENT_HUGEPAGE_USE_ZERO_PAGE_FLAG);
}
static ssize_t use_zero_page_store(struct kobject *kobj,
		struct kobj_attribute *attr, const char *buf, size_t count)
{
	return single_hugepage_flag_store(kobj, attr, buf, count,
				 TRANSPARENT_HUGEPAGE_USE_ZERO_PAGE_FLAG);
}
static struct kobj_attribute use_zero_page_attr = __ATTR_RW(use_zero_page);

static ssize_t hpage_pmd_size_show(struct kobject *kobj,
				   struct kobj_attribute *attr, char *buf)
{
	return sysfs_emit(buf, "%lu\n", HPAGE_PMD_SIZE);
}
static struct kobj_attribute hpage_pmd_size_attr =
	__ATTR_RO(hpage_pmd_size);

static struct attribute *hugepage_attr[] = {
	&enabled_attr.attr,
	&defrag_attr.attr,
	&use_zero_page_attr.attr,
	&hpage_pmd_size_attr.attr,
#ifdef CONFIG_SHMEM
	&shmem_enabled_attr.attr,
#endif
	NULL,
};

static const struct attribute_group hugepage_attr_group = {
	.attrs = hugepage_attr,
};

static int __init hugepage_init_sysfs(struct kobject **hugepage_kobj)
{
	int err;

	*hugepage_kobj = kobject_create_and_add("transparent_hugepage", mm_kobj);
	if (unlikely(!*hugepage_kobj)) {
		pr_err("failed to create transparent hugepage kobject\n");
		return -ENOMEM;
	}

	err = sysfs_create_group(*hugepage_kobj, &hugepage_attr_group);
	if (err) {
		pr_err("failed to register transparent hugepage group\n");
		goto delete_obj;
	}

	err = sysfs_create_group(*hugepage_kobj, &khugepaged_attr_group);
	if (err) {
		pr_err("failed to register transparent hugepage group\n");
		goto remove_hp_group;
	}

	return 0;

remove_hp_group:
	sysfs_remove_group(*hugepage_kobj, &hugepage_attr_group);
delete_obj:
	kobject_put(*hugepage_kobj);
	return err;
}

static void __init hugepage_exit_sysfs(struct kobject *hugepage_kobj)
{
	sysfs_remove_group(hugepage_kobj, &khugepaged_attr_group);
	sysfs_remove_group(hugepage_kobj, &hugepage_attr_group);
	kobject_put(hugepage_kobj);
}
#else
static inline int hugepage_init_sysfs(struct kobject **hugepage_kobj)
{
	return 0;
}

static inline void hugepage_exit_sysfs(struct kobject *hugepage_kobj)
{
}
#endif /* CONFIG_SYSFS */

static int __init hugepage_init(void)
{
	int err;
	struct kobject *hugepage_kobj;

	if (!has_transparent_hugepage()) {
		transparent_hugepage_flags = 1 << TRANSPARENT_HUGEPAGE_UNSUPPORTED;
		return -EINVAL;
	}

	/*
	 * hugepages can't be allocated by the buddy allocator
	 */
	MAYBE_BUILD_BUG_ON(HPAGE_PMD_ORDER > MAX_ORDER);
	/*
	 * we use page->mapping and page->index in second tail page
	 * as list_head: assuming THP order >= 2
	 */
	MAYBE_BUILD_BUG_ON(HPAGE_PMD_ORDER < 2);

	err = hugepage_init_sysfs(&hugepage_kobj);
	if (err)
		goto err_sysfs;

	err = khugepaged_init();
	if (err)
		goto err_slab;

	err = register_shrinker(&huge_zero_page_shrinker, "thp-zero");
	if (err)
		goto err_hzp_shrinker;
	err = register_shrinker(&deferred_split_shrinker, "thp-deferred_split");
	if (err)
		goto err_split_shrinker;

	/*
	 * By default disable transparent hugepages on smaller systems,
	 * where the extra memory used could hurt more than TLB overhead
	 * is likely to save.  The admin can still enable it through /sys.
	 */
	if (totalram_pages() < (512 << (20 - PAGE_SHIFT))) {
		transparent_hugepage_flags = 0;
		return 0;
	}

	err = start_stop_khugepaged();
	if (err)
		goto err_khugepaged;

	return 0;
err_khugepaged:
	unregister_shrinker(&deferred_split_shrinker);
err_split_shrinker:
	unregister_shrinker(&huge_zero_page_shrinker);
err_hzp_shrinker:
	khugepaged_destroy();
err_slab:
	hugepage_exit_sysfs(hugepage_kobj);
err_sysfs:
	return err;
}
subsys_initcall(hugepage_init);

static int __init setup_transparent_hugepage(char *str)
{
	int ret = 0;
	if (!str)
		goto out;
	if (!strcmp(str, "always")) {
		set_bit(TRANSPARENT_HUGEPAGE_FLAG,
			&transparent_hugepage_flags);
		clear_bit(TRANSPARENT_HUGEPAGE_REQ_MADV_FLAG,
			  &transparent_hugepage_flags);
		ret = 1;
	} else if (!strcmp(str, "madvise")) {
		clear_bit(TRANSPARENT_HUGEPAGE_FLAG,
			  &transparent_hugepage_flags);
		set_bit(TRANSPARENT_HUGEPAGE_REQ_MADV_FLAG,
			&transparent_hugepage_flags);
		ret = 1;
	} else if (!strcmp(str, "never")) {
		clear_bit(TRANSPARENT_HUGEPAGE_FLAG,
			  &transparent_hugepage_flags);
		clear_bit(TRANSPARENT_HUGEPAGE_REQ_MADV_FLAG,
			  &transparent_hugepage_flags);
		ret = 1;
	}
out:
	if (!ret)
		pr_warn("transparent_hugepage= cannot parse, ignored\n");
	return ret;
}
__setup("transparent_hugepage=", setup_transparent_hugepage);

pmd_t maybe_pmd_mkwrite(pmd_t pmd, struct vm_area_struct *vma)
{
	if (likely(vma->vm_flags & VM_WRITE))
		pmd = pmd_mkwrite(pmd, vma);
	return pmd;
}

#ifdef CONFIG_MEMCG
static inline
struct deferred_split *get_deferred_split_queue(struct folio *folio)
{
	struct mem_cgroup *memcg = folio_memcg(folio);
	struct pglist_data *pgdat = NODE_DATA(folio_nid(folio));

	if (memcg)
		return &memcg->deferred_split_queue;
	else
		return &pgdat->deferred_split_queue;
}
#else
static inline
struct deferred_split *get_deferred_split_queue(struct folio *folio)
{
	struct pglist_data *pgdat = NODE_DATA(folio_nid(folio));

	return &pgdat->deferred_split_queue;
}
#endif

void folio_prep_large_rmappable(struct folio *folio)
{
	VM_BUG_ON_FOLIO(folio_order(folio) < 2, folio);
	INIT_LIST_HEAD(&folio->_deferred_list);
	folio_set_large_rmappable(folio);
}

static inline bool is_transparent_hugepage(struct folio *folio)
{
	if (!folio_test_large(folio))
		return false;

	return is_huge_zero_page(&folio->page) ||
		folio_test_large_rmappable(folio);
}

static unsigned long __thp_get_unmapped_area(struct file *filp,
		unsigned long addr, unsigned long len,
		loff_t off, unsigned long flags, unsigned long size)
{
	loff_t off_end = off + len;
	loff_t off_align = round_up(off, size);
	unsigned long len_pad, ret;

<<<<<<< HEAD
	if (IS_ENABLED(CONFIG_32BIT) || in_compat_syscall())
=======
	if (!IS_ENABLED(CONFIG_64BIT) || in_compat_syscall())
>>>>>>> 18916a68
		return 0;

	if (off_end <= off_align || (off_end - off_align) < size)
		return 0;

	len_pad = len + size;
	if (len_pad < len || (off + len_pad) < off)
		return 0;

	ret = current->mm->get_unmapped_area(filp, addr, len_pad,
					      off >> PAGE_SHIFT, flags);

	/*
	 * The failure might be due to length padding. The caller will retry
	 * without the padding.
	 */
	if (IS_ERR_VALUE(ret))
		return 0;

	/*
	 * Do not try to align to THP boundary if allocation at the address
	 * hint succeeds.
	 */
	if (ret == addr)
		return addr;

	ret += (off - ret) & (size - 1);
	return ret;
}

unsigned long thp_get_unmapped_area(struct file *filp, unsigned long addr,
		unsigned long len, unsigned long pgoff, unsigned long flags)
{
	unsigned long ret;
	loff_t off = (loff_t)pgoff << PAGE_SHIFT;

	ret = __thp_get_unmapped_area(filp, addr, len, off, flags, PMD_SIZE);
	if (ret)
		return ret;

	return current->mm->get_unmapped_area(filp, addr, len, pgoff, flags);
}
EXPORT_SYMBOL_GPL(thp_get_unmapped_area);

static vm_fault_t __do_huge_pmd_anonymous_page(struct vm_fault *vmf,
			struct page *page, gfp_t gfp)
{
	struct vm_area_struct *vma = vmf->vma;
	struct folio *folio = page_folio(page);
	pgtable_t pgtable;
	unsigned long haddr = vmf->address & HPAGE_PMD_MASK;
	vm_fault_t ret = 0;

	VM_BUG_ON_FOLIO(!folio_test_large(folio), folio);

	if (mem_cgroup_charge(folio, vma->vm_mm, gfp)) {
		folio_put(folio);
		count_vm_event(THP_FAULT_FALLBACK);
		count_vm_event(THP_FAULT_FALLBACK_CHARGE);
		return VM_FAULT_FALLBACK;
	}
	folio_throttle_swaprate(folio, gfp);

	pgtable = pte_alloc_one(vma->vm_mm);
	if (unlikely(!pgtable)) {
		ret = VM_FAULT_OOM;
		goto release;
	}

	clear_huge_page(page, vmf->address, HPAGE_PMD_NR);
	/*
	 * The memory barrier inside __folio_mark_uptodate makes sure that
	 * clear_huge_page writes become visible before the set_pmd_at()
	 * write.
	 */
	__folio_mark_uptodate(folio);

	vmf->ptl = pmd_lock(vma->vm_mm, vmf->pmd);
	if (unlikely(!pmd_none(*vmf->pmd))) {
		goto unlock_release;
	} else {
		pmd_t entry;

		ret = check_stable_address_space(vma->vm_mm);
		if (ret)
			goto unlock_release;

		/* Deliver the page fault to userland */
		if (userfaultfd_missing(vma)) {
			spin_unlock(vmf->ptl);
			folio_put(folio);
			pte_free(vma->vm_mm, pgtable);
			ret = handle_userfault(vmf, VM_UFFD_MISSING);
			VM_BUG_ON(ret & VM_FAULT_FALLBACK);
			return ret;
		}

		entry = mk_huge_pmd(page, vma->vm_page_prot);
		entry = maybe_pmd_mkwrite(pmd_mkdirty(entry), vma);
		folio_add_new_anon_rmap(folio, vma, haddr);
		folio_add_lru_vma(folio, vma);
		pgtable_trans_huge_deposit(vma->vm_mm, vmf->pmd, pgtable);
		set_pmd_at(vma->vm_mm, haddr, vmf->pmd, entry);
		update_mmu_cache_pmd(vma, vmf->address, vmf->pmd);
		add_mm_counter(vma->vm_mm, MM_ANONPAGES, HPAGE_PMD_NR);
		mm_inc_nr_ptes(vma->vm_mm);
		spin_unlock(vmf->ptl);
		count_vm_event(THP_FAULT_ALLOC);
		count_memcg_event_mm(vma->vm_mm, THP_FAULT_ALLOC);
	}

	return 0;
unlock_release:
	spin_unlock(vmf->ptl);
release:
	if (pgtable)
		pte_free(vma->vm_mm, pgtable);
	folio_put(folio);
	return ret;

}

/*
 * always: directly stall for all thp allocations
 * defer: wake kswapd and fail if not immediately available
 * defer+madvise: wake kswapd and directly stall for MADV_HUGEPAGE, otherwise
 *		  fail if not immediately available
 * madvise: directly stall for MADV_HUGEPAGE, otherwise fail if not immediately
 *	    available
 * never: never stall for any thp allocation
 */
gfp_t vma_thp_gfp_mask(struct vm_area_struct *vma)
{
	const bool vma_madvised = vma && (vma->vm_flags & VM_HUGEPAGE);

	/* Always do synchronous compaction */
	if (test_bit(TRANSPARENT_HUGEPAGE_DEFRAG_DIRECT_FLAG, &transparent_hugepage_flags))
		return GFP_TRANSHUGE | (vma_madvised ? 0 : __GFP_NORETRY);

	/* Kick kcompactd and fail quickly */
	if (test_bit(TRANSPARENT_HUGEPAGE_DEFRAG_KSWAPD_FLAG, &transparent_hugepage_flags))
		return GFP_TRANSHUGE_LIGHT | __GFP_KSWAPD_RECLAIM;

	/* Synchronous compaction if madvised, otherwise kick kcompactd */
	if (test_bit(TRANSPARENT_HUGEPAGE_DEFRAG_KSWAPD_OR_MADV_FLAG, &transparent_hugepage_flags))
		return GFP_TRANSHUGE_LIGHT |
			(vma_madvised ? __GFP_DIRECT_RECLAIM :
					__GFP_KSWAPD_RECLAIM);

	/* Only do synchronous compaction if madvised */
	if (test_bit(TRANSPARENT_HUGEPAGE_DEFRAG_REQ_MADV_FLAG, &transparent_hugepage_flags))
		return GFP_TRANSHUGE_LIGHT |
		       (vma_madvised ? __GFP_DIRECT_RECLAIM : 0);

	return GFP_TRANSHUGE_LIGHT;
}

/* Caller must hold page table lock. */
static void set_huge_zero_page(pgtable_t pgtable, struct mm_struct *mm,
		struct vm_area_struct *vma, unsigned long haddr, pmd_t *pmd,
		struct page *zero_page)
{
	pmd_t entry;
	if (!pmd_none(*pmd))
		return;
	entry = mk_pmd(zero_page, vma->vm_page_prot);
	entry = pmd_mkhuge(entry);
	pgtable_trans_huge_deposit(mm, pmd, pgtable);
	set_pmd_at(mm, haddr, pmd, entry);
	mm_inc_nr_ptes(mm);
}

vm_fault_t do_huge_pmd_anonymous_page(struct vm_fault *vmf)
{
	struct vm_area_struct *vma = vmf->vma;
	gfp_t gfp;
	struct folio *folio;
	unsigned long haddr = vmf->address & HPAGE_PMD_MASK;

	if (!transhuge_vma_suitable(vma, haddr))
		return VM_FAULT_FALLBACK;
	if (unlikely(anon_vma_prepare(vma)))
		return VM_FAULT_OOM;
	khugepaged_enter_vma(vma, vma->vm_flags);

	if (!(vmf->flags & FAULT_FLAG_WRITE) &&
			!mm_forbids_zeropage(vma->vm_mm) &&
			transparent_hugepage_use_zero_page()) {
		pgtable_t pgtable;
		struct page *zero_page;
		vm_fault_t ret;
		pgtable = pte_alloc_one(vma->vm_mm);
		if (unlikely(!pgtable))
			return VM_FAULT_OOM;
		zero_page = mm_get_huge_zero_page(vma->vm_mm);
		if (unlikely(!zero_page)) {
			pte_free(vma->vm_mm, pgtable);
			count_vm_event(THP_FAULT_FALLBACK);
			return VM_FAULT_FALLBACK;
		}
		vmf->ptl = pmd_lock(vma->vm_mm, vmf->pmd);
		ret = 0;
		if (pmd_none(*vmf->pmd)) {
			ret = check_stable_address_space(vma->vm_mm);
			if (ret) {
				spin_unlock(vmf->ptl);
				pte_free(vma->vm_mm, pgtable);
			} else if (userfaultfd_missing(vma)) {
				spin_unlock(vmf->ptl);
				pte_free(vma->vm_mm, pgtable);
				ret = handle_userfault(vmf, VM_UFFD_MISSING);
				VM_BUG_ON(ret & VM_FAULT_FALLBACK);
			} else {
				set_huge_zero_page(pgtable, vma->vm_mm, vma,
						   haddr, vmf->pmd, zero_page);
				update_mmu_cache_pmd(vma, vmf->address, vmf->pmd);
				spin_unlock(vmf->ptl);
			}
		} else {
			spin_unlock(vmf->ptl);
			pte_free(vma->vm_mm, pgtable);
		}
		return ret;
	}
	gfp = vma_thp_gfp_mask(vma);
	folio = vma_alloc_folio(gfp, HPAGE_PMD_ORDER, vma, haddr, true);
	if (unlikely(!folio)) {
		count_vm_event(THP_FAULT_FALLBACK);
		return VM_FAULT_FALLBACK;
	}
	return __do_huge_pmd_anonymous_page(vmf, &folio->page, gfp);
}

static void insert_pfn_pmd(struct vm_area_struct *vma, unsigned long addr,
		pmd_t *pmd, pfn_t pfn, pgprot_t prot, bool write,
		pgtable_t pgtable)
{
	struct mm_struct *mm = vma->vm_mm;
	pmd_t entry;
	spinlock_t *ptl;

	ptl = pmd_lock(mm, pmd);
	if (!pmd_none(*pmd)) {
		if (write) {
			if (pmd_pfn(*pmd) != pfn_t_to_pfn(pfn)) {
				WARN_ON_ONCE(!is_huge_zero_pmd(*pmd));
				goto out_unlock;
			}
			entry = pmd_mkyoung(*pmd);
			entry = maybe_pmd_mkwrite(pmd_mkdirty(entry), vma);
			if (pmdp_set_access_flags(vma, addr, pmd, entry, 1))
				update_mmu_cache_pmd(vma, addr, pmd);
		}

		goto out_unlock;
	}

	entry = pmd_mkhuge(pfn_t_pmd(pfn, prot));
	if (pfn_t_devmap(pfn))
		entry = pmd_mkdevmap(entry);
	if (write) {
		entry = pmd_mkyoung(pmd_mkdirty(entry));
		entry = maybe_pmd_mkwrite(entry, vma);
	}

	if (pgtable) {
		pgtable_trans_huge_deposit(mm, pmd, pgtable);
		mm_inc_nr_ptes(mm);
		pgtable = NULL;
	}

	set_pmd_at(mm, addr, pmd, entry);
	update_mmu_cache_pmd(vma, addr, pmd);

out_unlock:
	spin_unlock(ptl);
	if (pgtable)
		pte_free(mm, pgtable);
}

/**
 * vmf_insert_pfn_pmd - insert a pmd size pfn
 * @vmf: Structure describing the fault
 * @pfn: pfn to insert
 * @write: whether it's a write fault
 *
 * Insert a pmd size pfn. See vmf_insert_pfn() for additional info.
 *
 * Return: vm_fault_t value.
 */
vm_fault_t vmf_insert_pfn_pmd(struct vm_fault *vmf, pfn_t pfn, bool write)
{
	unsigned long addr = vmf->address & PMD_MASK;
	struct vm_area_struct *vma = vmf->vma;
	pgprot_t pgprot = vma->vm_page_prot;
	pgtable_t pgtable = NULL;

	/*
	 * If we had pmd_special, we could avoid all these restrictions,
	 * but we need to be consistent with PTEs and architectures that
	 * can't support a 'special' bit.
	 */
	BUG_ON(!(vma->vm_flags & (VM_PFNMAP|VM_MIXEDMAP)) &&
			!pfn_t_devmap(pfn));
	BUG_ON((vma->vm_flags & (VM_PFNMAP|VM_MIXEDMAP)) ==
						(VM_PFNMAP|VM_MIXEDMAP));
	BUG_ON((vma->vm_flags & VM_PFNMAP) && is_cow_mapping(vma->vm_flags));

	if (addr < vma->vm_start || addr >= vma->vm_end)
		return VM_FAULT_SIGBUS;

	if (arch_needs_pgtable_deposit()) {
		pgtable = pte_alloc_one(vma->vm_mm);
		if (!pgtable)
			return VM_FAULT_OOM;
	}

	track_pfn_insert(vma, &pgprot, pfn);

	insert_pfn_pmd(vma, addr, vmf->pmd, pfn, pgprot, write, pgtable);
	return VM_FAULT_NOPAGE;
}
EXPORT_SYMBOL_GPL(vmf_insert_pfn_pmd);

#ifdef CONFIG_HAVE_ARCH_TRANSPARENT_HUGEPAGE_PUD
static pud_t maybe_pud_mkwrite(pud_t pud, struct vm_area_struct *vma)
{
	if (likely(vma->vm_flags & VM_WRITE))
		pud = pud_mkwrite(pud);
	return pud;
}

static void insert_pfn_pud(struct vm_area_struct *vma, unsigned long addr,
		pud_t *pud, pfn_t pfn, bool write)
{
	struct mm_struct *mm = vma->vm_mm;
	pgprot_t prot = vma->vm_page_prot;
	pud_t entry;
	spinlock_t *ptl;

	ptl = pud_lock(mm, pud);
	if (!pud_none(*pud)) {
		if (write) {
			if (pud_pfn(*pud) != pfn_t_to_pfn(pfn)) {
				WARN_ON_ONCE(!is_huge_zero_pud(*pud));
				goto out_unlock;
			}
			entry = pud_mkyoung(*pud);
			entry = maybe_pud_mkwrite(pud_mkdirty(entry), vma);
			if (pudp_set_access_flags(vma, addr, pud, entry, 1))
				update_mmu_cache_pud(vma, addr, pud);
		}
		goto out_unlock;
	}

	entry = pud_mkhuge(pfn_t_pud(pfn, prot));
	if (pfn_t_devmap(pfn))
		entry = pud_mkdevmap(entry);
	if (write) {
		entry = pud_mkyoung(pud_mkdirty(entry));
		entry = maybe_pud_mkwrite(entry, vma);
	}
	set_pud_at(mm, addr, pud, entry);
	update_mmu_cache_pud(vma, addr, pud);

out_unlock:
	spin_unlock(ptl);
}

/**
 * vmf_insert_pfn_pud - insert a pud size pfn
 * @vmf: Structure describing the fault
 * @pfn: pfn to insert
 * @write: whether it's a write fault
 *
 * Insert a pud size pfn. See vmf_insert_pfn() for additional info.
 *
 * Return: vm_fault_t value.
 */
vm_fault_t vmf_insert_pfn_pud(struct vm_fault *vmf, pfn_t pfn, bool write)
{
	unsigned long addr = vmf->address & PUD_MASK;
	struct vm_area_struct *vma = vmf->vma;
	pgprot_t pgprot = vma->vm_page_prot;

	/*
	 * If we had pud_special, we could avoid all these restrictions,
	 * but we need to be consistent with PTEs and architectures that
	 * can't support a 'special' bit.
	 */
	BUG_ON(!(vma->vm_flags & (VM_PFNMAP|VM_MIXEDMAP)) &&
			!pfn_t_devmap(pfn));
	BUG_ON((vma->vm_flags & (VM_PFNMAP|VM_MIXEDMAP)) ==
						(VM_PFNMAP|VM_MIXEDMAP));
	BUG_ON((vma->vm_flags & VM_PFNMAP) && is_cow_mapping(vma->vm_flags));

	if (addr < vma->vm_start || addr >= vma->vm_end)
		return VM_FAULT_SIGBUS;

	track_pfn_insert(vma, &pgprot, pfn);

	insert_pfn_pud(vma, addr, vmf->pud, pfn, write);
	return VM_FAULT_NOPAGE;
}
EXPORT_SYMBOL_GPL(vmf_insert_pfn_pud);
#endif /* CONFIG_HAVE_ARCH_TRANSPARENT_HUGEPAGE_PUD */

static void touch_pmd(struct vm_area_struct *vma, unsigned long addr,
		      pmd_t *pmd, bool write)
{
	pmd_t _pmd;

	_pmd = pmd_mkyoung(*pmd);
	if (write)
		_pmd = pmd_mkdirty(_pmd);
	if (pmdp_set_access_flags(vma, addr & HPAGE_PMD_MASK,
				  pmd, _pmd, write))
		update_mmu_cache_pmd(vma, addr, pmd);
}

struct page *follow_devmap_pmd(struct vm_area_struct *vma, unsigned long addr,
		pmd_t *pmd, int flags, struct dev_pagemap **pgmap)
{
	unsigned long pfn = pmd_pfn(*pmd);
	struct mm_struct *mm = vma->vm_mm;
	struct page *page;
	int ret;

	assert_spin_locked(pmd_lockptr(mm, pmd));

	if (flags & FOLL_WRITE && !pmd_write(*pmd))
		return NULL;

	if (pmd_present(*pmd) && pmd_devmap(*pmd))
		/* pass */;
	else
		return NULL;

	if (flags & FOLL_TOUCH)
		touch_pmd(vma, addr, pmd, flags & FOLL_WRITE);

	/*
	 * device mapped pages can only be returned if the
	 * caller will manage the page reference count.
	 */
	if (!(flags & (FOLL_GET | FOLL_PIN)))
		return ERR_PTR(-EEXIST);

	pfn += (addr & ~PMD_MASK) >> PAGE_SHIFT;
	*pgmap = get_dev_pagemap(pfn, *pgmap);
	if (!*pgmap)
		return ERR_PTR(-EFAULT);
	page = pfn_to_page(pfn);
	ret = try_grab_folio(page_folio(page), 1, flags);
	if (ret)
		page = ERR_PTR(ret);

	return page;
}

int copy_huge_pmd(struct mm_struct *dst_mm, struct mm_struct *src_mm,
		  pmd_t *dst_pmd, pmd_t *src_pmd, unsigned long addr,
		  struct vm_area_struct *dst_vma, struct vm_area_struct *src_vma)
{
	spinlock_t *dst_ptl, *src_ptl;
	struct page *src_page;
	pmd_t pmd;
	pgtable_t pgtable = NULL;
	int ret = -ENOMEM;

	/* Skip if can be re-fill on fault */
	if (!vma_is_anonymous(dst_vma))
		return 0;

	pgtable = pte_alloc_one(dst_mm);
	if (unlikely(!pgtable))
		goto out;

	dst_ptl = pmd_lock(dst_mm, dst_pmd);
	src_ptl = pmd_lockptr(src_mm, src_pmd);
	spin_lock_nested(src_ptl, SINGLE_DEPTH_NESTING);

	ret = -EAGAIN;
	pmd = *src_pmd;

#ifdef CONFIG_ARCH_ENABLE_THP_MIGRATION
	if (unlikely(is_swap_pmd(pmd))) {
		swp_entry_t entry = pmd_to_swp_entry(pmd);

		VM_BUG_ON(!is_pmd_migration_entry(pmd));
		if (!is_readable_migration_entry(entry)) {
			entry = make_readable_migration_entry(
							swp_offset(entry));
			pmd = swp_entry_to_pmd(entry);
			if (pmd_swp_soft_dirty(*src_pmd))
				pmd = pmd_swp_mksoft_dirty(pmd);
			if (pmd_swp_uffd_wp(*src_pmd))
				pmd = pmd_swp_mkuffd_wp(pmd);
			set_pmd_at(src_mm, addr, src_pmd, pmd);
		}
		add_mm_counter(dst_mm, MM_ANONPAGES, HPAGE_PMD_NR);
		mm_inc_nr_ptes(dst_mm);
		pgtable_trans_huge_deposit(dst_mm, dst_pmd, pgtable);
		if (!userfaultfd_wp(dst_vma))
			pmd = pmd_swp_clear_uffd_wp(pmd);
		set_pmd_at(dst_mm, addr, dst_pmd, pmd);
		ret = 0;
		goto out_unlock;
	}
#endif

	if (unlikely(!pmd_trans_huge(pmd))) {
		pte_free(dst_mm, pgtable);
		goto out_unlock;
	}
	/*
	 * When page table lock is held, the huge zero pmd should not be
	 * under splitting since we don't split the page itself, only pmd to
	 * a page table.
	 */
	if (is_huge_zero_pmd(pmd)) {
		/*
		 * get_huge_zero_page() will never allocate a new page here,
		 * since we already have a zero page to copy. It just takes a
		 * reference.
		 */
		mm_get_huge_zero_page(dst_mm);
		goto out_zero_page;
	}

	src_page = pmd_page(pmd);
	VM_BUG_ON_PAGE(!PageHead(src_page), src_page);

	get_page(src_page);
	if (unlikely(page_try_dup_anon_rmap(src_page, true, src_vma))) {
		/* Page maybe pinned: split and retry the fault on PTEs. */
		put_page(src_page);
		pte_free(dst_mm, pgtable);
		spin_unlock(src_ptl);
		spin_unlock(dst_ptl);
		__split_huge_pmd(src_vma, src_pmd, addr, false, NULL);
		return -EAGAIN;
	}
	add_mm_counter(dst_mm, MM_ANONPAGES, HPAGE_PMD_NR);
out_zero_page:
	mm_inc_nr_ptes(dst_mm);
	pgtable_trans_huge_deposit(dst_mm, dst_pmd, pgtable);
	pmdp_set_wrprotect(src_mm, addr, src_pmd);
	if (!userfaultfd_wp(dst_vma))
		pmd = pmd_clear_uffd_wp(pmd);
	pmd = pmd_mkold(pmd_wrprotect(pmd));
	set_pmd_at(dst_mm, addr, dst_pmd, pmd);

	ret = 0;
out_unlock:
	spin_unlock(src_ptl);
	spin_unlock(dst_ptl);
out:
	return ret;
}

#ifdef CONFIG_HAVE_ARCH_TRANSPARENT_HUGEPAGE_PUD
static void touch_pud(struct vm_area_struct *vma, unsigned long addr,
		      pud_t *pud, bool write)
{
	pud_t _pud;

	_pud = pud_mkyoung(*pud);
	if (write)
		_pud = pud_mkdirty(_pud);
	if (pudp_set_access_flags(vma, addr & HPAGE_PUD_MASK,
				  pud, _pud, write))
		update_mmu_cache_pud(vma, addr, pud);
}

struct page *follow_devmap_pud(struct vm_area_struct *vma, unsigned long addr,
		pud_t *pud, int flags, struct dev_pagemap **pgmap)
{
	unsigned long pfn = pud_pfn(*pud);
	struct mm_struct *mm = vma->vm_mm;
	struct page *page;
	int ret;

	assert_spin_locked(pud_lockptr(mm, pud));

	if (flags & FOLL_WRITE && !pud_write(*pud))
		return NULL;

	if (pud_present(*pud) && pud_devmap(*pud))
		/* pass */;
	else
		return NULL;

	if (flags & FOLL_TOUCH)
		touch_pud(vma, addr, pud, flags & FOLL_WRITE);

	/*
	 * device mapped pages can only be returned if the
	 * caller will manage the page reference count.
	 *
	 * At least one of FOLL_GET | FOLL_PIN must be set, so assert that here:
	 */
	if (!(flags & (FOLL_GET | FOLL_PIN)))
		return ERR_PTR(-EEXIST);

	pfn += (addr & ~PUD_MASK) >> PAGE_SHIFT;
	*pgmap = get_dev_pagemap(pfn, *pgmap);
	if (!*pgmap)
		return ERR_PTR(-EFAULT);
	page = pfn_to_page(pfn);

	ret = try_grab_folio(page_folio(page), 1, flags);
	if (ret)
		page = ERR_PTR(ret);

	return page;
}

int copy_huge_pud(struct mm_struct *dst_mm, struct mm_struct *src_mm,
		  pud_t *dst_pud, pud_t *src_pud, unsigned long addr,
		  struct vm_area_struct *vma)
{
	spinlock_t *dst_ptl, *src_ptl;
	pud_t pud;
	int ret;

	dst_ptl = pud_lock(dst_mm, dst_pud);
	src_ptl = pud_lockptr(src_mm, src_pud);
	spin_lock_nested(src_ptl, SINGLE_DEPTH_NESTING);

	ret = -EAGAIN;
	pud = *src_pud;
	if (unlikely(!pud_trans_huge(pud) && !pud_devmap(pud)))
		goto out_unlock;

	/*
	 * When page table lock is held, the huge zero pud should not be
	 * under splitting since we don't split the page itself, only pud to
	 * a page table.
	 */
	if (is_huge_zero_pud(pud)) {
		/* No huge zero pud yet */
	}

	/*
	 * TODO: once we support anonymous pages, use page_try_dup_anon_rmap()
	 * and split if duplicating fails.
	 */
	pudp_set_wrprotect(src_mm, addr, src_pud);
	pud = pud_mkold(pud_wrprotect(pud));
	set_pud_at(dst_mm, addr, dst_pud, pud);

	ret = 0;
out_unlock:
	spin_unlock(src_ptl);
	spin_unlock(dst_ptl);
	return ret;
}

void huge_pud_set_accessed(struct vm_fault *vmf, pud_t orig_pud)
{
	bool write = vmf->flags & FAULT_FLAG_WRITE;

	vmf->ptl = pud_lock(vmf->vma->vm_mm, vmf->pud);
	if (unlikely(!pud_same(*vmf->pud, orig_pud)))
		goto unlock;

	touch_pud(vmf->vma, vmf->address, vmf->pud, write);
unlock:
	spin_unlock(vmf->ptl);
}
#endif /* CONFIG_HAVE_ARCH_TRANSPARENT_HUGEPAGE_PUD */

void huge_pmd_set_accessed(struct vm_fault *vmf)
{
	bool write = vmf->flags & FAULT_FLAG_WRITE;

	vmf->ptl = pmd_lock(vmf->vma->vm_mm, vmf->pmd);
	if (unlikely(!pmd_same(*vmf->pmd, vmf->orig_pmd)))
		goto unlock;

	touch_pmd(vmf->vma, vmf->address, vmf->pmd, write);

unlock:
	spin_unlock(vmf->ptl);
}

vm_fault_t do_huge_pmd_wp_page(struct vm_fault *vmf)
{
	const bool unshare = vmf->flags & FAULT_FLAG_UNSHARE;
	struct vm_area_struct *vma = vmf->vma;
	struct folio *folio;
	struct page *page;
	unsigned long haddr = vmf->address & HPAGE_PMD_MASK;
	pmd_t orig_pmd = vmf->orig_pmd;

	vmf->ptl = pmd_lockptr(vma->vm_mm, vmf->pmd);
	VM_BUG_ON_VMA(!vma->anon_vma, vma);

	if (is_huge_zero_pmd(orig_pmd))
		goto fallback;

	spin_lock(vmf->ptl);

	if (unlikely(!pmd_same(*vmf->pmd, orig_pmd))) {
		spin_unlock(vmf->ptl);
		return 0;
	}

	page = pmd_page(orig_pmd);
	folio = page_folio(page);
	VM_BUG_ON_PAGE(!PageHead(page), page);

	/* Early check when only holding the PT lock. */
	if (PageAnonExclusive(page))
		goto reuse;

	if (!folio_trylock(folio)) {
		folio_get(folio);
		spin_unlock(vmf->ptl);
		folio_lock(folio);
		spin_lock(vmf->ptl);
		if (unlikely(!pmd_same(*vmf->pmd, orig_pmd))) {
			spin_unlock(vmf->ptl);
			folio_unlock(folio);
			folio_put(folio);
			return 0;
		}
		folio_put(folio);
	}

	/* Recheck after temporarily dropping the PT lock. */
	if (PageAnonExclusive(page)) {
		folio_unlock(folio);
		goto reuse;
	}

	/*
	 * See do_wp_page(): we can only reuse the folio exclusively if
	 * there are no additional references. Note that we always drain
	 * the LRU cache immediately after adding a THP.
	 */
	if (folio_ref_count(folio) >
			1 + folio_test_swapcache(folio) * folio_nr_pages(folio))
		goto unlock_fallback;
	if (folio_test_swapcache(folio))
		folio_free_swap(folio);
	if (folio_ref_count(folio) == 1) {
		pmd_t entry;

		page_move_anon_rmap(page, vma);
		folio_unlock(folio);
reuse:
		if (unlikely(unshare)) {
			spin_unlock(vmf->ptl);
			return 0;
		}
		entry = pmd_mkyoung(orig_pmd);
		entry = maybe_pmd_mkwrite(pmd_mkdirty(entry), vma);
		if (pmdp_set_access_flags(vma, haddr, vmf->pmd, entry, 1))
			update_mmu_cache_pmd(vma, vmf->address, vmf->pmd);
		spin_unlock(vmf->ptl);
		return 0;
	}

unlock_fallback:
	folio_unlock(folio);
	spin_unlock(vmf->ptl);
fallback:
	__split_huge_pmd(vma, vmf->pmd, vmf->address, false, NULL);
	return VM_FAULT_FALLBACK;
}

static inline bool can_change_pmd_writable(struct vm_area_struct *vma,
					   unsigned long addr, pmd_t pmd)
{
	struct page *page;

	if (WARN_ON_ONCE(!(vma->vm_flags & VM_WRITE)))
		return false;

	/* Don't touch entries that are not even readable (NUMA hinting). */
	if (pmd_protnone(pmd))
		return false;

	/* Do we need write faults for softdirty tracking? */
	if (vma_soft_dirty_enabled(vma) && !pmd_soft_dirty(pmd))
		return false;

	/* Do we need write faults for uffd-wp tracking? */
	if (userfaultfd_huge_pmd_wp(vma, pmd))
		return false;

	if (!(vma->vm_flags & VM_SHARED)) {
		/* See can_change_pte_writable(). */
		page = vm_normal_page_pmd(vma, addr, pmd);
		return page && PageAnon(page) && PageAnonExclusive(page);
	}

	/* See can_change_pte_writable(). */
	return pmd_dirty(pmd);
}

/* FOLL_FORCE can write to even unwritable PMDs in COW mappings. */
static inline bool can_follow_write_pmd(pmd_t pmd, struct page *page,
					struct vm_area_struct *vma,
					unsigned int flags)
{
	/* If the pmd is writable, we can write to the page. */
	if (pmd_write(pmd))
		return true;

	/* Maybe FOLL_FORCE is set to override it? */
	if (!(flags & FOLL_FORCE))
		return false;

	/* But FOLL_FORCE has no effect on shared mappings */
	if (vma->vm_flags & (VM_MAYSHARE | VM_SHARED))
		return false;

	/* ... or read-only private ones */
	if (!(vma->vm_flags & VM_MAYWRITE))
		return false;

	/* ... or already writable ones that just need to take a write fault */
	if (vma->vm_flags & VM_WRITE)
		return false;

	/*
	 * See can_change_pte_writable(): we broke COW and could map the page
	 * writable if we have an exclusive anonymous page ...
	 */
	if (!page || !PageAnon(page) || !PageAnonExclusive(page))
		return false;

	/* ... and a write-fault isn't required for other reasons. */
	if (vma_soft_dirty_enabled(vma) && !pmd_soft_dirty(pmd))
		return false;
	return !userfaultfd_huge_pmd_wp(vma, pmd);
}

struct page *follow_trans_huge_pmd(struct vm_area_struct *vma,
				   unsigned long addr,
				   pmd_t *pmd,
				   unsigned int flags)
{
	struct mm_struct *mm = vma->vm_mm;
	struct page *page;
	int ret;

	assert_spin_locked(pmd_lockptr(mm, pmd));

	page = pmd_page(*pmd);
	VM_BUG_ON_PAGE(!PageHead(page) && !is_zone_device_page(page), page);

	if ((flags & FOLL_WRITE) &&
	    !can_follow_write_pmd(*pmd, page, vma, flags))
		return NULL;

	/* Avoid dumping huge zero page */
	if ((flags & FOLL_DUMP) && is_huge_zero_pmd(*pmd))
		return ERR_PTR(-EFAULT);

	if (pmd_protnone(*pmd) && !gup_can_follow_protnone(vma, flags))
		return NULL;

	if (!pmd_write(*pmd) && gup_must_unshare(vma, flags, page))
		return ERR_PTR(-EMLINK);

	VM_BUG_ON_PAGE((flags & FOLL_PIN) && PageAnon(page) &&
			!PageAnonExclusive(page), page);

	ret = try_grab_folio(page_folio(page), 1, flags);
	if (ret)
		return ERR_PTR(ret);

	if (flags & FOLL_TOUCH)
		touch_pmd(vma, addr, pmd, flags & FOLL_WRITE);

	page += (addr & ~HPAGE_PMD_MASK) >> PAGE_SHIFT;
	VM_BUG_ON_PAGE(!PageCompound(page) && !is_zone_device_page(page), page);

	return page;
}

/* NUMA hinting page fault entry point for trans huge pmds */
vm_fault_t do_huge_pmd_numa_page(struct vm_fault *vmf)
{
	struct vm_area_struct *vma = vmf->vma;
	pmd_t oldpmd = vmf->orig_pmd;
	pmd_t pmd;
	struct page *page;
	unsigned long haddr = vmf->address & HPAGE_PMD_MASK;
	int page_nid = NUMA_NO_NODE;
	int target_nid, last_cpupid = (-1 & LAST_CPUPID_MASK);
	bool migrated = false, writable = false;
	int flags = 0;

	vmf->ptl = pmd_lock(vma->vm_mm, vmf->pmd);
	if (unlikely(!pmd_same(oldpmd, *vmf->pmd))) {
		spin_unlock(vmf->ptl);
		return 0;
	}

	pmd = pmd_modify(oldpmd, vma->vm_page_prot);

	/*
	 * Detect now whether the PMD could be writable; this information
	 * is only valid while holding the PT lock.
	 */
	writable = pmd_write(pmd);
	if (!writable && vma_wants_manual_pte_write_upgrade(vma) &&
	    can_change_pmd_writable(vma, vmf->address, pmd))
		writable = true;

	page = vm_normal_page_pmd(vma, haddr, pmd);
	if (!page)
		goto out_map;

	/* See similar comment in do_numa_page for explanation */
	if (!writable)
		flags |= TNF_NO_GROUP;

	page_nid = page_to_nid(page);
	/*
	 * For memory tiering mode, cpupid of slow memory page is used
	 * to record page access time.  So use default value.
	 */
	if (node_is_toptier(page_nid))
		last_cpupid = page_cpupid_last(page);
	target_nid = numa_migrate_prep(page, vma, haddr, page_nid,
				       &flags);

	if (target_nid == NUMA_NO_NODE) {
		put_page(page);
		goto out_map;
	}

	spin_unlock(vmf->ptl);
	writable = false;

	migrated = migrate_misplaced_page(page, vma, target_nid);
	if (migrated) {
		flags |= TNF_MIGRATED;
		page_nid = target_nid;
		task_numa_fault(last_cpupid, page_nid, HPAGE_PMD_NR, flags);
		return 0;
	}

	flags |= TNF_MIGRATE_FAIL;
	vmf->ptl = pmd_lock(vma->vm_mm, vmf->pmd);
	if (unlikely(!pmd_same(oldpmd, *vmf->pmd))) {
		spin_unlock(vmf->ptl);
		return 0;
	}
out_map:
	/* Restore the PMD */
	pmd = pmd_modify(oldpmd, vma->vm_page_prot);
	pmd = pmd_mkyoung(pmd);
	if (writable)
		pmd = pmd_mkwrite(pmd, vma);
	set_pmd_at(vma->vm_mm, haddr, vmf->pmd, pmd);
	update_mmu_cache_pmd(vma, vmf->address, vmf->pmd);
	spin_unlock(vmf->ptl);

	if (page_nid != NUMA_NO_NODE)
		task_numa_fault(last_cpupid, page_nid, HPAGE_PMD_NR, flags);
	return 0;
}

/*
 * Return true if we do MADV_FREE successfully on entire pmd page.
 * Otherwise, return false.
 */
bool madvise_free_huge_pmd(struct mmu_gather *tlb, struct vm_area_struct *vma,
		pmd_t *pmd, unsigned long addr, unsigned long next)
{
	spinlock_t *ptl;
	pmd_t orig_pmd;
	struct folio *folio;
	struct mm_struct *mm = tlb->mm;
	bool ret = false;

	tlb_change_page_size(tlb, HPAGE_PMD_SIZE);

	ptl = pmd_trans_huge_lock(pmd, vma);
	if (!ptl)
		goto out_unlocked;

	orig_pmd = *pmd;
	if (is_huge_zero_pmd(orig_pmd))
		goto out;

	if (unlikely(!pmd_present(orig_pmd))) {
		VM_BUG_ON(thp_migration_supported() &&
				  !is_pmd_migration_entry(orig_pmd));
		goto out;
	}

	folio = pfn_folio(pmd_pfn(orig_pmd));
	/*
	 * If other processes are mapping this folio, we couldn't discard
	 * the folio unless they all do MADV_FREE so let's skip the folio.
	 */
	if (folio_estimated_sharers(folio) != 1)
		goto out;

	if (!folio_trylock(folio))
		goto out;

	/*
	 * If user want to discard part-pages of THP, split it so MADV_FREE
	 * will deactivate only them.
	 */
	if (next - addr != HPAGE_PMD_SIZE) {
		folio_get(folio);
		spin_unlock(ptl);
		split_folio(folio);
		folio_unlock(folio);
		folio_put(folio);
		goto out_unlocked;
	}

	if (folio_test_dirty(folio))
		folio_clear_dirty(folio);
	folio_unlock(folio);

	if (pmd_young(orig_pmd) || pmd_dirty(orig_pmd)) {
		pmdp_invalidate(vma, addr, pmd);
		orig_pmd = pmd_mkold(orig_pmd);
		orig_pmd = pmd_mkclean(orig_pmd);

		set_pmd_at(mm, addr, pmd, orig_pmd);
		tlb_remove_pmd_tlb_entry(tlb, pmd, addr);
	}

	folio_mark_lazyfree(folio);
	ret = true;
out:
	spin_unlock(ptl);
out_unlocked:
	return ret;
}

static inline void zap_deposited_table(struct mm_struct *mm, pmd_t *pmd)
{
	pgtable_t pgtable;

	pgtable = pgtable_trans_huge_withdraw(mm, pmd);
	pte_free(mm, pgtable);
	mm_dec_nr_ptes(mm);
}

int zap_huge_pmd(struct mmu_gather *tlb, struct vm_area_struct *vma,
		 pmd_t *pmd, unsigned long addr)
{
	pmd_t orig_pmd;
	spinlock_t *ptl;

	tlb_change_page_size(tlb, HPAGE_PMD_SIZE);

	ptl = __pmd_trans_huge_lock(pmd, vma);
	if (!ptl)
		return 0;
	/*
	 * For architectures like ppc64 we look at deposited pgtable
	 * when calling pmdp_huge_get_and_clear. So do the
	 * pgtable_trans_huge_withdraw after finishing pmdp related
	 * operations.
	 */
	orig_pmd = pmdp_huge_get_and_clear_full(vma, addr, pmd,
						tlb->fullmm);
	arch_check_zapped_pmd(vma, orig_pmd);
	tlb_remove_pmd_tlb_entry(tlb, pmd, addr);
	if (vma_is_special_huge(vma)) {
		if (arch_needs_pgtable_deposit())
			zap_deposited_table(tlb->mm, pmd);
		spin_unlock(ptl);
	} else if (is_huge_zero_pmd(orig_pmd)) {
		zap_deposited_table(tlb->mm, pmd);
		spin_unlock(ptl);
	} else {
		struct page *page = NULL;
		int flush_needed = 1;

		if (pmd_present(orig_pmd)) {
			page = pmd_page(orig_pmd);
			page_remove_rmap(page, vma, true);
			VM_BUG_ON_PAGE(page_mapcount(page) < 0, page);
			VM_BUG_ON_PAGE(!PageHead(page), page);
		} else if (thp_migration_supported()) {
			swp_entry_t entry;

			VM_BUG_ON(!is_pmd_migration_entry(orig_pmd));
			entry = pmd_to_swp_entry(orig_pmd);
			page = pfn_swap_entry_to_page(entry);
			flush_needed = 0;
		} else
			WARN_ONCE(1, "Non present huge pmd without pmd migration enabled!");

		if (PageAnon(page)) {
			zap_deposited_table(tlb->mm, pmd);
			add_mm_counter(tlb->mm, MM_ANONPAGES, -HPAGE_PMD_NR);
		} else {
			if (arch_needs_pgtable_deposit())
				zap_deposited_table(tlb->mm, pmd);
			add_mm_counter(tlb->mm, mm_counter_file(page), -HPAGE_PMD_NR);
		}

		spin_unlock(ptl);
		if (flush_needed)
			tlb_remove_page_size(tlb, page, HPAGE_PMD_SIZE);
	}
	return 1;
}

#ifndef pmd_move_must_withdraw
static inline int pmd_move_must_withdraw(spinlock_t *new_pmd_ptl,
					 spinlock_t *old_pmd_ptl,
					 struct vm_area_struct *vma)
{
	/*
	 * With split pmd lock we also need to move preallocated
	 * PTE page table if new_pmd is on different PMD page table.
	 *
	 * We also don't deposit and withdraw tables for file pages.
	 */
	return (new_pmd_ptl != old_pmd_ptl) && vma_is_anonymous(vma);
}
#endif

static pmd_t move_soft_dirty_pmd(pmd_t pmd)
{
#ifdef CONFIG_MEM_SOFT_DIRTY
	if (unlikely(is_pmd_migration_entry(pmd)))
		pmd = pmd_swp_mksoft_dirty(pmd);
	else if (pmd_present(pmd))
		pmd = pmd_mksoft_dirty(pmd);
#endif
	return pmd;
}

bool move_huge_pmd(struct vm_area_struct *vma, unsigned long old_addr,
		  unsigned long new_addr, pmd_t *old_pmd, pmd_t *new_pmd)
{
	spinlock_t *old_ptl, *new_ptl;
	pmd_t pmd;
	struct mm_struct *mm = vma->vm_mm;
	bool force_flush = false;

	/*
	 * The destination pmd shouldn't be established, free_pgtables()
	 * should have released it; but move_page_tables() might have already
	 * inserted a page table, if racing against shmem/file collapse.
	 */
	if (!pmd_none(*new_pmd)) {
		VM_BUG_ON(pmd_trans_huge(*new_pmd));
		return false;
	}

	/*
	 * We don't have to worry about the ordering of src and dst
	 * ptlocks because exclusive mmap_lock prevents deadlock.
	 */
	old_ptl = __pmd_trans_huge_lock(old_pmd, vma);
	if (old_ptl) {
		new_ptl = pmd_lockptr(mm, new_pmd);
		if (new_ptl != old_ptl)
			spin_lock_nested(new_ptl, SINGLE_DEPTH_NESTING);
		pmd = pmdp_huge_get_and_clear(mm, old_addr, old_pmd);
		if (pmd_present(pmd))
			force_flush = true;
		VM_BUG_ON(!pmd_none(*new_pmd));

		if (pmd_move_must_withdraw(new_ptl, old_ptl, vma)) {
			pgtable_t pgtable;
			pgtable = pgtable_trans_huge_withdraw(mm, old_pmd);
			pgtable_trans_huge_deposit(mm, new_pmd, pgtable);
		}
		pmd = move_soft_dirty_pmd(pmd);
		set_pmd_at(mm, new_addr, new_pmd, pmd);
		if (force_flush)
			flush_pmd_tlb_range(vma, old_addr, old_addr + PMD_SIZE);
		if (new_ptl != old_ptl)
			spin_unlock(new_ptl);
		spin_unlock(old_ptl);
		return true;
	}
	return false;
}

/*
 * Returns
 *  - 0 if PMD could not be locked
 *  - 1 if PMD was locked but protections unchanged and TLB flush unnecessary
 *      or if prot_numa but THP migration is not supported
 *  - HPAGE_PMD_NR if protections changed and TLB flush necessary
 */
int change_huge_pmd(struct mmu_gather *tlb, struct vm_area_struct *vma,
		    pmd_t *pmd, unsigned long addr, pgprot_t newprot,
		    unsigned long cp_flags)
{
	struct mm_struct *mm = vma->vm_mm;
	spinlock_t *ptl;
	pmd_t oldpmd, entry;
	bool prot_numa = cp_flags & MM_CP_PROT_NUMA;
	bool uffd_wp = cp_flags & MM_CP_UFFD_WP;
	bool uffd_wp_resolve = cp_flags & MM_CP_UFFD_WP_RESOLVE;
	int ret = 1;

	tlb_change_page_size(tlb, HPAGE_PMD_SIZE);

	if (prot_numa && !thp_migration_supported())
		return 1;

	ptl = __pmd_trans_huge_lock(pmd, vma);
	if (!ptl)
		return 0;

#ifdef CONFIG_ARCH_ENABLE_THP_MIGRATION
	if (is_swap_pmd(*pmd)) {
		swp_entry_t entry = pmd_to_swp_entry(*pmd);
		struct page *page = pfn_swap_entry_to_page(entry);
		pmd_t newpmd;

		VM_BUG_ON(!is_pmd_migration_entry(*pmd));
		if (is_writable_migration_entry(entry)) {
			/*
			 * A protection check is difficult so
			 * just be safe and disable write
			 */
			if (PageAnon(page))
				entry = make_readable_exclusive_migration_entry(swp_offset(entry));
			else
				entry = make_readable_migration_entry(swp_offset(entry));
			newpmd = swp_entry_to_pmd(entry);
			if (pmd_swp_soft_dirty(*pmd))
				newpmd = pmd_swp_mksoft_dirty(newpmd);
		} else {
			newpmd = *pmd;
		}

		if (uffd_wp)
			newpmd = pmd_swp_mkuffd_wp(newpmd);
		else if (uffd_wp_resolve)
			newpmd = pmd_swp_clear_uffd_wp(newpmd);
		if (!pmd_same(*pmd, newpmd))
			set_pmd_at(mm, addr, pmd, newpmd);
		goto unlock;
	}
#endif

	if (prot_numa) {
		struct page *page;
		bool toptier;
		/*
		 * Avoid trapping faults against the zero page. The read-only
		 * data is likely to be read-cached on the local CPU and
		 * local/remote hits to the zero page are not interesting.
		 */
		if (is_huge_zero_pmd(*pmd))
			goto unlock;

		if (pmd_protnone(*pmd))
			goto unlock;

		page = pmd_page(*pmd);
		toptier = node_is_toptier(page_to_nid(page));
		/*
		 * Skip scanning top tier node if normal numa
		 * balancing is disabled
		 */
		if (!(sysctl_numa_balancing_mode & NUMA_BALANCING_NORMAL) &&
		    toptier)
			goto unlock;

		if (sysctl_numa_balancing_mode & NUMA_BALANCING_MEMORY_TIERING &&
		    !toptier)
			xchg_page_access_time(page, jiffies_to_msecs(jiffies));
	}
	/*
	 * In case prot_numa, we are under mmap_read_lock(mm). It's critical
	 * to not clear pmd intermittently to avoid race with MADV_DONTNEED
	 * which is also under mmap_read_lock(mm):
	 *
	 *	CPU0:				CPU1:
	 *				change_huge_pmd(prot_numa=1)
	 *				 pmdp_huge_get_and_clear_notify()
	 * madvise_dontneed()
	 *  zap_pmd_range()
	 *   pmd_trans_huge(*pmd) == 0 (without ptl)
	 *   // skip the pmd
	 *				 set_pmd_at();
	 *				 // pmd is re-established
	 *
	 * The race makes MADV_DONTNEED miss the huge pmd and don't clear it
	 * which may break userspace.
	 *
	 * pmdp_invalidate_ad() is required to make sure we don't miss
	 * dirty/young flags set by hardware.
	 */
	oldpmd = pmdp_invalidate_ad(vma, addr, pmd);

	entry = pmd_modify(oldpmd, newprot);
	if (uffd_wp)
		entry = pmd_mkuffd_wp(entry);
	else if (uffd_wp_resolve)
		/*
		 * Leave the write bit to be handled by PF interrupt
		 * handler, then things like COW could be properly
		 * handled.
		 */
		entry = pmd_clear_uffd_wp(entry);

	/* See change_pte_range(). */
	if ((cp_flags & MM_CP_TRY_CHANGE_WRITABLE) && !pmd_write(entry) &&
	    can_change_pmd_writable(vma, addr, entry))
		entry = pmd_mkwrite(entry, vma);

	ret = HPAGE_PMD_NR;
	set_pmd_at(mm, addr, pmd, entry);

	if (huge_pmd_needs_flush(oldpmd, entry))
		tlb_flush_pmd_range(tlb, addr, HPAGE_PMD_SIZE);
unlock:
	spin_unlock(ptl);
	return ret;
}

/*
 * Returns page table lock pointer if a given pmd maps a thp, NULL otherwise.
 *
 * Note that if it returns page table lock pointer, this routine returns without
 * unlocking page table lock. So callers must unlock it.
 */
spinlock_t *__pmd_trans_huge_lock(pmd_t *pmd, struct vm_area_struct *vma)
{
	spinlock_t *ptl;
	ptl = pmd_lock(vma->vm_mm, pmd);
	if (likely(is_swap_pmd(*pmd) || pmd_trans_huge(*pmd) ||
			pmd_devmap(*pmd)))
		return ptl;
	spin_unlock(ptl);
	return NULL;
}

/*
 * Returns page table lock pointer if a given pud maps a thp, NULL otherwise.
 *
 * Note that if it returns page table lock pointer, this routine returns without
 * unlocking page table lock. So callers must unlock it.
 */
spinlock_t *__pud_trans_huge_lock(pud_t *pud, struct vm_area_struct *vma)
{
	spinlock_t *ptl;

	ptl = pud_lock(vma->vm_mm, pud);
	if (likely(pud_trans_huge(*pud) || pud_devmap(*pud)))
		return ptl;
	spin_unlock(ptl);
	return NULL;
}

#ifdef CONFIG_HAVE_ARCH_TRANSPARENT_HUGEPAGE_PUD
int zap_huge_pud(struct mmu_gather *tlb, struct vm_area_struct *vma,
		 pud_t *pud, unsigned long addr)
{
	spinlock_t *ptl;

	ptl = __pud_trans_huge_lock(pud, vma);
	if (!ptl)
		return 0;

	pudp_huge_get_and_clear_full(vma, addr, pud, tlb->fullmm);
	tlb_remove_pud_tlb_entry(tlb, pud, addr);
	if (vma_is_special_huge(vma)) {
		spin_unlock(ptl);
		/* No zero page support yet */
	} else {
		/* No support for anonymous PUD pages yet */
		BUG();
	}
	return 1;
}

static void __split_huge_pud_locked(struct vm_area_struct *vma, pud_t *pud,
		unsigned long haddr)
{
	VM_BUG_ON(haddr & ~HPAGE_PUD_MASK);
	VM_BUG_ON_VMA(vma->vm_start > haddr, vma);
	VM_BUG_ON_VMA(vma->vm_end < haddr + HPAGE_PUD_SIZE, vma);
	VM_BUG_ON(!pud_trans_huge(*pud) && !pud_devmap(*pud));

	count_vm_event(THP_SPLIT_PUD);

	pudp_huge_clear_flush(vma, haddr, pud);
}

void __split_huge_pud(struct vm_area_struct *vma, pud_t *pud,
		unsigned long address)
{
	spinlock_t *ptl;
	struct mmu_notifier_range range;

	mmu_notifier_range_init(&range, MMU_NOTIFY_CLEAR, 0, vma->vm_mm,
				address & HPAGE_PUD_MASK,
				(address & HPAGE_PUD_MASK) + HPAGE_PUD_SIZE);
	mmu_notifier_invalidate_range_start(&range);
	ptl = pud_lock(vma->vm_mm, pud);
	if (unlikely(!pud_trans_huge(*pud) && !pud_devmap(*pud)))
		goto out;
	__split_huge_pud_locked(vma, pud, range.start);

out:
	spin_unlock(ptl);
	mmu_notifier_invalidate_range_end(&range);
}
#endif /* CONFIG_HAVE_ARCH_TRANSPARENT_HUGEPAGE_PUD */

static void __split_huge_zero_page_pmd(struct vm_area_struct *vma,
		unsigned long haddr, pmd_t *pmd)
{
	struct mm_struct *mm = vma->vm_mm;
	pgtable_t pgtable;
	pmd_t _pmd, old_pmd;
	unsigned long addr;
	pte_t *pte;
	int i;

	/*
	 * Leave pmd empty until pte is filled note that it is fine to delay
	 * notification until mmu_notifier_invalidate_range_end() as we are
	 * replacing a zero pmd write protected page with a zero pte write
	 * protected page.
	 *
	 * See Documentation/mm/mmu_notifier.rst
	 */
	old_pmd = pmdp_huge_clear_flush(vma, haddr, pmd);

	pgtable = pgtable_trans_huge_withdraw(mm, pmd);
	pmd_populate(mm, &_pmd, pgtable);

	pte = pte_offset_map(&_pmd, haddr);
	VM_BUG_ON(!pte);
	for (i = 0, addr = haddr; i < HPAGE_PMD_NR; i++, addr += PAGE_SIZE) {
		pte_t entry;

		entry = pfn_pte(my_zero_pfn(addr), vma->vm_page_prot);
		entry = pte_mkspecial(entry);
		if (pmd_uffd_wp(old_pmd))
			entry = pte_mkuffd_wp(entry);
		VM_BUG_ON(!pte_none(ptep_get(pte)));
		set_pte_at(mm, addr, pte, entry);
		pte++;
	}
	pte_unmap(pte - 1);
	smp_wmb(); /* make pte visible before pmd */
	pmd_populate(mm, pmd, pgtable);
}

static void __split_huge_pmd_locked(struct vm_area_struct *vma, pmd_t *pmd,
		unsigned long haddr, bool freeze)
{
	struct mm_struct *mm = vma->vm_mm;
	struct page *page;
	pgtable_t pgtable;
	pmd_t old_pmd, _pmd;
	bool young, write, soft_dirty, pmd_migration = false, uffd_wp = false;
	bool anon_exclusive = false, dirty = false;
	unsigned long addr;
	pte_t *pte;
	int i;

	VM_BUG_ON(haddr & ~HPAGE_PMD_MASK);
	VM_BUG_ON_VMA(vma->vm_start > haddr, vma);
	VM_BUG_ON_VMA(vma->vm_end < haddr + HPAGE_PMD_SIZE, vma);
	VM_BUG_ON(!is_pmd_migration_entry(*pmd) && !pmd_trans_huge(*pmd)
				&& !pmd_devmap(*pmd));

	count_vm_event(THP_SPLIT_PMD);

	if (!vma_is_anonymous(vma)) {
		old_pmd = pmdp_huge_clear_flush(vma, haddr, pmd);
		/*
		 * We are going to unmap this huge page. So
		 * just go ahead and zap it
		 */
		if (arch_needs_pgtable_deposit())
			zap_deposited_table(mm, pmd);
		if (vma_is_special_huge(vma))
			return;
		if (unlikely(is_pmd_migration_entry(old_pmd))) {
			swp_entry_t entry;

			entry = pmd_to_swp_entry(old_pmd);
			page = pfn_swap_entry_to_page(entry);
		} else {
			page = pmd_page(old_pmd);
			if (!PageDirty(page) && pmd_dirty(old_pmd))
				set_page_dirty(page);
			if (!PageReferenced(page) && pmd_young(old_pmd))
				SetPageReferenced(page);
			page_remove_rmap(page, vma, true);
			put_page(page);
		}
		add_mm_counter(mm, mm_counter_file(page), -HPAGE_PMD_NR);
		return;
	}

	if (is_huge_zero_pmd(*pmd)) {
		/*
		 * FIXME: Do we want to invalidate secondary mmu by calling
		 * mmu_notifier_arch_invalidate_secondary_tlbs() see comments below
		 * inside __split_huge_pmd() ?
		 *
		 * We are going from a zero huge page write protected to zero
		 * small page also write protected so it does not seems useful
		 * to invalidate secondary mmu at this time.
		 */
		return __split_huge_zero_page_pmd(vma, haddr, pmd);
	}

	pmd_migration = is_pmd_migration_entry(*pmd);
	if (unlikely(pmd_migration)) {
		swp_entry_t entry;

		old_pmd = *pmd;
		entry = pmd_to_swp_entry(old_pmd);
		page = pfn_swap_entry_to_page(entry);
		write = is_writable_migration_entry(entry);
		if (PageAnon(page))
			anon_exclusive = is_readable_exclusive_migration_entry(entry);
		young = is_migration_entry_young(entry);
		dirty = is_migration_entry_dirty(entry);
		soft_dirty = pmd_swp_soft_dirty(old_pmd);
		uffd_wp = pmd_swp_uffd_wp(old_pmd);
	} else {
		/*
		 * Up to this point the pmd is present and huge and userland has
		 * the whole access to the hugepage during the split (which
		 * happens in place). If we overwrite the pmd with the not-huge
		 * version pointing to the pte here (which of course we could if
		 * all CPUs were bug free), userland could trigger a small page
		 * size TLB miss on the small sized TLB while the hugepage TLB
		 * entry is still established in the huge TLB. Some CPU doesn't
		 * like that. See
		 * http://support.amd.com/TechDocs/41322_10h_Rev_Gd.pdf, Erratum
		 * 383 on page 105. Intel should be safe but is also warns that
		 * it's only safe if the permission and cache attributes of the
		 * two entries loaded in the two TLB is identical (which should
		 * be the case here). But it is generally safer to never allow
		 * small and huge TLB entries for the same virtual address to be
		 * loaded simultaneously. So instead of doing "pmd_populate();
		 * flush_pmd_tlb_range();" we first mark the current pmd
		 * notpresent (atomically because here the pmd_trans_huge must
		 * remain set at all times on the pmd until the split is
		 * complete for this pmd), then we flush the SMP TLB and finally
		 * we write the non-huge version of the pmd entry with
		 * pmd_populate.
		 */
		old_pmd = pmdp_invalidate(vma, haddr, pmd);
		page = pmd_page(old_pmd);
		if (pmd_dirty(old_pmd)) {
			dirty = true;
			SetPageDirty(page);
		}
		write = pmd_write(old_pmd);
		young = pmd_young(old_pmd);
		soft_dirty = pmd_soft_dirty(old_pmd);
		uffd_wp = pmd_uffd_wp(old_pmd);

		VM_BUG_ON_PAGE(!page_count(page), page);

		/*
		 * Without "freeze", we'll simply split the PMD, propagating the
		 * PageAnonExclusive() flag for each PTE by setting it for
		 * each subpage -- no need to (temporarily) clear.
		 *
		 * With "freeze" we want to replace mapped pages by
		 * migration entries right away. This is only possible if we
		 * managed to clear PageAnonExclusive() -- see
		 * set_pmd_migration_entry().
		 *
		 * In case we cannot clear PageAnonExclusive(), split the PMD
		 * only and let try_to_migrate_one() fail later.
		 *
		 * See page_try_share_anon_rmap(): invalidate PMD first.
		 */
		anon_exclusive = PageAnon(page) && PageAnonExclusive(page);
		if (freeze && anon_exclusive && page_try_share_anon_rmap(page))
			freeze = false;
		if (!freeze)
			page_ref_add(page, HPAGE_PMD_NR - 1);
	}

	/*
	 * Withdraw the table only after we mark the pmd entry invalid.
	 * This's critical for some architectures (Power).
	 */
	pgtable = pgtable_trans_huge_withdraw(mm, pmd);
	pmd_populate(mm, &_pmd, pgtable);

	pte = pte_offset_map(&_pmd, haddr);
	VM_BUG_ON(!pte);
	for (i = 0, addr = haddr; i < HPAGE_PMD_NR; i++, addr += PAGE_SIZE) {
		pte_t entry;
		/*
		 * Note that NUMA hinting access restrictions are not
		 * transferred to avoid any possibility of altering
		 * permissions across VMAs.
		 */
		if (freeze || pmd_migration) {
			swp_entry_t swp_entry;
			if (write)
				swp_entry = make_writable_migration_entry(
							page_to_pfn(page + i));
			else if (anon_exclusive)
				swp_entry = make_readable_exclusive_migration_entry(
							page_to_pfn(page + i));
			else
				swp_entry = make_readable_migration_entry(
							page_to_pfn(page + i));
			if (young)
				swp_entry = make_migration_entry_young(swp_entry);
			if (dirty)
				swp_entry = make_migration_entry_dirty(swp_entry);
			entry = swp_entry_to_pte(swp_entry);
			if (soft_dirty)
				entry = pte_swp_mksoft_dirty(entry);
			if (uffd_wp)
				entry = pte_swp_mkuffd_wp(entry);
		} else {
			entry = mk_pte(page + i, READ_ONCE(vma->vm_page_prot));
			if (write)
				entry = pte_mkwrite(entry, vma);
			if (anon_exclusive)
				SetPageAnonExclusive(page + i);
			if (!young)
				entry = pte_mkold(entry);
			/* NOTE: this may set soft-dirty too on some archs */
			if (dirty)
				entry = pte_mkdirty(entry);
			if (soft_dirty)
				entry = pte_mksoft_dirty(entry);
			if (uffd_wp)
				entry = pte_mkuffd_wp(entry);
			page_add_anon_rmap(page + i, vma, addr, RMAP_NONE);
		}
		VM_BUG_ON(!pte_none(ptep_get(pte)));
		set_pte_at(mm, addr, pte, entry);
		pte++;
	}
	pte_unmap(pte - 1);

	if (!pmd_migration)
		page_remove_rmap(page, vma, true);
	if (freeze)
		put_page(page);

	smp_wmb(); /* make pte visible before pmd */
	pmd_populate(mm, pmd, pgtable);
}

void __split_huge_pmd(struct vm_area_struct *vma, pmd_t *pmd,
		unsigned long address, bool freeze, struct folio *folio)
{
	spinlock_t *ptl;
	struct mmu_notifier_range range;

	mmu_notifier_range_init(&range, MMU_NOTIFY_CLEAR, 0, vma->vm_mm,
				address & HPAGE_PMD_MASK,
				(address & HPAGE_PMD_MASK) + HPAGE_PMD_SIZE);
	mmu_notifier_invalidate_range_start(&range);
	ptl = pmd_lock(vma->vm_mm, pmd);

	/*
	 * If caller asks to setup a migration entry, we need a folio to check
	 * pmd against. Otherwise we can end up replacing wrong folio.
	 */
	VM_BUG_ON(freeze && !folio);
	VM_WARN_ON_ONCE(folio && !folio_test_locked(folio));

	if (pmd_trans_huge(*pmd) || pmd_devmap(*pmd) ||
	    is_pmd_migration_entry(*pmd)) {
		/*
		 * It's safe to call pmd_page when folio is set because it's
		 * guaranteed that pmd is present.
		 */
		if (folio && folio != page_folio(pmd_page(*pmd)))
			goto out;
		__split_huge_pmd_locked(vma, pmd, range.start, freeze);
	}

out:
	spin_unlock(ptl);
	mmu_notifier_invalidate_range_end(&range);
}

void split_huge_pmd_address(struct vm_area_struct *vma, unsigned long address,
		bool freeze, struct folio *folio)
{
	pmd_t *pmd = mm_find_pmd(vma->vm_mm, address);

	if (!pmd)
		return;

	__split_huge_pmd(vma, pmd, address, freeze, folio);
}

static inline void split_huge_pmd_if_needed(struct vm_area_struct *vma, unsigned long address)
{
	/*
	 * If the new address isn't hpage aligned and it could previously
	 * contain an hugepage: check if we need to split an huge pmd.
	 */
	if (!IS_ALIGNED(address, HPAGE_PMD_SIZE) &&
	    range_in_vma(vma, ALIGN_DOWN(address, HPAGE_PMD_SIZE),
			 ALIGN(address, HPAGE_PMD_SIZE)))
		split_huge_pmd_address(vma, address, false, NULL);
}

void vma_adjust_trans_huge(struct vm_area_struct *vma,
			     unsigned long start,
			     unsigned long end,
			     long adjust_next)
{
	/* Check if we need to split start first. */
	split_huge_pmd_if_needed(vma, start);

	/* Check if we need to split end next. */
	split_huge_pmd_if_needed(vma, end);

	/*
	 * If we're also updating the next vma vm_start,
	 * check if we need to split it.
	 */
	if (adjust_next > 0) {
		struct vm_area_struct *next = find_vma(vma->vm_mm, vma->vm_end);
		unsigned long nstart = next->vm_start;
		nstart += adjust_next;
		split_huge_pmd_if_needed(next, nstart);
	}
}

static void unmap_folio(struct folio *folio)
{
	enum ttu_flags ttu_flags = TTU_RMAP_LOCKED | TTU_SPLIT_HUGE_PMD |
		TTU_SYNC;

	VM_BUG_ON_FOLIO(!folio_test_large(folio), folio);

	/*
	 * Anon pages need migration entries to preserve them, but file
	 * pages can simply be left unmapped, then faulted back on demand.
	 * If that is ever changed (perhaps for mlock), update remap_page().
	 */
	if (folio_test_anon(folio))
		try_to_migrate(folio, ttu_flags);
	else
		try_to_unmap(folio, ttu_flags | TTU_IGNORE_MLOCK);
}

static void remap_page(struct folio *folio, unsigned long nr)
{
	int i = 0;

	/* If unmap_folio() uses try_to_migrate() on file, remove this check */
	if (!folio_test_anon(folio))
		return;
	for (;;) {
		remove_migration_ptes(folio, folio, true);
		i += folio_nr_pages(folio);
		if (i >= nr)
			break;
		folio = folio_next(folio);
	}
}

static void lru_add_page_tail(struct page *head, struct page *tail,
		struct lruvec *lruvec, struct list_head *list)
{
	VM_BUG_ON_PAGE(!PageHead(head), head);
	VM_BUG_ON_PAGE(PageCompound(tail), head);
	VM_BUG_ON_PAGE(PageLRU(tail), head);
	lockdep_assert_held(&lruvec->lru_lock);

	if (list) {
		/* page reclaim is reclaiming a huge page */
		VM_WARN_ON(PageLRU(head));
		get_page(tail);
		list_add_tail(&tail->lru, list);
	} else {
		/* head is still on lru (and we have it frozen) */
		VM_WARN_ON(!PageLRU(head));
		if (PageUnevictable(tail))
			tail->mlock_count = 0;
		else
			list_add_tail(&tail->lru, &head->lru);
		SetPageLRU(tail);
	}
}

static void __split_huge_page_tail(struct folio *folio, int tail,
		struct lruvec *lruvec, struct list_head *list)
{
	struct page *head = &folio->page;
	struct page *page_tail = head + tail;
	/*
	 * Careful: new_folio is not a "real" folio before we cleared PageTail.
	 * Don't pass it around before clear_compound_head().
	 */
	struct folio *new_folio = (struct folio *)page_tail;

	VM_BUG_ON_PAGE(atomic_read(&page_tail->_mapcount) != -1, page_tail);

	/*
	 * Clone page flags before unfreezing refcount.
	 *
	 * After successful get_page_unless_zero() might follow flags change,
	 * for example lock_page() which set PG_waiters.
	 *
	 * Note that for mapped sub-pages of an anonymous THP,
	 * PG_anon_exclusive has been cleared in unmap_folio() and is stored in
	 * the migration entry instead from where remap_page() will restore it.
	 * We can still have PG_anon_exclusive set on effectively unmapped and
	 * unreferenced sub-pages of an anonymous THP: we can simply drop
	 * PG_anon_exclusive (-> PG_mappedtodisk) for these here.
	 */
	page_tail->flags &= ~PAGE_FLAGS_CHECK_AT_PREP;
	page_tail->flags |= (head->flags &
			((1L << PG_referenced) |
			 (1L << PG_swapbacked) |
			 (1L << PG_swapcache) |
			 (1L << PG_mlocked) |
			 (1L << PG_uptodate) |
			 (1L << PG_active) |
			 (1L << PG_workingset) |
			 (1L << PG_locked) |
			 (1L << PG_unevictable) |
#ifdef CONFIG_ARCH_USES_PG_ARCH_X
			 (1L << PG_arch_2) |
			 (1L << PG_arch_3) |
#endif
			 (1L << PG_dirty) |
			 LRU_GEN_MASK | LRU_REFS_MASK));

	/* ->mapping in first and second tail page is replaced by other uses */
	VM_BUG_ON_PAGE(tail > 2 && page_tail->mapping != TAIL_MAPPING,
			page_tail);
	page_tail->mapping = head->mapping;
	page_tail->index = head->index + tail;

	/*
	 * page->private should not be set in tail pages. Fix up and warn once
	 * if private is unexpectedly set.
	 */
	if (unlikely(page_tail->private)) {
		VM_WARN_ON_ONCE_PAGE(true, page_tail);
		page_tail->private = 0;
	}
	if (folio_test_swapcache(folio))
		new_folio->swap.val = folio->swap.val + tail;

	/* Page flags must be visible before we make the page non-compound. */
	smp_wmb();

	/*
	 * Clear PageTail before unfreezing page refcount.
	 *
	 * After successful get_page_unless_zero() might follow put_page()
	 * which needs correct compound_head().
	 */
	clear_compound_head(page_tail);

	/* Finally unfreeze refcount. Additional reference from page cache. */
	page_ref_unfreeze(page_tail, 1 + (!PageAnon(head) ||
					  PageSwapCache(head)));

	if (page_is_young(head))
		set_page_young(page_tail);
	if (page_is_idle(head))
		set_page_idle(page_tail);

	page_cpupid_xchg_last(page_tail, page_cpupid_last(head));

	/*
	 * always add to the tail because some iterators expect new
	 * pages to show after the currently processed elements - e.g.
	 * migrate_pages
	 */
	lru_add_page_tail(head, page_tail, lruvec, list);
}

static void __split_huge_page(struct page *page, struct list_head *list,
		pgoff_t end)
{
	struct folio *folio = page_folio(page);
	struct page *head = &folio->page;
	struct lruvec *lruvec;
	struct address_space *swap_cache = NULL;
	unsigned long offset = 0;
	unsigned int nr = thp_nr_pages(head);
	int i, nr_dropped = 0;

	/* complete memcg works before add pages to LRU */
	split_page_memcg(head, nr);

	if (folio_test_anon(folio) && folio_test_swapcache(folio)) {
		offset = swp_offset(folio->swap);
		swap_cache = swap_address_space(folio->swap);
		xa_lock(&swap_cache->i_pages);
	}

	/* lock lru list/PageCompound, ref frozen by page_ref_freeze */
	lruvec = folio_lruvec_lock(folio);

	ClearPageHasHWPoisoned(head);

	for (i = nr - 1; i >= 1; i--) {
		__split_huge_page_tail(folio, i, lruvec, list);
		/* Some pages can be beyond EOF: drop them from page cache */
		if (head[i].index >= end) {
			struct folio *tail = page_folio(head + i);

			if (shmem_mapping(head->mapping))
				nr_dropped++;
			else if (folio_test_clear_dirty(tail))
				folio_account_cleaned(tail,
					inode_to_wb(folio->mapping->host));
			__filemap_remove_folio(tail, NULL);
			folio_put(tail);
		} else if (!PageAnon(page)) {
			__xa_store(&head->mapping->i_pages, head[i].index,
					head + i, 0);
		} else if (swap_cache) {
			__xa_store(&swap_cache->i_pages, offset + i,
					head + i, 0);
		}
	}

	ClearPageCompound(head);
	unlock_page_lruvec(lruvec);
	/* Caller disabled irqs, so they are still disabled here */

	split_page_owner(head, nr);

	/* See comment in __split_huge_page_tail() */
	if (PageAnon(head)) {
		/* Additional pin to swap cache */
		if (PageSwapCache(head)) {
			page_ref_add(head, 2);
			xa_unlock(&swap_cache->i_pages);
		} else {
			page_ref_inc(head);
		}
	} else {
		/* Additional pin to page cache */
		page_ref_add(head, 2);
		xa_unlock(&head->mapping->i_pages);
	}
	local_irq_enable();

	if (nr_dropped)
		shmem_uncharge(head->mapping->host, nr_dropped);
	remap_page(folio, nr);

	if (folio_test_swapcache(folio))
		split_swap_cluster(folio->swap);

	for (i = 0; i < nr; i++) {
		struct page *subpage = head + i;
		if (subpage == page)
			continue;
		unlock_page(subpage);

		/*
		 * Subpages may be freed if there wasn't any mapping
		 * like if add_to_swap() is running on a lru page that
		 * had its mapping zapped. And freeing these pages
		 * requires taking the lru_lock so we do the put_page
		 * of the tail pages after the split is complete.
		 */
		free_page_and_swap_cache(subpage);
	}
}

/* Racy check whether the huge page can be split */
bool can_split_folio(struct folio *folio, int *pextra_pins)
{
	int extra_pins;

	/* Additional pins from page cache */
	if (folio_test_anon(folio))
		extra_pins = folio_test_swapcache(folio) ?
				folio_nr_pages(folio) : 0;
	else
		extra_pins = folio_nr_pages(folio);
	if (pextra_pins)
		*pextra_pins = extra_pins;
	return folio_mapcount(folio) == folio_ref_count(folio) - extra_pins - 1;
}

/*
 * This function splits huge page into normal pages. @page can point to any
 * subpage of huge page to split. Split doesn't change the position of @page.
 *
 * Only caller must hold pin on the @page, otherwise split fails with -EBUSY.
 * The huge page must be locked.
 *
 * If @list is null, tail pages will be added to LRU list, otherwise, to @list.
 *
 * Both head page and tail pages will inherit mapping, flags, and so on from
 * the hugepage.
 *
 * GUP pin and PG_locked transferred to @page. Rest subpages can be freed if
 * they are not mapped.
 *
 * Returns 0 if the hugepage is split successfully.
 * Returns -EBUSY if the page is pinned or if anon_vma disappeared from under
 * us.
 */
int split_huge_page_to_list(struct page *page, struct list_head *list)
{
	struct folio *folio = page_folio(page);
	struct deferred_split *ds_queue = get_deferred_split_queue(folio);
	XA_STATE(xas, &folio->mapping->i_pages, folio->index);
	struct anon_vma *anon_vma = NULL;
	struct address_space *mapping = NULL;
	int extra_pins, ret;
	pgoff_t end;
	bool is_hzp;

	VM_BUG_ON_FOLIO(!folio_test_locked(folio), folio);
	VM_BUG_ON_FOLIO(!folio_test_large(folio), folio);

	is_hzp = is_huge_zero_page(&folio->page);
	if (is_hzp) {
		pr_warn_ratelimited("Called split_huge_page for huge zero page\n");
		return -EBUSY;
	}

	if (folio_test_writeback(folio))
		return -EBUSY;

	if (folio_test_anon(folio)) {
		/*
		 * The caller does not necessarily hold an mmap_lock that would
		 * prevent the anon_vma disappearing so we first we take a
		 * reference to it and then lock the anon_vma for write. This
		 * is similar to folio_lock_anon_vma_read except the write lock
		 * is taken to serialise against parallel split or collapse
		 * operations.
		 */
		anon_vma = folio_get_anon_vma(folio);
		if (!anon_vma) {
			ret = -EBUSY;
			goto out;
		}
		end = -1;
		mapping = NULL;
		anon_vma_lock_write(anon_vma);
	} else {
		gfp_t gfp;

		mapping = folio->mapping;

		/* Truncated ? */
		if (!mapping) {
			ret = -EBUSY;
			goto out;
		}

		gfp = current_gfp_context(mapping_gfp_mask(mapping) &
							GFP_RECLAIM_MASK);

		if (!filemap_release_folio(folio, gfp)) {
			ret = -EBUSY;
			goto out;
		}

		xas_split_alloc(&xas, folio, folio_order(folio), gfp);
		if (xas_error(&xas)) {
			ret = xas_error(&xas);
			goto out;
		}

		anon_vma = NULL;
		i_mmap_lock_read(mapping);

		/*
		 *__split_huge_page() may need to trim off pages beyond EOF:
		 * but on 32-bit, i_size_read() takes an irq-unsafe seqlock,
		 * which cannot be nested inside the page tree lock. So note
		 * end now: i_size itself may be changed at any moment, but
		 * folio lock is good enough to serialize the trimming.
		 */
		end = DIV_ROUND_UP(i_size_read(mapping->host), PAGE_SIZE);
		if (shmem_mapping(mapping))
			end = shmem_fallocend(mapping->host, end);
	}

	/*
	 * Racy check if we can split the page, before unmap_folio() will
	 * split PMDs
	 */
	if (!can_split_folio(folio, &extra_pins)) {
		ret = -EAGAIN;
		goto out_unlock;
	}

	unmap_folio(folio);

	/* block interrupt reentry in xa_lock and spinlock */
	local_irq_disable();
	if (mapping) {
		/*
		 * Check if the folio is present in page cache.
		 * We assume all tail are present too, if folio is there.
		 */
		xas_lock(&xas);
		xas_reset(&xas);
		if (xas_load(&xas) != folio)
			goto fail;
	}

	/* Prevent deferred_split_scan() touching ->_refcount */
	spin_lock(&ds_queue->split_queue_lock);
	if (folio_ref_freeze(folio, 1 + extra_pins)) {
		if (!list_empty(&folio->_deferred_list)) {
			ds_queue->split_queue_len--;
			list_del(&folio->_deferred_list);
		}
		spin_unlock(&ds_queue->split_queue_lock);
		if (mapping) {
			int nr = folio_nr_pages(folio);

			xas_split(&xas, folio, folio_order(folio));
			if (folio_test_pmd_mappable(folio)) {
				if (folio_test_swapbacked(folio)) {
					__lruvec_stat_mod_folio(folio,
							NR_SHMEM_THPS, -nr);
				} else {
					__lruvec_stat_mod_folio(folio,
							NR_FILE_THPS, -nr);
					filemap_nr_thps_dec(mapping);
				}
			}
		}

		__split_huge_page(page, list, end);
		ret = 0;
	} else {
		spin_unlock(&ds_queue->split_queue_lock);
fail:
		if (mapping)
			xas_unlock(&xas);
		local_irq_enable();
		remap_page(folio, folio_nr_pages(folio));
		ret = -EAGAIN;
	}

out_unlock:
	if (anon_vma) {
		anon_vma_unlock_write(anon_vma);
		put_anon_vma(anon_vma);
	}
	if (mapping)
		i_mmap_unlock_read(mapping);
out:
	xas_destroy(&xas);
	count_vm_event(!ret ? THP_SPLIT_PAGE : THP_SPLIT_PAGE_FAILED);
	return ret;
}

void folio_undo_large_rmappable(struct folio *folio)
{
	struct deferred_split *ds_queue;
	unsigned long flags;

	/*
	 * At this point, there is no one trying to add the folio to
	 * deferred_list. If folio is not in deferred_list, it's safe
	 * to check without acquiring the split_queue_lock.
	 */
	if (data_race(list_empty(&folio->_deferred_list)))
		return;

	ds_queue = get_deferred_split_queue(folio);
	spin_lock_irqsave(&ds_queue->split_queue_lock, flags);
	if (!list_empty(&folio->_deferred_list)) {
		ds_queue->split_queue_len--;
		list_del(&folio->_deferred_list);
	}
	spin_unlock_irqrestore(&ds_queue->split_queue_lock, flags);
}

void deferred_split_folio(struct folio *folio)
{
	struct deferred_split *ds_queue = get_deferred_split_queue(folio);
#ifdef CONFIG_MEMCG
	struct mem_cgroup *memcg = folio_memcg(folio);
#endif
	unsigned long flags;

	VM_BUG_ON_FOLIO(folio_order(folio) < 2, folio);

	/*
	 * The try_to_unmap() in page reclaim path might reach here too,
	 * this may cause a race condition to corrupt deferred split queue.
	 * And, if page reclaim is already handling the same folio, it is
	 * unnecessary to handle it again in shrinker.
	 *
	 * Check the swapcache flag to determine if the folio is being
	 * handled by page reclaim since THP swap would add the folio into
	 * swap cache before calling try_to_unmap().
	 */
	if (folio_test_swapcache(folio))
		return;

	if (!list_empty(&folio->_deferred_list))
		return;

	spin_lock_irqsave(&ds_queue->split_queue_lock, flags);
	if (list_empty(&folio->_deferred_list)) {
		count_vm_event(THP_DEFERRED_SPLIT_PAGE);
		list_add_tail(&folio->_deferred_list, &ds_queue->split_queue);
		ds_queue->split_queue_len++;
#ifdef CONFIG_MEMCG
		if (memcg)
			set_shrinker_bit(memcg, folio_nid(folio),
					 deferred_split_shrinker.id);
#endif
	}
	spin_unlock_irqrestore(&ds_queue->split_queue_lock, flags);
}

static unsigned long deferred_split_count(struct shrinker *shrink,
		struct shrink_control *sc)
{
	struct pglist_data *pgdata = NODE_DATA(sc->nid);
	struct deferred_split *ds_queue = &pgdata->deferred_split_queue;

#ifdef CONFIG_MEMCG
	if (sc->memcg)
		ds_queue = &sc->memcg->deferred_split_queue;
#endif
	return READ_ONCE(ds_queue->split_queue_len);
}

static unsigned long deferred_split_scan(struct shrinker *shrink,
		struct shrink_control *sc)
{
	struct pglist_data *pgdata = NODE_DATA(sc->nid);
	struct deferred_split *ds_queue = &pgdata->deferred_split_queue;
	unsigned long flags;
	LIST_HEAD(list);
	struct folio *folio, *next;
	int split = 0;

#ifdef CONFIG_MEMCG
	if (sc->memcg)
		ds_queue = &sc->memcg->deferred_split_queue;
#endif

	spin_lock_irqsave(&ds_queue->split_queue_lock, flags);
	/* Take pin on all head pages to avoid freeing them under us */
	list_for_each_entry_safe(folio, next, &ds_queue->split_queue,
							_deferred_list) {
		if (folio_try_get(folio)) {
			list_move(&folio->_deferred_list, &list);
		} else {
			/* We lost race with folio_put() */
			list_del_init(&folio->_deferred_list);
			ds_queue->split_queue_len--;
		}
		if (!--sc->nr_to_scan)
			break;
	}
	spin_unlock_irqrestore(&ds_queue->split_queue_lock, flags);

	list_for_each_entry_safe(folio, next, &list, _deferred_list) {
		if (!folio_trylock(folio))
			goto next;
		/* split_huge_page() removes page from list on success */
		if (!split_folio(folio))
			split++;
		folio_unlock(folio);
next:
		folio_put(folio);
	}

	spin_lock_irqsave(&ds_queue->split_queue_lock, flags);
	list_splice_tail(&list, &ds_queue->split_queue);
	spin_unlock_irqrestore(&ds_queue->split_queue_lock, flags);

	/*
	 * Stop shrinker if we didn't split any page, but the queue is empty.
	 * This can happen if pages were freed under us.
	 */
	if (!split && list_empty(&ds_queue->split_queue))
		return SHRINK_STOP;
	return split;
}

static struct shrinker deferred_split_shrinker = {
	.count_objects = deferred_split_count,
	.scan_objects = deferred_split_scan,
	.seeks = DEFAULT_SEEKS,
	.flags = SHRINKER_NUMA_AWARE | SHRINKER_MEMCG_AWARE |
		 SHRINKER_NONSLAB,
};

#ifdef CONFIG_DEBUG_FS
static void split_huge_pages_all(void)
{
	struct zone *zone;
	struct page *page;
	struct folio *folio;
	unsigned long pfn, max_zone_pfn;
	unsigned long total = 0, split = 0;

	pr_debug("Split all THPs\n");
	for_each_zone(zone) {
		if (!managed_zone(zone))
			continue;
		max_zone_pfn = zone_end_pfn(zone);
		for (pfn = zone->zone_start_pfn; pfn < max_zone_pfn; pfn++) {
			int nr_pages;

			page = pfn_to_online_page(pfn);
			if (!page || PageTail(page))
				continue;
			folio = page_folio(page);
			if (!folio_try_get(folio))
				continue;

			if (unlikely(page_folio(page) != folio))
				goto next;

			if (zone != folio_zone(folio))
				goto next;

			if (!folio_test_large(folio)
				|| folio_test_hugetlb(folio)
				|| !folio_test_lru(folio))
				goto next;

			total++;
			folio_lock(folio);
			nr_pages = folio_nr_pages(folio);
			if (!split_folio(folio))
				split++;
			pfn += nr_pages - 1;
			folio_unlock(folio);
next:
			folio_put(folio);
			cond_resched();
		}
	}

	pr_debug("%lu of %lu THP split\n", split, total);
}

static inline bool vma_not_suitable_for_thp_split(struct vm_area_struct *vma)
{
	return vma_is_special_huge(vma) || (vma->vm_flags & VM_IO) ||
		    is_vm_hugetlb_page(vma);
}

static int split_huge_pages_pid(int pid, unsigned long vaddr_start,
				unsigned long vaddr_end)
{
	int ret = 0;
	struct task_struct *task;
	struct mm_struct *mm;
	unsigned long total = 0, split = 0;
	unsigned long addr;

	vaddr_start &= PAGE_MASK;
	vaddr_end &= PAGE_MASK;

	/* Find the task_struct from pid */
	rcu_read_lock();
	task = find_task_by_vpid(pid);
	if (!task) {
		rcu_read_unlock();
		ret = -ESRCH;
		goto out;
	}
	get_task_struct(task);
	rcu_read_unlock();

	/* Find the mm_struct */
	mm = get_task_mm(task);
	put_task_struct(task);

	if (!mm) {
		ret = -EINVAL;
		goto out;
	}

	pr_debug("Split huge pages in pid: %d, vaddr: [0x%lx - 0x%lx]\n",
		 pid, vaddr_start, vaddr_end);

	mmap_read_lock(mm);
	/*
	 * always increase addr by PAGE_SIZE, since we could have a PTE page
	 * table filled with PTE-mapped THPs, each of which is distinct.
	 */
	for (addr = vaddr_start; addr < vaddr_end; addr += PAGE_SIZE) {
		struct vm_area_struct *vma = vma_lookup(mm, addr);
		struct page *page;
		struct folio *folio;

		if (!vma)
			break;

		/* skip special VMA and hugetlb VMA */
		if (vma_not_suitable_for_thp_split(vma)) {
			addr = vma->vm_end;
			continue;
		}

		/* FOLL_DUMP to ignore special (like zero) pages */
		page = follow_page(vma, addr, FOLL_GET | FOLL_DUMP);

		if (IS_ERR_OR_NULL(page))
			continue;

		folio = page_folio(page);
		if (!is_transparent_hugepage(folio))
			goto next;

		total++;
		if (!can_split_folio(folio, NULL))
			goto next;

		if (!folio_trylock(folio))
			goto next;

		if (!split_folio(folio))
			split++;

		folio_unlock(folio);
next:
		folio_put(folio);
		cond_resched();
	}
	mmap_read_unlock(mm);
	mmput(mm);

	pr_debug("%lu of %lu THP split\n", split, total);

out:
	return ret;
}

static int split_huge_pages_in_file(const char *file_path, pgoff_t off_start,
				pgoff_t off_end)
{
	struct filename *file;
	struct file *candidate;
	struct address_space *mapping;
	int ret = -EINVAL;
	pgoff_t index;
	int nr_pages = 1;
	unsigned long total = 0, split = 0;

	file = getname_kernel(file_path);
	if (IS_ERR(file))
		return ret;

	candidate = file_open_name(file, O_RDONLY, 0);
	if (IS_ERR(candidate))
		goto out;

	pr_debug("split file-backed THPs in file: %s, page offset: [0x%lx - 0x%lx]\n",
		 file_path, off_start, off_end);

	mapping = candidate->f_mapping;

	for (index = off_start; index < off_end; index += nr_pages) {
		struct folio *folio = filemap_get_folio(mapping, index);

		nr_pages = 1;
		if (IS_ERR(folio))
			continue;

		if (!folio_test_large(folio))
			goto next;

		total++;
		nr_pages = folio_nr_pages(folio);

		if (!folio_trylock(folio))
			goto next;

		if (!split_folio(folio))
			split++;

		folio_unlock(folio);
next:
		folio_put(folio);
		cond_resched();
	}

	filp_close(candidate, NULL);
	ret = 0;

	pr_debug("%lu of %lu file-backed THP split\n", split, total);
out:
	putname(file);
	return ret;
}

#define MAX_INPUT_BUF_SZ 255

static ssize_t split_huge_pages_write(struct file *file, const char __user *buf,
				size_t count, loff_t *ppops)
{
	static DEFINE_MUTEX(split_debug_mutex);
	ssize_t ret;
	/* hold pid, start_vaddr, end_vaddr or file_path, off_start, off_end */
	char input_buf[MAX_INPUT_BUF_SZ];
	int pid;
	unsigned long vaddr_start, vaddr_end;

	ret = mutex_lock_interruptible(&split_debug_mutex);
	if (ret)
		return ret;

	ret = -EFAULT;

	memset(input_buf, 0, MAX_INPUT_BUF_SZ);
	if (copy_from_user(input_buf, buf, min_t(size_t, count, MAX_INPUT_BUF_SZ)))
		goto out;

	input_buf[MAX_INPUT_BUF_SZ - 1] = '\0';

	if (input_buf[0] == '/') {
		char *tok;
		char *buf = input_buf;
		char file_path[MAX_INPUT_BUF_SZ];
		pgoff_t off_start = 0, off_end = 0;
		size_t input_len = strlen(input_buf);

		tok = strsep(&buf, ",");
		if (tok) {
			strcpy(file_path, tok);
		} else {
			ret = -EINVAL;
			goto out;
		}

		ret = sscanf(buf, "0x%lx,0x%lx", &off_start, &off_end);
		if (ret != 2) {
			ret = -EINVAL;
			goto out;
		}
		ret = split_huge_pages_in_file(file_path, off_start, off_end);
		if (!ret)
			ret = input_len;

		goto out;
	}

	ret = sscanf(input_buf, "%d,0x%lx,0x%lx", &pid, &vaddr_start, &vaddr_end);
	if (ret == 1 && pid == 1) {
		split_huge_pages_all();
		ret = strlen(input_buf);
		goto out;
	} else if (ret != 3) {
		ret = -EINVAL;
		goto out;
	}

	ret = split_huge_pages_pid(pid, vaddr_start, vaddr_end);
	if (!ret)
		ret = strlen(input_buf);
out:
	mutex_unlock(&split_debug_mutex);
	return ret;

}

static const struct file_operations split_huge_pages_fops = {
	.owner	 = THIS_MODULE,
	.write	 = split_huge_pages_write,
	.llseek  = no_llseek,
};

static int __init split_huge_pages_debugfs(void)
{
	debugfs_create_file("split_huge_pages", 0200, NULL, NULL,
			    &split_huge_pages_fops);
	return 0;
}
late_initcall(split_huge_pages_debugfs);
#endif

#ifdef CONFIG_ARCH_ENABLE_THP_MIGRATION
int set_pmd_migration_entry(struct page_vma_mapped_walk *pvmw,
		struct page *page)
{
	struct vm_area_struct *vma = pvmw->vma;
	struct mm_struct *mm = vma->vm_mm;
	unsigned long address = pvmw->address;
	bool anon_exclusive;
	pmd_t pmdval;
	swp_entry_t entry;
	pmd_t pmdswp;

	if (!(pvmw->pmd && !pvmw->pte))
		return 0;

	flush_cache_range(vma, address, address + HPAGE_PMD_SIZE);
	pmdval = pmdp_invalidate(vma, address, pvmw->pmd);

	/* See page_try_share_anon_rmap(): invalidate PMD first. */
	anon_exclusive = PageAnon(page) && PageAnonExclusive(page);
	if (anon_exclusive && page_try_share_anon_rmap(page)) {
		set_pmd_at(mm, address, pvmw->pmd, pmdval);
		return -EBUSY;
	}

	if (pmd_dirty(pmdval))
		set_page_dirty(page);
	if (pmd_write(pmdval))
		entry = make_writable_migration_entry(page_to_pfn(page));
	else if (anon_exclusive)
		entry = make_readable_exclusive_migration_entry(page_to_pfn(page));
	else
		entry = make_readable_migration_entry(page_to_pfn(page));
	if (pmd_young(pmdval))
		entry = make_migration_entry_young(entry);
	if (pmd_dirty(pmdval))
		entry = make_migration_entry_dirty(entry);
	pmdswp = swp_entry_to_pmd(entry);
	if (pmd_soft_dirty(pmdval))
		pmdswp = pmd_swp_mksoft_dirty(pmdswp);
	if (pmd_uffd_wp(pmdval))
		pmdswp = pmd_swp_mkuffd_wp(pmdswp);
	set_pmd_at(mm, address, pvmw->pmd, pmdswp);
	page_remove_rmap(page, vma, true);
	put_page(page);
	trace_set_migration_pmd(address, pmd_val(pmdswp));

	return 0;
}

void remove_migration_pmd(struct page_vma_mapped_walk *pvmw, struct page *new)
{
	struct vm_area_struct *vma = pvmw->vma;
	struct mm_struct *mm = vma->vm_mm;
	unsigned long address = pvmw->address;
	unsigned long haddr = address & HPAGE_PMD_MASK;
	pmd_t pmde;
	swp_entry_t entry;

	if (!(pvmw->pmd && !pvmw->pte))
		return;

	entry = pmd_to_swp_entry(*pvmw->pmd);
	get_page(new);
	pmde = mk_huge_pmd(new, READ_ONCE(vma->vm_page_prot));
	if (pmd_swp_soft_dirty(*pvmw->pmd))
		pmde = pmd_mksoft_dirty(pmde);
	if (is_writable_migration_entry(entry))
		pmde = pmd_mkwrite(pmde, vma);
	if (pmd_swp_uffd_wp(*pvmw->pmd))
		pmde = pmd_mkuffd_wp(pmde);
	if (!is_migration_entry_young(entry))
		pmde = pmd_mkold(pmde);
	/* NOTE: this may contain setting soft-dirty on some archs */
	if (PageDirty(new) && is_migration_entry_dirty(entry))
		pmde = pmd_mkdirty(pmde);

	if (PageAnon(new)) {
		rmap_t rmap_flags = RMAP_COMPOUND;

		if (!is_readable_migration_entry(entry))
			rmap_flags |= RMAP_EXCLUSIVE;

		page_add_anon_rmap(new, vma, haddr, rmap_flags);
	} else {
		page_add_file_rmap(new, vma, true);
	}
	VM_BUG_ON(pmd_write(pmde) && PageAnon(new) && !PageAnonExclusive(new));
	set_pmd_at(mm, haddr, pvmw->pmd, pmde);

	/* No need to invalidate - it was non-present before */
	update_mmu_cache_pmd(vma, address, pvmw->pmd);
	trace_remove_migration_pmd(address, pmd_val(pmde));
}
#endif<|MERGE_RESOLUTION|>--- conflicted
+++ resolved
@@ -602,11 +602,7 @@
 	loff_t off_align = round_up(off, size);
 	unsigned long len_pad, ret;
 
-<<<<<<< HEAD
-	if (IS_ENABLED(CONFIG_32BIT) || in_compat_syscall())
-=======
 	if (!IS_ENABLED(CONFIG_64BIT) || in_compat_syscall())
->>>>>>> 18916a68
 		return 0;
 
 	if (off_end <= off_align || (off_end - off_align) < size)
