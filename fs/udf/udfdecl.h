#ifndef __UDF_DECL_H
#define __UDF_DECL_H

#include "ecma_167.h"
#include "osta_udf.h"

#include <linux/fs.h>
#include <linux/types.h>
#include <linux/buffer_head.h>
#include <linux/udf_fs_i.h>

#include "udf_sb.h"
#include "udfend.h"
#include "udf_i.h"

#define UDF_PREALLOCATE
#define UDF_DEFAULT_PREALLOC_BLOCKS	8

#undef UDFFS_DEBUG

#ifdef UDFFS_DEBUG
#define udf_debug(f, a...) \
do { \
	printk(KERN_DEBUG "UDF-fs DEBUG %s:%d:%s: ", \
		__FILE__, __LINE__, __func__); \
	printk(f, ##a); \
} while (0)
#else
#define udf_debug(f, a...) /**/
#endif

#define udf_info(f, a...) \
	printk(KERN_INFO "UDF-fs INFO " f, ##a);


#define udf_fixed_to_variable(x) ( ( ( (x) >> 5 ) * 39 ) + ( (x) & 0x0000001F ) )
#define udf_variable_to_fixed(x) ( ( ( (x) / 39 ) << 5 ) + ( (x) % 39 ) )

#define UDF_EXTENT_LENGTH_MASK	0x3FFFFFFF
#define UDF_EXTENT_FLAG_MASK	0xC0000000

#define UDF_NAME_PAD		4
#define UDF_NAME_LEN		256
#define UDF_PATH_LEN		1023

static inline size_t udf_file_entry_alloc_offset(struct inode *inode)
{
	struct udf_inode_info *iinfo = UDF_I(inode);
	if (iinfo->i_use)
		return sizeof(struct unallocSpaceEntry);
	else if (iinfo->i_efe)
		return sizeof(struct extendedFileEntry) + iinfo->i_lenEAttr;
	else
		return sizeof(struct fileEntry) + iinfo->i_lenEAttr;
}

static inline size_t udf_ext0_offset(struct inode *inode)
{
	if (UDF_I(inode)->i_alloc_type == ICBTAG_FLAG_AD_IN_ICB)
		return udf_file_entry_alloc_offset(inode);
	else
		return 0;
}

/* computes tag checksum */
u8 udf_tag_checksum(const struct tag *t);

struct dentry;
struct inode;
struct task_struct;
struct buffer_head;
struct super_block;

extern const struct export_operations udf_export_ops;
extern const struct inode_operations udf_dir_inode_operations;
extern const struct file_operations udf_dir_operations;
extern const struct inode_operations udf_file_inode_operations;
extern const struct file_operations udf_file_operations;
extern const struct inode_operations udf_symlink_inode_operations;
extern const struct address_space_operations udf_aops;
extern const struct address_space_operations udf_adinicb_aops;
extern const struct address_space_operations udf_symlink_aops;

struct udf_fileident_bh {
	struct buffer_head *sbh;
	struct buffer_head *ebh;
	int soffset;
	int eoffset;
};

struct udf_vds_record {
	uint32_t block;
	uint32_t volDescSeqNum;
};

struct generic_desc {
	struct tag	descTag;
	__le32		volDescSeqNum;
};

struct ustr {
	uint8_t u_cmpID;
	uint8_t u_name[UDF_NAME_LEN - 2];
	uint8_t u_len;
};

struct extent_position {
	struct buffer_head *bh;
	uint32_t offset;
	struct kernel_lb_addr block;
};

/* super.c */

__attribute__((format(printf, 3, 4)))
extern void udf_warning(struct super_block *, const char *, const char *, ...);
static inline void udf_updated_lvid(struct super_block *sb)
{
	struct buffer_head *bh = UDF_SB(sb)->s_lvid_bh;

	BUG_ON(!bh);
	WARN_ON_ONCE(((struct logicalVolIntegrityDesc *)
		     bh->b_data)->integrityType !=
		     cpu_to_le32(LVID_INTEGRITY_TYPE_OPEN));
	sb->s_dirt = 1;
	UDF_SB(sb)->s_lvid_dirty = 1;
}
extern u64 lvid_get_unique_id(struct super_block *sb);

/* namei.c */
extern int udf_write_fi(struct inode *inode, struct fileIdentDesc *,
			struct fileIdentDesc *, struct udf_fileident_bh *,
			uint8_t *, uint8_t *);

/* file.c */
extern long udf_ioctl(struct file *, unsigned int, unsigned long);
/* inode.c */
extern struct inode *udf_iget(struct super_block *, struct kernel_lb_addr *);
<<<<<<< HEAD
extern void udf_expand_file_adinicb(struct inode *, int, int *);
=======
extern int udf_expand_file_adinicb(struct inode *);
>>>>>>> 105e53f8
extern struct buffer_head *udf_expand_dir_adinicb(struct inode *, int *, int *);
extern struct buffer_head *udf_bread(struct inode *, int, int, int *);
extern int udf_setsize(struct inode *, loff_t);
extern void udf_read_inode(struct inode *);
extern void udf_evict_inode(struct inode *);
extern int udf_write_inode(struct inode *, struct writeback_control *wbc);
extern long udf_block_map(struct inode *, sector_t);
extern int8_t inode_bmap(struct inode *, sector_t, struct extent_position *,
			 struct kernel_lb_addr *, uint32_t *, sector_t *);
extern int udf_add_aext(struct inode *, struct extent_position *,
			struct kernel_lb_addr *, uint32_t, int);
extern void udf_write_aext(struct inode *, struct extent_position *,
			   struct kernel_lb_addr *, uint32_t, int);
extern int8_t udf_delete_aext(struct inode *, struct extent_position,
			      struct kernel_lb_addr, uint32_t);
extern int8_t udf_next_aext(struct inode *, struct extent_position *,
			    struct kernel_lb_addr *, uint32_t *, int);
extern int8_t udf_current_aext(struct inode *, struct extent_position *,
			       struct kernel_lb_addr *, uint32_t *, int);

/* misc.c */
extern struct buffer_head *udf_tgetblk(struct super_block *, int);
extern struct buffer_head *udf_tread(struct super_block *, int);
extern struct genericFormat *udf_add_extendedattr(struct inode *, uint32_t,
						  uint32_t, uint8_t);
extern struct genericFormat *udf_get_extendedattr(struct inode *, uint32_t,
						  uint8_t);
extern struct buffer_head *udf_read_tagged(struct super_block *, uint32_t,
					   uint32_t, uint16_t *);
extern struct buffer_head *udf_read_ptagged(struct super_block *,
					    struct kernel_lb_addr *, uint32_t,
					    uint16_t *);
extern void udf_update_tag(char *, int);
extern void udf_new_tag(char *, uint16_t, uint16_t, uint16_t, uint32_t, int);

/* lowlevel.c */
extern unsigned int udf_get_last_session(struct super_block *);
extern unsigned long udf_get_last_block(struct super_block *);

/* partition.c */
extern uint32_t udf_get_pblock(struct super_block *, uint32_t, uint16_t,
			       uint32_t);
extern uint32_t udf_get_pblock_virt15(struct super_block *, uint32_t, uint16_t,
				      uint32_t);
extern uint32_t udf_get_pblock_virt20(struct super_block *, uint32_t, uint16_t,
				      uint32_t);
extern uint32_t udf_get_pblock_spar15(struct super_block *, uint32_t, uint16_t,
				      uint32_t);
extern uint32_t udf_get_pblock_meta25(struct super_block *, uint32_t, uint16_t,
					  uint32_t);
extern int udf_relocate_blocks(struct super_block *, long, long *);

static inline uint32_t
udf_get_lb_pblock(struct super_block *sb, struct kernel_lb_addr *loc,
		  uint32_t offset)
{
	return udf_get_pblock(sb, loc->logicalBlockNum,
			loc->partitionReferenceNum, offset);
}

/* unicode.c */
extern int udf_get_filename(struct super_block *, uint8_t *, uint8_t *, int);
extern int udf_put_filename(struct super_block *, const uint8_t *, uint8_t *,
			    int);
extern int udf_build_ustr(struct ustr *, dstring *, int);
extern int udf_CS0toUTF8(struct ustr *, const struct ustr *);

/* ialloc.c */
extern void udf_free_inode(struct inode *);
extern struct inode *udf_new_inode(struct inode *, int, int *);

/* truncate.c */
extern void udf_truncate_tail_extent(struct inode *);
extern void udf_discard_prealloc(struct inode *);
extern void udf_truncate_extents(struct inode *);

/* balloc.c */
extern void udf_free_blocks(struct super_block *, struct inode *,
			    struct kernel_lb_addr *, uint32_t, uint32_t);
extern int udf_prealloc_blocks(struct super_block *, struct inode *, uint16_t,
			       uint32_t, uint32_t);
extern int udf_new_block(struct super_block *, struct inode *, uint16_t,
			 uint32_t, int *);

/* directory.c */
extern struct fileIdentDesc *udf_fileident_read(struct inode *, loff_t *,
						struct udf_fileident_bh *,
						struct fileIdentDesc *,
						struct extent_position *,
						struct kernel_lb_addr *, uint32_t *,
						sector_t *);
extern struct fileIdentDesc *udf_get_fileident(void *buffer, int bufsize,
					       int *offset);
extern struct long_ad *udf_get_filelongad(uint8_t *, int, uint32_t *, int);
extern struct short_ad *udf_get_fileshortad(uint8_t *, int, uint32_t *, int);

/* udftime.c */
extern struct timespec *udf_disk_stamp_to_time(struct timespec *dest,
						struct timestamp src);
extern struct timestamp *udf_time_to_disk_stamp(struct timestamp *dest, struct timespec src);

#endif				/* __UDF_DECL_H */<|MERGE_RESOLUTION|>--- conflicted
+++ resolved
@@ -136,11 +136,7 @@
 extern long udf_ioctl(struct file *, unsigned int, unsigned long);
 /* inode.c */
 extern struct inode *udf_iget(struct super_block *, struct kernel_lb_addr *);
-<<<<<<< HEAD
-extern void udf_expand_file_adinicb(struct inode *, int, int *);
-=======
 extern int udf_expand_file_adinicb(struct inode *);
->>>>>>> 105e53f8
 extern struct buffer_head *udf_expand_dir_adinicb(struct inode *, int *, int *);
 extern struct buffer_head *udf_bread(struct inode *, int, int, int *);
 extern int udf_setsize(struct inode *, loff_t);
