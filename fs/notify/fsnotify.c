--- conflicted
+++ resolved
@@ -84,18 +84,11 @@
 }
 
 /* Notify this dentry's parent about a child's events. */
-<<<<<<< HEAD
-void __fsnotify_parent(struct path *path, struct dentry *dentry, __u32 mask)
-=======
 int __fsnotify_parent(struct path *path, struct dentry *dentry, __u32 mask)
->>>>>>> 45f53cc9
 {
 	struct dentry *parent;
 	struct inode *p_inode;
 	int ret = 0;
-
-	if (!dentry)
-		dentry = path->dentry;
 
 	if (!dentry)
 		dentry = path->dentry;
@@ -114,20 +107,11 @@
 		mask |= FS_EVENT_ON_CHILD;
 
 		if (path)
-<<<<<<< HEAD
-			fsnotify(p_inode, mask, path, FSNOTIFY_EVENT_PATH,
-				 dentry->d_name.name, 0);
-		else
-			fsnotify(p_inode, mask, dentry->d_inode, FSNOTIFY_EVENT_INODE,
-				 dentry->d_name.name, 0);
-		dput(parent);
-=======
 			ret = fsnotify(p_inode, mask, path, FSNOTIFY_EVENT_PATH,
 				       dentry->d_name.name, 0);
 		else
 			ret = fsnotify(p_inode, mask, dentry->d_inode, FSNOTIFY_EVENT_INODE,
 				       dentry->d_name.name, 0);
->>>>>>> 45f53cc9
 	}
 
 	dput(parent);
@@ -261,31 +245,6 @@
 			inode_mark = hlist_entry(srcu_dereference(inode_node, &fsnotify_mark_srcu),
 						 struct fsnotify_mark, i.i_list);
 			inode_group = inode_mark->group;
-<<<<<<< HEAD
-		}
-
-		if (vfsmount_node) {
-			vfsmount_mark = hlist_entry(srcu_dereference(vfsmount_node, &fsnotify_mark_srcu),
-							struct fsnotify_mark, m.m_list);
-			vfsmount_group = vfsmount_mark->group;
-		}
-
-		if (inode_group > vfsmount_group) {
-			/* handle inode */
-			send_to_group(to_tell, NULL, inode_mark, NULL, mask, data,
-				      data_is, cookie, file_name, &event);
-			/* we didn't use the vfsmount_mark */
-			vfsmount_group = NULL;
-		} else if (vfsmount_group > inode_group) {
-			send_to_group(to_tell, mnt, NULL, vfsmount_mark, mask, data,
-				      data_is, cookie, file_name, &event);
-			inode_group = NULL;
-		} else {
-			send_to_group(to_tell, mnt, inode_mark, vfsmount_mark,
-				      mask, data, data_is, cookie, file_name,
-				      &event);
-		}
-=======
 		}
 
 		if (vfsmount_node) {
@@ -312,7 +271,6 @@
 
 		if (ret && (mask & ALL_FSNOTIFY_PERM_EVENTS))
 			goto out;
->>>>>>> 45f53cc9
 
 		if (inode_group)
 			inode_node = srcu_dereference(inode_node->next,
@@ -321,12 +279,8 @@
 			vfsmount_node = srcu_dereference(vfsmount_node->next,
 							 &fsnotify_mark_srcu);
 	}
-<<<<<<< HEAD
-
-=======
 	ret = 0;
 out:
->>>>>>> 45f53cc9
 	srcu_read_unlock(&fsnotify_mark_srcu, idx);
 	/*
 	 * fsnotify_create_event() took a reference so the event can't be cleaned
