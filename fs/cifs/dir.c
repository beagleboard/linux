--- conflicted
+++ resolved
@@ -130,138 +130,6 @@
 	return full_path;
 }
 
-<<<<<<< HEAD
-struct cifsFileInfo *
-cifs_new_fileinfo(struct inode *newinode, __u16 fileHandle,
-		  struct file *file, struct vfsmount *mnt, unsigned int oflags)
-{
-	int oplock = 0;
-	struct cifsFileInfo *pCifsFile;
-	struct cifsInodeInfo *pCifsInode;
-	struct cifs_sb_info *cifs_sb = CIFS_SB(mnt->mnt_sb);
-
-	pCifsFile = kzalloc(sizeof(struct cifsFileInfo), GFP_KERNEL);
-	if (pCifsFile == NULL)
-		return pCifsFile;
-
-	if (oplockEnabled)
-		oplock = REQ_OPLOCK;
-
-	pCifsFile->netfid = fileHandle;
-	pCifsFile->pid = current->tgid;
-	pCifsFile->pInode = igrab(newinode);
-	pCifsFile->mnt = mnt;
-	pCifsFile->pfile = file;
-	pCifsFile->invalidHandle = false;
-	pCifsFile->closePend = false;
-	mutex_init(&pCifsFile->fh_mutex);
-	mutex_init(&pCifsFile->lock_mutex);
-	INIT_LIST_HEAD(&pCifsFile->llist);
-	atomic_set(&pCifsFile->count, 1);
-	INIT_WORK(&pCifsFile->oplock_break, cifs_oplock_break);
-
-	write_lock(&GlobalSMBSeslock);
-	list_add(&pCifsFile->tlist, &cifs_sb->tcon->openFileList);
-	pCifsInode = CIFS_I(newinode);
-	if (pCifsInode) {
-		/* if readable file instance put first in list*/
-		if (oflags & FMODE_READ)
-			list_add(&pCifsFile->flist, &pCifsInode->openFileList);
-		else
-			list_add_tail(&pCifsFile->flist,
-				      &pCifsInode->openFileList);
-
-		if ((oplock & 0xF) == OPLOCK_EXCLUSIVE) {
-			pCifsInode->clientCanCacheAll = true;
-			pCifsInode->clientCanCacheRead = true;
-			cFYI(1, "Exclusive Oplock inode %p", newinode);
-		} else if ((oplock & 0xF) == OPLOCK_READ)
-				pCifsInode->clientCanCacheRead = true;
-	}
-	write_unlock(&GlobalSMBSeslock);
-
-	file->private_data = pCifsFile;
-
-	return pCifsFile;
-}
-
-int cifs_posix_open(char *full_path, struct inode **pinode,
-			struct super_block *sb, int mode, int oflags,
-			__u32 *poplock, __u16 *pnetfid, int xid)
-{
-	int rc;
-	FILE_UNIX_BASIC_INFO *presp_data;
-	__u32 posix_flags = 0;
-	struct cifs_sb_info *cifs_sb = CIFS_SB(sb);
-	struct cifs_fattr fattr;
-
-	cFYI(1, "posix open %s", full_path);
-
-	presp_data = kzalloc(sizeof(FILE_UNIX_BASIC_INFO), GFP_KERNEL);
-	if (presp_data == NULL)
-		return -ENOMEM;
-
-/* So far cifs posix extensions can only map the following flags.
-   There are other valid fmode oflags such as FMODE_LSEEK, FMODE_PREAD, but
-   so far we do not seem to need them, and we can treat them as local only */
-	if ((oflags & (FMODE_READ | FMODE_WRITE)) ==
-		(FMODE_READ | FMODE_WRITE))
-		posix_flags = SMB_O_RDWR;
-	else if (oflags & FMODE_READ)
-		posix_flags = SMB_O_RDONLY;
-	else if (oflags & FMODE_WRITE)
-		posix_flags = SMB_O_WRONLY;
-	if (oflags & O_CREAT)
-		posix_flags |= SMB_O_CREAT;
-	if (oflags & O_EXCL)
-		posix_flags |= SMB_O_EXCL;
-	if (oflags & O_TRUNC)
-		posix_flags |= SMB_O_TRUNC;
-	/* be safe and imply O_SYNC for O_DSYNC */
-	if (oflags & O_DSYNC)
-		posix_flags |= SMB_O_SYNC;
-	if (oflags & O_DIRECTORY)
-		posix_flags |= SMB_O_DIRECTORY;
-	if (oflags & O_NOFOLLOW)
-		posix_flags |= SMB_O_NOFOLLOW;
-	if (oflags & O_DIRECT)
-		posix_flags |= SMB_O_DIRECT;
-
-	mode &= ~current_umask();
-	rc = CIFSPOSIXCreate(xid, cifs_sb->tcon, posix_flags, mode,
-			pnetfid, presp_data, poplock, full_path,
-			cifs_sb->local_nls, cifs_sb->mnt_cifs_flags &
-					CIFS_MOUNT_MAP_SPECIAL_CHR);
-	if (rc)
-		goto posix_open_ret;
-
-	if (presp_data->Type == cpu_to_le32(-1))
-		goto posix_open_ret; /* open ok, caller does qpathinfo */
-
-	if (!pinode)
-		goto posix_open_ret; /* caller does not need info */
-
-	cifs_unix_basic_to_fattr(&fattr, presp_data, cifs_sb);
-
-	/* get new inode and set it up */
-	if (*pinode == NULL) {
-		cifs_fill_uniqueid(sb, &fattr);
-		*pinode = cifs_iget(sb, &fattr);
-		if (!*pinode) {
-			rc = -ENOMEM;
-			goto posix_open_ret;
-		}
-	} else {
-		cifs_fattr_to_inode(*pinode, &fattr);
-	}
-
-posix_open_ret:
-	kfree(presp_data);
-	return rc;
-}
-
-=======
->>>>>>> 45f53cc9
 static void setup_cifs_dentry(struct cifsTconInfo *tcon,
 			      struct dentry *direntry,
 			      struct inode *newinode)
@@ -304,19 +172,10 @@
 	xid = GetXid();
 
 	cifs_sb = CIFS_SB(inode->i_sb);
-<<<<<<< HEAD
-	tcon = cifs_sb->tcon;
-
-	full_path = build_path_from_dentry(direntry);
-	if (full_path == NULL) {
-		rc = -ENOMEM;
-		goto cifs_create_out;
-=======
 	tlink = cifs_sb_tlink(cifs_sb);
 	if (IS_ERR(tlink)) {
 		FreeXid(xid);
 		return PTR_ERR(tlink);
->>>>>>> 45f53cc9
 	}
 	tcon = tlink_tcon(tlink);
 
