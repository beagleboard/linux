--- conflicted
+++ resolved
@@ -672,14 +672,11 @@
 	spin_unlock(&tlink_tcon(open->tlink)->open_file_lock);
 }
 
-<<<<<<< HEAD
-=======
 /*
  * Critical section which runs after acquiring deferred_lock.
  * As there is no reference count on cifs_deferred_close, pdclose
  * should not be used outside deferred_lock.
  */
->>>>>>> 8e0eb2fb
 bool
 cifs_is_deferred_close(struct cifsFileInfo *cfile, struct cifs_deferred_close **pdclose)
 {
@@ -696,12 +693,9 @@
 	return false;
 }
 
-<<<<<<< HEAD
-=======
 /*
  * Critical section which runs after acquiring deferred_lock.
  */
->>>>>>> 8e0eb2fb
 void
 cifs_add_deferred_close(struct cifsFileInfo *cfile, struct cifs_deferred_close *dclose)
 {
@@ -721,12 +715,9 @@
 	list_add_tail(&dclose->dlist, &CIFS_I(d_inode(cfile->dentry))->deferred_closes);
 }
 
-<<<<<<< HEAD
-=======
 /*
  * Critical section which runs after acquiring deferred_lock.
  */
->>>>>>> 8e0eb2fb
 void
 cifs_del_deferred_close(struct cifsFileInfo *cfile)
 {
@@ -758,20 +749,11 @@
 cifs_close_all_deferred_files(struct cifs_tcon *tcon)
 {
 	struct cifsFileInfo *cfile;
-<<<<<<< HEAD
-	struct cifsInodeInfo *cinode;
-=======
->>>>>>> 8e0eb2fb
 	struct list_head *tmp;
 
 	spin_lock(&tcon->open_file_lock);
 	list_for_each(tmp, &tcon->openFileList) {
 		cfile = list_entry(tmp, struct cifsFileInfo, tlist);
-<<<<<<< HEAD
-		cinode = CIFS_I(d_inode(cfile->dentry));
-		if (delayed_work_pending(&cfile->deferred))
-			mod_delayed_work(deferredclose_wq, &cfile->deferred, 0);
-=======
 		if (delayed_work_pending(&cfile->deferred)) {
 			/*
 			 * If there is no pending work, mod_delayed_work queues new work.
@@ -780,7 +762,6 @@
 			if (!mod_delayed_work(deferredclose_wq, &cfile->deferred, 0))
 				cifsFileInfo_get(cfile);
 		}
->>>>>>> 8e0eb2fb
 	}
 	spin_unlock(&tcon->open_file_lock);
 }
