--- conflicted
+++ resolved
@@ -922,17 +922,11 @@
 	}
 
 	if (unlikely(state == SFS_FROZEN))
-<<<<<<< HEAD
-		gfs2_assert_withdraw(sdp, !sdp->sd_log_num_revoke);
-	gfs2_assert_withdraw(sdp,
-			sdp->sd_log_num_revoke == sdp->sd_log_committed_revoke);
-=======
 		if (gfs2_assert_withdraw_delayed(sdp, !sdp->sd_log_num_revoke))
 			goto out;
 	if (gfs2_assert_withdraw_delayed(sdp,
 			sdp->sd_log_num_revoke == sdp->sd_log_committed_revoke))
 		goto out;
->>>>>>> 04d5ce62
 
 	gfs2_ordered_write(sdp);
 	if (gfs2_withdrawn(sdp))
