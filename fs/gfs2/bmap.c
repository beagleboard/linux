/*
 * Copyright (C) Sistina Software, Inc.  1997-2003 All rights reserved.
 * Copyright (C) 2004-2006 Red Hat, Inc.  All rights reserved.
 *
 * This copyrighted material is made available to anyone wishing to use,
 * modify, copy, or redistribute it subject to the terms and conditions
 * of the GNU General Public License version 2.
 */

#include <linux/spinlock.h>
#include <linux/completion.h>
#include <linux/buffer_head.h>
#include <linux/gfs2_ondisk.h>
#include <linux/crc32.h>

#include "gfs2.h"
#include "incore.h"
#include "bmap.h"
#include "glock.h"
#include "inode.h"
#include "meta_io.h"
#include "quota.h"
#include "rgrp.h"
#include "trans.h"
#include "dir.h"
#include "util.h"
#include "trace_gfs2.h"

/* This doesn't need to be that large as max 64 bit pointers in a 4k
 * block is 512, so __u16 is fine for that. It saves stack space to
 * keep it small.
 */
struct metapath {
	struct buffer_head *mp_bh[GFS2_MAX_META_HEIGHT];
	__u16 mp_list[GFS2_MAX_META_HEIGHT];
};

typedef int (*block_call_t) (struct gfs2_inode *ip, struct buffer_head *dibh,
			     struct buffer_head *bh, __be64 *top,
			     __be64 *bottom, unsigned int height,
			     void *data);

struct strip_mine {
	int sm_first;
	unsigned int sm_height;
};

/**
 * gfs2_unstuffer_page - unstuff a stuffed inode into a block cached by a page
 * @ip: the inode
 * @dibh: the dinode buffer
 * @block: the block number that was allocated
 * @page: The (optional) page. This is looked up if @page is NULL
 *
 * Returns: errno
 */

static int gfs2_unstuffer_page(struct gfs2_inode *ip, struct buffer_head *dibh,
			       u64 block, struct page *page)
{
	struct inode *inode = &ip->i_inode;
	struct buffer_head *bh;
	int release = 0;

	if (!page || page->index) {
		page = grab_cache_page(inode->i_mapping, 0);
		if (!page)
			return -ENOMEM;
		release = 1;
	}

	if (!PageUptodate(page)) {
		void *kaddr = kmap(page);
		u64 dsize = i_size_read(inode);
 
		if (dsize > (dibh->b_size - sizeof(struct gfs2_dinode)))
			dsize = dibh->b_size - sizeof(struct gfs2_dinode);

		memcpy(kaddr, dibh->b_data + sizeof(struct gfs2_dinode), dsize);
		memset(kaddr + dsize, 0, PAGE_CACHE_SIZE - dsize);
		kunmap(page);

		SetPageUptodate(page);
	}

	if (!page_has_buffers(page))
		create_empty_buffers(page, 1 << inode->i_blkbits,
				     (1 << BH_Uptodate));

	bh = page_buffers(page);

	if (!buffer_mapped(bh))
		map_bh(bh, inode->i_sb, block);

	set_buffer_uptodate(bh);
	if (!gfs2_is_jdata(ip))
		mark_buffer_dirty(bh);
	if (!gfs2_is_writeback(ip))
		gfs2_trans_add_bh(ip->i_gl, bh, 0);

	if (release) {
		unlock_page(page);
		page_cache_release(page);
	}

	return 0;
}

/**
 * gfs2_unstuff_dinode - Unstuff a dinode when the data has grown too big
 * @ip: The GFS2 inode to unstuff
 * @page: The (optional) page. This is looked up if the @page is NULL
 *
 * This routine unstuffs a dinode and returns it to a "normal" state such
 * that the height can be grown in the traditional way.
 *
 * Returns: errno
 */

int gfs2_unstuff_dinode(struct gfs2_inode *ip, struct page *page)
{
	struct buffer_head *bh, *dibh;
	struct gfs2_dinode *di;
	u64 block = 0;
	int isdir = gfs2_is_dir(ip);
	int error;

	down_write(&ip->i_rw_mutex);

	error = gfs2_meta_inode_buffer(ip, &dibh);
	if (error)
		goto out;

	if (i_size_read(&ip->i_inode)) {
		/* Get a free block, fill it with the stuffed data,
		   and write it out to disk */

		unsigned int n = 1;
		error = gfs2_alloc_block(ip, &block, &n);
		if (error)
			goto out_brelse;
		if (isdir) {
			gfs2_trans_add_unrevoke(GFS2_SB(&ip->i_inode), block, 1);
			error = gfs2_dir_get_new_buffer(ip, block, &bh);
			if (error)
				goto out_brelse;
			gfs2_buffer_copy_tail(bh, sizeof(struct gfs2_meta_header),
					      dibh, sizeof(struct gfs2_dinode));
			brelse(bh);
		} else {
			error = gfs2_unstuffer_page(ip, dibh, block, page);
			if (error)
				goto out_brelse;
		}
	}

	/*  Set up the pointer to the new block  */

	gfs2_trans_add_bh(ip->i_gl, dibh, 1);
	di = (struct gfs2_dinode *)dibh->b_data;
	gfs2_buffer_clear_tail(dibh, sizeof(struct gfs2_dinode));

	if (i_size_read(&ip->i_inode)) {
		*(__be64 *)(di + 1) = cpu_to_be64(block);
		gfs2_add_inode_blocks(&ip->i_inode, 1);
		di->di_blocks = cpu_to_be64(gfs2_get_inode_blocks(&ip->i_inode));
	}

	ip->i_height = 1;
	di->di_height = cpu_to_be16(1);

out_brelse:
	brelse(dibh);
out:
	up_write(&ip->i_rw_mutex);
	return error;
}


/**
 * find_metapath - Find path through the metadata tree
 * @sdp: The superblock
 * @mp: The metapath to return the result in
 * @block: The disk block to look up
 * @height: The pre-calculated height of the metadata tree
 *
 *   This routine returns a struct metapath structure that defines a path
 *   through the metadata of inode "ip" to get to block "block".
 *
 *   Example:
 *   Given:  "ip" is a height 3 file, "offset" is 101342453, and this is a
 *   filesystem with a blocksize of 4096.
 *
 *   find_metapath() would return a struct metapath structure set to:
 *   mp_offset = 101342453, mp_height = 3, mp_list[0] = 0, mp_list[1] = 48,
 *   and mp_list[2] = 165.
 *
 *   That means that in order to get to the block containing the byte at
 *   offset 101342453, we would load the indirect block pointed to by pointer
 *   0 in the dinode.  We would then load the indirect block pointed to by
 *   pointer 48 in that indirect block.  We would then load the data block
 *   pointed to by pointer 165 in that indirect block.
 *
 *             ----------------------------------------
 *             | Dinode |                             |
 *             |        |                            4|
 *             |        |0 1 2 3 4 5                 9|
 *             |        |                            6|
 *             ----------------------------------------
 *                       |
 *                       |
 *                       V
 *             ----------------------------------------
 *             | Indirect Block                       |
 *             |                                     5|
 *             |            4 4 4 4 4 5 5            1|
 *             |0           5 6 7 8 9 0 1            2|
 *             ----------------------------------------
 *                                |
 *                                |
 *                                V
 *             ----------------------------------------
 *             | Indirect Block                       |
 *             |                         1 1 1 1 1   5|
 *             |                         6 6 6 6 6   1|
 *             |0                        3 4 5 6 7   2|
 *             ----------------------------------------
 *                                           |
 *                                           |
 *                                           V
 *             ----------------------------------------
 *             | Data block containing offset         |
 *             |            101342453                 |
 *             |                                      |
 *             |                                      |
 *             ----------------------------------------
 *
 */

static void find_metapath(const struct gfs2_sbd *sdp, u64 block,
			  struct metapath *mp, unsigned int height)
{
	unsigned int i;

	for (i = height; i--;)
		mp->mp_list[i] = do_div(block, sdp->sd_inptrs);

}

static inline unsigned int metapath_branch_start(const struct metapath *mp)
{
	if (mp->mp_list[0] == 0)
		return 2;
	return 1;
}

/**
 * metapointer - Return pointer to start of metadata in a buffer
 * @height: The metadata height (0 = dinode)
 * @mp: The metapath
 *
 * Return a pointer to the block number of the next height of the metadata
 * tree given a buffer containing the pointer to the current height of the
 * metadata tree.
 */

static inline __be64 *metapointer(unsigned int height, const struct metapath *mp)
{
	struct buffer_head *bh = mp->mp_bh[height];
	unsigned int head_size = (height > 0) ?
		sizeof(struct gfs2_meta_header) : sizeof(struct gfs2_dinode);
	return ((__be64 *)(bh->b_data + head_size)) + mp->mp_list[height];
}

/**
 * lookup_metapath - Walk the metadata tree to a specific point
 * @ip: The inode
 * @mp: The metapath
 *
 * Assumes that the inode's buffer has already been looked up and
 * hooked onto mp->mp_bh[0] and that the metapath has been initialised
 * by find_metapath().
 *
 * If this function encounters part of the tree which has not been
 * allocated, it returns the current height of the tree at the point
 * at which it found the unallocated block. Blocks which are found are
 * added to the mp->mp_bh[] list.
 *
 * Returns: error or height of metadata tree
 */

static int lookup_metapath(struct gfs2_inode *ip, struct metapath *mp)
{
	unsigned int end_of_metadata = ip->i_height - 1;
	unsigned int x;
	__be64 *ptr;
	u64 dblock;
	int ret;

	for (x = 0; x < end_of_metadata; x++) {
		ptr = metapointer(x, mp);
		dblock = be64_to_cpu(*ptr);
		if (!dblock)
			return x + 1;

		ret = gfs2_meta_indirect_buffer(ip, x+1, dblock, 0, &mp->mp_bh[x+1]);
		if (ret)
			return ret;
	}

	return ip->i_height;
}

static inline void release_metapath(struct metapath *mp)
{
	int i;

	for (i = 0; i < GFS2_MAX_META_HEIGHT; i++) {
		if (mp->mp_bh[i] == NULL)
			break;
		brelse(mp->mp_bh[i]);
	}
}

/**
 * gfs2_extent_length - Returns length of an extent of blocks
 * @start: Start of the buffer
 * @len: Length of the buffer in bytes
 * @ptr: Current position in the buffer
 * @limit: Max extent length to return (0 = unlimited)
 * @eob: Set to 1 if we hit "end of block"
 *
 * If the first block is zero (unallocated) it will return the number of
 * unallocated blocks in the extent, otherwise it will return the number
 * of contiguous blocks in the extent.
 *
 * Returns: The length of the extent (minimum of one block)
 */

static inline unsigned int gfs2_extent_length(void *start, unsigned int len, __be64 *ptr, unsigned limit, int *eob)
{
	const __be64 *end = (start + len);
	const __be64 *first = ptr;
	u64 d = be64_to_cpu(*ptr);

	*eob = 0;
	do {
		ptr++;
		if (ptr >= end)
			break;
		if (limit && --limit == 0)
			break;
		if (d)
			d++;
	} while(be64_to_cpu(*ptr) == d);
	if (ptr >= end)
		*eob = 1;
	return (ptr - first);
}

static inline void bmap_lock(struct gfs2_inode *ip, int create)
{
	if (create)
		down_write(&ip->i_rw_mutex);
	else
		down_read(&ip->i_rw_mutex);
}

static inline void bmap_unlock(struct gfs2_inode *ip, int create)
{
	if (create)
		up_write(&ip->i_rw_mutex);
	else
		up_read(&ip->i_rw_mutex);
}

static inline __be64 *gfs2_indirect_init(struct metapath *mp,
					 struct gfs2_glock *gl, unsigned int i,
					 unsigned offset, u64 bn)
{
	__be64 *ptr = (__be64 *)(mp->mp_bh[i - 1]->b_data +
		       ((i > 1) ? sizeof(struct gfs2_meta_header) :
				 sizeof(struct gfs2_dinode)));
	BUG_ON(i < 1);
	BUG_ON(mp->mp_bh[i] != NULL);
	mp->mp_bh[i] = gfs2_meta_new(gl, bn);
	gfs2_trans_add_bh(gl, mp->mp_bh[i], 1);
	gfs2_metatype_set(mp->mp_bh[i], GFS2_METATYPE_IN, GFS2_FORMAT_IN);
	gfs2_buffer_clear_tail(mp->mp_bh[i], sizeof(struct gfs2_meta_header));
	ptr += offset;
	*ptr = cpu_to_be64(bn);
	return ptr;
}

enum alloc_state {
	ALLOC_DATA = 0,
	ALLOC_GROW_DEPTH = 1,
	ALLOC_GROW_HEIGHT = 2,
	/* ALLOC_UNSTUFF = 3,   TBD and rather complicated */
};

/**
 * gfs2_bmap_alloc - Build a metadata tree of the requested height
 * @inode: The GFS2 inode
 * @lblock: The logical starting block of the extent
 * @bh_map: This is used to return the mapping details
 * @mp: The metapath
 * @sheight: The starting height (i.e. whats already mapped)
 * @height: The height to build to
 * @maxlen: The max number of data blocks to alloc
 *
 * In this routine we may have to alloc:
 *   i) Indirect blocks to grow the metadata tree height
 *  ii) Indirect blocks to fill in lower part of the metadata tree
 * iii) Data blocks
 *
 * The function is in two parts. The first part works out the total
 * number of blocks which we need. The second part does the actual
 * allocation asking for an extent at a time (if enough contiguous free
 * blocks are available, there will only be one request per bmap call)
 * and uses the state machine to initialise the blocks in order.
 *
 * Returns: errno on error
 */

static int gfs2_bmap_alloc(struct inode *inode, const sector_t lblock,
			   struct buffer_head *bh_map, struct metapath *mp,
			   const unsigned int sheight,
			   const unsigned int height,
			   const unsigned int maxlen)
{
	struct gfs2_inode *ip = GFS2_I(inode);
	struct gfs2_sbd *sdp = GFS2_SB(inode);
	struct buffer_head *dibh = mp->mp_bh[0];
	u64 bn, dblock = 0;
	unsigned n, i, blks, alloced = 0, iblks = 0, branch_start = 0;
	unsigned dblks = 0;
	unsigned ptrs_per_blk;
	const unsigned end_of_metadata = height - 1;
	int eob = 0;
	enum alloc_state state;
	__be64 *ptr;
	__be64 zero_bn = 0;

	BUG_ON(sheight < 1);
	BUG_ON(dibh == NULL);

	gfs2_trans_add_bh(ip->i_gl, dibh, 1);

	if (height == sheight) {
		struct buffer_head *bh;
		/* Bottom indirect block exists, find unalloced extent size */
		ptr = metapointer(end_of_metadata, mp);
		bh = mp->mp_bh[end_of_metadata];
		dblks = gfs2_extent_length(bh->b_data, bh->b_size, ptr, maxlen,
					   &eob);
		BUG_ON(dblks < 1);
		state = ALLOC_DATA;
	} else {
		/* Need to allocate indirect blocks */
		ptrs_per_blk = height > 1 ? sdp->sd_inptrs : sdp->sd_diptrs;
		dblks = min(maxlen, ptrs_per_blk - mp->mp_list[end_of_metadata]);
		if (height == ip->i_height) {
			/* Writing into existing tree, extend tree down */
			iblks = height - sheight;
			state = ALLOC_GROW_DEPTH;
		} else {
			/* Building up tree height */
			state = ALLOC_GROW_HEIGHT;
			iblks = height - ip->i_height;
			branch_start = metapath_branch_start(mp);
			iblks += (height - branch_start);
		}
	}

	/* start of the second part of the function (state machine) */

	blks = dblks + iblks;
	i = sheight;
	do {
		int error;
		n = blks - alloced;
		error = gfs2_alloc_block(ip, &bn, &n);
		if (error)
			return error;
		alloced += n;
		if (state != ALLOC_DATA || gfs2_is_jdata(ip))
			gfs2_trans_add_unrevoke(sdp, bn, n);
		switch (state) {
		/* Growing height of tree */
		case ALLOC_GROW_HEIGHT:
			if (i == 1) {
				ptr = (__be64 *)(dibh->b_data +
						 sizeof(struct gfs2_dinode));
				zero_bn = *ptr;
			}
			for (; i - 1 < height - ip->i_height && n > 0; i++, n--)
				gfs2_indirect_init(mp, ip->i_gl, i, 0, bn++);
			if (i - 1 == height - ip->i_height) {
				i--;
				gfs2_buffer_copy_tail(mp->mp_bh[i],
						sizeof(struct gfs2_meta_header),
						dibh, sizeof(struct gfs2_dinode));
				gfs2_buffer_clear_tail(dibh,
						sizeof(struct gfs2_dinode) +
						sizeof(__be64));
				ptr = (__be64 *)(mp->mp_bh[i]->b_data +
					sizeof(struct gfs2_meta_header));
				*ptr = zero_bn;
				state = ALLOC_GROW_DEPTH;
				for(i = branch_start; i < height; i++) {
					if (mp->mp_bh[i] == NULL)
						break;
					brelse(mp->mp_bh[i]);
					mp->mp_bh[i] = NULL;
				}
				i = branch_start;
			}
			if (n == 0)
				break;
		/* Branching from existing tree */
		case ALLOC_GROW_DEPTH:
			if (i > 1 && i < height)
				gfs2_trans_add_bh(ip->i_gl, mp->mp_bh[i-1], 1);
			for (; i < height && n > 0; i++, n--)
				gfs2_indirect_init(mp, ip->i_gl, i,
						   mp->mp_list[i-1], bn++);
			if (i == height)
				state = ALLOC_DATA;
			if (n == 0)
				break;
		/* Tree complete, adding data blocks */
		case ALLOC_DATA:
			BUG_ON(n > dblks);
			BUG_ON(mp->mp_bh[end_of_metadata] == NULL);
			gfs2_trans_add_bh(ip->i_gl, mp->mp_bh[end_of_metadata], 1);
			dblks = n;
			ptr = metapointer(end_of_metadata, mp);
			dblock = bn;
			while (n-- > 0)
				*ptr++ = cpu_to_be64(bn++);
			break;
		}
	} while ((state != ALLOC_DATA) || !dblock);

	ip->i_height = height;
	gfs2_add_inode_blocks(&ip->i_inode, alloced);
	gfs2_dinode_out(ip, mp->mp_bh[0]->b_data);
	map_bh(bh_map, inode->i_sb, dblock);
	bh_map->b_size = dblks << inode->i_blkbits;
	set_buffer_new(bh_map);
	return 0;
}

/**
 * gfs2_block_map - Map a block from an inode to a disk block
 * @inode: The inode
 * @lblock: The logical block number
 * @bh_map: The bh to be mapped
 * @create: True if its ok to alloc blocks to satify the request
 *
 * Sets buffer_mapped() if successful, sets buffer_boundary() if a
 * read of metadata will be required before the next block can be
 * mapped. Sets buffer_new() if new blocks were allocated.
 *
 * Returns: errno
 */

int gfs2_block_map(struct inode *inode, sector_t lblock,
		   struct buffer_head *bh_map, int create)
{
	struct gfs2_inode *ip = GFS2_I(inode);
	struct gfs2_sbd *sdp = GFS2_SB(inode);
	unsigned int bsize = sdp->sd_sb.sb_bsize;
	const unsigned int maxlen = bh_map->b_size >> inode->i_blkbits;
	const u64 *arr = sdp->sd_heightsize;
	__be64 *ptr;
	u64 size;
	struct metapath mp;
	int ret;
	int eob;
	unsigned int len;
	struct buffer_head *bh;
	u8 height;

	BUG_ON(maxlen == 0);

	memset(mp.mp_bh, 0, sizeof(mp.mp_bh));
	bmap_lock(ip, create);
	clear_buffer_mapped(bh_map);
	clear_buffer_new(bh_map);
	clear_buffer_boundary(bh_map);
	trace_gfs2_bmap(ip, bh_map, lblock, create, 1);
	if (gfs2_is_dir(ip)) {
		bsize = sdp->sd_jbsize;
		arr = sdp->sd_jheightsize;
	}

	ret = gfs2_meta_inode_buffer(ip, &mp.mp_bh[0]);
	if (ret)
		goto out;

	height = ip->i_height;
	size = (lblock + 1) * bsize;
	while (size > arr[height])
		height++;
	find_metapath(sdp, lblock, &mp, height);
	ret = 1;
	if (height > ip->i_height || gfs2_is_stuffed(ip))
		goto do_alloc;
	ret = lookup_metapath(ip, &mp);
	if (ret < 0)
		goto out;
	if (ret != ip->i_height)
		goto do_alloc;
	ptr = metapointer(ip->i_height - 1, &mp);
	if (*ptr == 0)
		goto do_alloc;
	map_bh(bh_map, inode->i_sb, be64_to_cpu(*ptr));
	bh = mp.mp_bh[ip->i_height - 1];
	len = gfs2_extent_length(bh->b_data, bh->b_size, ptr, maxlen, &eob);
	bh_map->b_size = (len << inode->i_blkbits);
	if (eob)
		set_buffer_boundary(bh_map);
	ret = 0;
out:
	release_metapath(&mp);
	trace_gfs2_bmap(ip, bh_map, lblock, create, ret);
	bmap_unlock(ip, create);
	return ret;

do_alloc:
	/* All allocations are done here, firstly check create flag */
	if (!create) {
		BUG_ON(gfs2_is_stuffed(ip));
		ret = 0;
		goto out;
	}

	/* At this point ret is the tree depth of already allocated blocks */
	ret = gfs2_bmap_alloc(inode, lblock, bh_map, &mp, ret, height, maxlen);
	goto out;
}

/*
 * Deprecated: do not use in new code
 */
int gfs2_extent_map(struct inode *inode, u64 lblock, int *new, u64 *dblock, unsigned *extlen)
{
	struct buffer_head bh = { .b_state = 0, .b_blocknr = 0 };
	int ret;
	int create = *new;

	BUG_ON(!extlen);
	BUG_ON(!dblock);
	BUG_ON(!new);

	bh.b_size = 1 << (inode->i_blkbits + (create ? 0 : 5));
	ret = gfs2_block_map(inode, lblock, &bh, create);
	*extlen = bh.b_size >> inode->i_blkbits;
	*dblock = bh.b_blocknr;
	if (buffer_new(&bh))
		*new = 1;
	else
		*new = 0;
	return ret;
}

/**
 * recursive_scan - recursively scan through the end of a file
 * @ip: the inode
 * @dibh: the dinode buffer
 * @mp: the path through the metadata to the point to start
 * @height: the height the recursion is at
 * @block: the indirect block to look at
 * @first: 1 if this is the first block
 * @bc: the call to make for each piece of metadata
 * @data: data opaque to this function to pass to @bc
 *
 * When this is first called @height and @block should be zero and
 * @first should be 1.
 *
 * Returns: errno
 */

static int recursive_scan(struct gfs2_inode *ip, struct buffer_head *dibh,
			  struct metapath *mp, unsigned int height,
			  u64 block, int first, block_call_t bc,
			  void *data)
{
	struct gfs2_sbd *sdp = GFS2_SB(&ip->i_inode);
	struct buffer_head *bh = NULL;
	__be64 *top, *bottom;
	u64 bn;
	int error;
	int mh_size = sizeof(struct gfs2_meta_header);

	if (!height) {
		error = gfs2_meta_inode_buffer(ip, &bh);
		if (error)
			return error;
		dibh = bh;

		top = (__be64 *)(bh->b_data + sizeof(struct gfs2_dinode)) + mp->mp_list[0];
		bottom = (__be64 *)(bh->b_data + sizeof(struct gfs2_dinode)) + sdp->sd_diptrs;
	} else {
		error = gfs2_meta_indirect_buffer(ip, height, block, 0, &bh);
		if (error)
			return error;

		top = (__be64 *)(bh->b_data + mh_size) +
				  (first ? mp->mp_list[height] : 0);

		bottom = (__be64 *)(bh->b_data + mh_size) + sdp->sd_inptrs;
	}

	error = bc(ip, dibh, bh, top, bottom, height, data);
	if (error)
		goto out;

	if (height < ip->i_height - 1)
		for (; top < bottom; top++, first = 0) {
			if (!*top)
				continue;

			bn = be64_to_cpu(*top);

			error = recursive_scan(ip, dibh, mp, height + 1, bn,
					       first, bc, data);
			if (error)
				break;
		}

out:
	brelse(bh);
	return error;
}

/**
 * do_strip - Look for a layer a particular layer of the file and strip it off
 * @ip: the inode
 * @dibh: the dinode buffer
 * @bh: A buffer of pointers
 * @top: The first pointer in the buffer
 * @bottom: One more than the last pointer
 * @height: the height this buffer is at
 * @data: a pointer to a struct strip_mine
 *
 * Returns: errno
 */

static int do_strip(struct gfs2_inode *ip, struct buffer_head *dibh,
		    struct buffer_head *bh, __be64 *top, __be64 *bottom,
		    unsigned int height, void *data)
{
	struct strip_mine *sm = data;
	struct gfs2_sbd *sdp = GFS2_SB(&ip->i_inode);
	struct gfs2_rgrp_list rlist;
	u64 bn, bstart;
	u32 blen;
	__be64 *p;
	unsigned int rg_blocks = 0;
	int metadata;
	unsigned int revokes = 0;
	int x;
	int error;

	if (!*top)
		sm->sm_first = 0;

	if (height != sm->sm_height)
		return 0;

	if (sm->sm_first) {
		top++;
		sm->sm_first = 0;
	}

	metadata = (height != ip->i_height - 1);
	if (metadata)
		revokes = (height) ? sdp->sd_inptrs : sdp->sd_diptrs;

	error = gfs2_rindex_hold(sdp, &ip->i_alloc->al_ri_gh);
	if (error)
		return error;

	memset(&rlist, 0, sizeof(struct gfs2_rgrp_list));
	bstart = 0;
	blen = 0;

	for (p = top; p < bottom; p++) {
		if (!*p)
			continue;

		bn = be64_to_cpu(*p);

		if (bstart + blen == bn)
			blen++;
		else {
			if (bstart)
				gfs2_rlist_add(sdp, &rlist, bstart);

			bstart = bn;
			blen = 1;
		}
	}

	if (bstart)
		gfs2_rlist_add(sdp, &rlist, bstart);
	else
		goto out; /* Nothing to do */

	gfs2_rlist_alloc(&rlist, LM_ST_EXCLUSIVE);

	for (x = 0; x < rlist.rl_rgrps; x++) {
		struct gfs2_rgrpd *rgd;
		rgd = rlist.rl_ghs[x].gh_gl->gl_object;
		rg_blocks += rgd->rd_length;
	}

	error = gfs2_glock_nq_m(rlist.rl_rgrps, rlist.rl_ghs);
	if (error)
		goto out_rlist;

	error = gfs2_trans_begin(sdp, rg_blocks + RES_DINODE +
				 RES_INDIRECT + RES_STATFS + RES_QUOTA,
				 revokes);
	if (error)
		goto out_rg_gunlock;

	down_write(&ip->i_rw_mutex);

	gfs2_trans_add_bh(ip->i_gl, dibh, 1);
	gfs2_trans_add_bh(ip->i_gl, bh, 1);

	bstart = 0;
	blen = 0;

	for (p = top; p < bottom; p++) {
		if (!*p)
			continue;

		bn = be64_to_cpu(*p);

		if (bstart + blen == bn)
			blen++;
		else {
			if (bstart) {
				if (metadata)
					gfs2_free_meta(ip, bstart, blen);
				else
					gfs2_free_data(ip, bstart, blen);
			}

			bstart = bn;
			blen = 1;
		}

		*p = 0;
		gfs2_add_inode_blocks(&ip->i_inode, -1);
	}
	if (bstart) {
		if (metadata)
			gfs2_free_meta(ip, bstart, blen);
		else
			gfs2_free_data(ip, bstart, blen);
	}

	ip->i_inode.i_mtime = ip->i_inode.i_ctime = CURRENT_TIME;

	gfs2_dinode_out(ip, dibh->b_data);

	up_write(&ip->i_rw_mutex);

	gfs2_trans_end(sdp);

out_rg_gunlock:
	gfs2_glock_dq_m(rlist.rl_rgrps, rlist.rl_ghs);
out_rlist:
	gfs2_rlist_free(&rlist);
out:
	gfs2_glock_dq_uninit(&ip->i_alloc->al_ri_gh);
	return error;
}

/**
 * gfs2_block_truncate_page - Deal with zeroing out data for truncate
 *
 * This is partly borrowed from ext3.
 */
static int gfs2_block_truncate_page(struct address_space *mapping, loff_t from)
{
	struct inode *inode = mapping->host;
	struct gfs2_inode *ip = GFS2_I(inode);
	unsigned long index = from >> PAGE_CACHE_SHIFT;
	unsigned offset = from & (PAGE_CACHE_SIZE-1);
	unsigned blocksize, iblock, length, pos;
	struct buffer_head *bh;
	struct page *page;
	int err;

	page = grab_cache_page(mapping, index);
	if (!page)
		return 0;

	blocksize = inode->i_sb->s_blocksize;
	length = blocksize - (offset & (blocksize - 1));
	iblock = index << (PAGE_CACHE_SHIFT - inode->i_sb->s_blocksize_bits);

	if (!page_has_buffers(page))
		create_empty_buffers(page, blocksize, 0);

	/* Find the buffer that contains "offset" */
	bh = page_buffers(page);
	pos = blocksize;
	while (offset >= pos) {
		bh = bh->b_this_page;
		iblock++;
		pos += blocksize;
	}

	err = 0;

	if (!buffer_mapped(bh)) {
		gfs2_block_map(inode, iblock, bh, 0);
		/* unmapped? It's a hole - nothing to do */
		if (!buffer_mapped(bh))
			goto unlock;
	}

	/* Ok, it's mapped. Make sure it's up-to-date */
	if (PageUptodate(page))
		set_buffer_uptodate(bh);

	if (!buffer_uptodate(bh)) {
		err = -EIO;
		ll_rw_block(READ, 1, &bh);
		wait_on_buffer(bh);
		/* Uhhuh. Read error. Complain and punt. */
		if (!buffer_uptodate(bh))
			goto unlock;
		err = 0;
	}

	if (!gfs2_is_writeback(ip))
		gfs2_trans_add_bh(ip->i_gl, bh, 0);

	zero_user(page, offset, length);
	mark_buffer_dirty(bh);
unlock:
	unlock_page(page);
	page_cache_release(page);
	return err;
}

static int trunc_start(struct inode *inode, u64 oldsize, u64 newsize)
{
	struct gfs2_inode *ip = GFS2_I(inode);
	struct gfs2_sbd *sdp = GFS2_SB(inode);
	struct address_space *mapping = inode->i_mapping;
	struct buffer_head *dibh;
	int journaled = gfs2_is_jdata(ip);
	int error;

	error = gfs2_trans_begin(sdp,
				 RES_DINODE + (journaled ? RES_JDATA : 0), 0);
	if (error)
		return error;

	error = gfs2_meta_inode_buffer(ip, &dibh);
	if (error)
		goto out;

	gfs2_trans_add_bh(ip->i_gl, dibh, 1);

	if (gfs2_is_stuffed(ip)) {
<<<<<<< HEAD
		u64 dsize = size + sizeof(struct gfs2_dinode);
		ip->i_disksize = size;
		ip->i_inode.i_mtime = ip->i_inode.i_ctime = CURRENT_TIME;
		gfs2_trans_add_bh(ip->i_gl, dibh, 1);
		gfs2_dinode_out(ip, dibh->b_data);
		if (dsize > dibh->b_size)
			dsize = dibh->b_size;
		gfs2_buffer_clear_tail(dibh, dsize);
		error = 1;
=======
		gfs2_buffer_clear_tail(dibh, sizeof(struct gfs2_dinode) + newsize);
>>>>>>> 45f53cc9
	} else {
		if (newsize & (u64)(sdp->sd_sb.sb_bsize - 1)) {
			error = gfs2_block_truncate_page(mapping, newsize);
			if (error)
				goto out_brelse;
		}
		ip->i_diskflags |= GFS2_DIF_TRUNC_IN_PROG;
	}

	i_size_write(inode, newsize);
	ip->i_inode.i_mtime = ip->i_inode.i_ctime = CURRENT_TIME;
	gfs2_dinode_out(ip, dibh->b_data);

	truncate_pagecache(inode, oldsize, newsize);
out_brelse:
	brelse(dibh);
out:
	gfs2_trans_end(sdp);
	return error;
}

static int trunc_dealloc(struct gfs2_inode *ip, u64 size)
{
	struct gfs2_sbd *sdp = GFS2_SB(&ip->i_inode);
	unsigned int height = ip->i_height;
	u64 lblock;
	struct metapath mp;
	int error;

	if (!size)
		lblock = 0;
	else
		lblock = (size - 1) >> sdp->sd_sb.sb_bsize_shift;

	find_metapath(sdp, lblock, &mp, ip->i_height);
	if (!gfs2_alloc_get(ip))
		return -ENOMEM;

	error = gfs2_quota_hold(ip, NO_QUOTA_CHANGE, NO_QUOTA_CHANGE);
	if (error)
		goto out;

	while (height--) {
		struct strip_mine sm;
		sm.sm_first = !!size;
		sm.sm_height = height;

		error = recursive_scan(ip, NULL, &mp, 0, 0, 1, do_strip, &sm);
		if (error)
			break;
	}

	gfs2_quota_unhold(ip);

out:
	gfs2_alloc_put(ip);
	return error;
}

static int trunc_end(struct gfs2_inode *ip)
{
	struct gfs2_sbd *sdp = GFS2_SB(&ip->i_inode);
	struct buffer_head *dibh;
	int error;

	error = gfs2_trans_begin(sdp, RES_DINODE, 0);
	if (error)
		return error;

	down_write(&ip->i_rw_mutex);

	error = gfs2_meta_inode_buffer(ip, &dibh);
	if (error)
		goto out;

	if (!i_size_read(&ip->i_inode)) {
		ip->i_height = 0;
		ip->i_goal = ip->i_no_addr;
		gfs2_buffer_clear_tail(dibh, sizeof(struct gfs2_dinode));
	}
	ip->i_inode.i_mtime = ip->i_inode.i_ctime = CURRENT_TIME;
	ip->i_diskflags &= ~GFS2_DIF_TRUNC_IN_PROG;

	gfs2_trans_add_bh(ip->i_gl, dibh, 1);
	gfs2_dinode_out(ip, dibh->b_data);
	brelse(dibh);

out:
	up_write(&ip->i_rw_mutex);
	gfs2_trans_end(sdp);
	return error;
}

/**
 * do_shrink - make a file smaller
 * @inode: the inode
 * @oldsize: the current inode size
 * @newsize: the size to make the file
 *
 * Called with an exclusive lock on @inode. The @size must
 * be equal to or smaller than the current inode size.
 *
 * Returns: errno
 */

static int do_shrink(struct inode *inode, u64 oldsize, u64 newsize)
{
	struct gfs2_inode *ip = GFS2_I(inode);
	int error;

	error = trunc_start(inode, oldsize, newsize);
	if (error < 0)
		return error;
	if (gfs2_is_stuffed(ip))
		return 0;

	error = trunc_dealloc(ip, newsize);
	if (error == 0)
		error = trunc_end(ip);

	return error;
}

void gfs2_trim_blocks(struct inode *inode)
{
	u64 size = inode->i_size;
	int ret;

	ret = do_shrink(inode, size, size);
	WARN_ON(ret != 0);
}

/**
 * do_grow - Touch and update inode size
 * @inode: The inode
 * @size: The new size
 *
 * This function updates the timestamps on the inode and
 * may also increase the size of the inode. This function
 * must not be called with @size any smaller than the current
 * inode size.
 *
 * Although it is not strictly required to unstuff files here,
 * earlier versions of GFS2 have a bug in the stuffed file reading
 * code which will result in a buffer overrun if the size is larger
 * than the max stuffed file size. In order to prevent this from
 * occuring, such files are unstuffed, but in other cases we can
 * just update the inode size directly.
 *
 * Returns: 0 on success, or -ve on error
 */

static int do_grow(struct inode *inode, u64 size)
{
	struct gfs2_inode *ip = GFS2_I(inode);
	struct gfs2_sbd *sdp = GFS2_SB(inode);
	struct buffer_head *dibh;
	struct gfs2_alloc *al = NULL;
	int error;

	if (gfs2_is_stuffed(ip) &&
	    (size > (sdp->sd_sb.sb_bsize - sizeof(struct gfs2_dinode)))) {
		al = gfs2_alloc_get(ip);
		if (al == NULL)
			return -ENOMEM;

		error = gfs2_quota_lock_check(ip);
		if (error)
			goto do_grow_alloc_put;

		al->al_requested = 1;
		error = gfs2_inplace_reserve(ip);
		if (error)
			goto do_grow_qunlock;
	}

	error = gfs2_trans_begin(sdp, RES_DINODE + RES_STATFS + RES_RG_BIT, 0);
	if (error)
		goto do_grow_release;

	if (al) {
		error = gfs2_unstuff_dinode(ip, NULL);
		if (error)
			goto do_end_trans;
	}

	error = gfs2_meta_inode_buffer(ip, &dibh);
	if (error)
		goto do_end_trans;

	i_size_write(inode, size);
	ip->i_inode.i_mtime = ip->i_inode.i_ctime = CURRENT_TIME;
	gfs2_trans_add_bh(ip->i_gl, dibh, 1);
	gfs2_dinode_out(ip, dibh->b_data);
	brelse(dibh);

do_end_trans:
	gfs2_trans_end(sdp);
do_grow_release:
	if (al) {
		gfs2_inplace_release(ip);
do_grow_qunlock:
		gfs2_quota_unlock(ip);
do_grow_alloc_put:
		gfs2_alloc_put(ip);
	}
	return error;
}

/**
 * gfs2_setattr_size - make a file a given size
 * @inode: the inode
 * @newsize: the size to make the file
 *
 * The file size can grow, shrink, or stay the same size. This
 * is called holding i_mutex and an exclusive glock on the inode
 * in question.
 *
 * Returns: errno
 */

int gfs2_setattr_size(struct inode *inode, u64 newsize)
{
	int ret;
	u64 oldsize;

	BUG_ON(!S_ISREG(inode->i_mode));

	ret = inode_newsize_ok(inode, newsize);
	if (ret)
		return ret;

	oldsize = inode->i_size;
	if (newsize >= oldsize)
		return do_grow(inode, newsize);

	return do_shrink(inode, oldsize, newsize);
}

int gfs2_truncatei_resume(struct gfs2_inode *ip)
{
	int error;
	error = trunc_dealloc(ip, i_size_read(&ip->i_inode));
	if (!error)
		error = trunc_end(ip);
	return error;
}

int gfs2_file_dealloc(struct gfs2_inode *ip)
{
	return trunc_dealloc(ip, 0);
}

/**
 * gfs2_write_alloc_required - figure out if a write will require an allocation
 * @ip: the file being written to
 * @offset: the offset to write to
 * @len: the number of bytes being written
 *
 * Returns: 1 if an alloc is required, 0 otherwise
 */

int gfs2_write_alloc_required(struct gfs2_inode *ip, u64 offset,
			      unsigned int len)
{
	struct gfs2_sbd *sdp = GFS2_SB(&ip->i_inode);
	struct buffer_head bh;
	unsigned int shift;
	u64 lblock, lblock_stop, size;
	u64 end_of_file;

	if (!len)
		return 0;

	if (gfs2_is_stuffed(ip)) {
		if (offset + len >
		    sdp->sd_sb.sb_bsize - sizeof(struct gfs2_dinode))
			return 1;
		return 0;
	}

	shift = sdp->sd_sb.sb_bsize_shift;
	BUG_ON(gfs2_is_dir(ip));
	end_of_file = (i_size_read(&ip->i_inode) + sdp->sd_sb.sb_bsize - 1) >> shift;
	lblock = offset >> shift;
	lblock_stop = (offset + len + sdp->sd_sb.sb_bsize - 1) >> shift;
	if (lblock_stop > end_of_file)
		return 1;

	size = (lblock_stop - lblock) << shift;
	do {
		bh.b_state = 0;
		bh.b_size = size;
		gfs2_block_map(&ip->i_inode, lblock, &bh, 0);
		if (!buffer_mapped(&bh))
			return 1;
		size -= bh.b_size;
		lblock += (bh.b_size >> ip->i_inode.i_blkbits);
	} while(size > 0);

	return 0;
}
<|MERGE_RESOLUTION|>--- conflicted
+++ resolved
@@ -974,19 +974,7 @@
 	gfs2_trans_add_bh(ip->i_gl, dibh, 1);
 
 	if (gfs2_is_stuffed(ip)) {
-<<<<<<< HEAD
-		u64 dsize = size + sizeof(struct gfs2_dinode);
-		ip->i_disksize = size;
-		ip->i_inode.i_mtime = ip->i_inode.i_ctime = CURRENT_TIME;
-		gfs2_trans_add_bh(ip->i_gl, dibh, 1);
-		gfs2_dinode_out(ip, dibh->b_data);
-		if (dsize > dibh->b_size)
-			dsize = dibh->b_size;
-		gfs2_buffer_clear_tail(dibh, dsize);
-		error = 1;
-=======
 		gfs2_buffer_clear_tail(dibh, sizeof(struct gfs2_dinode) + newsize);
->>>>>>> 45f53cc9
 	} else {
 		if (newsize & (u64)(sdp->sd_sb.sb_bsize - 1)) {
 			error = gfs2_block_truncate_page(mapping, newsize);
