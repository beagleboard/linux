--- conflicted
+++ resolved
@@ -92,79 +92,8 @@
 
 
 static int ceph_sync_fs(struct super_block *sb, int wait)
-<<<<<<< HEAD
-{
-	struct ceph_client *client = ceph_sb_to_client(sb);
-
-	if (!wait) {
-		dout("sync_fs (non-blocking)\n");
-		ceph_flush_dirty_caps(&client->mdsc);
-		dout("sync_fs (non-blocking) done\n");
-		return 0;
-	}
-
-	dout("sync_fs (blocking)\n");
-	ceph_osdc_sync(&ceph_sb_to_client(sb)->osdc);
-	ceph_mdsc_sync(&ceph_sb_to_client(sb)->mdsc);
-	dout("sync_fs (blocking) done\n");
-	return 0;
-}
-
-static int default_congestion_kb(void)
-{
-	int congestion_kb;
-
-	/*
-	 * Copied from NFS
-	 *
-	 * congestion size, scale with available memory.
-	 *
-	 *  64MB:    8192k
-	 * 128MB:   11585k
-	 * 256MB:   16384k
-	 * 512MB:   23170k
-	 *   1GB:   32768k
-	 *   2GB:   46340k
-	 *   4GB:   65536k
-	 *   8GB:   92681k
-	 *  16GB:  131072k
-	 *
-	 * This allows larger machines to have larger/more transfers.
-	 * Limit the default to 256M
-	 */
-	congestion_kb = (16*int_sqrt(totalram_pages)) << (PAGE_SHIFT-10);
-	if (congestion_kb > 256*1024)
-		congestion_kb = 256*1024;
-
-	return congestion_kb;
-}
-
-/**
- * ceph_show_options - Show mount options in /proc/mounts
- * @m: seq_file to write to
- * @mnt: mount descriptor
- */
-static int ceph_show_options(struct seq_file *m, struct vfsmount *mnt)
-{
-	struct ceph_client *client = ceph_sb_to_client(mnt->mnt_sb);
-	struct ceph_mount_args *args = client->mount_args;
-
-	if (args->flags & CEPH_OPT_FSID)
-		seq_printf(m, ",fsid=%pU", &args->fsid);
-	if (args->flags & CEPH_OPT_NOSHARE)
-		seq_puts(m, ",noshare");
-	if (args->flags & CEPH_OPT_DIRSTAT)
-		seq_puts(m, ",dirstat");
-	if ((args->flags & CEPH_OPT_RBYTES) == 0)
-		seq_puts(m, ",norbytes");
-	if (args->flags & CEPH_OPT_NOCRC)
-		seq_puts(m, ",nocrc");
-	if (args->flags & CEPH_OPT_NOASYNCREADDIR)
-		seq_puts(m, ",noasyncreaddir");
-=======
 {
 	struct ceph_fs_client *fsc = ceph_sb_to_client(sb);
->>>>>>> 45f53cc9
 
 	if (!wait) {
 		dout("sync_fs (non-blocking)\n");
@@ -180,52 +109,6 @@
 	return 0;
 }
 
-<<<<<<< HEAD
-static const struct super_operations ceph_super_ops = {
-	.alloc_inode	= ceph_alloc_inode,
-	.destroy_inode	= ceph_destroy_inode,
-	.write_inode    = ceph_write_inode,
-	.sync_fs        = ceph_sync_fs,
-	.put_super	= ceph_put_super,
-	.show_options   = ceph_show_options,
-	.statfs		= ceph_statfs,
-	.umount_begin   = ceph_umount_begin,
-};
-
-
-const char *ceph_msg_type_name(int type)
-{
-	switch (type) {
-	case CEPH_MSG_SHUTDOWN: return "shutdown";
-	case CEPH_MSG_PING: return "ping";
-	case CEPH_MSG_AUTH: return "auth";
-	case CEPH_MSG_AUTH_REPLY: return "auth_reply";
-	case CEPH_MSG_MON_MAP: return "mon_map";
-	case CEPH_MSG_MON_GET_MAP: return "mon_get_map";
-	case CEPH_MSG_MON_SUBSCRIBE: return "mon_subscribe";
-	case CEPH_MSG_MON_SUBSCRIBE_ACK: return "mon_subscribe_ack";
-	case CEPH_MSG_STATFS: return "statfs";
-	case CEPH_MSG_STATFS_REPLY: return "statfs_reply";
-	case CEPH_MSG_MDS_MAP: return "mds_map";
-	case CEPH_MSG_CLIENT_SESSION: return "client_session";
-	case CEPH_MSG_CLIENT_RECONNECT: return "client_reconnect";
-	case CEPH_MSG_CLIENT_REQUEST: return "client_request";
-	case CEPH_MSG_CLIENT_REQUEST_FORWARD: return "client_request_forward";
-	case CEPH_MSG_CLIENT_REPLY: return "client_reply";
-	case CEPH_MSG_CLIENT_CAPS: return "client_caps";
-	case CEPH_MSG_CLIENT_CAPRELEASE: return "client_cap_release";
-	case CEPH_MSG_CLIENT_SNAP: return "client_snap";
-	case CEPH_MSG_CLIENT_LEASE: return "client_lease";
-	case CEPH_MSG_OSD_MAP: return "osd_map";
-	case CEPH_MSG_OSD_OP: return "osd_op";
-	case CEPH_MSG_OSD_OPREPLY: return "osd_opreply";
-	default: return "unknown";
-	}
-}
-
-
-=======
->>>>>>> 45f53cc9
 /*
  * mount options
  */
@@ -240,7 +123,6 @@
 	Opt_congestion_kb,
 	Opt_last_int,
 	/* int args above */
-	Opt_fsid,
 	Opt_snapdirname,
 	Opt_last_string,
 	/* string args above */
@@ -251,11 +133,7 @@
 	Opt_noasyncreaddir,
 };
 
-<<<<<<< HEAD
-static match_table_t arg_tokens = {
-=======
 static match_table_t fsopt_tokens = {
->>>>>>> 45f53cc9
 	{Opt_wsize, "wsize=%d"},
 	{Opt_rsize, "rsize=%d"},
 	{Opt_caps_wanted_delay_min, "caps_wanted_delay_min=%d"},
@@ -265,7 +143,6 @@
 	{Opt_readdir_max_bytes, "readdir_max_bytes=%d"},
 	{Opt_congestion_kb, "write_congestion_kb=%d"},
 	/* int args above */
-	{Opt_fsid, "fsid=%s"},
 	{Opt_snapdirname, "snapdirname=%s"},
 	/* string args above */
 	{Opt_dirstat, "dirstat"},
@@ -276,44 +153,7 @@
 	{-1, NULL}
 };
 
-<<<<<<< HEAD
-static int parse_fsid(const char *str, struct ceph_fsid *fsid)
-{
-	int i = 0;
-	char tmp[3];
-	int err = -EINVAL;
-	int d;
-
-	dout("parse_fsid '%s'\n", str);
-	tmp[2] = 0;
-	while (*str && i < 16) {
-		if (ispunct(*str)) {
-			str++;
-			continue;
-		}
-		if (!isxdigit(str[0]) || !isxdigit(str[1]))
-			break;
-		tmp[0] = str[0];
-		tmp[1] = str[1];
-		if (sscanf(tmp, "%x", &d) < 1)
-			break;
-		fsid->fsid[i] = d & 0xff;
-		i++;
-		str += 2;
-	}
-
-	if (i == 16)
-		err = 0;
-	dout("parse_fsid ret %d got fsid %pU", err, fsid);
-	return err;
-}
-
-static struct ceph_mount_args *parse_mount_args(int flags, char *options,
-						const char *dev_name,
-						const char **path)
-=======
 static int parse_fsopt_token(char *c, void *private)
->>>>>>> 45f53cc9
 {
 	struct ceph_mount_options *fsopt = private;
 	substring_t argstr[MAX_OPT_ARGS];
@@ -472,129 +312,6 @@
 	*path += 2;
 	dout("server path '%s'\n", *path);
 
-<<<<<<< HEAD
-	/* parse mount options */
-	while ((c = strsep(&options, ",")) != NULL) {
-		int token, intval, ret;
-		if (!*c)
-			continue;
-		err = -EINVAL;
-		token = match_token((char *)c, arg_tokens, argstr);
-		if (token < 0) {
-			pr_err("bad mount option at '%s'\n", c);
-			goto out;
-		}
-		if (token < Opt_last_int) {
-			ret = match_int(&argstr[0], &intval);
-			if (ret < 0) {
-				pr_err("bad mount option arg (not int) "
-				       "at '%s'\n", c);
-				continue;
-			}
-			dout("got int token %d val %d\n", token, intval);
-		} else if (token > Opt_last_int && token < Opt_last_string) {
-			dout("got string token %d val %s\n", token,
-			     argstr[0].from);
-		} else {
-			dout("got token %d\n", token);
-		}
-		switch (token) {
-		case Opt_ip:
-			err = ceph_parse_ips(argstr[0].from,
-					     argstr[0].to,
-					     &args->my_addr,
-					     1, NULL);
-			if (err < 0)
-				goto out;
-			args->flags |= CEPH_OPT_MYIP;
-			break;
-
-		case Opt_fsid:
-			err = parse_fsid(argstr[0].from, &args->fsid);
-			if (err == 0)
-				args->flags |= CEPH_OPT_FSID;
-			break;
-		case Opt_snapdirname:
-			kfree(args->snapdir_name);
-			args->snapdir_name = kstrndup(argstr[0].from,
-					      argstr[0].to-argstr[0].from,
-					      GFP_KERNEL);
-			break;
-		case Opt_name:
-			args->name = kstrndup(argstr[0].from,
-					      argstr[0].to-argstr[0].from,
-					      GFP_KERNEL);
-			break;
-		case Opt_secret:
-			args->secret = kstrndup(argstr[0].from,
-						argstr[0].to-argstr[0].from,
-						GFP_KERNEL);
-			break;
-
-			/* misc */
-		case Opt_wsize:
-			args->wsize = intval;
-			break;
-		case Opt_rsize:
-			args->rsize = intval;
-			break;
-		case Opt_osdtimeout:
-			args->osd_timeout = intval;
-			break;
-		case Opt_osdkeepalivetimeout:
-			args->osd_keepalive_timeout = intval;
-			break;
-		case Opt_osd_idle_ttl:
-			args->osd_idle_ttl = intval;
-			break;
-		case Opt_mount_timeout:
-			args->mount_timeout = intval;
-			break;
-		case Opt_caps_wanted_delay_min:
-			args->caps_wanted_delay_min = intval;
-			break;
-		case Opt_caps_wanted_delay_max:
-			args->caps_wanted_delay_max = intval;
-			break;
-		case Opt_readdir_max_entries:
-			args->max_readdir = intval;
-			break;
-		case Opt_readdir_max_bytes:
-			args->max_readdir_bytes = intval;
-			break;
-		case Opt_congestion_kb:
-			args->congestion_kb = intval;
-			break;
-
-		case Opt_noshare:
-			args->flags |= CEPH_OPT_NOSHARE;
-			break;
-
-		case Opt_dirstat:
-			args->flags |= CEPH_OPT_DIRSTAT;
-			break;
-		case Opt_nodirstat:
-			args->flags &= ~CEPH_OPT_DIRSTAT;
-			break;
-		case Opt_rbytes:
-			args->flags |= CEPH_OPT_RBYTES;
-			break;
-		case Opt_norbytes:
-			args->flags &= ~CEPH_OPT_RBYTES;
-			break;
-		case Opt_nocrc:
-			args->flags |= CEPH_OPT_NOCRC;
-			break;
-		case Opt_noasyncreaddir:
-			args->flags |= CEPH_OPT_NOASYNCREADDIR;
-			break;
-
-		default:
-			BUG_ON(token);
-		}
-	}
-	return args;
-=======
 	err = ceph_parse_options(popt, options, dev_name, dev_name_end,
 				 parse_fsopt_token, (void *)fsopt);
 	if (err)
@@ -603,7 +320,6 @@
 	/* success */
 	*pfsopt = fsopt;
 	return 0;
->>>>>>> 45f53cc9
 
 out:
 	destroy_mount_options(fsopt);
@@ -745,13 +461,9 @@
 		goto fail_trunc_wq;
 
 	/* caps */
-<<<<<<< HEAD
-	client->min_caps = args->max_readdir;
-=======
 	fsc->min_caps = fsopt->max_readdir;
 
 	return fsc;
->>>>>>> 45f53cc9
 
 fail_trunc_wq:
 	destroy_workqueue(fsc->trunc_wq);
@@ -778,16 +490,9 @@
 
 	bdi_destroy(&fsc->backing_dev_info);
 
-<<<<<<< HEAD
-	ceph_debugfs_client_cleanup(client);
-	destroy_workqueue(client->wb_wq);
-	destroy_workqueue(client->pg_inv_wq);
-	destroy_workqueue(client->trunc_wq);
-=======
 	mempool_destroy(fsc->wb_pagevec_pool);
 
 	destroy_mount_options(fsc->mount_options);
->>>>>>> 45f53cc9
 
 	ceph_fs_debugfs_cleanup(fsc);
 
@@ -807,21 +512,6 @@
 
 static void ceph_inode_init_once(void *foo)
 {
-<<<<<<< HEAD
-	if (client->have_fsid) {
-		if (ceph_fsid_compare(&client->fsid, fsid)) {
-			pr_err("bad fsid, had %pU got %pU",
-			       &client->fsid, fsid);
-			return -1;
-		}
-	} else {
-		pr_info("client%lld fsid %pU\n", client->monc.auth->global_id,
-			fsid);
-		memcpy(&client->fsid, fsid, sizeof(*fsid));
-		ceph_debugfs_client_init(client);
-		client->have_fsid = true;
-	}
-=======
 	struct ceph_inode_info *ci = foo;
 	inode_init_once(&ci->vfs_inode);
 }
@@ -851,7 +541,6 @@
 	if (ceph_file_cachep == NULL)
 		goto bad_file;
 
->>>>>>> 45f53cc9
 	return 0;
 
 bad_file:
@@ -1187,11 +876,7 @@
 {
 	int ret = init_caches();
 	if (ret)
-<<<<<<< HEAD
-		goto out_msgr;
-=======
 		goto out;
->>>>>>> 45f53cc9
 
 	ret = register_filesystem(&ceph_fs_type);
 	if (ret)
