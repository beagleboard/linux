--- conflicted
+++ resolved
@@ -504,61 +504,6 @@
 	return -xfs_setattr(XFS_I(dentry->d_inode), iattr, 0);
 }
 
-<<<<<<< HEAD
-STATIC long
-xfs_vn_fallocate(
-	struct inode	*inode,
-	int		mode,
-	loff_t		offset,
-	loff_t		len)
-{
-	long		error;
-	loff_t		new_size = 0;
-	xfs_flock64_t	bf;
-	xfs_inode_t	*ip = XFS_I(inode);
-
-	/* preallocation on directories not yet supported */
-	error = -ENODEV;
-	if (S_ISDIR(inode->i_mode))
-		goto out_error;
-
-	bf.l_whence = 0;
-	bf.l_start = offset;
-	bf.l_len = len;
-
-	xfs_ilock(ip, XFS_IOLOCK_EXCL);
-
-	/* check the new inode size is valid before allocating */
-	if (!(mode & FALLOC_FL_KEEP_SIZE) &&
-	    offset + len > i_size_read(inode)) {
-		new_size = offset + len;
-		error = inode_newsize_ok(inode, new_size);
-		if (error)
-			goto out_unlock;
-	}
-
-	error = -xfs_change_file_space(ip, XFS_IOC_RESVSP, &bf,
-				       0, XFS_ATTR_NOLOCK);
-	if (error)
-		goto out_unlock;
-
-	/* Change file size if needed */
-	if (new_size) {
-		struct iattr iattr;
-
-		iattr.ia_valid = ATTR_SIZE;
-		iattr.ia_size = new_size;
-		error = -xfs_setattr(ip, &iattr, XFS_ATTR_NOLOCK);
-	}
-
-out_unlock:
-	xfs_iunlock(ip, XFS_IOLOCK_EXCL);
-out_error:
-	return error;
-}
-
-=======
->>>>>>> 3cbea436
 #define XFS_FIEMAP_FLAGS	(FIEMAP_FLAG_SYNC|FIEMAP_FLAG_XATTR)
 
 /*
