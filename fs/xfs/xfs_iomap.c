/*
 * Copyright (c) 2000-2006 Silicon Graphics, Inc.
 * All Rights Reserved.
 *
 * This program is free software; you can redistribute it and/or
 * modify it under the terms of the GNU General Public License as
 * published by the Free Software Foundation.
 *
 * This program is distributed in the hope that it would be useful,
 * but WITHOUT ANY WARRANTY; without even the implied warranty of
 * MERCHANTABILITY or FITNESS FOR A PARTICULAR PURPOSE.  See the
 * GNU General Public License for more details.
 *
 * You should have received a copy of the GNU General Public License
 * along with this program; if not, write the Free Software Foundation,
 * Inc.,  51 Franklin St, Fifth Floor, Boston, MA  02110-1301  USA
 */
#include "xfs.h"
#include "xfs_fs.h"
#include "xfs_bit.h"
#include "xfs_log.h"
#include "xfs_inum.h"
#include "xfs_trans.h"
#include "xfs_sb.h"
#include "xfs_ag.h"
#include "xfs_alloc.h"
#include "xfs_quota.h"
#include "xfs_mount.h"
#include "xfs_bmap_btree.h"
#include "xfs_alloc_btree.h"
#include "xfs_ialloc_btree.h"
#include "xfs_dinode.h"
#include "xfs_inode.h"
#include "xfs_btree.h"
#include "xfs_bmap.h"
#include "xfs_rtalloc.h"
#include "xfs_error.h"
#include "xfs_itable.h"
#include "xfs_rw.h"
#include "xfs_attr.h"
#include "xfs_buf_item.h"
#include "xfs_trans_space.h"
#include "xfs_utils.h"
#include "xfs_iomap.h"
#include "xfs_trace.h"


#define XFS_WRITEIO_ALIGN(mp,off)	(((off) >> mp->m_writeio_log) \
						<< mp->m_writeio_log)
#define XFS_WRITE_IMAPS		XFS_BMAP_MAX_NMAP

<<<<<<< HEAD
STATIC int xfs_iomap_write_direct(struct xfs_inode *, xfs_off_t, size_t,
				  int, struct xfs_bmbt_irec *, int *);
STATIC int xfs_iomap_write_delay(struct xfs_inode *, xfs_off_t, size_t, int,
				 struct xfs_bmbt_irec *, int *);
STATIC int xfs_iomap_write_allocate(struct xfs_inode *, xfs_off_t, size_t,
				struct xfs_bmbt_irec *, int *);

int
xfs_iomap(
	struct xfs_inode	*ip,
	xfs_off_t		offset,
	ssize_t			count,
	int			flags,
	struct xfs_bmbt_irec	*imap,
	int			*nimaps,
	int			*new)
{
	struct xfs_mount	*mp = ip->i_mount;
	xfs_fileoff_t		offset_fsb, end_fsb;
	int			error = 0;
	int			lockmode = 0;
	int			bmapi_flags = 0;

	ASSERT((ip->i_d.di_mode & S_IFMT) == S_IFREG);

	*new = 0;

	if (XFS_FORCED_SHUTDOWN(mp))
		return XFS_ERROR(EIO);

	trace_xfs_iomap_enter(ip, offset, count, flags, NULL);

	switch (flags & (BMAPI_READ | BMAPI_WRITE | BMAPI_ALLOCATE)) {
	case BMAPI_READ:
		lockmode = xfs_ilock_map_shared(ip);
		bmapi_flags = XFS_BMAPI_ENTIRE;
		break;
	case BMAPI_WRITE:
		lockmode = XFS_ILOCK_EXCL;
		if (flags & BMAPI_IGNSTATE)
			bmapi_flags |= XFS_BMAPI_IGSTATE|XFS_BMAPI_ENTIRE;
		xfs_ilock(ip, lockmode);
		break;
	case BMAPI_ALLOCATE:
		lockmode = XFS_ILOCK_SHARED;
		bmapi_flags = XFS_BMAPI_ENTIRE;

		/* Attempt non-blocking lock */
		if (flags & BMAPI_TRYLOCK) {
			if (!xfs_ilock_nowait(ip, lockmode))
				return XFS_ERROR(EAGAIN);
		} else {
			xfs_ilock(ip, lockmode);
		}
		break;
	default:
		BUG();
	}

	ASSERT(offset <= mp->m_maxioffset);
	if ((xfs_fsize_t)offset + count > mp->m_maxioffset)
		count = mp->m_maxioffset - offset;
	end_fsb = XFS_B_TO_FSB(mp, (xfs_ufsize_t)offset + count);
	offset_fsb = XFS_B_TO_FSBT(mp, offset);

	error = xfs_bmapi(NULL, ip, offset_fsb,
			(xfs_filblks_t)(end_fsb - offset_fsb),
			bmapi_flags,  NULL, 0, imap,
			nimaps, NULL);

	if (error)
		goto out;

	switch (flags & (BMAPI_WRITE|BMAPI_ALLOCATE)) {
	case BMAPI_WRITE:
		/* If we found an extent, return it */
		if (*nimaps &&
		    (imap->br_startblock != HOLESTARTBLOCK) &&
		    (imap->br_startblock != DELAYSTARTBLOCK)) {
			trace_xfs_iomap_found(ip, offset, count, flags, imap);
			break;
		}

		if (flags & BMAPI_DIRECT) {
			error = xfs_iomap_write_direct(ip, offset, count, flags,
						       imap, nimaps);
		} else {
			error = xfs_iomap_write_delay(ip, offset, count, flags,
						      imap, nimaps);
		}
		if (!error) {
			trace_xfs_iomap_alloc(ip, offset, count, flags, imap);
		}
		*new = 1;
		break;
	case BMAPI_ALLOCATE:
		/* If we found an extent, return it */
		xfs_iunlock(ip, lockmode);
		lockmode = 0;

		if (*nimaps && !isnullstartblock(imap->br_startblock)) {
			trace_xfs_iomap_found(ip, offset, count, flags, imap);
			break;
		}

		error = xfs_iomap_write_allocate(ip, offset, count,
						 imap, nimaps);
		break;
	}

	ASSERT(*nimaps <= 1);

out:
	if (lockmode)
		xfs_iunlock(ip, lockmode);
	return XFS_ERROR(error);
}

=======
>>>>>>> 3cbea436
STATIC int
xfs_iomap_eof_align_last_fsb(
	xfs_mount_t	*mp,
	xfs_inode_t	*ip,
	xfs_extlen_t	extsize,
	xfs_fileoff_t	*last_fsb)
{
	xfs_fileoff_t	new_last_fsb = 0;
	xfs_extlen_t	align;
	int		eof, error;

	if (XFS_IS_REALTIME_INODE(ip))
		;
	/*
	 * If mounted with the "-o swalloc" option, roundup the allocation
	 * request to a stripe width boundary if the file size is >=
	 * stripe width and we are allocating past the allocation eof.
	 */
	else if (mp->m_swidth && (mp->m_flags & XFS_MOUNT_SWALLOC) &&
	        (ip->i_size >= XFS_FSB_TO_B(mp, mp->m_swidth)))
		new_last_fsb = roundup_64(*last_fsb, mp->m_swidth);
	/*
	 * Roundup the allocation request to a stripe unit (m_dalign) boundary
	 * if the file size is >= stripe unit size, and we are allocating past
	 * the allocation eof.
	 */
	else if (mp->m_dalign && (ip->i_size >= XFS_FSB_TO_B(mp, mp->m_dalign)))
		new_last_fsb = roundup_64(*last_fsb, mp->m_dalign);

	/*
	 * Always round up the allocation request to an extent boundary
	 * (when file on a real-time subvolume or has di_extsize hint).
	 */
	if (extsize) {
		if (new_last_fsb)
			align = roundup_64(new_last_fsb, extsize);
		else
			align = extsize;
		new_last_fsb = roundup_64(*last_fsb, align);
	}

	if (new_last_fsb) {
		error = xfs_bmap_eof(ip, new_last_fsb, XFS_DATA_FORK, &eof);
		if (error)
			return error;
		if (eof)
			*last_fsb = new_last_fsb;
	}
	return 0;
}

STATIC int
xfs_cmn_err_fsblock_zero(
	xfs_inode_t	*ip,
	xfs_bmbt_irec_t	*imap)
{
	xfs_cmn_err(XFS_PTAG_FSBLOCK_ZERO, CE_ALERT, ip->i_mount,
			"Access to block zero in inode %llu "
			"start_block: %llx start_off: %llx "
			"blkcnt: %llx extent-state: %x\n",
		(unsigned long long)ip->i_ino,
		(unsigned long long)imap->br_startblock,
		(unsigned long long)imap->br_startoff,
		(unsigned long long)imap->br_blockcount,
		imap->br_state);
	return EFSCORRUPTED;
}

STATIC int
xfs_iomap_write_direct(
	xfs_inode_t	*ip,
	xfs_off_t	offset,
	size_t		count,
<<<<<<< HEAD
	int		flags,
	xfs_bmbt_irec_t *imap,
	int		*nmaps)
=======
	xfs_bmbt_irec_t *imap,
	int		nmaps)
>>>>>>> 3cbea436
{
	xfs_mount_t	*mp = ip->i_mount;
	xfs_fileoff_t	offset_fsb;
	xfs_fileoff_t	last_fsb;
	xfs_filblks_t	count_fsb, resaligned;
	xfs_fsblock_t	firstfsb;
	xfs_extlen_t	extsz, temp;
	int		nimaps;
	int		bmapi_flag;
	int		quota_flag;
	int		rt;
	xfs_trans_t	*tp;
	xfs_bmap_free_t free_list;
	uint		qblocks, resblks, resrtextents;
	int		committed;
	int		error;

	/*
	 * Make sure that the dquots are there. This doesn't hold
	 * the ilock across a disk read.
	 */
	error = xfs_qm_dqattach_locked(ip, 0);
	if (error)
		return XFS_ERROR(error);

	rt = XFS_IS_REALTIME_INODE(ip);
	extsz = xfs_get_extsz_hint(ip);

	offset_fsb = XFS_B_TO_FSBT(mp, offset);
	last_fsb = XFS_B_TO_FSB(mp, ((xfs_ufsize_t)(offset + count)));
	if ((offset + count) > ip->i_size) {
		error = xfs_iomap_eof_align_last_fsb(mp, ip, extsz, &last_fsb);
		if (error)
			goto error_out;
	} else {
<<<<<<< HEAD
		if (*nmaps && (imap->br_startblock == HOLESTARTBLOCK))
=======
		if (nmaps && (imap->br_startblock == HOLESTARTBLOCK))
>>>>>>> 3cbea436
			last_fsb = MIN(last_fsb, (xfs_fileoff_t)
					imap->br_blockcount +
					imap->br_startoff);
	}
	count_fsb = last_fsb - offset_fsb;
	ASSERT(count_fsb > 0);

	resaligned = count_fsb;
	if (unlikely(extsz)) {
		if ((temp = do_mod(offset_fsb, extsz)))
			resaligned += temp;
		if ((temp = do_mod(resaligned, extsz)))
			resaligned += extsz - temp;
	}

	if (unlikely(rt)) {
		resrtextents = qblocks = resaligned;
		resrtextents /= mp->m_sb.sb_rextsize;
		resblks = XFS_DIOSTRAT_SPACE_RES(mp, 0);
		quota_flag = XFS_QMOPT_RES_RTBLKS;
	} else {
		resrtextents = 0;
		resblks = qblocks = XFS_DIOSTRAT_SPACE_RES(mp, resaligned);
		quota_flag = XFS_QMOPT_RES_REGBLKS;
	}

	/*
	 * Allocate and setup the transaction
	 */
	xfs_iunlock(ip, XFS_ILOCK_EXCL);
	tp = xfs_trans_alloc(mp, XFS_TRANS_DIOSTRAT);
	error = xfs_trans_reserve(tp, resblks,
			XFS_WRITE_LOG_RES(mp), resrtextents,
			XFS_TRANS_PERM_LOG_RES,
			XFS_WRITE_LOG_COUNT);
	/*
	 * Check for running out of space, note: need lock to return
	 */
	if (error)
		xfs_trans_cancel(tp, 0);
	xfs_ilock(ip, XFS_ILOCK_EXCL);
	if (error)
		goto error_out;

	error = xfs_trans_reserve_quota_nblks(tp, ip, qblocks, 0, quota_flag);
	if (error)
		goto error1;

	xfs_trans_ijoin(tp, ip);

	bmapi_flag = XFS_BMAPI_WRITE;
	if (offset < ip->i_size || extsz)
		bmapi_flag |= XFS_BMAPI_PREALLOC;

	/*
	 * Issue the xfs_bmapi() call to allocate the blocks.
	 *
	 * From this point onwards we overwrite the imap pointer that the
	 * caller gave to us.
	 */
	xfs_bmap_init(&free_list, &firstfsb);
	nimaps = 1;
	error = xfs_bmapi(tp, ip, offset_fsb, count_fsb, bmapi_flag,
		&firstfsb, 0, imap, &nimaps, &free_list);
	if (error)
		goto error0;

	/*
	 * Complete the transaction
	 */
	error = xfs_bmap_finish(&tp, &free_list, &committed);
	if (error)
		goto error0;
	error = xfs_trans_commit(tp, XFS_TRANS_RELEASE_LOG_RES);
	if (error)
		goto error_out;

	/*
	 * Copy any maps to caller's array and return any error.
	 */
	if (nimaps == 0) {
		error = ENOSPC;
		goto error_out;
	}

	if (!(imap->br_startblock || XFS_IS_REALTIME_INODE(ip))) {
		error = xfs_cmn_err_fsblock_zero(ip, imap);
		goto error_out;
	}

<<<<<<< HEAD
	*nmaps = 1;
=======
>>>>>>> 3cbea436
	return 0;

error0:	/* Cancel bmap, unlock inode, unreserve quota blocks, cancel trans */
	xfs_bmap_cancel(&free_list);
	xfs_trans_unreserve_quota_nblks(tp, ip, qblocks, 0, quota_flag);

error1:	/* Just cancel transaction */
	xfs_trans_cancel(tp, XFS_TRANS_RELEASE_LOG_RES | XFS_TRANS_ABORT);

error_out:
	return XFS_ERROR(error);
}

/*
 * If the caller is doing a write at the end of the file, then extend the
 * allocation out to the file system's write iosize.  We clean up any extra
 * space left over when the file is closed in xfs_inactive().
 *
 * If we find we already have delalloc preallocation beyond EOF, don't do more
 * preallocation as it it not needed.
 */
STATIC int
xfs_iomap_eof_want_preallocate(
	xfs_mount_t	*mp,
	xfs_inode_t	*ip,
	xfs_off_t	offset,
	size_t		count,
	xfs_bmbt_irec_t *imap,
	int		nimaps,
	int		*prealloc)
{
	xfs_fileoff_t   start_fsb;
	xfs_filblks_t   count_fsb;
	xfs_fsblock_t	firstblock;
	int		n, error, imaps;
	int		found_delalloc = 0;

	*prealloc = 0;
	if ((offset + count) <= ip->i_size)
		return 0;

	/*
	 * If there are any real blocks past eof, then don't
	 * do any speculative allocation.
	 */
	start_fsb = XFS_B_TO_FSBT(mp, ((xfs_ufsize_t)(offset + count - 1)));
	count_fsb = XFS_B_TO_FSB(mp, (xfs_ufsize_t)XFS_MAXIOFFSET(mp));
	while (count_fsb > 0) {
		imaps = nimaps;
		firstblock = NULLFSBLOCK;
		error = xfs_bmapi(NULL, ip, start_fsb, count_fsb, 0,
				  &firstblock, 0, imap, &imaps, NULL);
		if (error)
			return error;
		for (n = 0; n < imaps; n++) {
			if ((imap[n].br_startblock != HOLESTARTBLOCK) &&
			    (imap[n].br_startblock != DELAYSTARTBLOCK))
				return 0;
			start_fsb += imap[n].br_blockcount;
			count_fsb -= imap[n].br_blockcount;

			if (imap[n].br_startblock == DELAYSTARTBLOCK)
				found_delalloc = 1;
		}
	}
	if (!found_delalloc)
		*prealloc = 1;
	return 0;
}

<<<<<<< HEAD
STATIC int
=======
/*
 * If we don't have a user specified preallocation size, dynamically increase
 * the preallocation size as the size of the file grows. Cap the maximum size
 * at a single extent or less if the filesystem is near full. The closer the
 * filesystem is to full, the smaller the maximum prealocation.
 */
STATIC xfs_fsblock_t
xfs_iomap_prealloc_size(
	struct xfs_mount	*mp,
	struct xfs_inode	*ip)
{
	xfs_fsblock_t		alloc_blocks = 0;

	if (!(mp->m_flags & XFS_MOUNT_DFLT_IOSIZE)) {
		int shift = 0;
		int64_t freesp;

		alloc_blocks = XFS_B_TO_FSB(mp, ip->i_size);
		alloc_blocks = XFS_FILEOFF_MIN(MAXEXTLEN,
					rounddown_pow_of_two(alloc_blocks));

		xfs_icsb_sync_counters(mp, XFS_ICSB_LAZY_COUNT);
		freesp = mp->m_sb.sb_fdblocks;
		if (freesp < mp->m_low_space[XFS_LOWSP_5_PCNT]) {
			shift = 2;
			if (freesp < mp->m_low_space[XFS_LOWSP_4_PCNT])
				shift++;
			if (freesp < mp->m_low_space[XFS_LOWSP_3_PCNT])
				shift++;
			if (freesp < mp->m_low_space[XFS_LOWSP_2_PCNT])
				shift++;
			if (freesp < mp->m_low_space[XFS_LOWSP_1_PCNT])
				shift++;
		}
		if (shift)
			alloc_blocks >>= shift;
	}

	if (alloc_blocks < mp->m_writeio_blocks)
		alloc_blocks = mp->m_writeio_blocks;

	return alloc_blocks;
}

int
>>>>>>> 3cbea436
xfs_iomap_write_delay(
	xfs_inode_t	*ip,
	xfs_off_t	offset,
	size_t		count,
	xfs_bmbt_irec_t *ret_imap)
{
	xfs_mount_t	*mp = ip->i_mount;
	xfs_fileoff_t	offset_fsb;
	xfs_fileoff_t	last_fsb;
	xfs_off_t	aligned_offset;
	xfs_fileoff_t	ioalign;
	xfs_fsblock_t	firstblock;
	xfs_extlen_t	extsz;
	int		nimaps;
	xfs_bmbt_irec_t imap[XFS_WRITE_IMAPS];
	int		prealloc, flushed = 0;
	int		error;

	ASSERT(xfs_isilocked(ip, XFS_ILOCK_EXCL));

	/*
	 * Make sure that the dquots are there. This doesn't hold
	 * the ilock across a disk read.
	 */
	error = xfs_qm_dqattach_locked(ip, 0);
	if (error)
		return XFS_ERROR(error);

	extsz = xfs_get_extsz_hint(ip);
	offset_fsb = XFS_B_TO_FSBT(mp, offset);


	error = xfs_iomap_eof_want_preallocate(mp, ip, offset, count,
				imap, XFS_WRITE_IMAPS, &prealloc);
	if (error)
		return error;

retry:
	if (prealloc) {
		xfs_fsblock_t	alloc_blocks = xfs_iomap_prealloc_size(mp, ip);

		aligned_offset = XFS_WRITEIO_ALIGN(mp, (offset + count - 1));
		ioalign = XFS_B_TO_FSBT(mp, aligned_offset);
		last_fsb = ioalign + alloc_blocks;
	} else {
		last_fsb = XFS_B_TO_FSB(mp, ((xfs_ufsize_t)(offset + count)));
	}

	if (prealloc || extsz) {
		error = xfs_iomap_eof_align_last_fsb(mp, ip, extsz, &last_fsb);
		if (error)
			return error;
	}

	nimaps = XFS_WRITE_IMAPS;
	firstblock = NULLFSBLOCK;
	error = xfs_bmapi(NULL, ip, offset_fsb,
			  (xfs_filblks_t)(last_fsb - offset_fsb),
			  XFS_BMAPI_DELAY | XFS_BMAPI_WRITE |
			  XFS_BMAPI_ENTIRE, &firstblock, 1, imap,
			  &nimaps, NULL);
<<<<<<< HEAD
	if (error && (error != ENOSPC))
=======
	switch (error) {
	case 0:
	case ENOSPC:
	case EDQUOT:
		break;
	default:
>>>>>>> 3cbea436
		return XFS_ERROR(error);
	}

	/*
	 * If bmapi returned us nothing, we got either ENOSPC or EDQUOT.  For
	 * ENOSPC, * flush all other inodes with delalloc blocks to free up
	 * some of the excess reserved metadata space. For both cases, retry
	 * without EOF preallocation.
	 */
	if (nimaps == 0) {
		trace_xfs_delalloc_enospc(ip, offset, count);
		if (flushed)
			return XFS_ERROR(error ? error : ENOSPC);

		if (error == ENOSPC) {
			xfs_iunlock(ip, XFS_ILOCK_EXCL);
			xfs_flush_inodes(ip);
			xfs_ilock(ip, XFS_ILOCK_EXCL);
		}

		flushed = 1;
		error = 0;
		prealloc = 0;
		goto retry;
	}

	if (!(imap[0].br_startblock || XFS_IS_REALTIME_INODE(ip)))
		return xfs_cmn_err_fsblock_zero(ip, &imap[0]);

	*ret_imap = imap[0];
	return 0;
}

/*
 * Pass in a delayed allocate extent, convert it to real extents;
 * return to the caller the extent we create which maps on top of
 * the originating callers request.
 *
 * Called without a lock on the inode.
 *
 * We no longer bother to look at the incoming map - all we have to
 * guarantee is that whatever we allocate fills the required range.
 */
STATIC int
xfs_iomap_write_allocate(
	xfs_inode_t	*ip,
	xfs_off_t	offset,
	size_t		count,
<<<<<<< HEAD
	xfs_bmbt_irec_t *imap,
	int		*retmap)
=======
	xfs_bmbt_irec_t *imap)
>>>>>>> 3cbea436
{
	xfs_mount_t	*mp = ip->i_mount;
	xfs_fileoff_t	offset_fsb, last_block;
	xfs_fileoff_t	end_fsb, map_start_fsb;
	xfs_fsblock_t	first_block;
	xfs_bmap_free_t	free_list;
	xfs_filblks_t	count_fsb;
	xfs_trans_t	*tp;
	int		nimaps, committed;
	int		error = 0;
	int		nres;

	/*
	 * Make sure that the dquots are there.
	 */
	error = xfs_qm_dqattach(ip, 0);
	if (error)
		return XFS_ERROR(error);

	offset_fsb = XFS_B_TO_FSBT(mp, offset);
	count_fsb = imap->br_blockcount;
	map_start_fsb = imap->br_startoff;

	XFS_STATS_ADD(xs_xstrat_bytes, XFS_FSB_TO_B(mp, count_fsb));

	while (count_fsb != 0) {
		/*
		 * Set up a transaction with which to allocate the
		 * backing store for the file.  Do allocations in a
		 * loop until we get some space in the range we are
		 * interested in.  The other space that might be allocated
		 * is in the delayed allocation extent on which we sit
		 * but before our buffer starts.
		 */

		nimaps = 0;
		while (nimaps == 0) {
			tp = xfs_trans_alloc(mp, XFS_TRANS_STRAT_WRITE);
			tp->t_flags |= XFS_TRANS_RESERVE;
			nres = XFS_EXTENTADD_SPACE_RES(mp, XFS_DATA_FORK);
			error = xfs_trans_reserve(tp, nres,
					XFS_WRITE_LOG_RES(mp),
					0, XFS_TRANS_PERM_LOG_RES,
					XFS_WRITE_LOG_COUNT);
			if (error) {
				xfs_trans_cancel(tp, 0);
				return XFS_ERROR(error);
			}
			xfs_ilock(ip, XFS_ILOCK_EXCL);
			xfs_trans_ijoin(tp, ip);

			xfs_bmap_init(&free_list, &first_block);

			/*
			 * it is possible that the extents have changed since
			 * we did the read call as we dropped the ilock for a
			 * while. We have to be careful about truncates or hole
			 * punchs here - we are not allowed to allocate
			 * non-delalloc blocks here.
			 *
			 * The only protection against truncation is the pages
			 * for the range we are being asked to convert are
			 * locked and hence a truncate will block on them
			 * first.
			 *
			 * As a result, if we go beyond the range we really
			 * need and hit an delalloc extent boundary followed by
			 * a hole while we have excess blocks in the map, we
			 * will fill the hole incorrectly and overrun the
			 * transaction reservation.
			 *
			 * Using a single map prevents this as we are forced to
			 * check each map we look for overlap with the desired
			 * range and abort as soon as we find it. Also, given
			 * that we only return a single map, having one beyond
			 * what we can return is probably a bit silly.
			 *
			 * We also need to check that we don't go beyond EOF;
			 * this is a truncate optimisation as a truncate sets
			 * the new file size before block on the pages we
			 * currently have locked under writeback. Because they
			 * are about to be tossed, we don't need to write them
			 * back....
			 */
			nimaps = 1;
			end_fsb = XFS_B_TO_FSB(mp, ip->i_size);
			error = xfs_bmap_last_offset(NULL, ip, &last_block,
							XFS_DATA_FORK);
			if (error)
				goto trans_cancel;

			last_block = XFS_FILEOFF_MAX(last_block, end_fsb);
			if ((map_start_fsb + count_fsb) > last_block) {
				count_fsb = last_block - map_start_fsb;
				if (count_fsb == 0) {
					error = EAGAIN;
					goto trans_cancel;
				}
			}

			/*
			 * Go get the actual blocks.
	 	 	 *
			 * From this point onwards we overwrite the imap
			 * pointer that the caller gave to us.
			 */
			error = xfs_bmapi(tp, ip, map_start_fsb, count_fsb,
					XFS_BMAPI_WRITE, &first_block, 1,
					imap, &nimaps, &free_list);
			if (error)
				goto trans_cancel;

			error = xfs_bmap_finish(&tp, &free_list, &committed);
			if (error)
				goto trans_cancel;

			error = xfs_trans_commit(tp, XFS_TRANS_RELEASE_LOG_RES);
			if (error)
				goto error0;

			xfs_iunlock(ip, XFS_ILOCK_EXCL);
		}

		/*
		 * See if we were able to allocate an extent that
		 * covers at least part of the callers request
		 */
		if (!(imap->br_startblock || XFS_IS_REALTIME_INODE(ip)))
			return xfs_cmn_err_fsblock_zero(ip, imap);

		if ((offset_fsb >= imap->br_startoff) &&
		    (offset_fsb < (imap->br_startoff +
				   imap->br_blockcount))) {
<<<<<<< HEAD
			*retmap = 1;
=======
>>>>>>> 3cbea436
			XFS_STATS_INC(xs_xstrat_quick);
			return 0;
		}

		/*
		 * So far we have not mapped the requested part of the
		 * file, just surrounding data, try again.
		 */
		count_fsb -= imap->br_blockcount;
		map_start_fsb = imap->br_startoff + imap->br_blockcount;
	}

trans_cancel:
	xfs_bmap_cancel(&free_list);
	xfs_trans_cancel(tp, XFS_TRANS_RELEASE_LOG_RES | XFS_TRANS_ABORT);
error0:
	xfs_iunlock(ip, XFS_ILOCK_EXCL);
	return XFS_ERROR(error);
}

int
xfs_iomap_write_unwritten(
	xfs_inode_t	*ip,
	xfs_off_t	offset,
	size_t		count)
{
	xfs_mount_t	*mp = ip->i_mount;
	xfs_fileoff_t	offset_fsb;
	xfs_filblks_t	count_fsb;
	xfs_filblks_t	numblks_fsb;
	xfs_fsblock_t	firstfsb;
	int		nimaps;
	xfs_trans_t	*tp;
	xfs_bmbt_irec_t imap;
	xfs_bmap_free_t free_list;
	uint		resblks;
	int		committed;
	int		error;

	trace_xfs_unwritten_convert(ip, offset, count);

	offset_fsb = XFS_B_TO_FSBT(mp, offset);
	count_fsb = XFS_B_TO_FSB(mp, (xfs_ufsize_t)offset + count);
	count_fsb = (xfs_filblks_t)(count_fsb - offset_fsb);

	/*
	 * Reserve enough blocks in this transaction for two complete extent
	 * btree splits.  We may be converting the middle part of an unwritten
	 * extent and in this case we will insert two new extents in the btree
	 * each of which could cause a full split.
	 *
	 * This reservation amount will be used in the first call to
	 * xfs_bmbt_split() to select an AG with enough space to satisfy the
	 * rest of the operation.
	 */
	resblks = XFS_DIOSTRAT_SPACE_RES(mp, 0) << 1;

	do {
		/*
		 * set up a transaction to convert the range of extents
		 * from unwritten to real. Do allocations in a loop until
		 * we have covered the range passed in.
		 *
		 * Note that we open code the transaction allocation here
		 * to pass KM_NOFS--we can't risk to recursing back into
		 * the filesystem here as we might be asked to write out
		 * the same inode that we complete here and might deadlock
		 * on the iolock.
		 */
		xfs_wait_for_freeze(mp, SB_FREEZE_TRANS);
		tp = _xfs_trans_alloc(mp, XFS_TRANS_STRAT_WRITE, KM_NOFS);
		tp->t_flags |= XFS_TRANS_RESERVE;
		error = xfs_trans_reserve(tp, resblks,
				XFS_WRITE_LOG_RES(mp), 0,
				XFS_TRANS_PERM_LOG_RES,
				XFS_WRITE_LOG_COUNT);
		if (error) {
			xfs_trans_cancel(tp, 0);
			return XFS_ERROR(error);
		}

		xfs_ilock(ip, XFS_ILOCK_EXCL);
		xfs_trans_ijoin(tp, ip);

		/*
		 * Modify the unwritten extent state of the buffer.
		 */
		xfs_bmap_init(&free_list, &firstfsb);
		nimaps = 1;
		error = xfs_bmapi(tp, ip, offset_fsb, count_fsb,
				  XFS_BMAPI_WRITE|XFS_BMAPI_CONVERT, &firstfsb,
				  1, &imap, &nimaps, &free_list);
		if (error)
			goto error_on_bmapi_transaction;

		error = xfs_bmap_finish(&(tp), &(free_list), &committed);
		if (error)
			goto error_on_bmapi_transaction;

		error = xfs_trans_commit(tp, XFS_TRANS_RELEASE_LOG_RES);
		xfs_iunlock(ip, XFS_ILOCK_EXCL);
		if (error)
			return XFS_ERROR(error);

		if (!(imap.br_startblock || XFS_IS_REALTIME_INODE(ip)))
			return xfs_cmn_err_fsblock_zero(ip, &imap);

		if ((numblks_fsb = imap.br_blockcount) == 0) {
			/*
			 * The numblks_fsb value should always get
			 * smaller, otherwise the loop is stuck.
			 */
			ASSERT(imap.br_blockcount);
			break;
		}
		offset_fsb += numblks_fsb;
		count_fsb -= numblks_fsb;
	} while (count_fsb > 0);

	return 0;

error_on_bmapi_transaction:
	xfs_bmap_cancel(&free_list);
	xfs_trans_cancel(tp, (XFS_TRANS_RELEASE_LOG_RES | XFS_TRANS_ABORT));
	xfs_iunlock(ip, XFS_ILOCK_EXCL);
	return XFS_ERROR(error);
}<|MERGE_RESOLUTION|>--- conflicted
+++ resolved
@@ -49,127 +49,6 @@
 						<< mp->m_writeio_log)
 #define XFS_WRITE_IMAPS		XFS_BMAP_MAX_NMAP
 
-<<<<<<< HEAD
-STATIC int xfs_iomap_write_direct(struct xfs_inode *, xfs_off_t, size_t,
-				  int, struct xfs_bmbt_irec *, int *);
-STATIC int xfs_iomap_write_delay(struct xfs_inode *, xfs_off_t, size_t, int,
-				 struct xfs_bmbt_irec *, int *);
-STATIC int xfs_iomap_write_allocate(struct xfs_inode *, xfs_off_t, size_t,
-				struct xfs_bmbt_irec *, int *);
-
-int
-xfs_iomap(
-	struct xfs_inode	*ip,
-	xfs_off_t		offset,
-	ssize_t			count,
-	int			flags,
-	struct xfs_bmbt_irec	*imap,
-	int			*nimaps,
-	int			*new)
-{
-	struct xfs_mount	*mp = ip->i_mount;
-	xfs_fileoff_t		offset_fsb, end_fsb;
-	int			error = 0;
-	int			lockmode = 0;
-	int			bmapi_flags = 0;
-
-	ASSERT((ip->i_d.di_mode & S_IFMT) == S_IFREG);
-
-	*new = 0;
-
-	if (XFS_FORCED_SHUTDOWN(mp))
-		return XFS_ERROR(EIO);
-
-	trace_xfs_iomap_enter(ip, offset, count, flags, NULL);
-
-	switch (flags & (BMAPI_READ | BMAPI_WRITE | BMAPI_ALLOCATE)) {
-	case BMAPI_READ:
-		lockmode = xfs_ilock_map_shared(ip);
-		bmapi_flags = XFS_BMAPI_ENTIRE;
-		break;
-	case BMAPI_WRITE:
-		lockmode = XFS_ILOCK_EXCL;
-		if (flags & BMAPI_IGNSTATE)
-			bmapi_flags |= XFS_BMAPI_IGSTATE|XFS_BMAPI_ENTIRE;
-		xfs_ilock(ip, lockmode);
-		break;
-	case BMAPI_ALLOCATE:
-		lockmode = XFS_ILOCK_SHARED;
-		bmapi_flags = XFS_BMAPI_ENTIRE;
-
-		/* Attempt non-blocking lock */
-		if (flags & BMAPI_TRYLOCK) {
-			if (!xfs_ilock_nowait(ip, lockmode))
-				return XFS_ERROR(EAGAIN);
-		} else {
-			xfs_ilock(ip, lockmode);
-		}
-		break;
-	default:
-		BUG();
-	}
-
-	ASSERT(offset <= mp->m_maxioffset);
-	if ((xfs_fsize_t)offset + count > mp->m_maxioffset)
-		count = mp->m_maxioffset - offset;
-	end_fsb = XFS_B_TO_FSB(mp, (xfs_ufsize_t)offset + count);
-	offset_fsb = XFS_B_TO_FSBT(mp, offset);
-
-	error = xfs_bmapi(NULL, ip, offset_fsb,
-			(xfs_filblks_t)(end_fsb - offset_fsb),
-			bmapi_flags,  NULL, 0, imap,
-			nimaps, NULL);
-
-	if (error)
-		goto out;
-
-	switch (flags & (BMAPI_WRITE|BMAPI_ALLOCATE)) {
-	case BMAPI_WRITE:
-		/* If we found an extent, return it */
-		if (*nimaps &&
-		    (imap->br_startblock != HOLESTARTBLOCK) &&
-		    (imap->br_startblock != DELAYSTARTBLOCK)) {
-			trace_xfs_iomap_found(ip, offset, count, flags, imap);
-			break;
-		}
-
-		if (flags & BMAPI_DIRECT) {
-			error = xfs_iomap_write_direct(ip, offset, count, flags,
-						       imap, nimaps);
-		} else {
-			error = xfs_iomap_write_delay(ip, offset, count, flags,
-						      imap, nimaps);
-		}
-		if (!error) {
-			trace_xfs_iomap_alloc(ip, offset, count, flags, imap);
-		}
-		*new = 1;
-		break;
-	case BMAPI_ALLOCATE:
-		/* If we found an extent, return it */
-		xfs_iunlock(ip, lockmode);
-		lockmode = 0;
-
-		if (*nimaps && !isnullstartblock(imap->br_startblock)) {
-			trace_xfs_iomap_found(ip, offset, count, flags, imap);
-			break;
-		}
-
-		error = xfs_iomap_write_allocate(ip, offset, count,
-						 imap, nimaps);
-		break;
-	}
-
-	ASSERT(*nimaps <= 1);
-
-out:
-	if (lockmode)
-		xfs_iunlock(ip, lockmode);
-	return XFS_ERROR(error);
-}
-
-=======
->>>>>>> 3cbea436
 STATIC int
 xfs_iomap_eof_align_last_fsb(
 	xfs_mount_t	*mp,
@@ -238,19 +117,13 @@
 	return EFSCORRUPTED;
 }
 
-STATIC int
+int
 xfs_iomap_write_direct(
 	xfs_inode_t	*ip,
 	xfs_off_t	offset,
 	size_t		count,
-<<<<<<< HEAD
-	int		flags,
-	xfs_bmbt_irec_t *imap,
-	int		*nmaps)
-=======
 	xfs_bmbt_irec_t *imap,
 	int		nmaps)
->>>>>>> 3cbea436
 {
 	xfs_mount_t	*mp = ip->i_mount;
 	xfs_fileoff_t	offset_fsb;
@@ -286,11 +159,7 @@
 		if (error)
 			goto error_out;
 	} else {
-<<<<<<< HEAD
-		if (*nmaps && (imap->br_startblock == HOLESTARTBLOCK))
-=======
 		if (nmaps && (imap->br_startblock == HOLESTARTBLOCK))
->>>>>>> 3cbea436
 			last_fsb = MIN(last_fsb, (xfs_fileoff_t)
 					imap->br_blockcount +
 					imap->br_startoff);
@@ -381,10 +250,6 @@
 		goto error_out;
 	}
 
-<<<<<<< HEAD
-	*nmaps = 1;
-=======
->>>>>>> 3cbea436
 	return 0;
 
 error0:	/* Cancel bmap, unlock inode, unreserve quota blocks, cancel trans */
@@ -455,9 +320,6 @@
 	return 0;
 }
 
-<<<<<<< HEAD
-STATIC int
-=======
 /*
  * If we don't have a user specified preallocation size, dynamically increase
  * the preallocation size as the size of the file grows. Cap the maximum size
@@ -503,7 +365,6 @@
 }
 
 int
->>>>>>> 3cbea436
 xfs_iomap_write_delay(
 	xfs_inode_t	*ip,
 	xfs_off_t	offset,
@@ -565,16 +426,12 @@
 			  XFS_BMAPI_DELAY | XFS_BMAPI_WRITE |
 			  XFS_BMAPI_ENTIRE, &firstblock, 1, imap,
 			  &nimaps, NULL);
-<<<<<<< HEAD
-	if (error && (error != ENOSPC))
-=======
 	switch (error) {
 	case 0:
 	case ENOSPC:
 	case EDQUOT:
 		break;
 	default:
->>>>>>> 3cbea436
 		return XFS_ERROR(error);
 	}
 
@@ -618,17 +475,12 @@
  * We no longer bother to look at the incoming map - all we have to
  * guarantee is that whatever we allocate fills the required range.
  */
-STATIC int
+int
 xfs_iomap_write_allocate(
 	xfs_inode_t	*ip,
 	xfs_off_t	offset,
 	size_t		count,
-<<<<<<< HEAD
-	xfs_bmbt_irec_t *imap,
-	int		*retmap)
-=======
 	xfs_bmbt_irec_t *imap)
->>>>>>> 3cbea436
 {
 	xfs_mount_t	*mp = ip->i_mount;
 	xfs_fileoff_t	offset_fsb, last_block;
@@ -762,10 +614,6 @@
 		if ((offset_fsb >= imap->br_startoff) &&
 		    (offset_fsb < (imap->br_startoff +
 				   imap->br_blockcount))) {
-<<<<<<< HEAD
-			*retmap = 1;
-=======
->>>>>>> 3cbea436
 			XFS_STATS_INC(xs_xstrat_quick);
 			return 0;
 		}
