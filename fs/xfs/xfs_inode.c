--- conflicted
+++ resolved
@@ -1226,14 +1226,6 @@
 	if (error)
 		goto std_return;
 
-<<<<<<< HEAD
-	error = xfs_iext_count_may_overflow(tdp, XFS_DATA_FORK,
-			XFS_IEXT_DIR_MANIP_CNT(mp));
-	if (error)
-		goto error_return;
-
-=======
->>>>>>> 88084a3d
 	/*
 	 * If we are using project inheritance, we only allow hard link
 	 * creation in our tree when the project IDs are the same; else
@@ -2616,7 +2608,7 @@
 	 */
 	error = xfs_difree(tp, pag, ip->i_ino, &xic);
 	if (error)
-		return error;
+		goto out;
 
 	error = xfs_iunlink_remove(tp, pag, ip);
 	if (error)
