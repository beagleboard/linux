--- conflicted
+++ resolved
@@ -177,18 +177,6 @@
 	    XFS_IFORK_NEXTENTS(ip, XFS_DATA_FORK) > tip->i_df.if_ext_max)
 		return EINVAL;
 
-<<<<<<< HEAD
-	/* Check root block of temp in btree form to max in target */
-	if (tip->i_d.di_format == XFS_DINODE_FMT_BTREE &&
-	    XFS_IFORK_BOFF(ip) &&
-	    tip->i_df.if_broot_bytes > XFS_IFORK_BOFF(ip))
-		return EINVAL;
-
-	/* Check root block of target in btree form to max in temp */
-	if (ip->i_d.di_format == XFS_DINODE_FMT_BTREE &&
-	    XFS_IFORK_BOFF(tip) &&
-	    ip->i_df.if_broot_bytes > XFS_IFORK_BOFF(tip))
-=======
 	/*
 	 * If we are in a btree format, check that the temp root block will fit
 	 * in the target and that it has enough extents to be in btree format
@@ -209,17 +197,12 @@
 	    ((XFS_IFORK_BOFF(tip) &&
 	      ip->i_df.if_broot_bytes > XFS_IFORK_BOFF(tip)) ||
 	     XFS_IFORK_NEXTENTS(ip, XFS_DATA_FORK) <= tip->i_df.if_ext_max))
->>>>>>> 2da30e70
 		return EINVAL;
 
 	return 0;
 }
 
-<<<<<<< HEAD
-int
-=======
 static int
->>>>>>> 2da30e70
 xfs_swap_extents(
 	xfs_inode_t	*ip,	/* target inode */
 	xfs_inode_t	*tip,	/* tmp inode */
@@ -287,12 +270,9 @@
 		goto out_unlock;
 	}
 
-<<<<<<< HEAD
-=======
 	trace_xfs_swap_extent_before(ip, 0);
 	trace_xfs_swap_extent_before(tip, 1);
 
->>>>>>> 2da30e70
 	/* check inode formats now that data is flushed */
 	error = xfs_swap_extents_check_format(ip, tip);
 	if (error) {
