--- conflicted
+++ resolved
@@ -126,11 +126,6 @@
 int hfsplus_read_wrapper(struct super_block *sb)
 {
 	struct hfsplus_sb_info *sbi = HFSPLUS_SB(sb);
-<<<<<<< HEAD
-	struct buffer_head *bh;
-	struct hfsplus_vh *vhdr;
-=======
->>>>>>> 3cbea436
 	struct hfsplus_wd wd;
 	sector_t part_start, part_size;
 	u32 blocksize;
@@ -147,32 +142,6 @@
 		pr_err("hfs: volumes larger than 2TB are not supported yet\n");
 		goto out;
 	}
-<<<<<<< HEAD
-	while (1) {
-		bh = sb_bread512(sb, part_start + HFSPLUS_VOLHEAD_SECTOR, vhdr);
-		if (!bh)
-			return -EIO;
-
-		if (vhdr->signature == cpu_to_be16(HFSP_WRAP_MAGIC)) {
-			if (!hfsplus_read_mdb(vhdr, &wd))
-				goto error;
-			wd.ablk_size >>= HFSPLUS_SECTOR_SHIFT;
-			part_start += wd.ablk_start + wd.embed_start * wd.ablk_size;
-			part_size = wd.embed_count * wd.ablk_size;
-			brelse(bh);
-			bh = sb_bread512(sb, part_start + HFSPLUS_VOLHEAD_SECTOR, vhdr);
-			if (!bh)
-				return -EIO;
-		}
-		if (vhdr->signature == cpu_to_be16(HFSPLUS_VOLHEAD_SIG))
-			break;
-		if (vhdr->signature == cpu_to_be16(HFSPLUS_VOLHEAD_SIGX)) {
-			set_bit(HFSPLUS_SB_HFSX, &sbi->flags);
-			break;
-		}
-		brelse(bh);
-=======
->>>>>>> 3cbea436
 
 	error = -ENOMEM;
 	sbi->s_vhdr = kmalloc(HFSPLUS_SECTOR_SIZE, GFP_KERNEL);
@@ -232,14 +201,8 @@
 	/*
 	 * Block size must be at least as large as a sector and a multiple of 2.
 	 */
-<<<<<<< HEAD
-	if (blocksize < HFSPLUS_SECTOR_SIZE ||
-	    ((blocksize - 1) & blocksize))
-		return -EINVAL;
-=======
 	if (blocksize < HFSPLUS_SECTOR_SIZE || ((blocksize - 1) & blocksize))
 		goto out_free_backup_vhdr;
->>>>>>> 3cbea436
 	sbi->alloc_blksz = blocksize;
 	sbi->alloc_blksz_shift = 0;
 	while ((blocksize >>= 1) != 0)
@@ -260,31 +223,9 @@
 
 	sbi->blockoffset =
 		part_start >> (sb->s_blocksize_bits - HFSPLUS_SECTOR_SHIFT);
-<<<<<<< HEAD
-	sbi->sect_count = part_size;
-	sbi->fs_shift = sbi->alloc_blksz_shift - sb->s_blocksize_bits;
-
-	bh = sb_bread512(sb, part_start + HFSPLUS_VOLHEAD_SECTOR, vhdr);
-	if (!bh)
-		return -EIO;
-
-	/* should still be the same... */
-	if (test_bit(HFSPLUS_SB_HFSX, &sbi->flags)) {
-		if (vhdr->signature != cpu_to_be16(HFSPLUS_VOLHEAD_SIGX))
-			goto error;
-	} else {
-		if (vhdr->signature != cpu_to_be16(HFSPLUS_VOLHEAD_SIG))
-			goto error;
-	}
-
-	sbi->s_vhbh = bh;
-	sbi->s_vhdr = vhdr;
-
-=======
 	sbi->part_start = part_start;
 	sbi->sect_count = part_size;
 	sbi->fs_shift = sbi->alloc_blksz_shift - sb->s_blocksize_bits;
->>>>>>> 3cbea436
 	return 0;
 
 out_free_backup_vhdr:
