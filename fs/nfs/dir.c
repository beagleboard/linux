--- conflicted
+++ resolved
@@ -390,10 +390,7 @@
 
 	if (status == -EAGAIN) {
 		desc->last_cookie = array->last_cookie;
-<<<<<<< HEAD
-=======
 		desc->current_index += array->size;
->>>>>>> 105e53f8
 		desc->page_index++;
 	}
 	nfs_readdir_release_array(desc->page);
@@ -852,10 +849,7 @@
 	struct inode	*inode = dentry->d_inode;
 	nfs_readdir_descriptor_t my_desc,
 			*desc = &my_desc;
-<<<<<<< HEAD
-=======
 	struct nfs_open_dir_context *dir_ctx = filp->private_data;
->>>>>>> 105e53f8
 	int res;
 
 	dfprintk(FILE, "NFS: readdir(%s/%s) starting at cookie %llu\n",
@@ -1258,10 +1252,7 @@
 	.d_delete	= nfs_dentry_delete,
 	.d_iput		= nfs_dentry_iput,
 	.d_automount	= nfs_d_automount,
-<<<<<<< HEAD
-=======
 	.d_release	= nfs_d_release,
->>>>>>> 105e53f8
 };
 
 static struct dentry *nfs_lookup(struct inode *dir, struct dentry * dentry, struct nameidata *nd)
@@ -1336,10 +1327,7 @@
 	.d_delete	= nfs_dentry_delete,
 	.d_iput		= nfs_dentry_iput,
 	.d_automount	= nfs_d_automount,
-<<<<<<< HEAD
-=======
 	.d_release	= nfs_d_release,
->>>>>>> 105e53f8
 };
 
 /*
