--- conflicted
+++ resolved
@@ -64,17 +64,8 @@
 	ops = clp->cl_mvops->state_renewal_ops;
 	dprintk("%s: start\n", __func__);
 
-<<<<<<< HEAD
-	rcu_read_lock();
-	if (list_empty(&clp->cl_superblocks)) {
-		rcu_read_unlock();
-		goto out;
-	}
-	rcu_read_unlock();
-=======
 	if (test_bit(NFS_CS_STOP_RENEW, &clp->cl_res_state))
 		goto out;
->>>>>>> 105e53f8
 
 	spin_lock(&clp->cl_lock);
 	lease = clp->cl_lease_time;
