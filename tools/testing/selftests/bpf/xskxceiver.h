--- conflicted
+++ resolved
@@ -91,10 +91,7 @@
 	struct pkt_stream *pkt_stream;
 	u32 outstanding_tx;
 	u32 rxqsize;
-<<<<<<< HEAD
-=======
 	u32 batch_size;
->>>>>>> 0c383648
 	u8 dst_mac[ETH_ALEN];
 	u8 src_mac[ETH_ALEN];
 };
@@ -115,14 +112,11 @@
 	u32 nb_rx_pkts;
 	u32 nb_valid_entries;
 	bool verbatim;
-<<<<<<< HEAD
-=======
 };
 
 struct set_hw_ring {
 	u32 default_tx;
 	u32 default_rx;
->>>>>>> 0c383648
 };
 
 struct ifobject;
@@ -159,10 +153,7 @@
 	bool unaligned_supp;
 	bool multi_buff_supp;
 	bool multi_buff_zc_supp;
-<<<<<<< HEAD
-=======
 	bool hw_ring_size_supp;
->>>>>>> 0c383648
 };
 
 struct test_spec {
