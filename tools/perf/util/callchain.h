--- conflicted
+++ resolved
@@ -50,10 +50,7 @@
 	INIT_LIST_HEAD(&node->children);
 	INIT_LIST_HEAD(&node->val);
 
-<<<<<<< HEAD
-=======
 	node->children_hit = 0;
->>>>>>> 062c1825
 	node->parent = NULL;
 	node->hit = 0;
 }
