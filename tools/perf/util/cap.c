--- conflicted
+++ resolved
@@ -7,19 +7,9 @@
 #include "debug.h"
 #include <errno.h>
 #include <string.h>
-<<<<<<< HEAD
-#include <unistd.h>
-#include <linux/capability.h>
-#include <sys/syscall.h>
-
-#ifndef SYS_capget
-#define SYS_capget 90
-#endif
-=======
 #include <linux/capability.h>
 #include <sys/syscall.h>
 #include <unistd.h>
->>>>>>> e8a05819
 
 #define MAX_LINUX_CAPABILITY_U32S _LINUX_CAPABILITY_U32S_3
 
@@ -27,15 +17,9 @@
 {
 	struct __user_cap_header_struct header = {
 		.version = _LINUX_CAPABILITY_VERSION_3,
-<<<<<<< HEAD
-		.pid = getpid(),
-	};
-	struct __user_cap_data_struct data[MAX_LINUX_CAPABILITY_U32S];
-=======
 		.pid = 0,
 	};
 	struct __user_cap_data_struct data[MAX_LINUX_CAPABILITY_U32S] = {};
->>>>>>> e8a05819
 	__u32 cap_val;
 
 	*used_root = false;
