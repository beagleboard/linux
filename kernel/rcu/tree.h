--- conflicted
+++ resolved
@@ -29,7 +29,6 @@
 #include <linux/seqlock.h>
 #include <linux/swait.h>
 #include <linux/stop_machine.h>
-#include <linux/wait-simple.h>
 
 /*
  * Define shape of hierarchy based on NR_CPUS, CONFIG_RCU_FANOUT, and
@@ -243,11 +242,7 @@
 				/* Refused to boost: not sure why, though. */
 				/*  This can happen due to race conditions. */
 #ifdef CONFIG_RCU_NOCB_CPU
-<<<<<<< HEAD
-	struct swait_head nocb_gp_wq[2];
-=======
 	struct swait_queue_head nocb_gp_wq[2];
->>>>>>> 412f52db
 				/* Place for rcu_nocb_kthread() to wait GP. */
 #endif /* #ifdef CONFIG_RCU_NOCB_CPU */
 	int need_future_gp[2];
@@ -399,11 +394,7 @@
 	atomic_long_t nocb_q_count_lazy; /*  invocation (all stages). */
 	struct rcu_head *nocb_follower_head; /* CBs ready to invoke. */
 	struct rcu_head **nocb_follower_tail;
-<<<<<<< HEAD
-	struct swait_head nocb_wq;	/* For nocb kthreads to sleep on. */
-=======
 	struct swait_queue_head nocb_wq; /* For nocb kthreads to sleep on. */
->>>>>>> 412f52db
 	struct task_struct *nocb_kthread;
 	int nocb_defer_wakeup;		/* Defer wakeup of nocb_kthread. */
 
@@ -482,11 +473,7 @@
 	unsigned long gpnum;			/* Current gp number. */
 	unsigned long completed;		/* # of last completed gp. */
 	struct task_struct *gp_kthread;		/* Task for grace periods. */
-<<<<<<< HEAD
-	struct swait_head gp_wq;		/* Where GP task waits. */
-=======
 	struct swait_queue_head gp_wq;		/* Where GP task waits. */
->>>>>>> 412f52db
 	short gp_flags;				/* Commands for GP task. */
 	short gp_state;				/* GP kthread sleep state. */
 
@@ -518,11 +505,7 @@
 	atomic_long_t expedited_workdone3;	/* # done by others #3. */
 	atomic_long_t expedited_normal;		/* # fallbacks to normal. */
 	atomic_t expedited_need_qs;		/* # CPUs left to check in. */
-<<<<<<< HEAD
-	struct swait_head expedited_wq;		/* Wait for check-ins. */
-=======
 	struct swait_queue_head expedited_wq;	/* Wait for check-ins. */
->>>>>>> 412f52db
 	int ncpus_snap;				/* # CPUs seen last time. */
 
 	unsigned long jiffies_force_qs;		/* Time at which to invoke */
