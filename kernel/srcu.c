--- conflicted
+++ resolved
@@ -154,8 +154,6 @@
 	preempt_enable();
 }
 EXPORT_SYMBOL_GPL(__srcu_read_unlock);
-<<<<<<< HEAD
-=======
 
 /*
  * We use an adaptive strategy for synchronize_srcu() and especially for
@@ -166,7 +164,6 @@
  * has done well in testing, so there is no need for a config parameter.
  */
 #define SYNCHRONIZE_SRCU_READER_DELAY 10
->>>>>>> 3cbea436
 
 /*
  * Helper function for synchronize_srcu() and synchronize_srcu_expedited().
