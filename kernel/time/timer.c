--- conflicted
+++ resolved
@@ -1051,11 +1051,7 @@
 		   base->running_timer != timer);
 }
 
-<<<<<<< HEAD
-# define wakeup_timer_waiters(b)	wake_up(&(b)->wait_for_running_timer)
-=======
 # define wakeup_timer_waiters(b)	wake_up_all(&(b)->wait_for_running_timer)
->>>>>>> 914271f6
 #else
 static inline void wait_for_running_timer(struct timer_list *timer)
 {
@@ -1317,10 +1313,6 @@
 			}
 		}
 	}
-<<<<<<< HEAD
-	wakeup_timer_waiters(base);
-=======
->>>>>>> 914271f6
 	spin_unlock_irq(&base->lock);
 	wakeup_timer_waiters(base);
 }
