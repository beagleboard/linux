/*
 *  This program is free software; you can redistribute it and/or
 *  modify it under the terms of the GNU General Public License as
 *  published by the Free Software Foundation, version 2 of the
 *  License.
 */

#include <linux/module.h>
#include <linux/nsproxy.h>
#include <linux/slab.h>
#include <linux/user_namespace.h>
#include <linux/highuid.h>
#include <linux/cred.h>

static struct kmem_cache *user_ns_cachep __read_mostly;

/*
 * Create a new user namespace, deriving the creator from the user in the
 * passed credentials, and replacing that user with the new root user for the
 * new namespace.
 *
 * This is called by copy_creds(), which will finish setting the target task's
 * credentials.
 */
int create_user_ns(struct cred *new)
{
	struct user_namespace *ns;
	struct user_struct *root_user;
	int n;

	ns = kmem_cache_alloc(user_ns_cachep, GFP_KERNEL);
	if (!ns)
		return -ENOMEM;

	kref_init(&ns->kref);

	for (n = 0; n < UIDHASH_SZ; ++n)
		INIT_HLIST_HEAD(ns->uidhash_table + n);

	/* Alloc new root user.  */
	root_user = alloc_uid(ns, 0);
	if (!root_user) {
		kmem_cache_free(user_ns_cachep, ns);
		return -ENOMEM;
	}

	/* set the new root user in the credentials under preparation */
	ns->creator = new->user;
	new->user = root_user;
	new->uid = new->euid = new->suid = new->fsuid = 0;
	new->gid = new->egid = new->sgid = new->fsgid = 0;
	put_group_info(new->group_info);
	new->group_info = get_group_info(&init_groups);
#ifdef CONFIG_KEYS
	key_put(new->request_key_auth);
	new->request_key_auth = NULL;
#endif
	/* tgcred will be cleared in our caller bc CLONE_THREAD won't be set */

	/* root_user holds a reference to ns, our reference can be dropped */
	put_user_ns(ns);

	return 0;
}

/*
 * Deferred destructor for a user namespace.  This is required because
 * free_user_ns() may be called with uidhash_lock held, but we need to call
 * back to free_uid() which will want to take the lock again.
 */
static void free_user_ns_work(struct work_struct *work)
{
	struct user_namespace *ns =
		container_of(work, struct user_namespace, destroyer);
	free_uid(ns->creator);
	kmem_cache_free(user_ns_cachep, ns);
}

void free_user_ns(struct kref *kref)
{
	struct user_namespace *ns =
		container_of(kref, struct user_namespace, kref);

	INIT_WORK(&ns->destroyer, free_user_ns_work);
	schedule_work(&ns->destroyer);
}
EXPORT_SYMBOL(free_user_ns);

uid_t user_ns_map_uid(struct user_namespace *to, const struct cred *cred, uid_t uid)
{
	struct user_namespace *tmp;

	if (likely(to == cred->user->user_ns))
		return uid;


	/* Is cred->user the creator of the target user_ns
	 * or the creator of one of it's parents?
	 */
	for ( tmp = to; tmp != &init_user_ns;
	      tmp = tmp->creator->user_ns ) {
		if (cred->user == tmp->creator) {
			return (uid_t)0;
		}
	}

	/* No useful relationship so no mapping */
	return overflowuid;
}

gid_t user_ns_map_gid(struct user_namespace *to, const struct cred *cred, gid_t gid)
{
	struct user_namespace *tmp;

	if (likely(to == cred->user->user_ns))
		return gid;

	/* Is cred->user the creator of the target user_ns
	 * or the creator of one of it's parents?
	 */
	for ( tmp = to; tmp != &init_user_ns;
	      tmp = tmp->creator->user_ns ) {
		if (cred->user == tmp->creator) {
			return (gid_t)0;
		}
	}

	/* No useful relationship so no mapping */
	return overflowgid;
<<<<<<< HEAD
}
=======
}

static __init int user_namespaces_init(void)
{
	user_ns_cachep = KMEM_CACHE(user_namespace, SLAB_PANIC);
	return 0;
}
module_init(user_namespaces_init);
>>>>>>> 3cbea436
<|MERGE_RESOLUTION|>--- conflicted
+++ resolved
@@ -127,9 +127,6 @@
 
 	/* No useful relationship so no mapping */
 	return overflowgid;
-<<<<<<< HEAD
-}
-=======
 }
 
 static __init int user_namespaces_init(void)
@@ -137,5 +134,4 @@
 	user_ns_cachep = KMEM_CACHE(user_namespace, SLAB_PANIC);
 	return 0;
 }
-module_init(user_namespaces_init);
->>>>>>> 3cbea436
+module_init(user_namespaces_init);