--- conflicted
+++ resolved
@@ -598,39 +598,6 @@
 	return ret;
 }
 
-<<<<<<< HEAD
-static void print_event_fields(struct trace_seq *s, struct list_head *head)
-{
-	struct ftrace_event_field *field;
-
-	list_for_each_entry_reverse(field, head, link) {
-		/*
-		 * Smartly shows the array type(except dynamic array).
-		 * Normal:
-		 *	field:TYPE VAR
-		 * If TYPE := TYPE[LEN], it is shown:
-		 *	field:TYPE VAR[LEN]
-		 */
-		const char *array_descriptor = strchr(field->type, '[');
-
-		if (!strncmp(field->type, "__data_loc", 10))
-			array_descriptor = NULL;
-
-		if (!array_descriptor) {
-			trace_seq_printf(s, "\tfield:%s %s;\toffset:%u;"
-					"\tsize:%u;\tsigned:%d;\n",
-					field->type, field->name, field->offset,
-					field->size, !!field->is_signed);
-		} else {
-			trace_seq_printf(s, "\tfield:%.*s %s%s;\toffset:%u;"
-					"\tsize:%u;\tsigned:%d;\n",
-					(int)(array_descriptor - field->type),
-					field->type, field->name,
-					array_descriptor, field->offset,
-					field->size, !!field->is_signed);
-		}
-	}
-=======
 enum {
 	FORMAT_HEADER		= 1,
 	FORMAT_PRINTFMT		= 2,
@@ -706,22 +673,13 @@
 	} while (p && l < *pos);
 
 	return p;
->>>>>>> 062c1825
 }
 
 static int f_show(struct seq_file *m, void *v)
 {
-<<<<<<< HEAD
-	struct ftrace_event_call *call = filp->private_data;
-	struct list_head *head;
-	struct trace_seq *s;
-	char *buf;
-	int r;
-=======
 	struct ftrace_event_call *call = m->private;
 	struct ftrace_event_field *field;
 	const char *array_descriptor;
->>>>>>> 062c1825
 
 	switch ((unsigned long)v) {
 	case FORMAT_HEADER:
@@ -748,32 +706,6 @@
 
 	field = v;
 
-<<<<<<< HEAD
-	trace_seq_printf(s, "name: %s\n", call->name);
-	trace_seq_printf(s, "ID: %d\n", call->event.type);
-	trace_seq_printf(s, "format:\n");
-
-	/* print common fields */
-	print_event_fields(s, &ftrace_common_fields);
-
-	trace_seq_putc(s, '\n');
-
-	/* print event specific fields */
-	head = trace_get_fields(call);
-	print_event_fields(s, head);
-
-	r = trace_seq_printf(s, "\nprint fmt: %s\n", call->print_fmt);
-
-	if (!r) {
-		/*
-		 * ug!  The format output is bigger than a PAGE!!
-		 */
-		buf = "FORMAT TOO BIG\n";
-		r = simple_read_from_buffer(ubuf, cnt, ppos,
-					      buf, strlen(buf));
-		goto out;
-	}
-=======
 	/*
 	 * Smartly shows the array type(except dynamic array).
 	 * Normal:
@@ -796,7 +728,6 @@
 			   field->type, field->name,
 			   array_descriptor, field->offset,
 			   field->size, !!field->is_signed);
->>>>>>> 062c1825
 
 	return 0;
 }
