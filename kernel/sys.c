--- conflicted
+++ resolved
@@ -1548,23 +1548,11 @@
 			if (arg4 | arg5)
 				return -EINVAL;
 			switch (arg2) {
-<<<<<<< HEAD
-			case 0:
-=======
 			case PR_MCE_KILL_CLEAR:
->>>>>>> 25d27ede
 				if (arg3 != 0)
 					return -EINVAL;
 				current->flags &= ~PF_MCE_PROCESS;
 				break;
-<<<<<<< HEAD
-			case 1:
-				current->flags |= PF_MCE_PROCESS;
-				if (arg3 != 0)
-					current->flags |= PF_MCE_EARLY;
-				else
-					current->flags &= ~PF_MCE_EARLY;
-=======
 			case PR_MCE_KILL_SET:
 				current->flags |= PF_MCE_PROCESS;
 				if (arg3 == PR_MCE_KILL_EARLY)
@@ -1576,16 +1564,12 @@
 						~(PF_MCE_EARLY|PF_MCE_PROCESS);
 				else
 					return -EINVAL;
->>>>>>> 25d27ede
 				break;
 			default:
 				return -EINVAL;
 			}
 			error = 0;
 			break;
-<<<<<<< HEAD
-
-=======
 		case PR_MCE_KILL_GET:
 			if (arg2 | arg3 | arg4 | arg5)
 				return -EINVAL;
@@ -1595,7 +1579,6 @@
 			else
 				error = PR_MCE_KILL_DEFAULT;
 			break;
->>>>>>> 25d27ede
 		default:
 			error = -EINVAL;
 			break;
