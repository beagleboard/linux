--- conflicted
+++ resolved
@@ -2788,11 +2788,7 @@
 {
 	struct task_struct *p = current;
 
-<<<<<<< HEAD
-	if (in_atomic()) {
-=======
 	if (in_atomic() || irqs_disabled()) {
->>>>>>> 115d5886
 #ifdef CONFIG_SCHED_DEBUG
 		p->migrate_disable_atomic++;
 #endif
@@ -2826,11 +2822,7 @@
 	unsigned long flags;
 	struct rq *rq;
 
-<<<<<<< HEAD
-	if (in_atomic()) {
-=======
 	if (in_atomic() || irqs_disabled()) {
->>>>>>> 115d5886
 #ifdef CONFIG_SCHED_DEBUG
 		p->migrate_disable_atomic--;
 #endif
@@ -3184,14 +3176,6 @@
 	if (!preemptible_lazy())
 		return;
 
-#ifdef CONFIG_PREEMPT_LAZY
-	/*
-	 * Check for lazy preemption
-	 */
-	if (current_thread_info()->preempt_lazy_count &&
-			!test_thread_flag(TIF_NEED_RESCHED))
-		return;
-#endif
 	do {
 		__preempt_count_add(PREEMPT_ACTIVE);
 		/*
