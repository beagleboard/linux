--- conflicted
+++ resolved
@@ -2029,16 +2029,6 @@
 		psi_enqueue(p, flags & ENQUEUE_MIGRATED);
 	}
 
-<<<<<<< HEAD
-	p->sched_class->enqueue_task(rq, p, flags);
-	/*
-	 * Must be after ->enqueue_task() because ENQUEUE_DELAYED can clear
-	 * ->sched_delayed.
-	 */
-	uclamp_rq_inc(rq, p);
-
-=======
->>>>>>> 8ee0f23e
 	if (sched_core_enabled(rq))
 		sched_core_enqueue(rq, p);
 }
@@ -6560,10 +6550,7 @@
 	 * as a preemption by schedule_debug() and RCU.
 	 */
 	bool preempt = sched_mode > SM_NONE;
-<<<<<<< HEAD
-=======
 	bool block = false;
->>>>>>> 8ee0f23e
 	unsigned long *switch_count;
 	unsigned long prev_state;
 	struct rq_flags rf;
@@ -6649,10 +6636,7 @@
 			 * After this, schedule() must not care about p->state any more.
 			 */
 			block_task(rq, prev, flags);
-<<<<<<< HEAD
-=======
 			block = true;
->>>>>>> 8ee0f23e
 		}
 		switch_count = &prev->nvcsw;
 	}
@@ -7044,19 +7028,7 @@
 const struct sched_class *__setscheduler_class(struct task_struct *p, int prio)
 {
 	if (dl_prio(prio))
-<<<<<<< HEAD
-		p->sched_class = &dl_sched_class;
-	else if (rt_prio(prio))
-		p->sched_class = &rt_sched_class;
-#ifdef CONFIG_SCHED_CLASS_EXT
-	else if (task_should_scx(p))
-		p->sched_class = &ext_sched_class;
-#endif
-	else
-		p->sched_class = &fair_sched_class;
-=======
 		return &dl_sched_class;
->>>>>>> 8ee0f23e
 
 	if (rt_prio(prio))
 		return &rt_sched_class;
@@ -7212,13 +7184,9 @@
 			p->rt.timeout = 0;
 	}
 
-<<<<<<< HEAD
-	__setscheduler_prio(p, prio);
-=======
 	p->sched_class = next_class;
 	p->prio = prio;
 
->>>>>>> 8ee0f23e
 	check_class_changing(rq, p, prev_class);
 
 	if (queued)
