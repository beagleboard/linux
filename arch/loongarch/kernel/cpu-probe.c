// SPDX-License-Identifier: GPL-2.0
/*
 * Processor capabilities determination functions.
 *
 * Copyright (C) 2020-2022 Loongson Technology Corporation Limited
 */
#include <linux/init.h>
#include <linux/kernel.h>
#include <linux/ptrace.h>
#include <linux/smp.h>
#include <linux/stddef.h>
#include <linux/export.h>
#include <linux/printk.h>
#include <linux/uaccess.h>

#include <asm/cpu-features.h>
#include <asm/elf.h>
#include <asm/fpu.h>
#include <asm/loongarch.h>
#include <asm/pgtable-bits.h>
#include <asm/setup.h>

/* Hardware capabilities */
unsigned int elf_hwcap __read_mostly;
EXPORT_SYMBOL_GPL(elf_hwcap);

/*
 * Determine the FCSR mask for FPU hardware.
 */
static inline void cpu_set_fpu_fcsr_mask(struct cpuinfo_loongarch *c)
{
	unsigned long sr, mask, fcsr, fcsr0, fcsr1;

	fcsr = c->fpu_csr0;
	mask = FPU_CSR_ALL_X | FPU_CSR_ALL_E | FPU_CSR_ALL_S | FPU_CSR_RM;

	sr = read_csr_euen();
	enable_fpu();

	fcsr0 = fcsr & mask;
	write_fcsr(LOONGARCH_FCSR0, fcsr0);
	fcsr0 = read_fcsr(LOONGARCH_FCSR0);

	fcsr1 = fcsr | ~mask;
	write_fcsr(LOONGARCH_FCSR0, fcsr1);
	fcsr1 = read_fcsr(LOONGARCH_FCSR0);

	write_fcsr(LOONGARCH_FCSR0, fcsr);

	write_csr_euen(sr);

	c->fpu_mask = ~(fcsr0 ^ fcsr1) & ~mask;
}

static inline void set_elf_platform(int cpu, const char *plat)
{
	if (cpu == 0)
		__elf_platform = plat;
}

/* MAP BASE */
unsigned long vm_map_base;
EXPORT_SYMBOL(vm_map_base);

static void cpu_probe_addrbits(struct cpuinfo_loongarch *c)
{
#ifdef __NEED_ADDRBITS_PROBE
	c->pabits = (read_cpucfg(LOONGARCH_CPUCFG1) & CPUCFG1_PABITS) >> 4;
	c->vabits = (read_cpucfg(LOONGARCH_CPUCFG1) & CPUCFG1_VABITS) >> 12;
	vm_map_base = 0UL - (1UL << c->vabits);
#endif
}

static void set_isa(struct cpuinfo_loongarch *c, unsigned int isa)
{
	switch (isa) {
	case LOONGARCH_CPU_ISA_LA64:
		c->isa_level |= LOONGARCH_CPU_ISA_LA64;
		fallthrough;
	case LOONGARCH_CPU_ISA_LA32S:
		c->isa_level |= LOONGARCH_CPU_ISA_LA32S;
		fallthrough;
	case LOONGARCH_CPU_ISA_LA32R:
		c->isa_level |= LOONGARCH_CPU_ISA_LA32R;
		break;
	}
}

static void cpu_probe_common(struct cpuinfo_loongarch *c)
{
	unsigned int config;
	unsigned long asid_mask;

	c->options = LOONGARCH_CPU_CPUCFG | LOONGARCH_CPU_CSR | LOONGARCH_CPU_VINT;

	elf_hwcap = HWCAP_LOONGARCH_CPUCFG;

	config = read_cpucfg(LOONGARCH_CPUCFG1);

	switch (config & CPUCFG1_ISA) {
	case 0:
		set_isa(c, LOONGARCH_CPU_ISA_LA32R);
		break;
	case 1:
		set_isa(c, LOONGARCH_CPU_ISA_LA32S);
		break;
	case 2:
		set_isa(c, LOONGARCH_CPU_ISA_LA64);
		break;
	default:
		pr_warn("Warning: unknown ISA level\n");
	}

	if (config & CPUCFG1_PAGING)
		c->options |= LOONGARCH_CPU_TLB;
	if (config & CPUCFG1_IOCSR)
		c->options |= LOONGARCH_CPU_IOCSR;
	if (config & CPUCFG1_UAL) {
		c->options |= LOONGARCH_CPU_UAL;
		elf_hwcap |= HWCAP_LOONGARCH_UAL;
	}
	if (config & CPUCFG1_CRC32) {
		c->options |= LOONGARCH_CPU_CRC32;
		elf_hwcap |= HWCAP_LOONGARCH_CRC32;
	}

	config = read_cpucfg(LOONGARCH_CPUCFG2);
	if (config & CPUCFG2_LAM) {
		c->options |= LOONGARCH_CPU_LAM;
		elf_hwcap |= HWCAP_LOONGARCH_LAM;
	}
	if (config & CPUCFG2_FP) {
		c->options |= LOONGARCH_CPU_FPU;
		elf_hwcap |= HWCAP_LOONGARCH_FPU;
	}
#ifdef CONFIG_CPU_HAS_LSX
	if (config & CPUCFG2_LSX) {
		c->options |= LOONGARCH_CPU_LSX;
		elf_hwcap |= HWCAP_LOONGARCH_LSX;
	}
#endif
#ifdef CONFIG_CPU_HAS_LASX
	if (config & CPUCFG2_LASX) {
		c->options |= LOONGARCH_CPU_LASX;
		elf_hwcap |= HWCAP_LOONGARCH_LASX;
	}
#endif
	if (config & CPUCFG2_COMPLEX) {
		c->options |= LOONGARCH_CPU_COMPLEX;
		elf_hwcap |= HWCAP_LOONGARCH_COMPLEX;
	}
	if (config & CPUCFG2_CRYPTO) {
		c->options |= LOONGARCH_CPU_CRYPTO;
		elf_hwcap |= HWCAP_LOONGARCH_CRYPTO;
	}
	if (config & CPUCFG2_PTW) {
		c->options |= LOONGARCH_CPU_PTW;
		elf_hwcap |= HWCAP_LOONGARCH_PTW;
	}
	if (config & CPUCFG2_LSPW) {
		c->options |= LOONGARCH_CPU_LSPW;
		elf_hwcap |= HWCAP_LOONGARCH_LSPW;
	}
	if (config & CPUCFG2_LVZP) {
		c->options |= LOONGARCH_CPU_LVZ;
		elf_hwcap |= HWCAP_LOONGARCH_LVZ;
	}
#ifdef CONFIG_CPU_HAS_LBT
	if (config & CPUCFG2_X86BT) {
		c->options |= LOONGARCH_CPU_LBT_X86;
		elf_hwcap |= HWCAP_LOONGARCH_LBT_X86;
	}
	if (config & CPUCFG2_ARMBT) {
		c->options |= LOONGARCH_CPU_LBT_ARM;
		elf_hwcap |= HWCAP_LOONGARCH_LBT_ARM;
	}
	if (config & CPUCFG2_MIPSBT) {
		c->options |= LOONGARCH_CPU_LBT_MIPS;
		elf_hwcap |= HWCAP_LOONGARCH_LBT_MIPS;
	}
#endif

	config = read_cpucfg(LOONGARCH_CPUCFG6);
	if (config & CPUCFG6_PMP)
		c->options |= LOONGARCH_CPU_PMP;

<<<<<<< HEAD
	config = iocsr_read32(LOONGARCH_IOCSR_FEATURES);
	if (config & IOCSRF_CSRIPI)
		c->options |= LOONGARCH_CPU_CSRIPI;
	if (config & IOCSRF_EXTIOI)
		c->options |= LOONGARCH_CPU_EXTIOI;
	if (config & IOCSRF_FREQSCALE)
		c->options |= LOONGARCH_CPU_SCALEFREQ;
	if (config & IOCSRF_FLATMODE)
		c->options |= LOONGARCH_CPU_FLATMODE;
	if (config & IOCSRF_EIODECODE)
		c->options |= LOONGARCH_CPU_EIODECODE;
	if (config & IOCSRF_AVEC)
		c->options |= LOONGARCH_CPU_AVECINT;
	if (config & IOCSRF_VM)
		c->options |= LOONGARCH_CPU_HYPERVISOR;

=======
>>>>>>> f339bd3b
	config = csr_read32(LOONGARCH_CSR_ASID);
	config = (config & CSR_ASID_BIT) >> CSR_ASID_BIT_SHIFT;
	asid_mask = GENMASK(config - 1, 0);
	set_cpu_asid_mask(c, asid_mask);

	config = read_csr_prcfg1();
	c->ksave_mask = GENMASK((config & CSR_CONF1_KSNUM) - 1, 0);
	c->ksave_mask &= ~(EXC_KSAVE_MASK | PERCPU_KSAVE_MASK | KVM_KSAVE_MASK);

	config = read_csr_prcfg3();
	switch (config & CSR_CONF3_TLBTYPE) {
	case 0:
		c->tlbsizemtlb = 0;
		c->tlbsizestlbsets = 0;
		c->tlbsizestlbways = 0;
		c->tlbsize = 0;
		break;
	case 1:
		c->tlbsizemtlb = ((config & CSR_CONF3_MTLBSIZE) >> CSR_CONF3_MTLBSIZE_SHIFT) + 1;
		c->tlbsizestlbsets = 0;
		c->tlbsizestlbways = 0;
		c->tlbsize = c->tlbsizemtlb + c->tlbsizestlbsets * c->tlbsizestlbways;
		break;
	case 2:
		c->tlbsizemtlb = ((config & CSR_CONF3_MTLBSIZE) >> CSR_CONF3_MTLBSIZE_SHIFT) + 1;
		c->tlbsizestlbsets = 1 << ((config & CSR_CONF3_STLBIDX) >> CSR_CONF3_STLBIDX_SHIFT);
		c->tlbsizestlbways = ((config & CSR_CONF3_STLBWAYS) >> CSR_CONF3_STLBWAYS_SHIFT) + 1;
		c->tlbsize = c->tlbsizemtlb + c->tlbsizestlbsets * c->tlbsizestlbways;
		break;
	default:
		pr_warn("Warning: unknown TLB type\n");
	}

	if (get_num_brps() + get_num_wrps())
		c->options |= LOONGARCH_CPU_WATCH;
}

#define MAX_NAME_LEN	32
#define VENDOR_OFFSET	0
#define CPUNAME_OFFSET	9

static char cpu_full_name[MAX_NAME_LEN] = "        -        ";

static inline void cpu_probe_loongson(struct cpuinfo_loongarch *c, unsigned int cpu)
{
	uint32_t config;
	uint64_t *vendor = (void *)(&cpu_full_name[VENDOR_OFFSET]);
	uint64_t *cpuname = (void *)(&cpu_full_name[CPUNAME_OFFSET]);
	const char *core_name = "Unknown";

	switch (BIT(fls(c->isa_level) - 1)) {
	case LOONGARCH_CPU_ISA_LA32R:
	case LOONGARCH_CPU_ISA_LA32S:
		c->cputype = CPU_LOONGSON32;
		__cpu_family[cpu] = "Loongson-32bit";
		break;
	case LOONGARCH_CPU_ISA_LA64:
		c->cputype = CPU_LOONGSON64;
		__cpu_family[cpu] = "Loongson-64bit";
		break;
	}

	switch (c->processor_id & PRID_SERIES_MASK) {
	case PRID_SERIES_LA132:
		core_name = "LA132";
		break;
	case PRID_SERIES_LA264:
		core_name = "LA264";
		break;
	case PRID_SERIES_LA364:
		core_name = "LA364";
		break;
	case PRID_SERIES_LA464:
		core_name = "LA464";
		break;
	case PRID_SERIES_LA664:
		core_name = "LA664";
		break;
	}

	pr_info("%s Processor probed (%s Core)\n", __cpu_family[cpu], core_name);

	if (!cpu_has_iocsr)
		return;

	if (!__cpu_full_name[cpu])
		__cpu_full_name[cpu] = cpu_full_name;

	*vendor = iocsr_read64(LOONGARCH_IOCSR_VENDOR);
	*cpuname = iocsr_read64(LOONGARCH_IOCSR_CPUNAME);

	config = iocsr_read32(LOONGARCH_IOCSR_FEATURES);
	if (config & IOCSRF_CSRIPI)
		c->options |= LOONGARCH_CPU_CSRIPI;
	if (config & IOCSRF_EXTIOI)
		c->options |= LOONGARCH_CPU_EXTIOI;
	if (config & IOCSRF_FREQSCALE)
		c->options |= LOONGARCH_CPU_SCALEFREQ;
	if (config & IOCSRF_FLATMODE)
		c->options |= LOONGARCH_CPU_FLATMODE;
	if (config & IOCSRF_EIODECODE)
		c->options |= LOONGARCH_CPU_EIODECODE;
	if (config & IOCSRF_AVEC)
		c->options |= LOONGARCH_CPU_AVECINT;
	if (config & IOCSRF_VM)
		c->options |= LOONGARCH_CPU_HYPERVISOR;
}

#ifdef CONFIG_64BIT
/* For use by uaccess.h */
u64 __ua_limit;
EXPORT_SYMBOL(__ua_limit);
#endif

const char *__cpu_family[NR_CPUS];
const char *__cpu_full_name[NR_CPUS];
const char *__elf_platform;

static void cpu_report(void)
{
	struct cpuinfo_loongarch *c = &current_cpu_data;

	pr_info("CPU%d revision is: %08x (%s)\n",
		smp_processor_id(), c->processor_id, cpu_family_string());
	if (c->options & LOONGARCH_CPU_FPU)
		pr_info("FPU%d revision is: %08x\n", smp_processor_id(), c->fpu_vers);
}

void cpu_probe(void)
{
	unsigned int cpu = smp_processor_id();
	struct cpuinfo_loongarch *c = &current_cpu_data;

	/*
	 * Set a default ELF platform, cpu probe may later
	 * overwrite it with a more precise value
	 */
	set_elf_platform(cpu, "loongarch");

	c->cputype	= CPU_UNKNOWN;
	c->processor_id = read_cpucfg(LOONGARCH_CPUCFG0);
	c->fpu_vers     = (read_cpucfg(LOONGARCH_CPUCFG2) & CPUCFG2_FPVERS) >> 3;

	c->fpu_csr0	= FPU_CSR_RN;
	c->fpu_mask	= FPU_CSR_RSVD;

	cpu_probe_common(c);

	per_cpu_trap_init(cpu);

	switch (c->processor_id & PRID_COMP_MASK) {
	case PRID_COMP_LOONGSON:
		cpu_probe_loongson(c, cpu);
		break;
	}

	BUG_ON(!__cpu_family[cpu]);
	BUG_ON(c->cputype == CPU_UNKNOWN);

	cpu_probe_addrbits(c);

#ifdef CONFIG_64BIT
	if (cpu == 0)
		__ua_limit = ~((1ull << cpu_vabits) - 1);
#endif

	cpu_report();
}<|MERGE_RESOLUTION|>--- conflicted
+++ resolved
@@ -184,7 +184,97 @@
 	if (config & CPUCFG6_PMP)
 		c->options |= LOONGARCH_CPU_PMP;
 
-<<<<<<< HEAD
+	config = csr_read32(LOONGARCH_CSR_ASID);
+	config = (config & CSR_ASID_BIT) >> CSR_ASID_BIT_SHIFT;
+	asid_mask = GENMASK(config - 1, 0);
+	set_cpu_asid_mask(c, asid_mask);
+
+	config = read_csr_prcfg1();
+	c->ksave_mask = GENMASK((config & CSR_CONF1_KSNUM) - 1, 0);
+	c->ksave_mask &= ~(EXC_KSAVE_MASK | PERCPU_KSAVE_MASK | KVM_KSAVE_MASK);
+
+	config = read_csr_prcfg3();
+	switch (config & CSR_CONF3_TLBTYPE) {
+	case 0:
+		c->tlbsizemtlb = 0;
+		c->tlbsizestlbsets = 0;
+		c->tlbsizestlbways = 0;
+		c->tlbsize = 0;
+		break;
+	case 1:
+		c->tlbsizemtlb = ((config & CSR_CONF3_MTLBSIZE) >> CSR_CONF3_MTLBSIZE_SHIFT) + 1;
+		c->tlbsizestlbsets = 0;
+		c->tlbsizestlbways = 0;
+		c->tlbsize = c->tlbsizemtlb + c->tlbsizestlbsets * c->tlbsizestlbways;
+		break;
+	case 2:
+		c->tlbsizemtlb = ((config & CSR_CONF3_MTLBSIZE) >> CSR_CONF3_MTLBSIZE_SHIFT) + 1;
+		c->tlbsizestlbsets = 1 << ((config & CSR_CONF3_STLBIDX) >> CSR_CONF3_STLBIDX_SHIFT);
+		c->tlbsizestlbways = ((config & CSR_CONF3_STLBWAYS) >> CSR_CONF3_STLBWAYS_SHIFT) + 1;
+		c->tlbsize = c->tlbsizemtlb + c->tlbsizestlbsets * c->tlbsizestlbways;
+		break;
+	default:
+		pr_warn("Warning: unknown TLB type\n");
+	}
+
+	if (get_num_brps() + get_num_wrps())
+		c->options |= LOONGARCH_CPU_WATCH;
+}
+
+#define MAX_NAME_LEN	32
+#define VENDOR_OFFSET	0
+#define CPUNAME_OFFSET	9
+
+static char cpu_full_name[MAX_NAME_LEN] = "        -        ";
+
+static inline void cpu_probe_loongson(struct cpuinfo_loongarch *c, unsigned int cpu)
+{
+	uint32_t config;
+	uint64_t *vendor = (void *)(&cpu_full_name[VENDOR_OFFSET]);
+	uint64_t *cpuname = (void *)(&cpu_full_name[CPUNAME_OFFSET]);
+	const char *core_name = "Unknown";
+
+	switch (BIT(fls(c->isa_level) - 1)) {
+	case LOONGARCH_CPU_ISA_LA32R:
+	case LOONGARCH_CPU_ISA_LA32S:
+		c->cputype = CPU_LOONGSON32;
+		__cpu_family[cpu] = "Loongson-32bit";
+		break;
+	case LOONGARCH_CPU_ISA_LA64:
+		c->cputype = CPU_LOONGSON64;
+		__cpu_family[cpu] = "Loongson-64bit";
+		break;
+	}
+
+	switch (c->processor_id & PRID_SERIES_MASK) {
+	case PRID_SERIES_LA132:
+		core_name = "LA132";
+		break;
+	case PRID_SERIES_LA264:
+		core_name = "LA264";
+		break;
+	case PRID_SERIES_LA364:
+		core_name = "LA364";
+		break;
+	case PRID_SERIES_LA464:
+		core_name = "LA464";
+		break;
+	case PRID_SERIES_LA664:
+		core_name = "LA664";
+		break;
+	}
+
+	pr_info("%s Processor probed (%s Core)\n", __cpu_family[cpu], core_name);
+
+	if (!cpu_has_iocsr)
+		return;
+
+	if (!__cpu_full_name[cpu])
+		__cpu_full_name[cpu] = cpu_full_name;
+
+	*vendor = iocsr_read64(LOONGARCH_IOCSR_VENDOR);
+	*cpuname = iocsr_read64(LOONGARCH_IOCSR_CPUNAME);
+
 	config = iocsr_read32(LOONGARCH_IOCSR_FEATURES);
 	if (config & IOCSRF_CSRIPI)
 		c->options |= LOONGARCH_CPU_CSRIPI;
@@ -200,115 +290,6 @@
 		c->options |= LOONGARCH_CPU_AVECINT;
 	if (config & IOCSRF_VM)
 		c->options |= LOONGARCH_CPU_HYPERVISOR;
-
-=======
->>>>>>> f339bd3b
-	config = csr_read32(LOONGARCH_CSR_ASID);
-	config = (config & CSR_ASID_BIT) >> CSR_ASID_BIT_SHIFT;
-	asid_mask = GENMASK(config - 1, 0);
-	set_cpu_asid_mask(c, asid_mask);
-
-	config = read_csr_prcfg1();
-	c->ksave_mask = GENMASK((config & CSR_CONF1_KSNUM) - 1, 0);
-	c->ksave_mask &= ~(EXC_KSAVE_MASK | PERCPU_KSAVE_MASK | KVM_KSAVE_MASK);
-
-	config = read_csr_prcfg3();
-	switch (config & CSR_CONF3_TLBTYPE) {
-	case 0:
-		c->tlbsizemtlb = 0;
-		c->tlbsizestlbsets = 0;
-		c->tlbsizestlbways = 0;
-		c->tlbsize = 0;
-		break;
-	case 1:
-		c->tlbsizemtlb = ((config & CSR_CONF3_MTLBSIZE) >> CSR_CONF3_MTLBSIZE_SHIFT) + 1;
-		c->tlbsizestlbsets = 0;
-		c->tlbsizestlbways = 0;
-		c->tlbsize = c->tlbsizemtlb + c->tlbsizestlbsets * c->tlbsizestlbways;
-		break;
-	case 2:
-		c->tlbsizemtlb = ((config & CSR_CONF3_MTLBSIZE) >> CSR_CONF3_MTLBSIZE_SHIFT) + 1;
-		c->tlbsizestlbsets = 1 << ((config & CSR_CONF3_STLBIDX) >> CSR_CONF3_STLBIDX_SHIFT);
-		c->tlbsizestlbways = ((config & CSR_CONF3_STLBWAYS) >> CSR_CONF3_STLBWAYS_SHIFT) + 1;
-		c->tlbsize = c->tlbsizemtlb + c->tlbsizestlbsets * c->tlbsizestlbways;
-		break;
-	default:
-		pr_warn("Warning: unknown TLB type\n");
-	}
-
-	if (get_num_brps() + get_num_wrps())
-		c->options |= LOONGARCH_CPU_WATCH;
-}
-
-#define MAX_NAME_LEN	32
-#define VENDOR_OFFSET	0
-#define CPUNAME_OFFSET	9
-
-static char cpu_full_name[MAX_NAME_LEN] = "        -        ";
-
-static inline void cpu_probe_loongson(struct cpuinfo_loongarch *c, unsigned int cpu)
-{
-	uint32_t config;
-	uint64_t *vendor = (void *)(&cpu_full_name[VENDOR_OFFSET]);
-	uint64_t *cpuname = (void *)(&cpu_full_name[CPUNAME_OFFSET]);
-	const char *core_name = "Unknown";
-
-	switch (BIT(fls(c->isa_level) - 1)) {
-	case LOONGARCH_CPU_ISA_LA32R:
-	case LOONGARCH_CPU_ISA_LA32S:
-		c->cputype = CPU_LOONGSON32;
-		__cpu_family[cpu] = "Loongson-32bit";
-		break;
-	case LOONGARCH_CPU_ISA_LA64:
-		c->cputype = CPU_LOONGSON64;
-		__cpu_family[cpu] = "Loongson-64bit";
-		break;
-	}
-
-	switch (c->processor_id & PRID_SERIES_MASK) {
-	case PRID_SERIES_LA132:
-		core_name = "LA132";
-		break;
-	case PRID_SERIES_LA264:
-		core_name = "LA264";
-		break;
-	case PRID_SERIES_LA364:
-		core_name = "LA364";
-		break;
-	case PRID_SERIES_LA464:
-		core_name = "LA464";
-		break;
-	case PRID_SERIES_LA664:
-		core_name = "LA664";
-		break;
-	}
-
-	pr_info("%s Processor probed (%s Core)\n", __cpu_family[cpu], core_name);
-
-	if (!cpu_has_iocsr)
-		return;
-
-	if (!__cpu_full_name[cpu])
-		__cpu_full_name[cpu] = cpu_full_name;
-
-	*vendor = iocsr_read64(LOONGARCH_IOCSR_VENDOR);
-	*cpuname = iocsr_read64(LOONGARCH_IOCSR_CPUNAME);
-
-	config = iocsr_read32(LOONGARCH_IOCSR_FEATURES);
-	if (config & IOCSRF_CSRIPI)
-		c->options |= LOONGARCH_CPU_CSRIPI;
-	if (config & IOCSRF_EXTIOI)
-		c->options |= LOONGARCH_CPU_EXTIOI;
-	if (config & IOCSRF_FREQSCALE)
-		c->options |= LOONGARCH_CPU_SCALEFREQ;
-	if (config & IOCSRF_FLATMODE)
-		c->options |= LOONGARCH_CPU_FLATMODE;
-	if (config & IOCSRF_EIODECODE)
-		c->options |= LOONGARCH_CPU_EIODECODE;
-	if (config & IOCSRF_AVEC)
-		c->options |= LOONGARCH_CPU_AVECINT;
-	if (config & IOCSRF_VM)
-		c->options |= LOONGARCH_CPU_HYPERVISOR;
 }
 
 #ifdef CONFIG_64BIT
