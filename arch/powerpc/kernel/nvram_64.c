--- conflicted
+++ resolved
@@ -237,8 +237,6 @@
 	return c_sum;
 }
 
-<<<<<<< HEAD
-=======
 /*
  * Per the criteria passed via nvram_remove_partition(), should this
  * partition be removed?  1=remove, 0=keep
@@ -261,38 +259,24 @@
 	return 1;
 }
 
->>>>>>> 105e53f8
 /**
  * nvram_remove_partition - Remove one or more partitions in nvram
  * @name: name of the partition to remove, or NULL for a
  *        signature only match
  * @sig: signature of the partition(s) to remove
-<<<<<<< HEAD
- */
-
-int __init nvram_remove_partition(const char *name, int sig)
-=======
  * @exceptions: When removing all partitions with a matching signature,
  *        leave these alone.
  */
 
 int __init nvram_remove_partition(const char *name, int sig,
 						const char *exceptions[])
->>>>>>> 105e53f8
 {
 	struct nvram_partition *part, *prev, *tmp;
 	int rc;
 
 	list_for_each_entry(part, &nvram_partitions, partition) {
-<<<<<<< HEAD
-		if (part->header.signature != sig)
-			continue;
-		if (name && strncmp(name, part->header.name, 12))
-			continue;
-=======
 		if (!nvram_can_remove_partition(part, name, sig, exceptions))
 			continue;
->>>>>>> 105e53f8
 
 		/* Make partition a free partition */
 		part->header.signature = NVRAM_SIG_FREE;
