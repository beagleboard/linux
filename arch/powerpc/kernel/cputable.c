--- conflicted
+++ resolved
@@ -1826,10 +1826,6 @@
 		.cpu_features		= CPU_FTRS_47X,
 		.cpu_user_features	= COMMON_USER_BOOKE |
 			PPC_FEATURE_HAS_FPU,
-<<<<<<< HEAD
-		.cpu_user_features	= COMMON_USER_BOOKE,
-=======
->>>>>>> 062c1825
 		.mmu_features		= MMU_FTR_TYPE_47x |
 			MMU_FTR_USE_TLBIVAX_BCAST | MMU_FTR_LOCK_BCAST_INVAL,
 		.icache_bsize		= 32,
