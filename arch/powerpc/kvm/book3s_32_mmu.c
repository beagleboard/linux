/*
 * This program is free software; you can redistribute it and/or modify
 * it under the terms of the GNU General Public License, version 2, as
 * published by the Free Software Foundation.
 *
 * This program is distributed in the hope that it will be useful,
 * but WITHOUT ANY WARRANTY; without even the implied warranty of
 * MERCHANTABILITY or FITNESS FOR A PARTICULAR PURPOSE.  See the
 * GNU General Public License for more details.
 *
 * You should have received a copy of the GNU General Public License
 * along with this program; if not, write to the Free Software
 * Foundation, 51 Franklin Street, Fifth Floor, Boston, MA  02110-1301, USA.
 *
 * Copyright SUSE Linux Products GmbH 2009
 *
 * Authors: Alexander Graf <agraf@suse.de>
 */

#include <linux/types.h>
#include <linux/string.h>
#include <linux/kvm.h>
#include <linux/kvm_host.h>
#include <linux/highmem.h>

#include <asm/tlbflush.h>
#include <asm/kvm_ppc.h>
#include <asm/kvm_book3s.h>

/* #define DEBUG_MMU */
/* #define DEBUG_MMU_PTE */
/* #define DEBUG_MMU_PTE_IP 0xfff14c40 */

#ifdef DEBUG_MMU
#define dprintk(X...) printk(KERN_INFO X)
#else
#define dprintk(X...) do { } while(0)
#endif

#ifdef DEBUG_MMU_PTE
#define dprintk_pte(X...) printk(KERN_INFO X)
#else
#define dprintk_pte(X...) do { } while(0)
#endif

#define PTEG_FLAG_ACCESSED	0x00000100
#define PTEG_FLAG_DIRTY		0x00000080
#ifndef SID_SHIFT
#define SID_SHIFT		28
#endif

static inline bool check_debug_ip(struct kvm_vcpu *vcpu)
{
#ifdef DEBUG_MMU_PTE_IP
	return vcpu->arch.pc == DEBUG_MMU_PTE_IP;
#else
	return true;
#endif
}

static inline u32 sr_vsid(u32 sr_raw)
{
	return sr_raw & 0x0fffffff;
}

static inline bool sr_valid(u32 sr_raw)
{
	return (sr_raw & 0x80000000) ? false : true;
}

static inline bool sr_ks(u32 sr_raw)
{
	return (sr_raw & 0x40000000) ? true: false;
}

static inline bool sr_kp(u32 sr_raw)
{
	return (sr_raw & 0x20000000) ? true: false;
}

static inline bool sr_nx(u32 sr_raw)
{
	return (sr_raw & 0x10000000) ? true: false;
}

static int kvmppc_mmu_book3s_32_xlate_bat(struct kvm_vcpu *vcpu, gva_t eaddr,
					  struct kvmppc_pte *pte, bool data);
static int kvmppc_mmu_book3s_32_esid_to_vsid(struct kvm_vcpu *vcpu, ulong esid,
					     u64 *vsid);

static u32 find_sr(struct kvm_vcpu *vcpu, gva_t eaddr)
{
	return vcpu->arch.shared->sr[(eaddr >> 28) & 0xf];
}

static u64 kvmppc_mmu_book3s_32_ea_to_vp(struct kvm_vcpu *vcpu, gva_t eaddr,
					 bool data)
{
	u64 vsid;
	struct kvmppc_pte pte;

	if (!kvmppc_mmu_book3s_32_xlate_bat(vcpu, eaddr, &pte, data))
		return pte.vpage;

	kvmppc_mmu_book3s_32_esid_to_vsid(vcpu, eaddr >> SID_SHIFT, &vsid);
	return (((u64)eaddr >> 12) & 0xffff) | (vsid << 16);
}

static void kvmppc_mmu_book3s_32_reset_msr(struct kvm_vcpu *vcpu)
{
	kvmppc_set_msr(vcpu, 0);
}

static hva_t kvmppc_mmu_book3s_32_get_pteg(struct kvmppc_vcpu_book3s *vcpu_book3s,
				      u32 sre, gva_t eaddr,
				      bool primary)
{
	u32 page, hash, pteg, htabmask;
	hva_t r;

	page = (eaddr & 0x0FFFFFFF) >> 12;
	htabmask = ((vcpu_book3s->sdr1 & 0x1FF) << 16) | 0xFFC0;

	hash = ((sr_vsid(sre) ^ page) << 6);
	if (!primary)
		hash = ~hash;
	hash &= htabmask;

	pteg = (vcpu_book3s->sdr1 & 0xffff0000) | hash;

	dprintk("MMU: pc=0x%lx eaddr=0x%lx sdr1=0x%llx pteg=0x%x vsid=0x%x\n",
		kvmppc_get_pc(&vcpu_book3s->vcpu), eaddr, vcpu_book3s->sdr1, pteg,
		sr_vsid(sre));

	r = gfn_to_hva(vcpu_book3s->vcpu.kvm, pteg >> PAGE_SHIFT);
	if (kvm_is_error_hva(r))
		return r;
	return r | (pteg & ~PAGE_MASK);
}

static u32 kvmppc_mmu_book3s_32_get_ptem(u32 sre, gva_t eaddr, bool primary)
{
	return ((eaddr & 0x0fffffff) >> 22) | (sr_vsid(sre) << 7) |
	       (primary ? 0 : 0x40) | 0x80000000;
}

static int kvmppc_mmu_book3s_32_xlate_bat(struct kvm_vcpu *vcpu, gva_t eaddr,
					  struct kvmppc_pte *pte, bool data)
{
	struct kvmppc_vcpu_book3s *vcpu_book3s = to_book3s(vcpu);
	struct kvmppc_bat *bat;
	int i;

	for (i = 0; i < 8; i++) {
		if (data)
			bat = &vcpu_book3s->dbat[i];
		else
			bat = &vcpu_book3s->ibat[i];

		if (vcpu->arch.shared->msr & MSR_PR) {
			if (!bat->vp)
				continue;
		} else {
			if (!bat->vs)
				continue;
		}

		if (check_debug_ip(vcpu))
		{
			dprintk_pte("%cBAT %02d: 0x%lx - 0x%x (0x%x)\n",
				    data ? 'd' : 'i', i, eaddr, bat->bepi,
				    bat->bepi_mask);
		}
		if ((eaddr & bat->bepi_mask) == bat->bepi) {
			u64 vsid;
			kvmppc_mmu_book3s_32_esid_to_vsid(vcpu,
				eaddr >> SID_SHIFT, &vsid);
			vsid <<= 16;
			pte->vpage = (((u64)eaddr >> 12) & 0xffff) | vsid;

			pte->raddr = bat->brpn | (eaddr & ~bat->bepi_mask);
			pte->may_read = bat->pp;
			pte->may_write = bat->pp > 1;
			pte->may_execute = true;
			if (!pte->may_read) {
				printk(KERN_INFO "BAT is not readable!\n");
				continue;
			}
			if (!pte->may_write) {
				/* let's treat r/o BATs as not-readable for now */
				dprintk_pte("BAT is read-only!\n");
				continue;
			}

			return 0;
		}
	}

	return -ENOENT;
}

static int kvmppc_mmu_book3s_32_xlate_pte(struct kvm_vcpu *vcpu, gva_t eaddr,
				     struct kvmppc_pte *pte, bool data,
				     bool primary)
{
	struct kvmppc_vcpu_book3s *vcpu_book3s = to_book3s(vcpu);
	u32 sre;
	hva_t ptegp;
	u32 pteg[16];
	u32 ptem = 0;
	int i;
	int found = 0;

	sre = find_sr(vcpu, eaddr);

	dprintk_pte("SR 0x%lx: vsid=0x%x, raw=0x%x\n", eaddr >> 28,
		    sr_vsid(sre), sre);

	pte->vpage = kvmppc_mmu_book3s_32_ea_to_vp(vcpu, eaddr, data);

	ptegp = kvmppc_mmu_book3s_32_get_pteg(vcpu_book3s, sre, eaddr, primary);
	if (kvm_is_error_hva(ptegp)) {
		printk(KERN_INFO "KVM: Invalid PTEG!\n");
		goto no_page_found;
	}

	ptem = kvmppc_mmu_book3s_32_get_ptem(sre, eaddr, primary);

	if(copy_from_user(pteg, (void __user *)ptegp, sizeof(pteg))) {
		printk(KERN_ERR "KVM: Can't copy data from 0x%lx!\n", ptegp);
		goto no_page_found;
	}

	for (i=0; i<16; i+=2) {
		if (ptem == pteg[i]) {
			u8 pp;

			pte->raddr = (pteg[i+1] & ~(0xFFFULL)) | (eaddr & 0xFFF);
			pp = pteg[i+1] & 3;

			if ((sr_kp(sre) &&  (vcpu->arch.shared->msr & MSR_PR)) ||
			    (sr_ks(sre) && !(vcpu->arch.shared->msr & MSR_PR)))
				pp |= 4;

			pte->may_write = false;
			pte->may_read = false;
			pte->may_execute = true;
			switch (pp) {
				case 0:
				case 1:
				case 2:
				case 6:
					pte->may_write = true;
				case 3:
				case 5:
				case 7:
					pte->may_read = true;
					break;
			}

			if ( !pte->may_read )
				continue;

			dprintk_pte("MMU: Found PTE -> %x %x - %x\n",
				    pteg[i], pteg[i+1], pp);
			found = 1;
			break;
		}
	}

	/* Update PTE C and A bits, so the guest's swapper knows we used the
	   page */
	if (found) {
		u32 oldpte = pteg[i+1];

		if (pte->may_read)
			pteg[i+1] |= PTEG_FLAG_ACCESSED;
		if (pte->may_write)
			pteg[i+1] |= PTEG_FLAG_DIRTY;
		else
			dprintk_pte("KVM: Mapping read-only page!\n");

		/* Write back into the PTEG */
		if (pteg[i+1] != oldpte)
			copy_to_user((void __user *)ptegp, pteg, sizeof(pteg));

		return 0;
	}

no_page_found:

	if (check_debug_ip(vcpu)) {
		dprintk_pte("KVM MMU: No PTE found (sdr1=0x%llx ptegp=0x%lx)\n",
			    to_book3s(vcpu)->sdr1, ptegp);
		for (i=0; i<16; i+=2) {
			dprintk_pte("   %02d: 0x%x - 0x%x (0x%x)\n",
				    i, pteg[i], pteg[i+1], ptem);
		}
	}

	return -ENOENT;
}

static int kvmppc_mmu_book3s_32_xlate(struct kvm_vcpu *vcpu, gva_t eaddr,
				      struct kvmppc_pte *pte, bool data)
{
	int r;
	ulong mp_ea = vcpu->arch.magic_page_ea;

	pte->eaddr = eaddr;

	/* Magic page override */
	if (unlikely(mp_ea) &&
	    unlikely((eaddr & ~0xfffULL) == (mp_ea & ~0xfffULL)) &&
	    !(vcpu->arch.shared->msr & MSR_PR)) {
		pte->vpage = kvmppc_mmu_book3s_32_ea_to_vp(vcpu, eaddr, data);
		pte->raddr = vcpu->arch.magic_page_pa | (pte->raddr & 0xfff);
		pte->raddr &= KVM_PAM;
		pte->may_execute = true;
		pte->may_read = true;
		pte->may_write = true;

		return 0;
	}

	r = kvmppc_mmu_book3s_32_xlate_bat(vcpu, eaddr, pte, data);
	if (r < 0)
	       r = kvmppc_mmu_book3s_32_xlate_pte(vcpu, eaddr, pte, data, true);
	if (r < 0)
	       r = kvmppc_mmu_book3s_32_xlate_pte(vcpu, eaddr, pte, data, false);

	return r;
}


static u32 kvmppc_mmu_book3s_32_mfsrin(struct kvm_vcpu *vcpu, u32 srnum)
{
	return vcpu->arch.shared->sr[srnum];
}

static void kvmppc_mmu_book3s_32_mtsrin(struct kvm_vcpu *vcpu, u32 srnum,
					ulong value)
{
	vcpu->arch.shared->sr[srnum] = value;
	kvmppc_mmu_map_segment(vcpu, srnum << SID_SHIFT);
}

static void kvmppc_mmu_book3s_32_tlbie(struct kvm_vcpu *vcpu, ulong ea, bool large)
{
	kvmppc_mmu_pte_flush(vcpu, ea, 0x0FFFF000);
}

static int kvmppc_mmu_book3s_32_esid_to_vsid(struct kvm_vcpu *vcpu, ulong esid,
					     u64 *vsid)
{
	ulong ea = esid << SID_SHIFT;
	u32 sr;
	u64 gvsid = esid;

	if (vcpu->arch.shared->msr & (MSR_DR|MSR_IR)) {
		sr = find_sr(vcpu, ea);
		if (sr_valid(sr))
			gvsid = sr_vsid(sr);
	}

	/* In case we only have one of MSR_IR or MSR_DR set, let's put
	   that in the real-mode context (and hope RM doesn't access
	   high memory) */
	switch (vcpu->arch.shared->msr & (MSR_DR|MSR_IR)) {
	case 0:
		*vsid = VSID_REAL | esid;
		break;
	case MSR_IR:
		*vsid = VSID_REAL_IR | gvsid;
		break;
	case MSR_DR:
		*vsid = VSID_REAL_DR | gvsid;
		break;
	case MSR_DR|MSR_IR:
<<<<<<< HEAD
		if (sr->valid)
			*vsid = sr->vsid;
=======
		if (sr_valid(sr))
			*vsid = sr_vsid(sr);
>>>>>>> 45f53cc9
		else
			*vsid = VSID_BAT | gvsid;
		break;
	default:
		BUG();
	}

	if (vcpu->arch.shared->msr & MSR_PR)
		*vsid |= VSID_PR;

	return 0;
}

static bool kvmppc_mmu_book3s_32_is_dcbz32(struct kvm_vcpu *vcpu)
{
	return true;
}


void kvmppc_mmu_book3s_32_init(struct kvm_vcpu *vcpu)
{
	struct kvmppc_mmu *mmu = &vcpu->arch.mmu;

	mmu->mtsrin = kvmppc_mmu_book3s_32_mtsrin;
	mmu->mfsrin = kvmppc_mmu_book3s_32_mfsrin;
	mmu->xlate = kvmppc_mmu_book3s_32_xlate;
	mmu->reset_msr = kvmppc_mmu_book3s_32_reset_msr;
	mmu->tlbie = kvmppc_mmu_book3s_32_tlbie;
	mmu->esid_to_vsid = kvmppc_mmu_book3s_32_esid_to_vsid;
	mmu->ea_to_vp = kvmppc_mmu_book3s_32_ea_to_vp;
	mmu->is_dcbz32 = kvmppc_mmu_book3s_32_is_dcbz32;

	mmu->slbmte = NULL;
	mmu->slbmfee = NULL;
	mmu->slbmfev = NULL;
	mmu->slbie = NULL;
	mmu->slbia = NULL;
}<|MERGE_RESOLUTION|>--- conflicted
+++ resolved
@@ -377,13 +377,8 @@
 		*vsid = VSID_REAL_DR | gvsid;
 		break;
 	case MSR_DR|MSR_IR:
-<<<<<<< HEAD
-		if (sr->valid)
-			*vsid = sr->vsid;
-=======
 		if (sr_valid(sr))
 			*vsid = sr_vsid(sr);
->>>>>>> 45f53cc9
 		else
 			*vsid = VSID_BAT | gvsid;
 		break;
