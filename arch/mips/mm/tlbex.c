/*
 * This file is subject to the terms and conditions of the GNU General Public
 * License.  See the file "COPYING" in the main directory of this archive
 * for more details.
 *
 * Synthesize TLB refill handlers at runtime.
 *
 * Copyright (C) 2004, 2005, 2006, 2008  Thiemo Seufer
 * Copyright (C) 2005, 2007, 2008, 2009  Maciej W. Rozycki
 * Copyright (C) 2006  Ralf Baechle (ralf@linux-mips.org)
 * Copyright (C) 2008, 2009 Cavium Networks, Inc.
 *
 * ... and the days got worse and worse and now you see
 * I've gone completly out of my mind.
 *
 * They're coming to take me a away haha
 * they're coming to take me a away hoho hihi haha
 * to the funny farm where code is beautiful all the time ...
 *
 * (Condolences to Napoleon XIV)
 */

#include <linux/bug.h>
#include <linux/kernel.h>
#include <linux/types.h>
#include <linux/smp.h>
#include <linux/string.h>
#include <linux/init.h>
#include <linux/cache.h>

#include <asm/cacheflush.h>
#include <asm/pgtable.h>
#include <asm/war.h>
#include <asm/uasm.h>

/*
 * TLB load/store/modify handlers.
 *
 * Only the fastpath gets synthesized at runtime, the slowpath for
 * do_page_fault remains normal asm.
 */
extern void tlb_do_page_fault_0(void);
extern void tlb_do_page_fault_1(void);


static inline int r45k_bvahwbug(void)
{
	/* XXX: We should probe for the presence of this bug, but we don't. */
	return 0;
}

static inline int r4k_250MHZhwbug(void)
{
	/* XXX: We should probe for the presence of this bug, but we don't. */
	return 0;
}

static inline int __maybe_unused bcm1250_m3_war(void)
{
	return BCM1250_M3_WAR;
}

static inline int __maybe_unused r10000_llsc_war(void)
{
	return R10000_LLSC_WAR;
}

static int use_bbit_insns(void)
{
	switch (current_cpu_type()) {
	case CPU_CAVIUM_OCTEON:
	case CPU_CAVIUM_OCTEON_PLUS:
	case CPU_CAVIUM_OCTEON2:
		return 1;
	default:
		return 0;
	}
}

static int use_lwx_insns(void)
{
	switch (current_cpu_type()) {
	case CPU_CAVIUM_OCTEON2:
		return 1;
	default:
		return 0;
	}
}
#if defined(CONFIG_CAVIUM_OCTEON_CVMSEG_SIZE) && \
    CONFIG_CAVIUM_OCTEON_CVMSEG_SIZE > 0
static bool scratchpad_available(void)
{
	return true;
}
static int scratchpad_offset(int i)
{
	/*
	 * CVMSEG starts at address -32768 and extends for
	 * CAVIUM_OCTEON_CVMSEG_SIZE 128 byte cache lines.
	 */
	i += 1; /* Kernel use starts at the top and works down. */
	return CONFIG_CAVIUM_OCTEON_CVMSEG_SIZE * 128 - (8 * i) - 32768;
}
#else
static bool scratchpad_available(void)
{
	return false;
}
static int scratchpad_offset(int i)
{
	BUG();
}
#endif
/*
 * Found by experiment: At least some revisions of the 4kc throw under
 * some circumstances a machine check exception, triggered by invalid
 * values in the index register.  Delaying the tlbp instruction until
 * after the next branch,  plus adding an additional nop in front of
 * tlbwi/tlbwr avoids the invalid index register values. Nobody knows
 * why; it's not an issue caused by the core RTL.
 *
 */
static int __cpuinit m4kc_tlbp_war(void)
{
	return (current_cpu_data.processor_id & 0xffff00) ==
	       (PRID_COMP_MIPS | PRID_IMP_4KC);
}

/* Handle labels (which must be positive integers). */
enum label_id {
	label_second_part = 1,
	label_leave,
	label_vmalloc,
	label_vmalloc_done,
	label_tlbw_hazard,
	label_split,
	label_tlbl_goaround1,
	label_tlbl_goaround2,
	label_nopage_tlbl,
	label_nopage_tlbs,
	label_nopage_tlbm,
	label_smp_pgtable_change,
	label_r3000_write_probe_fail,
	label_large_segbits_fault,
#ifdef CONFIG_HUGETLB_PAGE
	label_tlb_huge_update,
#endif
};

UASM_L_LA(_second_part)
UASM_L_LA(_leave)
UASM_L_LA(_vmalloc)
UASM_L_LA(_vmalloc_done)
UASM_L_LA(_tlbw_hazard)
UASM_L_LA(_split)
UASM_L_LA(_tlbl_goaround1)
UASM_L_LA(_tlbl_goaround2)
UASM_L_LA(_nopage_tlbl)
UASM_L_LA(_nopage_tlbs)
UASM_L_LA(_nopage_tlbm)
UASM_L_LA(_smp_pgtable_change)
UASM_L_LA(_r3000_write_probe_fail)
UASM_L_LA(_large_segbits_fault)
#ifdef CONFIG_HUGETLB_PAGE
UASM_L_LA(_tlb_huge_update)
#endif

/*
 * For debug purposes.
 */
static inline void dump_handler(const u32 *handler, int count)
{
	int i;

	pr_debug("\t.set push\n");
	pr_debug("\t.set noreorder\n");

	for (i = 0; i < count; i++)
		pr_debug("\t%p\t.word 0x%08x\n", &handler[i], handler[i]);

	pr_debug("\t.set pop\n");
}

/* The only general purpose registers allowed in TLB handlers. */
#define K0		26
#define K1		27

/* Some CP0 registers */
#define C0_INDEX	0, 0
#define C0_ENTRYLO0	2, 0
#define C0_TCBIND	2, 2
#define C0_ENTRYLO1	3, 0
#define C0_CONTEXT	4, 0
#define C0_PAGEMASK	5, 0
#define C0_BADVADDR	8, 0
#define C0_ENTRYHI	10, 0
#define C0_EPC		14, 0
#define C0_XCONTEXT	20, 0

#ifdef CONFIG_64BIT
# define GET_CONTEXT(buf, reg) UASM_i_MFC0(buf, reg, C0_XCONTEXT)
#else
# define GET_CONTEXT(buf, reg) UASM_i_MFC0(buf, reg, C0_CONTEXT)
#endif

/* The worst case length of the handler is around 18 instructions for
 * R3000-style TLBs and up to 63 instructions for R4000-style TLBs.
 * Maximum space available is 32 instructions for R3000 and 64
 * instructions for R4000.
 *
 * We deliberately chose a buffer size of 128, so we won't scribble
 * over anything important on overflow before we panic.
 */
static u32 tlb_handler[128] __cpuinitdata;

/* simply assume worst case size for labels and relocs */
static struct uasm_label labels[128] __cpuinitdata;
static struct uasm_reloc relocs[128] __cpuinitdata;

#ifdef CONFIG_64BIT
static int check_for_high_segbits __cpuinitdata;
#endif

<<<<<<< HEAD
=======
static int check_for_high_segbits __cpuinitdata;

static unsigned int kscratch_used_mask __cpuinitdata;

static int __cpuinit allocate_kscratch(void)
{
	int r;
	unsigned int a = cpu_data[0].kscratch_mask & ~kscratch_used_mask;

	r = ffs(a);

	if (r == 0)
		return -1;

	r--; /* make it zero based */

	kscratch_used_mask |= (1 << r);

	return r;
}

static int scratch_reg __cpuinitdata;
static int pgd_reg __cpuinitdata;
enum vmalloc64_mode {not_refill, refill_scratch, refill_noscratch};

>>>>>>> 3cbea436
#ifndef CONFIG_MIPS_PGD_C0_CONTEXT

/*
 * CONFIG_MIPS_PGD_C0_CONTEXT implies 64 bit and lack of pgd_current,
 * we cannot do r3000 under these circumstances.
 *
 * Declare pgd_current here instead of including mmu_context.h to avoid type
 * conflicts for tlbmiss_handler_setup_pgd
 */
extern unsigned long pgd_current[];

/*
 * The R3000 TLB handler is simple.
 */
static void __cpuinit build_r3000_tlb_refill_handler(void)
{
	long pgdc = (long)pgd_current;
	u32 *p;

	memset(tlb_handler, 0, sizeof(tlb_handler));
	p = tlb_handler;

	uasm_i_mfc0(&p, K0, C0_BADVADDR);
	uasm_i_lui(&p, K1, uasm_rel_hi(pgdc)); /* cp0 delay */
	uasm_i_lw(&p, K1, uasm_rel_lo(pgdc), K1);
	uasm_i_srl(&p, K0, K0, 22); /* load delay */
	uasm_i_sll(&p, K0, K0, 2);
	uasm_i_addu(&p, K1, K1, K0);
	uasm_i_mfc0(&p, K0, C0_CONTEXT);
	uasm_i_lw(&p, K1, 0, K1); /* cp0 delay */
	uasm_i_andi(&p, K0, K0, 0xffc); /* load delay */
	uasm_i_addu(&p, K1, K1, K0);
	uasm_i_lw(&p, K0, 0, K1);
	uasm_i_nop(&p); /* load delay */
	uasm_i_mtc0(&p, K0, C0_ENTRYLO0);
	uasm_i_mfc0(&p, K1, C0_EPC); /* cp0 delay */
	uasm_i_tlbwr(&p); /* cp0 delay */
	uasm_i_jr(&p, K1);
	uasm_i_rfe(&p); /* branch delay */

	if (p > tlb_handler + 32)
		panic("TLB refill handler space exceeded");

	pr_debug("Wrote TLB refill handler (%u instructions).\n",
		 (unsigned int)(p - tlb_handler));

	memcpy((void *)ebase, tlb_handler, 0x80);

	dump_handler((u32 *)ebase, 32);
}
#endif /* CONFIG_MIPS_PGD_C0_CONTEXT */

/*
 * The R4000 TLB handler is much more complicated. We have two
 * consecutive handler areas with 32 instructions space each.
 * Since they aren't used at the same time, we can overflow in the
 * other one.To keep things simple, we first assume linear space,
 * then we relocate it to the final handler layout as needed.
 */
static u32 final_handler[64] __cpuinitdata;

/*
 * Hazards
 *
 * From the IDT errata for the QED RM5230 (Nevada), processor revision 1.0:
 * 2. A timing hazard exists for the TLBP instruction.
 *
 *      stalling_instruction
 *      TLBP
 *
 * The JTLB is being read for the TLBP throughout the stall generated by the
 * previous instruction. This is not really correct as the stalling instruction
 * can modify the address used to access the JTLB.  The failure symptom is that
 * the TLBP instruction will use an address created for the stalling instruction
 * and not the address held in C0_ENHI and thus report the wrong results.
 *
 * The software work-around is to not allow the instruction preceding the TLBP
 * to stall - make it an NOP or some other instruction guaranteed not to stall.
 *
 * Errata 2 will not be fixed.  This errata is also on the R5000.
 *
 * As if we MIPS hackers wouldn't know how to nop pipelines happy ...
 */
static void __cpuinit __maybe_unused build_tlb_probe_entry(u32 **p)
{
	switch (current_cpu_type()) {
	/* Found by experiment: R4600 v2.0/R4700 needs this, too.  */
	case CPU_R4600:
	case CPU_R4700:
	case CPU_R5000:
	case CPU_R5000A:
	case CPU_NEVADA:
		uasm_i_nop(p);
		uasm_i_tlbp(p);
		break;

	default:
		uasm_i_tlbp(p);
		break;
	}
}

/*
 * Write random or indexed TLB entry, and care about the hazards from
 * the preceeding mtc0 and for the following eret.
 */
enum tlb_write_entry { tlb_random, tlb_indexed };

static void __cpuinit build_tlb_write_entry(u32 **p, struct uasm_label **l,
					 struct uasm_reloc **r,
					 enum tlb_write_entry wmode)
{
	void(*tlbw)(u32 **) = NULL;

	switch (wmode) {
	case tlb_random: tlbw = uasm_i_tlbwr; break;
	case tlb_indexed: tlbw = uasm_i_tlbwi; break;
	}

	if (cpu_has_mips_r2) {
		if (cpu_has_mips_r2_exec_hazard)
			uasm_i_ehb(p);
		tlbw(p);
		return;
	}

	switch (current_cpu_type()) {
	case CPU_R4000PC:
	case CPU_R4000SC:
	case CPU_R4000MC:
	case CPU_R4400PC:
	case CPU_R4400SC:
	case CPU_R4400MC:
		/*
		 * This branch uses up a mtc0 hazard nop slot and saves
		 * two nops after the tlbw instruction.
		 */
		uasm_il_bgezl(p, r, 0, label_tlbw_hazard);
		tlbw(p);
		uasm_l_tlbw_hazard(l, *p);
		uasm_i_nop(p);
		break;

	case CPU_R4600:
	case CPU_R4700:
	case CPU_R5000:
	case CPU_R5000A:
		uasm_i_nop(p);
		tlbw(p);
		uasm_i_nop(p);
		break;

	case CPU_R4300:
	case CPU_5KC:
	case CPU_TX49XX:
	case CPU_PR4450:
		uasm_i_nop(p);
		tlbw(p);
		break;

	case CPU_R10000:
	case CPU_R12000:
	case CPU_R14000:
	case CPU_4KC:
	case CPU_4KEC:
	case CPU_SB1:
	case CPU_SB1A:
	case CPU_4KSC:
	case CPU_20KC:
	case CPU_25KF:
	case CPU_BMIPS32:
	case CPU_BMIPS3300:
	case CPU_BMIPS4350:
	case CPU_BMIPS4380:
	case CPU_BMIPS5000:
	case CPU_LOONGSON2:
	case CPU_R5500:
		if (m4kc_tlbp_war())
			uasm_i_nop(p);
	case CPU_ALCHEMY:
		tlbw(p);
		break;

	case CPU_NEVADA:
		uasm_i_nop(p); /* QED specifies 2 nops hazard */
		/*
		 * This branch uses up a mtc0 hazard nop slot and saves
		 * a nop after the tlbw instruction.
		 */
		uasm_il_bgezl(p, r, 0, label_tlbw_hazard);
		tlbw(p);
		uasm_l_tlbw_hazard(l, *p);
		break;

	case CPU_RM7000:
		uasm_i_nop(p);
		uasm_i_nop(p);
		uasm_i_nop(p);
		uasm_i_nop(p);
		tlbw(p);
		break;

	case CPU_RM9000:
		/*
		 * When the JTLB is updated by tlbwi or tlbwr, a subsequent
		 * use of the JTLB for instructions should not occur for 4
		 * cpu cycles and use for data translations should not occur
		 * for 3 cpu cycles.
		 */
		uasm_i_ssnop(p);
		uasm_i_ssnop(p);
		uasm_i_ssnop(p);
		uasm_i_ssnop(p);
		tlbw(p);
		uasm_i_ssnop(p);
		uasm_i_ssnop(p);
		uasm_i_ssnop(p);
		uasm_i_ssnop(p);
		break;

	case CPU_VR4111:
	case CPU_VR4121:
	case CPU_VR4122:
	case CPU_VR4181:
	case CPU_VR4181A:
		uasm_i_nop(p);
		uasm_i_nop(p);
		tlbw(p);
		uasm_i_nop(p);
		uasm_i_nop(p);
		break;

	case CPU_VR4131:
	case CPU_VR4133:
	case CPU_R5432:
		uasm_i_nop(p);
		uasm_i_nop(p);
		tlbw(p);
		break;

	case CPU_JZRISC:
		tlbw(p);
		uasm_i_nop(p);
		break;

	default:
		panic("No TLB refill handler yet (CPU type: %d)",
		      current_cpu_data.cputype);
		break;
	}
}

static __cpuinit __maybe_unused void build_convert_pte_to_entrylo(u32 **p,
								  unsigned int reg)
<<<<<<< HEAD
=======
{
	if (kernel_uses_smartmips_rixi) {
		UASM_i_SRL(p, reg, reg, ilog2(_PAGE_NO_EXEC));
		UASM_i_ROTR(p, reg, reg, ilog2(_PAGE_GLOBAL) - ilog2(_PAGE_NO_EXEC));
	} else {
#ifdef CONFIG_64BIT_PHYS_ADDR
		uasm_i_dsrl_safe(p, reg, reg, ilog2(_PAGE_GLOBAL));
#else
		UASM_i_SRL(p, reg, reg, ilog2(_PAGE_GLOBAL));
#endif
	}
}

#ifdef CONFIG_HUGETLB_PAGE

static __cpuinit void build_restore_pagemask(u32 **p,
					     struct uasm_reloc **r,
					     unsigned int tmp,
					     enum label_id lid,
					     int restore_scratch)
{
	if (restore_scratch) {
		/* Reset default page size */
		if (PM_DEFAULT_MASK >> 16) {
			uasm_i_lui(p, tmp, PM_DEFAULT_MASK >> 16);
			uasm_i_ori(p, tmp, tmp, PM_DEFAULT_MASK & 0xffff);
			uasm_i_mtc0(p, tmp, C0_PAGEMASK);
			uasm_il_b(p, r, lid);
		} else if (PM_DEFAULT_MASK) {
			uasm_i_ori(p, tmp, 0, PM_DEFAULT_MASK);
			uasm_i_mtc0(p, tmp, C0_PAGEMASK);
			uasm_il_b(p, r, lid);
		} else {
			uasm_i_mtc0(p, 0, C0_PAGEMASK);
			uasm_il_b(p, r, lid);
		}
		if (scratch_reg > 0)
			UASM_i_MFC0(p, 1, 31, scratch_reg);
		else
			UASM_i_LW(p, 1, scratchpad_offset(0), 0);
	} else {
		/* Reset default page size */
		if (PM_DEFAULT_MASK >> 16) {
			uasm_i_lui(p, tmp, PM_DEFAULT_MASK >> 16);
			uasm_i_ori(p, tmp, tmp, PM_DEFAULT_MASK & 0xffff);
			uasm_il_b(p, r, lid);
			uasm_i_mtc0(p, tmp, C0_PAGEMASK);
		} else if (PM_DEFAULT_MASK) {
			uasm_i_ori(p, tmp, 0, PM_DEFAULT_MASK);
			uasm_il_b(p, r, lid);
			uasm_i_mtc0(p, tmp, C0_PAGEMASK);
		} else {
			uasm_il_b(p, r, lid);
			uasm_i_mtc0(p, 0, C0_PAGEMASK);
		}
	}
}

static __cpuinit void build_huge_tlb_write_entry(u32 **p,
						 struct uasm_label **l,
						 struct uasm_reloc **r,
						 unsigned int tmp,
						 enum tlb_write_entry wmode,
						 int restore_scratch)
>>>>>>> 3cbea436
{
	if (kernel_uses_smartmips_rixi) {
		UASM_i_SRL(p, reg, reg, ilog2(_PAGE_NO_EXEC));
		UASM_i_ROTR(p, reg, reg, ilog2(_PAGE_GLOBAL) - ilog2(_PAGE_NO_EXEC));
	} else {
#ifdef CONFIG_64BIT_PHYS_ADDR
		uasm_i_dsrl_safe(p, reg, reg, ilog2(_PAGE_GLOBAL));
#else
		UASM_i_SRL(p, reg, reg, ilog2(_PAGE_GLOBAL));
#endif
	}
}

#ifdef CONFIG_HUGETLB_PAGE

<<<<<<< HEAD
static __cpuinit void build_restore_pagemask(u32 **p,
					     struct uasm_reloc **r,
					     unsigned int tmp,
					     enum label_id lid)
{
	/* Reset default page size */
	if (PM_DEFAULT_MASK >> 16) {
		uasm_i_lui(p, tmp, PM_DEFAULT_MASK >> 16);
		uasm_i_ori(p, tmp, tmp, PM_DEFAULT_MASK & 0xffff);
		uasm_il_b(p, r, lid);
		uasm_i_mtc0(p, tmp, C0_PAGEMASK);
	} else if (PM_DEFAULT_MASK) {
		uasm_i_ori(p, tmp, 0, PM_DEFAULT_MASK);
		uasm_il_b(p, r, lid);
		uasm_i_mtc0(p, tmp, C0_PAGEMASK);
	} else {
		uasm_il_b(p, r, lid);
		uasm_i_mtc0(p, 0, C0_PAGEMASK);
	}
=======
	build_restore_pagemask(p, r, tmp, label_leave, restore_scratch);
>>>>>>> 3cbea436
}

static __cpuinit void build_huge_tlb_write_entry(u32 **p,
						 struct uasm_label **l,
						 struct uasm_reloc **r,
						 unsigned int tmp,
						 enum tlb_write_entry wmode)
{
	/* Set huge page tlb entry size */
	uasm_i_lui(p, tmp, PM_HUGE_MASK >> 16);
	uasm_i_ori(p, tmp, tmp, PM_HUGE_MASK & 0xffff);
	uasm_i_mtc0(p, tmp, C0_PAGEMASK);

	build_tlb_write_entry(p, l, r, wmode);

	build_restore_pagemask(p, r, tmp, label_leave);
}

/*
 * Check if Huge PTE is present, if so then jump to LABEL.
 */
static void __cpuinit
build_is_huge_pte(u32 **p, struct uasm_reloc **r, unsigned int tmp,
		unsigned int pmd, int lid)
{
	UASM_i_LW(p, tmp, 0, pmd);
	if (use_bbit_insns()) {
		uasm_il_bbit1(p, r, tmp, ilog2(_PAGE_HUGE), lid);
	} else {
		uasm_i_andi(p, tmp, tmp, _PAGE_HUGE);
		uasm_il_bnez(p, r, tmp, lid);
	}
}

static __cpuinit void build_huge_update_entries(u32 **p,
						unsigned int pte,
						unsigned int tmp)
{
	int small_sequence;

	/*
	 * A huge PTE describes an area the size of the
	 * configured huge page size. This is twice the
	 * of the large TLB entry size we intend to use.
	 * A TLB entry half the size of the configured
	 * huge page size is configured into entrylo0
	 * and entrylo1 to cover the contiguous huge PTE
	 * address space.
	 */
	small_sequence = (HPAGE_SIZE >> 7) < 0x10000;

	/* We can clobber tmp.  It isn't used after this.*/
	if (!small_sequence)
		uasm_i_lui(p, tmp, HPAGE_SIZE >> (7 + 16));

	build_convert_pte_to_entrylo(p, pte);
	UASM_i_MTC0(p, pte, C0_ENTRYLO0); /* load it */
	/* convert to entrylo1 */
	if (small_sequence)
		UASM_i_ADDIU(p, pte, pte, HPAGE_SIZE >> 7);
	else
		UASM_i_ADDU(p, pte, pte, tmp);

	UASM_i_MTC0(p, pte, C0_ENTRYLO1); /* load it */
}

static __cpuinit void build_huge_handler_tail(u32 **p,
					      struct uasm_reloc **r,
					      struct uasm_label **l,
					      unsigned int pte,
					      unsigned int ptr)
{
#ifdef CONFIG_SMP
	UASM_i_SC(p, pte, 0, ptr);
	uasm_il_beqz(p, r, pte, label_tlb_huge_update);
	UASM_i_LW(p, pte, 0, ptr); /* Needed because SC killed our PTE */
#else
	UASM_i_SW(p, pte, 0, ptr);
#endif
	build_huge_update_entries(p, pte, ptr);
	build_huge_tlb_write_entry(p, l, r, pte, tlb_indexed, 0);
}
#endif /* CONFIG_HUGETLB_PAGE */

#ifdef CONFIG_64BIT
/*
 * TMP and PTR are scratch.
 * TMP will be clobbered, PTR will hold the pmd entry.
 */
static void __cpuinit
build_get_pmde64(u32 **p, struct uasm_label **l, struct uasm_reloc **r,
		 unsigned int tmp, unsigned int ptr)
{
#ifndef CONFIG_MIPS_PGD_C0_CONTEXT
	long pgdc = (long)pgd_current;
#endif
	/*
	 * The vmalloc handling is not in the hotpath.
	 */
	uasm_i_dmfc0(p, tmp, C0_BADVADDR);

	if (check_for_high_segbits) {
		/*
		 * The kernel currently implicitely assumes that the
		 * MIPS SEGBITS parameter for the processor is
		 * (PGDIR_SHIFT+PGDIR_BITS) or less, and will never
		 * allocate virtual addresses outside the maximum
		 * range for SEGBITS = (PGDIR_SHIFT+PGDIR_BITS). But
		 * that doesn't prevent user code from accessing the
		 * higher xuseg addresses.  Here, we make sure that
		 * everything but the lower xuseg addresses goes down
		 * the module_alloc/vmalloc path.
		 */
		uasm_i_dsrl_safe(p, ptr, tmp, PGDIR_SHIFT + PGD_ORDER + PAGE_SHIFT - 3);
		uasm_il_bnez(p, r, ptr, label_vmalloc);
	} else {
		uasm_il_bltz(p, r, tmp, label_vmalloc);
	}
	/* No uasm_i_nop needed here, since the next insn doesn't touch TMP. */

#ifdef CONFIG_MIPS_PGD_C0_CONTEXT
	if (pgd_reg != -1) {
		/* pgd is in pgd_reg */
		UASM_i_MFC0(p, ptr, 31, pgd_reg);
	} else {
		/*
		 * &pgd << 11 stored in CONTEXT [23..63].
		 */
		UASM_i_MFC0(p, ptr, C0_CONTEXT);

		/* Clear lower 23 bits of context. */
		uasm_i_dins(p, ptr, 0, 0, 23);

		/* 1 0  1 0 1  << 6  xkphys cached */
		uasm_i_ori(p, ptr, ptr, 0x540);
		uasm_i_drotr(p, ptr, ptr, 11);
	}
#elif defined(CONFIG_SMP)
# ifdef  CONFIG_MIPS_MT_SMTC
	/*
	 * SMTC uses TCBind value as "CPU" index
	 */
	uasm_i_mfc0(p, ptr, C0_TCBIND);
	uasm_i_dsrl_safe(p, ptr, ptr, 19);
# else
	/*
	 * 64 bit SMP running in XKPHYS has smp_processor_id() << 3
	 * stored in CONTEXT.
	 */
	uasm_i_dmfc0(p, ptr, C0_CONTEXT);
	uasm_i_dsrl_safe(p, ptr, ptr, 23);
# endif
	UASM_i_LA_mostly(p, tmp, pgdc);
	uasm_i_daddu(p, ptr, ptr, tmp);
	uasm_i_dmfc0(p, tmp, C0_BADVADDR);
	uasm_i_ld(p, ptr, uasm_rel_lo(pgdc), ptr);
#else
	UASM_i_LA_mostly(p, ptr, pgdc);
	uasm_i_ld(p, ptr, uasm_rel_lo(pgdc), ptr);
#endif

	uasm_l_vmalloc_done(l, *p);

	/* get pgd offset in bytes */
	uasm_i_dsrl_safe(p, tmp, tmp, PGDIR_SHIFT - 3);

	uasm_i_andi(p, tmp, tmp, (PTRS_PER_PGD - 1)<<3);
	uasm_i_daddu(p, ptr, ptr, tmp); /* add in pgd offset */
#ifndef __PAGETABLE_PMD_FOLDED
	uasm_i_dmfc0(p, tmp, C0_BADVADDR); /* get faulting address */
	uasm_i_ld(p, ptr, 0, ptr); /* get pmd pointer */
	uasm_i_dsrl_safe(p, tmp, tmp, PMD_SHIFT-3); /* get pmd offset in bytes */
	uasm_i_andi(p, tmp, tmp, (PTRS_PER_PMD - 1)<<3);
	uasm_i_daddu(p, ptr, ptr, tmp); /* add in pmd offset */
#endif
}

enum vmalloc64_mode {not_refill, refill};
/*
 * BVADDR is the faulting address, PTR is scratch.
 * PTR will hold the pgd for vmalloc.
 */
static void __cpuinit
build_get_pgd_vmalloc64(u32 **p, struct uasm_label **l, struct uasm_reloc **r,
			unsigned int bvaddr, unsigned int ptr,
			enum vmalloc64_mode mode)
{
	long swpd = (long)swapper_pg_dir;
	int single_insn_swpd;
	int did_vmalloc_branch = 0;

	single_insn_swpd = uasm_in_compat_space_p(swpd) && !uasm_rel_lo(swpd);

	uasm_l_vmalloc(l, *p);

<<<<<<< HEAD
	if (mode == refill && check_for_high_segbits) {
=======
	if (mode != not_refill && check_for_high_segbits) {
>>>>>>> 3cbea436
		if (single_insn_swpd) {
			uasm_il_bltz(p, r, bvaddr, label_vmalloc_done);
			uasm_i_lui(p, ptr, uasm_rel_hi(swpd));
			did_vmalloc_branch = 1;
			/* fall through */
		} else {
			uasm_il_bgez(p, r, bvaddr, label_large_segbits_fault);
		}
	}
	if (!did_vmalloc_branch) {
		if (uasm_in_compat_space_p(swpd) && !uasm_rel_lo(swpd)) {
			uasm_il_b(p, r, label_vmalloc_done);
			uasm_i_lui(p, ptr, uasm_rel_hi(swpd));
		} else {
			UASM_i_LA_mostly(p, ptr, swpd);
			uasm_il_b(p, r, label_vmalloc_done);
			if (uasm_in_compat_space_p(swpd))
				uasm_i_addiu(p, ptr, ptr, uasm_rel_lo(swpd));
			else
				uasm_i_daddiu(p, ptr, ptr, uasm_rel_lo(swpd));
		}
	}
<<<<<<< HEAD
	if (mode == refill && check_for_high_segbits) {
=======
	if (mode != not_refill && check_for_high_segbits) {
>>>>>>> 3cbea436
		uasm_l_large_segbits_fault(l, *p);
		/*
		 * We get here if we are an xsseg address, or if we are
		 * an xuseg address above (PGDIR_SHIFT+PGDIR_BITS) boundary.
		 *
		 * Ignoring xsseg (assume disabled so would generate
		 * (address errors?), the only remaining possibility
		 * is the upper xuseg addresses.  On processors with
		 * TLB_SEGBITS <= PGDIR_SHIFT+PGDIR_BITS, these
		 * addresses would have taken an address error. We try
		 * to mimic that here by taking a load/istream page
		 * fault.
		 */
		UASM_i_LA(p, ptr, (unsigned long)tlb_do_page_fault_0);
		uasm_i_jr(p, ptr);
<<<<<<< HEAD
		uasm_i_nop(p);
=======

		if (mode == refill_scratch) {
			if (scratch_reg > 0)
				UASM_i_MFC0(p, 1, 31, scratch_reg);
			else
				UASM_i_LW(p, 1, scratchpad_offset(0), 0);
		} else {
			uasm_i_nop(p);
		}
>>>>>>> 3cbea436
	}
}

#else /* !CONFIG_64BIT */

/*
 * TMP and PTR are scratch.
 * TMP will be clobbered, PTR will hold the pgd entry.
 */
static void __cpuinit __maybe_unused
build_get_pgde32(u32 **p, unsigned int tmp, unsigned int ptr)
{
	long pgdc = (long)pgd_current;

	/* 32 bit SMP has smp_processor_id() stored in CONTEXT. */
#ifdef CONFIG_SMP
#ifdef  CONFIG_MIPS_MT_SMTC
	/*
	 * SMTC uses TCBind value as "CPU" index
	 */
	uasm_i_mfc0(p, ptr, C0_TCBIND);
	UASM_i_LA_mostly(p, tmp, pgdc);
	uasm_i_srl(p, ptr, ptr, 19);
#else
	/*
	 * smp_processor_id() << 3 is stored in CONTEXT.
         */
	uasm_i_mfc0(p, ptr, C0_CONTEXT);
	UASM_i_LA_mostly(p, tmp, pgdc);
	uasm_i_srl(p, ptr, ptr, 23);
#endif
	uasm_i_addu(p, ptr, tmp, ptr);
#else
	UASM_i_LA_mostly(p, ptr, pgdc);
#endif
	uasm_i_mfc0(p, tmp, C0_BADVADDR); /* get faulting address */
	uasm_i_lw(p, ptr, uasm_rel_lo(pgdc), ptr);
	uasm_i_srl(p, tmp, tmp, PGDIR_SHIFT); /* get pgd only bits */
	uasm_i_sll(p, tmp, tmp, PGD_T_LOG2);
	uasm_i_addu(p, ptr, ptr, tmp); /* add in pgd offset */
}

#endif /* !CONFIG_64BIT */

static void __cpuinit build_adjust_context(u32 **p, unsigned int ctx)
{
	unsigned int shift = 4 - (PTE_T_LOG2 + 1) + PAGE_SHIFT - 12;
	unsigned int mask = (PTRS_PER_PTE / 2 - 1) << (PTE_T_LOG2 + 1);

	switch (current_cpu_type()) {
	case CPU_VR41XX:
	case CPU_VR4111:
	case CPU_VR4121:
	case CPU_VR4122:
	case CPU_VR4131:
	case CPU_VR4181:
	case CPU_VR4181A:
	case CPU_VR4133:
		shift += 2;
		break;

	default:
		break;
	}

	if (shift)
		UASM_i_SRL(p, ctx, ctx, shift);
	uasm_i_andi(p, ctx, ctx, mask);
}

static void __cpuinit build_get_ptep(u32 **p, unsigned int tmp, unsigned int ptr)
{
	/*
	 * Bug workaround for the Nevada. It seems as if under certain
	 * circumstances the move from cp0_context might produce a
	 * bogus result when the mfc0 instruction and its consumer are
	 * in a different cacheline or a load instruction, probably any
	 * memory reference, is between them.
	 */
	switch (current_cpu_type()) {
	case CPU_NEVADA:
		UASM_i_LW(p, ptr, 0, ptr);
		GET_CONTEXT(p, tmp); /* get context reg */
		break;

	default:
		GET_CONTEXT(p, tmp); /* get context reg */
		UASM_i_LW(p, ptr, 0, ptr);
		break;
	}

	build_adjust_context(p, tmp);
	UASM_i_ADDU(p, ptr, ptr, tmp); /* add in offset */
}

static void __cpuinit build_update_entries(u32 **p, unsigned int tmp,
					unsigned int ptep)
{
	/*
	 * 64bit address support (36bit on a 32bit CPU) in a 32bit
	 * Kernel is a special case. Only a few CPUs use it.
	 */
#ifdef CONFIG_64BIT_PHYS_ADDR
	if (cpu_has_64bits) {
		uasm_i_ld(p, tmp, 0, ptep); /* get even pte */
		uasm_i_ld(p, ptep, sizeof(pte_t), ptep); /* get odd pte */
		if (kernel_uses_smartmips_rixi) {
			UASM_i_SRL(p, tmp, tmp, ilog2(_PAGE_NO_EXEC));
			UASM_i_SRL(p, ptep, ptep, ilog2(_PAGE_NO_EXEC));
			UASM_i_ROTR(p, tmp, tmp, ilog2(_PAGE_GLOBAL) - ilog2(_PAGE_NO_EXEC));
			UASM_i_MTC0(p, tmp, C0_ENTRYLO0); /* load it */
			UASM_i_ROTR(p, ptep, ptep, ilog2(_PAGE_GLOBAL) - ilog2(_PAGE_NO_EXEC));
		} else {
			uasm_i_dsrl_safe(p, tmp, tmp, ilog2(_PAGE_GLOBAL)); /* convert to entrylo0 */
			UASM_i_MTC0(p, tmp, C0_ENTRYLO0); /* load it */
			uasm_i_dsrl_safe(p, ptep, ptep, ilog2(_PAGE_GLOBAL)); /* convert to entrylo1 */
		}
		UASM_i_MTC0(p, ptep, C0_ENTRYLO1); /* load it */
	} else {
		int pte_off_even = sizeof(pte_t) / 2;
		int pte_off_odd = pte_off_even + sizeof(pte_t);

		/* The pte entries are pre-shifted */
		uasm_i_lw(p, tmp, pte_off_even, ptep); /* get even pte */
		UASM_i_MTC0(p, tmp, C0_ENTRYLO0); /* load it */
		uasm_i_lw(p, ptep, pte_off_odd, ptep); /* get odd pte */
		UASM_i_MTC0(p, ptep, C0_ENTRYLO1); /* load it */
	}
#else
	UASM_i_LW(p, tmp, 0, ptep); /* get even pte */
	UASM_i_LW(p, ptep, sizeof(pte_t), ptep); /* get odd pte */
	if (r45k_bvahwbug())
		build_tlb_probe_entry(p);
	if (kernel_uses_smartmips_rixi) {
		UASM_i_SRL(p, tmp, tmp, ilog2(_PAGE_NO_EXEC));
		UASM_i_SRL(p, ptep, ptep, ilog2(_PAGE_NO_EXEC));
		UASM_i_ROTR(p, tmp, tmp, ilog2(_PAGE_GLOBAL) - ilog2(_PAGE_NO_EXEC));
		if (r4k_250MHZhwbug())
			UASM_i_MTC0(p, 0, C0_ENTRYLO0);
		UASM_i_MTC0(p, tmp, C0_ENTRYLO0); /* load it */
		UASM_i_ROTR(p, ptep, ptep, ilog2(_PAGE_GLOBAL) - ilog2(_PAGE_NO_EXEC));
	} else {
		UASM_i_SRL(p, tmp, tmp, ilog2(_PAGE_GLOBAL)); /* convert to entrylo0 */
		if (r4k_250MHZhwbug())
			UASM_i_MTC0(p, 0, C0_ENTRYLO0);
		UASM_i_MTC0(p, tmp, C0_ENTRYLO0); /* load it */
		UASM_i_SRL(p, ptep, ptep, ilog2(_PAGE_GLOBAL)); /* convert to entrylo1 */
		if (r45k_bvahwbug())
			uasm_i_mfc0(p, tmp, C0_INDEX);
	}
	if (r4k_250MHZhwbug())
		UASM_i_MTC0(p, 0, C0_ENTRYLO1);
	UASM_i_MTC0(p, ptep, C0_ENTRYLO1); /* load it */
#endif
}

struct mips_huge_tlb_info {
	int huge_pte;
	int restore_scratch;
};

static struct mips_huge_tlb_info __cpuinit
build_fast_tlb_refill_handler (u32 **p, struct uasm_label **l,
			       struct uasm_reloc **r, unsigned int tmp,
			       unsigned int ptr, int c0_scratch)
{
	struct mips_huge_tlb_info rv;
	unsigned int even, odd;
	int vmalloc_branch_delay_filled = 0;
	const int scratch = 1; /* Our extra working register */

	rv.huge_pte = scratch;
	rv.restore_scratch = 0;

	if (check_for_high_segbits) {
		UASM_i_MFC0(p, tmp, C0_BADVADDR);

		if (pgd_reg != -1)
			UASM_i_MFC0(p, ptr, 31, pgd_reg);
		else
			UASM_i_MFC0(p, ptr, C0_CONTEXT);

		if (c0_scratch >= 0)
			UASM_i_MTC0(p, scratch, 31, c0_scratch);
		else
			UASM_i_SW(p, scratch, scratchpad_offset(0), 0);

		uasm_i_dsrl_safe(p, scratch, tmp,
				 PGDIR_SHIFT + PGD_ORDER + PAGE_SHIFT - 3);
		uasm_il_bnez(p, r, scratch, label_vmalloc);

		if (pgd_reg == -1) {
			vmalloc_branch_delay_filled = 1;
			/* Clear lower 23 bits of context. */
			uasm_i_dins(p, ptr, 0, 0, 23);
		}
	} else {
		if (pgd_reg != -1)
			UASM_i_MFC0(p, ptr, 31, pgd_reg);
		else
			UASM_i_MFC0(p, ptr, C0_CONTEXT);

		UASM_i_MFC0(p, tmp, C0_BADVADDR);

		if (c0_scratch >= 0)
			UASM_i_MTC0(p, scratch, 31, c0_scratch);
		else
			UASM_i_SW(p, scratch, scratchpad_offset(0), 0);

		if (pgd_reg == -1)
			/* Clear lower 23 bits of context. */
			uasm_i_dins(p, ptr, 0, 0, 23);

		uasm_il_bltz(p, r, tmp, label_vmalloc);
	}

	if (pgd_reg == -1) {
		vmalloc_branch_delay_filled = 1;
		/* 1 0  1 0 1  << 6  xkphys cached */
		uasm_i_ori(p, ptr, ptr, 0x540);
		uasm_i_drotr(p, ptr, ptr, 11);
	}

#ifdef __PAGETABLE_PMD_FOLDED
#define LOC_PTEP scratch
#else
#define LOC_PTEP ptr
#endif

	if (!vmalloc_branch_delay_filled)
		/* get pgd offset in bytes */
		uasm_i_dsrl_safe(p, scratch, tmp, PGDIR_SHIFT - 3);

	uasm_l_vmalloc_done(l, *p);

	/*
	 *                         tmp          ptr
	 * fall-through case =   badvaddr  *pgd_current
	 * vmalloc case      =   badvaddr  swapper_pg_dir
	 */

	if (vmalloc_branch_delay_filled)
		/* get pgd offset in bytes */
		uasm_i_dsrl_safe(p, scratch, tmp, PGDIR_SHIFT - 3);

#ifdef __PAGETABLE_PMD_FOLDED
	GET_CONTEXT(p, tmp); /* get context reg */
#endif
	uasm_i_andi(p, scratch, scratch, (PTRS_PER_PGD - 1) << 3);

	if (use_lwx_insns()) {
		UASM_i_LWX(p, LOC_PTEP, scratch, ptr);
	} else {
		uasm_i_daddu(p, ptr, ptr, scratch); /* add in pgd offset */
		uasm_i_ld(p, LOC_PTEP, 0, ptr); /* get pmd pointer */
	}

#ifndef __PAGETABLE_PMD_FOLDED
	/* get pmd offset in bytes */
	uasm_i_dsrl_safe(p, scratch, tmp, PMD_SHIFT - 3);
	uasm_i_andi(p, scratch, scratch, (PTRS_PER_PMD - 1) << 3);
	GET_CONTEXT(p, tmp); /* get context reg */

	if (use_lwx_insns()) {
		UASM_i_LWX(p, scratch, scratch, ptr);
	} else {
		uasm_i_daddu(p, ptr, ptr, scratch); /* add in pmd offset */
		UASM_i_LW(p, scratch, 0, ptr);
	}
#endif
	/* Adjust the context during the load latency. */
	build_adjust_context(p, tmp);

#ifdef CONFIG_HUGETLB_PAGE
	uasm_il_bbit1(p, r, scratch, ilog2(_PAGE_HUGE), label_tlb_huge_update);
	/*
	 * The in the LWX case we don't want to do the load in the
	 * delay slot.  It cannot issue in the same cycle and may be
	 * speculative and unneeded.
	 */
	if (use_lwx_insns())
		uasm_i_nop(p);
#endif /* CONFIG_HUGETLB_PAGE */


	/* build_update_entries */
	if (use_lwx_insns()) {
		even = ptr;
		odd = tmp;
		UASM_i_LWX(p, even, scratch, tmp);
		UASM_i_ADDIU(p, tmp, tmp, sizeof(pte_t));
		UASM_i_LWX(p, odd, scratch, tmp);
	} else {
		UASM_i_ADDU(p, ptr, scratch, tmp); /* add in offset */
		even = tmp;
		odd = ptr;
		UASM_i_LW(p, even, 0, ptr); /* get even pte */
		UASM_i_LW(p, odd, sizeof(pte_t), ptr); /* get odd pte */
	}
	if (kernel_uses_smartmips_rixi) {
		uasm_i_dsrl_safe(p, even, even, ilog2(_PAGE_NO_EXEC));
		uasm_i_dsrl_safe(p, odd, odd, ilog2(_PAGE_NO_EXEC));
		uasm_i_drotr(p, even, even,
			     ilog2(_PAGE_GLOBAL) - ilog2(_PAGE_NO_EXEC));
		UASM_i_MTC0(p, even, C0_ENTRYLO0); /* load it */
		uasm_i_drotr(p, odd, odd,
			     ilog2(_PAGE_GLOBAL) - ilog2(_PAGE_NO_EXEC));
	} else {
		uasm_i_dsrl_safe(p, even, even, ilog2(_PAGE_GLOBAL));
		UASM_i_MTC0(p, even, C0_ENTRYLO0); /* load it */
		uasm_i_dsrl_safe(p, odd, odd, ilog2(_PAGE_GLOBAL));
	}
	UASM_i_MTC0(p, odd, C0_ENTRYLO1); /* load it */

	if (c0_scratch >= 0) {
		UASM_i_MFC0(p, scratch, 31, c0_scratch);
		build_tlb_write_entry(p, l, r, tlb_random);
		uasm_l_leave(l, *p);
		rv.restore_scratch = 1;
	} else if (PAGE_SHIFT == 14 || PAGE_SHIFT == 13)  {
		build_tlb_write_entry(p, l, r, tlb_random);
		uasm_l_leave(l, *p);
		UASM_i_LW(p, scratch, scratchpad_offset(0), 0);
	} else {
		UASM_i_LW(p, scratch, scratchpad_offset(0), 0);
		build_tlb_write_entry(p, l, r, tlb_random);
		uasm_l_leave(l, *p);
		rv.restore_scratch = 1;
	}

	uasm_i_eret(p); /* return from trap */

	return rv;
}

/*
 * For a 64-bit kernel, we are using the 64-bit XTLB refill exception
 * because EXL == 0.  If we wrap, we can also use the 32 instruction
 * slots before the XTLB refill exception handler which belong to the
 * unused TLB refill exception.
 */
#define MIPS64_REFILL_INSNS 32

static void __cpuinit build_r4000_tlb_refill_handler(void)
{
	u32 *p = tlb_handler;
	struct uasm_label *l = labels;
	struct uasm_reloc *r = relocs;
	u32 *f;
	unsigned int final_len;
	struct mips_huge_tlb_info htlb_info;
	enum vmalloc64_mode vmalloc_mode;

	memset(tlb_handler, 0, sizeof(tlb_handler));
	memset(labels, 0, sizeof(labels));
	memset(relocs, 0, sizeof(relocs));
	memset(final_handler, 0, sizeof(final_handler));

<<<<<<< HEAD
	/*
	 * create the plain linear handler
	 */
	if (bcm1250_m3_war()) {
		unsigned int segbits = 44;

		uasm_i_dmfc0(&p, K0, C0_BADVADDR);
		uasm_i_dmfc0(&p, K1, C0_ENTRYHI);
		uasm_i_xor(&p, K0, K0, K1);
		uasm_i_dsrl_safe(&p, K1, K0, 62);
		uasm_i_dsrl_safe(&p, K0, K0, 12 + 1);
		uasm_i_dsll_safe(&p, K0, K0, 64 + 12 + 1 - segbits);
		uasm_i_or(&p, K0, K0, K1);
		uasm_il_bnez(&p, &r, K0, label_leave);
		/* No need for uasm_i_nop */
	}
=======
	if (scratch_reg == 0)
		scratch_reg = allocate_kscratch();

	if ((scratch_reg > 0 || scratchpad_available()) && use_bbit_insns()) {
		htlb_info = build_fast_tlb_refill_handler(&p, &l, &r, K0, K1,
							  scratch_reg);
		vmalloc_mode = refill_scratch;
	} else {
		htlb_info.huge_pte = K0;
		htlb_info.restore_scratch = 0;
		vmalloc_mode = refill_noscratch;
		/*
		 * create the plain linear handler
		 */
		if (bcm1250_m3_war()) {
			unsigned int segbits = 44;

			uasm_i_dmfc0(&p, K0, C0_BADVADDR);
			uasm_i_dmfc0(&p, K1, C0_ENTRYHI);
			uasm_i_xor(&p, K0, K0, K1);
			uasm_i_dsrl_safe(&p, K1, K0, 62);
			uasm_i_dsrl_safe(&p, K0, K0, 12 + 1);
			uasm_i_dsll_safe(&p, K0, K0, 64 + 12 + 1 - segbits);
			uasm_i_or(&p, K0, K0, K1);
			uasm_il_bnez(&p, &r, K0, label_leave);
			/* No need for uasm_i_nop */
		}
>>>>>>> 3cbea436

#ifdef CONFIG_64BIT
		build_get_pmde64(&p, &l, &r, K0, K1); /* get pmd in K1 */
#else
		build_get_pgde32(&p, K0, K1); /* get pgd in K1 */
#endif

#ifdef CONFIG_HUGETLB_PAGE
		build_is_huge_pte(&p, &r, K0, K1, label_tlb_huge_update);
#endif

		build_get_ptep(&p, K0, K1);
		build_update_entries(&p, K0, K1);
		build_tlb_write_entry(&p, &l, &r, tlb_random);
		uasm_l_leave(&l, p);
		uasm_i_eret(&p); /* return from trap */
	}
#ifdef CONFIG_HUGETLB_PAGE
	uasm_l_tlb_huge_update(&l, p);
	build_huge_update_entries(&p, htlb_info.huge_pte, K1);
	build_huge_tlb_write_entry(&p, &l, &r, K0, tlb_random,
				   htlb_info.restore_scratch);
#endif

#ifdef CONFIG_64BIT
<<<<<<< HEAD
	build_get_pgd_vmalloc64(&p, &l, &r, K0, K1, refill);
=======
	build_get_pgd_vmalloc64(&p, &l, &r, K0, K1, vmalloc_mode);
>>>>>>> 3cbea436
#endif

	/*
	 * Overflow check: For the 64bit handler, we need at least one
	 * free instruction slot for the wrap-around branch. In worst
	 * case, if the intended insertion point is a delay slot, we
	 * need three, with the second nop'ed and the third being
	 * unused.
	 */
	/* Loongson2 ebase is different than r4k, we have more space */
#if defined(CONFIG_32BIT) || defined(CONFIG_CPU_LOONGSON2)
	if ((p - tlb_handler) > 64)
		panic("TLB refill handler space exceeded");
#else
	if (((p - tlb_handler) > (MIPS64_REFILL_INSNS * 2) - 1)
	    || (((p - tlb_handler) > (MIPS64_REFILL_INSNS * 2) - 3)
		&& uasm_insn_has_bdelay(relocs,
					tlb_handler + MIPS64_REFILL_INSNS - 3)))
		panic("TLB refill handler space exceeded");
#endif

	/*
	 * Now fold the handler in the TLB refill handler space.
	 */
#if defined(CONFIG_32BIT) || defined(CONFIG_CPU_LOONGSON2)
	f = final_handler;
	/* Simplest case, just copy the handler. */
	uasm_copy_handler(relocs, labels, tlb_handler, p, f);
	final_len = p - tlb_handler;
#else /* CONFIG_64BIT */
	f = final_handler + MIPS64_REFILL_INSNS;
	if ((p - tlb_handler) <= MIPS64_REFILL_INSNS) {
		/* Just copy the handler. */
		uasm_copy_handler(relocs, labels, tlb_handler, p, f);
		final_len = p - tlb_handler;
	} else {
#if defined(CONFIG_HUGETLB_PAGE)
		const enum label_id ls = label_tlb_huge_update;
#else
		const enum label_id ls = label_vmalloc;
#endif
		u32 *split;
		int ov = 0;
		int i;

		for (i = 0; i < ARRAY_SIZE(labels) && labels[i].lab != ls; i++)
			;
		BUG_ON(i == ARRAY_SIZE(labels));
		split = labels[i].addr;

		/*
		 * See if we have overflown one way or the other.
		 */
		if (split > tlb_handler + MIPS64_REFILL_INSNS ||
		    split < p - MIPS64_REFILL_INSNS)
			ov = 1;

		if (ov) {
			/*
			 * Split two instructions before the end.  One
			 * for the branch and one for the instruction
			 * in the delay slot.
			 */
			split = tlb_handler + MIPS64_REFILL_INSNS - 2;

			/*
			 * If the branch would fall in a delay slot,
			 * we must back up an additional instruction
			 * so that it is no longer in a delay slot.
			 */
			if (uasm_insn_has_bdelay(relocs, split - 1))
				split--;
		}
		/* Copy first part of the handler. */
		uasm_copy_handler(relocs, labels, tlb_handler, split, f);
		f += split - tlb_handler;

		if (ov) {
			/* Insert branch. */
			uasm_l_split(&l, final_handler);
			uasm_il_b(&f, &r, label_split);
			if (uasm_insn_has_bdelay(relocs, split))
				uasm_i_nop(&f);
			else {
				uasm_copy_handler(relocs, labels,
						  split, split + 1, f);
				uasm_move_labels(labels, f, f + 1, -1);
				f++;
				split++;
			}
		}

		/* Copy the rest of the handler. */
		uasm_copy_handler(relocs, labels, split, p, final_handler);
		final_len = (f - (final_handler + MIPS64_REFILL_INSNS)) +
			    (p - split);
	}
#endif /* CONFIG_64BIT */

	uasm_resolve_relocs(relocs, labels);
	pr_debug("Wrote TLB refill handler (%u instructions).\n",
		 final_len);

	memcpy((void *)ebase, final_handler, 0x100);

	dump_handler((u32 *)ebase, 64);
}

/*
 * 128 instructions for the fastpath handler is generous and should
 * never be exceeded.
 */
#define FASTPATH_SIZE 128

u32 handle_tlbl[FASTPATH_SIZE] __cacheline_aligned;
u32 handle_tlbs[FASTPATH_SIZE] __cacheline_aligned;
u32 handle_tlbm[FASTPATH_SIZE] __cacheline_aligned;
#ifdef CONFIG_MIPS_PGD_C0_CONTEXT
u32 tlbmiss_handler_setup_pgd[16] __cacheline_aligned;

static void __cpuinit build_r4000_setup_pgd(void)
{
	const int a0 = 4;
	const int a1 = 5;
	u32 *p = tlbmiss_handler_setup_pgd;
	struct uasm_label *l = labels;
	struct uasm_reloc *r = relocs;

	memset(tlbmiss_handler_setup_pgd, 0, sizeof(tlbmiss_handler_setup_pgd));
	memset(labels, 0, sizeof(labels));
	memset(relocs, 0, sizeof(relocs));

	pgd_reg = allocate_kscratch();

	if (pgd_reg == -1) {
		/* PGD << 11 in c0_Context */
		/*
		 * If it is a ckseg0 address, convert to a physical
		 * address.  Shifting right by 29 and adding 4 will
		 * result in zero for these addresses.
		 *
		 */
		UASM_i_SRA(&p, a1, a0, 29);
		UASM_i_ADDIU(&p, a1, a1, 4);
		uasm_il_bnez(&p, &r, a1, label_tlbl_goaround1);
		uasm_i_nop(&p);
		uasm_i_dinsm(&p, a0, 0, 29, 64 - 29);
		uasm_l_tlbl_goaround1(&l, p);
		UASM_i_SLL(&p, a0, a0, 11);
		uasm_i_jr(&p, 31);
		UASM_i_MTC0(&p, a0, C0_CONTEXT);
	} else {
		/* PGD in c0_KScratch */
		uasm_i_jr(&p, 31);
		UASM_i_MTC0(&p, a0, 31, pgd_reg);
	}
	if (p - tlbmiss_handler_setup_pgd > ARRAY_SIZE(tlbmiss_handler_setup_pgd))
		panic("tlbmiss_handler_setup_pgd space exceeded");
	uasm_resolve_relocs(relocs, labels);
	pr_debug("Wrote tlbmiss_handler_setup_pgd (%u instructions).\n",
		 (unsigned int)(p - tlbmiss_handler_setup_pgd));

	dump_handler(tlbmiss_handler_setup_pgd,
		     ARRAY_SIZE(tlbmiss_handler_setup_pgd));
}
#endif

static void __cpuinit
iPTE_LW(u32 **p, unsigned int pte, unsigned int ptr)
{
#ifdef CONFIG_SMP
# ifdef CONFIG_64BIT_PHYS_ADDR
	if (cpu_has_64bits)
		uasm_i_lld(p, pte, 0, ptr);
	else
# endif
		UASM_i_LL(p, pte, 0, ptr);
#else
# ifdef CONFIG_64BIT_PHYS_ADDR
	if (cpu_has_64bits)
		uasm_i_ld(p, pte, 0, ptr);
	else
# endif
		UASM_i_LW(p, pte, 0, ptr);
#endif
}

static void __cpuinit
iPTE_SW(u32 **p, struct uasm_reloc **r, unsigned int pte, unsigned int ptr,
	unsigned int mode)
{
#ifdef CONFIG_64BIT_PHYS_ADDR
	unsigned int hwmode = mode & (_PAGE_VALID | _PAGE_DIRTY);
#endif

	uasm_i_ori(p, pte, pte, mode);
#ifdef CONFIG_SMP
# ifdef CONFIG_64BIT_PHYS_ADDR
	if (cpu_has_64bits)
		uasm_i_scd(p, pte, 0, ptr);
	else
# endif
		UASM_i_SC(p, pte, 0, ptr);

	if (r10000_llsc_war())
		uasm_il_beqzl(p, r, pte, label_smp_pgtable_change);
	else
		uasm_il_beqz(p, r, pte, label_smp_pgtable_change);

# ifdef CONFIG_64BIT_PHYS_ADDR
	if (!cpu_has_64bits) {
		/* no uasm_i_nop needed */
		uasm_i_ll(p, pte, sizeof(pte_t) / 2, ptr);
		uasm_i_ori(p, pte, pte, hwmode);
		uasm_i_sc(p, pte, sizeof(pte_t) / 2, ptr);
		uasm_il_beqz(p, r, pte, label_smp_pgtable_change);
		/* no uasm_i_nop needed */
		uasm_i_lw(p, pte, 0, ptr);
	} else
		uasm_i_nop(p);
# else
	uasm_i_nop(p);
# endif
#else
# ifdef CONFIG_64BIT_PHYS_ADDR
	if (cpu_has_64bits)
		uasm_i_sd(p, pte, 0, ptr);
	else
# endif
		UASM_i_SW(p, pte, 0, ptr);

# ifdef CONFIG_64BIT_PHYS_ADDR
	if (!cpu_has_64bits) {
		uasm_i_lw(p, pte, sizeof(pte_t) / 2, ptr);
		uasm_i_ori(p, pte, pte, hwmode);
		uasm_i_sw(p, pte, sizeof(pte_t) / 2, ptr);
		uasm_i_lw(p, pte, 0, ptr);
	}
# endif
#endif
}

/*
 * Check if PTE is present, if not then jump to LABEL. PTR points to
 * the page table where this PTE is located, PTE will be re-loaded
 * with it's original value.
 */
static void __cpuinit
build_pte_present(u32 **p, struct uasm_reloc **r,
		  unsigned int pte, unsigned int ptr, enum label_id lid)
{
	if (kernel_uses_smartmips_rixi) {
<<<<<<< HEAD
		uasm_i_andi(p, pte, pte, _PAGE_PRESENT);
		uasm_il_beqz(p, r, pte, lid);
=======
		if (use_bbit_insns()) {
			uasm_il_bbit0(p, r, pte, ilog2(_PAGE_PRESENT), lid);
			uasm_i_nop(p);
		} else {
			uasm_i_andi(p, pte, pte, _PAGE_PRESENT);
			uasm_il_beqz(p, r, pte, lid);
			iPTE_LW(p, pte, ptr);
		}
>>>>>>> 3cbea436
	} else {
		uasm_i_andi(p, pte, pte, _PAGE_PRESENT | _PAGE_READ);
		uasm_i_xori(p, pte, pte, _PAGE_PRESENT | _PAGE_READ);
		uasm_il_bnez(p, r, pte, lid);
<<<<<<< HEAD
	}
	iPTE_LW(p, pte, ptr);
=======
		iPTE_LW(p, pte, ptr);
	}
>>>>>>> 3cbea436
}

/* Make PTE valid, store result in PTR. */
static void __cpuinit
build_make_valid(u32 **p, struct uasm_reloc **r, unsigned int pte,
		 unsigned int ptr)
{
	unsigned int mode = _PAGE_VALID | _PAGE_ACCESSED;

	iPTE_SW(p, r, pte, ptr, mode);
}

/*
 * Check if PTE can be written to, if not branch to LABEL. Regardless
 * restore PTE with value from PTR when done.
 */
static void __cpuinit
build_pte_writable(u32 **p, struct uasm_reloc **r,
		   unsigned int pte, unsigned int ptr, enum label_id lid)
{
	if (use_bbit_insns()) {
		uasm_il_bbit0(p, r, pte, ilog2(_PAGE_PRESENT), lid);
		uasm_i_nop(p);
		uasm_il_bbit0(p, r, pte, ilog2(_PAGE_WRITE), lid);
		uasm_i_nop(p);
	} else {
		uasm_i_andi(p, pte, pte, _PAGE_PRESENT | _PAGE_WRITE);
		uasm_i_xori(p, pte, pte, _PAGE_PRESENT | _PAGE_WRITE);
		uasm_il_bnez(p, r, pte, lid);
		iPTE_LW(p, pte, ptr);
	}
}

/* Make PTE writable, update software status bits as well, then store
 * at PTR.
 */
static void __cpuinit
build_make_write(u32 **p, struct uasm_reloc **r, unsigned int pte,
		 unsigned int ptr)
{
	unsigned int mode = (_PAGE_ACCESSED | _PAGE_MODIFIED | _PAGE_VALID
			     | _PAGE_DIRTY);

	iPTE_SW(p, r, pte, ptr, mode);
}

/*
 * Check if PTE can be modified, if not branch to LABEL. Regardless
 * restore PTE with value from PTR when done.
 */
static void __cpuinit
build_pte_modifiable(u32 **p, struct uasm_reloc **r,
		     unsigned int pte, unsigned int ptr, enum label_id lid)
{
	if (use_bbit_insns()) {
		uasm_il_bbit0(p, r, pte, ilog2(_PAGE_WRITE), lid);
		uasm_i_nop(p);
	} else {
		uasm_i_andi(p, pte, pte, _PAGE_WRITE);
		uasm_il_beqz(p, r, pte, lid);
		iPTE_LW(p, pte, ptr);
	}
}

#ifndef CONFIG_MIPS_PGD_C0_CONTEXT


/*
 * R3000 style TLB load/store/modify handlers.
 */

/*
 * This places the pte into ENTRYLO0 and writes it with tlbwi.
 * Then it returns.
 */
static void __cpuinit
build_r3000_pte_reload_tlbwi(u32 **p, unsigned int pte, unsigned int tmp)
{
	uasm_i_mtc0(p, pte, C0_ENTRYLO0); /* cp0 delay */
	uasm_i_mfc0(p, tmp, C0_EPC); /* cp0 delay */
	uasm_i_tlbwi(p);
	uasm_i_jr(p, tmp);
	uasm_i_rfe(p); /* branch delay */
}

/*
 * This places the pte into ENTRYLO0 and writes it with tlbwi
 * or tlbwr as appropriate.  This is because the index register
 * may have the probe fail bit set as a result of a trap on a
 * kseg2 access, i.e. without refill.  Then it returns.
 */
static void __cpuinit
build_r3000_tlb_reload_write(u32 **p, struct uasm_label **l,
			     struct uasm_reloc **r, unsigned int pte,
			     unsigned int tmp)
{
	uasm_i_mfc0(p, tmp, C0_INDEX);
	uasm_i_mtc0(p, pte, C0_ENTRYLO0); /* cp0 delay */
	uasm_il_bltz(p, r, tmp, label_r3000_write_probe_fail); /* cp0 delay */
	uasm_i_mfc0(p, tmp, C0_EPC); /* branch delay */
	uasm_i_tlbwi(p); /* cp0 delay */
	uasm_i_jr(p, tmp);
	uasm_i_rfe(p); /* branch delay */
	uasm_l_r3000_write_probe_fail(l, *p);
	uasm_i_tlbwr(p); /* cp0 delay */
	uasm_i_jr(p, tmp);
	uasm_i_rfe(p); /* branch delay */
}

static void __cpuinit
build_r3000_tlbchange_handler_head(u32 **p, unsigned int pte,
				   unsigned int ptr)
{
	long pgdc = (long)pgd_current;

	uasm_i_mfc0(p, pte, C0_BADVADDR);
	uasm_i_lui(p, ptr, uasm_rel_hi(pgdc)); /* cp0 delay */
	uasm_i_lw(p, ptr, uasm_rel_lo(pgdc), ptr);
	uasm_i_srl(p, pte, pte, 22); /* load delay */
	uasm_i_sll(p, pte, pte, 2);
	uasm_i_addu(p, ptr, ptr, pte);
	uasm_i_mfc0(p, pte, C0_CONTEXT);
	uasm_i_lw(p, ptr, 0, ptr); /* cp0 delay */
	uasm_i_andi(p, pte, pte, 0xffc); /* load delay */
	uasm_i_addu(p, ptr, ptr, pte);
	uasm_i_lw(p, pte, 0, ptr);
	uasm_i_tlbp(p); /* load delay */
}

static void __cpuinit build_r3000_tlb_load_handler(void)
{
	u32 *p = handle_tlbl;
	struct uasm_label *l = labels;
	struct uasm_reloc *r = relocs;

	memset(handle_tlbl, 0, sizeof(handle_tlbl));
	memset(labels, 0, sizeof(labels));
	memset(relocs, 0, sizeof(relocs));

	build_r3000_tlbchange_handler_head(&p, K0, K1);
	build_pte_present(&p, &r, K0, K1, label_nopage_tlbl);
	uasm_i_nop(&p); /* load delay */
	build_make_valid(&p, &r, K0, K1);
	build_r3000_tlb_reload_write(&p, &l, &r, K0, K1);

	uasm_l_nopage_tlbl(&l, p);
	uasm_i_j(&p, (unsigned long)tlb_do_page_fault_0 & 0x0fffffff);
	uasm_i_nop(&p);

	if ((p - handle_tlbl) > FASTPATH_SIZE)
		panic("TLB load handler fastpath space exceeded");

	uasm_resolve_relocs(relocs, labels);
	pr_debug("Wrote TLB load handler fastpath (%u instructions).\n",
		 (unsigned int)(p - handle_tlbl));

	dump_handler(handle_tlbl, ARRAY_SIZE(handle_tlbl));
}

static void __cpuinit build_r3000_tlb_store_handler(void)
{
	u32 *p = handle_tlbs;
	struct uasm_label *l = labels;
	struct uasm_reloc *r = relocs;

	memset(handle_tlbs, 0, sizeof(handle_tlbs));
	memset(labels, 0, sizeof(labels));
	memset(relocs, 0, sizeof(relocs));

	build_r3000_tlbchange_handler_head(&p, K0, K1);
	build_pte_writable(&p, &r, K0, K1, label_nopage_tlbs);
	uasm_i_nop(&p); /* load delay */
	build_make_write(&p, &r, K0, K1);
	build_r3000_tlb_reload_write(&p, &l, &r, K0, K1);

	uasm_l_nopage_tlbs(&l, p);
	uasm_i_j(&p, (unsigned long)tlb_do_page_fault_1 & 0x0fffffff);
	uasm_i_nop(&p);

	if ((p - handle_tlbs) > FASTPATH_SIZE)
		panic("TLB store handler fastpath space exceeded");

	uasm_resolve_relocs(relocs, labels);
	pr_debug("Wrote TLB store handler fastpath (%u instructions).\n",
		 (unsigned int)(p - handle_tlbs));

	dump_handler(handle_tlbs, ARRAY_SIZE(handle_tlbs));
}

static void __cpuinit build_r3000_tlb_modify_handler(void)
{
	u32 *p = handle_tlbm;
	struct uasm_label *l = labels;
	struct uasm_reloc *r = relocs;

	memset(handle_tlbm, 0, sizeof(handle_tlbm));
	memset(labels, 0, sizeof(labels));
	memset(relocs, 0, sizeof(relocs));

	build_r3000_tlbchange_handler_head(&p, K0, K1);
	build_pte_modifiable(&p, &r, K0, K1, label_nopage_tlbm);
	uasm_i_nop(&p); /* load delay */
	build_make_write(&p, &r, K0, K1);
	build_r3000_pte_reload_tlbwi(&p, K0, K1);

	uasm_l_nopage_tlbm(&l, p);
	uasm_i_j(&p, (unsigned long)tlb_do_page_fault_1 & 0x0fffffff);
	uasm_i_nop(&p);

	if ((p - handle_tlbm) > FASTPATH_SIZE)
		panic("TLB modify handler fastpath space exceeded");

	uasm_resolve_relocs(relocs, labels);
	pr_debug("Wrote TLB modify handler fastpath (%u instructions).\n",
		 (unsigned int)(p - handle_tlbm));

	dump_handler(handle_tlbm, ARRAY_SIZE(handle_tlbm));
}
#endif /* CONFIG_MIPS_PGD_C0_CONTEXT */

/*
 * R4000 style TLB load/store/modify handlers.
 */
static void __cpuinit
build_r4000_tlbchange_handler_head(u32 **p, struct uasm_label **l,
				   struct uasm_reloc **r, unsigned int pte,
				   unsigned int ptr)
{
#ifdef CONFIG_64BIT
	build_get_pmde64(p, l, r, pte, ptr); /* get pmd in ptr */
#else
	build_get_pgde32(p, pte, ptr); /* get pgd in ptr */
#endif

#ifdef CONFIG_HUGETLB_PAGE
	/*
	 * For huge tlb entries, pmd doesn't contain an address but
	 * instead contains the tlb pte. Check the PAGE_HUGE bit and
	 * see if we need to jump to huge tlb processing.
	 */
	build_is_huge_pte(p, r, pte, ptr, label_tlb_huge_update);
#endif

	UASM_i_MFC0(p, pte, C0_BADVADDR);
	UASM_i_LW(p, ptr, 0, ptr);
	UASM_i_SRL(p, pte, pte, PAGE_SHIFT + PTE_ORDER - PTE_T_LOG2);
	uasm_i_andi(p, pte, pte, (PTRS_PER_PTE - 1) << PTE_T_LOG2);
	UASM_i_ADDU(p, ptr, ptr, pte);

#ifdef CONFIG_SMP
	uasm_l_smp_pgtable_change(l, *p);
#endif
	iPTE_LW(p, pte, ptr); /* get even pte */
	if (!m4kc_tlbp_war())
		build_tlb_probe_entry(p);
}

static void __cpuinit
build_r4000_tlbchange_handler_tail(u32 **p, struct uasm_label **l,
				   struct uasm_reloc **r, unsigned int tmp,
				   unsigned int ptr)
{
	uasm_i_ori(p, ptr, ptr, sizeof(pte_t));
	uasm_i_xori(p, ptr, ptr, sizeof(pte_t));
	build_update_entries(p, tmp, ptr);
	build_tlb_write_entry(p, l, r, tlb_indexed);
	uasm_l_leave(l, *p);
	uasm_i_eret(p); /* return from trap */

#ifdef CONFIG_64BIT
	build_get_pgd_vmalloc64(p, l, r, tmp, ptr, not_refill);
#endif
}

static void __cpuinit build_r4000_tlb_load_handler(void)
{
	u32 *p = handle_tlbl;
	struct uasm_label *l = labels;
	struct uasm_reloc *r = relocs;

	memset(handle_tlbl, 0, sizeof(handle_tlbl));
	memset(labels, 0, sizeof(labels));
	memset(relocs, 0, sizeof(relocs));

	if (bcm1250_m3_war()) {
		unsigned int segbits = 44;

		uasm_i_dmfc0(&p, K0, C0_BADVADDR);
		uasm_i_dmfc0(&p, K1, C0_ENTRYHI);
		uasm_i_xor(&p, K0, K0, K1);
		uasm_i_dsrl_safe(&p, K1, K0, 62);
		uasm_i_dsrl_safe(&p, K0, K0, 12 + 1);
		uasm_i_dsll_safe(&p, K0, K0, 64 + 12 + 1 - segbits);
		uasm_i_or(&p, K0, K0, K1);
		uasm_il_bnez(&p, &r, K0, label_leave);
		/* No need for uasm_i_nop */
	}

	build_r4000_tlbchange_handler_head(&p, &l, &r, K0, K1);
	build_pte_present(&p, &r, K0, K1, label_nopage_tlbl);
	if (m4kc_tlbp_war())
		build_tlb_probe_entry(&p);

	if (kernel_uses_smartmips_rixi) {
		/*
		 * If the page is not _PAGE_VALID, RI or XI could not
		 * have triggered it.  Skip the expensive test..
		 */
<<<<<<< HEAD
		uasm_i_andi(&p, K0, K0, _PAGE_VALID);
		uasm_il_beqz(&p, &r, K0, label_tlbl_goaround1);
=======
		if (use_bbit_insns()) {
			uasm_il_bbit0(&p, &r, K0, ilog2(_PAGE_VALID),
				      label_tlbl_goaround1);
		} else {
			uasm_i_andi(&p, K0, K0, _PAGE_VALID);
			uasm_il_beqz(&p, &r, K0, label_tlbl_goaround1);
		}
>>>>>>> 3cbea436
		uasm_i_nop(&p);

		uasm_i_tlbr(&p);
		/* Examine  entrylo 0 or 1 based on ptr. */
<<<<<<< HEAD
		uasm_i_andi(&p, K0, K1, sizeof(pte_t));
		uasm_i_beqz(&p, K0, 8);
=======
		if (use_bbit_insns()) {
			uasm_i_bbit0(&p, K1, ilog2(sizeof(pte_t)), 8);
		} else {
			uasm_i_andi(&p, K0, K1, sizeof(pte_t));
			uasm_i_beqz(&p, K0, 8);
		}
>>>>>>> 3cbea436

		UASM_i_MFC0(&p, K0, C0_ENTRYLO0); /* load it in the delay slot*/
		UASM_i_MFC0(&p, K0, C0_ENTRYLO1); /* load it if ptr is odd */
		/*
		 * If the entryLo (now in K0) is valid (bit 1), RI or
		 * XI must have triggered it.
		 */
<<<<<<< HEAD
		uasm_i_andi(&p, K0, K0, 2);
		uasm_il_bnez(&p, &r, K0, label_nopage_tlbl);

		uasm_l_tlbl_goaround1(&l, p);
		/* Reload the PTE value */
		iPTE_LW(&p, K0, K1);
=======
		if (use_bbit_insns()) {
			uasm_il_bbit1(&p, &r, K0, 1, label_nopage_tlbl);
			/* Reload the PTE value */
			iPTE_LW(&p, K0, K1);
			uasm_l_tlbl_goaround1(&l, p);
		} else {
			uasm_i_andi(&p, K0, K0, 2);
			uasm_il_bnez(&p, &r, K0, label_nopage_tlbl);
			uasm_l_tlbl_goaround1(&l, p);
			/* Reload the PTE value */
			iPTE_LW(&p, K0, K1);
		}
>>>>>>> 3cbea436
	}
	build_make_valid(&p, &r, K0, K1);
	build_r4000_tlbchange_handler_tail(&p, &l, &r, K0, K1);

#ifdef CONFIG_HUGETLB_PAGE
	/*
	 * This is the entry point when build_r4000_tlbchange_handler_head
	 * spots a huge page.
	 */
	uasm_l_tlb_huge_update(&l, p);
	iPTE_LW(&p, K0, K1);
	build_pte_present(&p, &r, K0, K1, label_nopage_tlbl);
	build_tlb_probe_entry(&p);

	if (kernel_uses_smartmips_rixi) {
		/*
		 * If the page is not _PAGE_VALID, RI or XI could not
		 * have triggered it.  Skip the expensive test..
		 */
<<<<<<< HEAD
		uasm_i_andi(&p, K0, K0, _PAGE_VALID);
		uasm_il_beqz(&p, &r, K0, label_tlbl_goaround2);
=======
		if (use_bbit_insns()) {
			uasm_il_bbit0(&p, &r, K0, ilog2(_PAGE_VALID),
				      label_tlbl_goaround2);
		} else {
			uasm_i_andi(&p, K0, K0, _PAGE_VALID);
			uasm_il_beqz(&p, &r, K0, label_tlbl_goaround2);
		}
>>>>>>> 3cbea436
		uasm_i_nop(&p);

		uasm_i_tlbr(&p);
		/* Examine  entrylo 0 or 1 based on ptr. */
<<<<<<< HEAD
		uasm_i_andi(&p, K0, K1, sizeof(pte_t));
		uasm_i_beqz(&p, K0, 8);

=======
		if (use_bbit_insns()) {
			uasm_i_bbit0(&p, K1, ilog2(sizeof(pte_t)), 8);
		} else {
			uasm_i_andi(&p, K0, K1, sizeof(pte_t));
			uasm_i_beqz(&p, K0, 8);
		}
>>>>>>> 3cbea436
		UASM_i_MFC0(&p, K0, C0_ENTRYLO0); /* load it in the delay slot*/
		UASM_i_MFC0(&p, K0, C0_ENTRYLO1); /* load it if ptr is odd */
		/*
		 * If the entryLo (now in K0) is valid (bit 1), RI or
		 * XI must have triggered it.
		 */
<<<<<<< HEAD
		uasm_i_andi(&p, K0, K0, 2);
		uasm_il_beqz(&p, &r, K0, label_tlbl_goaround2);
=======
		if (use_bbit_insns()) {
			uasm_il_bbit0(&p, &r, K0, 1, label_tlbl_goaround2);
		} else {
			uasm_i_andi(&p, K0, K0, 2);
			uasm_il_beqz(&p, &r, K0, label_tlbl_goaround2);
		}
>>>>>>> 3cbea436
		/* Reload the PTE value */
		iPTE_LW(&p, K0, K1);

		/*
		 * We clobbered C0_PAGEMASK, restore it.  On the other branch
		 * it is restored in build_huge_tlb_write_entry.
		 */
<<<<<<< HEAD
		build_restore_pagemask(&p, &r, K0, label_nopage_tlbl);
=======
		build_restore_pagemask(&p, &r, K0, label_nopage_tlbl, 0);
>>>>>>> 3cbea436

		uasm_l_tlbl_goaround2(&l, p);
	}
	uasm_i_ori(&p, K0, K0, (_PAGE_ACCESSED | _PAGE_VALID));
	build_huge_handler_tail(&p, &r, &l, K0, K1);
#endif

	uasm_l_nopage_tlbl(&l, p);
	uasm_i_j(&p, (unsigned long)tlb_do_page_fault_0 & 0x0fffffff);
	uasm_i_nop(&p);

	if ((p - handle_tlbl) > FASTPATH_SIZE)
		panic("TLB load handler fastpath space exceeded");

	uasm_resolve_relocs(relocs, labels);
	pr_debug("Wrote TLB load handler fastpath (%u instructions).\n",
		 (unsigned int)(p - handle_tlbl));

	dump_handler(handle_tlbl, ARRAY_SIZE(handle_tlbl));
}

static void __cpuinit build_r4000_tlb_store_handler(void)
{
	u32 *p = handle_tlbs;
	struct uasm_label *l = labels;
	struct uasm_reloc *r = relocs;

	memset(handle_tlbs, 0, sizeof(handle_tlbs));
	memset(labels, 0, sizeof(labels));
	memset(relocs, 0, sizeof(relocs));

	build_r4000_tlbchange_handler_head(&p, &l, &r, K0, K1);
	build_pte_writable(&p, &r, K0, K1, label_nopage_tlbs);
	if (m4kc_tlbp_war())
		build_tlb_probe_entry(&p);
	build_make_write(&p, &r, K0, K1);
	build_r4000_tlbchange_handler_tail(&p, &l, &r, K0, K1);

#ifdef CONFIG_HUGETLB_PAGE
	/*
	 * This is the entry point when
	 * build_r4000_tlbchange_handler_head spots a huge page.
	 */
	uasm_l_tlb_huge_update(&l, p);
	iPTE_LW(&p, K0, K1);
	build_pte_writable(&p, &r, K0, K1, label_nopage_tlbs);
	build_tlb_probe_entry(&p);
	uasm_i_ori(&p, K0, K0,
		   _PAGE_ACCESSED | _PAGE_MODIFIED | _PAGE_VALID | _PAGE_DIRTY);
	build_huge_handler_tail(&p, &r, &l, K0, K1);
#endif

	uasm_l_nopage_tlbs(&l, p);
	uasm_i_j(&p, (unsigned long)tlb_do_page_fault_1 & 0x0fffffff);
	uasm_i_nop(&p);

	if ((p - handle_tlbs) > FASTPATH_SIZE)
		panic("TLB store handler fastpath space exceeded");

	uasm_resolve_relocs(relocs, labels);
	pr_debug("Wrote TLB store handler fastpath (%u instructions).\n",
		 (unsigned int)(p - handle_tlbs));

	dump_handler(handle_tlbs, ARRAY_SIZE(handle_tlbs));
}

static void __cpuinit build_r4000_tlb_modify_handler(void)
{
	u32 *p = handle_tlbm;
	struct uasm_label *l = labels;
	struct uasm_reloc *r = relocs;

	memset(handle_tlbm, 0, sizeof(handle_tlbm));
	memset(labels, 0, sizeof(labels));
	memset(relocs, 0, sizeof(relocs));

	build_r4000_tlbchange_handler_head(&p, &l, &r, K0, K1);
	build_pte_modifiable(&p, &r, K0, K1, label_nopage_tlbm);
	if (m4kc_tlbp_war())
		build_tlb_probe_entry(&p);
	/* Present and writable bits set, set accessed and dirty bits. */
	build_make_write(&p, &r, K0, K1);
	build_r4000_tlbchange_handler_tail(&p, &l, &r, K0, K1);

#ifdef CONFIG_HUGETLB_PAGE
	/*
	 * This is the entry point when
	 * build_r4000_tlbchange_handler_head spots a huge page.
	 */
	uasm_l_tlb_huge_update(&l, p);
	iPTE_LW(&p, K0, K1);
	build_pte_modifiable(&p, &r, K0, K1, label_nopage_tlbm);
	build_tlb_probe_entry(&p);
	uasm_i_ori(&p, K0, K0,
		   _PAGE_ACCESSED | _PAGE_MODIFIED | _PAGE_VALID | _PAGE_DIRTY);
	build_huge_handler_tail(&p, &r, &l, K0, K1);
#endif

	uasm_l_nopage_tlbm(&l, p);
	uasm_i_j(&p, (unsigned long)tlb_do_page_fault_1 & 0x0fffffff);
	uasm_i_nop(&p);

	if ((p - handle_tlbm) > FASTPATH_SIZE)
		panic("TLB modify handler fastpath space exceeded");

	uasm_resolve_relocs(relocs, labels);
	pr_debug("Wrote TLB modify handler fastpath (%u instructions).\n",
		 (unsigned int)(p - handle_tlbm));

	dump_handler(handle_tlbm, ARRAY_SIZE(handle_tlbm));
}

void __cpuinit build_tlb_refill_handler(void)
{
	/*
	 * The refill handler is generated per-CPU, multi-node systems
	 * may have local storage for it. The other handlers are only
	 * needed once.
	 */
	static int run_once = 0;

#ifdef CONFIG_64BIT
	check_for_high_segbits = current_cpu_data.vmbits > (PGDIR_SHIFT + PGD_ORDER + PAGE_SHIFT - 3);
#endif

	switch (current_cpu_type()) {
	case CPU_R2000:
	case CPU_R3000:
	case CPU_R3000A:
	case CPU_R3081E:
	case CPU_TX3912:
	case CPU_TX3922:
	case CPU_TX3927:
#ifndef CONFIG_MIPS_PGD_C0_CONTEXT
		build_r3000_tlb_refill_handler();
		if (!run_once) {
			build_r3000_tlb_load_handler();
			build_r3000_tlb_store_handler();
			build_r3000_tlb_modify_handler();
			run_once++;
		}
#else
		panic("No R3000 TLB refill handler");
#endif
		break;

	case CPU_R6000:
	case CPU_R6000A:
		panic("No R6000 TLB refill handler yet");
		break;

	case CPU_R8000:
		panic("No R8000 TLB refill handler yet");
		break;

	default:
		if (!run_once) {
#ifdef CONFIG_MIPS_PGD_C0_CONTEXT
			build_r4000_setup_pgd();
#endif
			build_r4000_tlb_load_handler();
			build_r4000_tlb_store_handler();
			build_r4000_tlb_modify_handler();
			run_once++;
		}
		build_r4000_tlb_refill_handler();
	}
}

void __cpuinit flush_tlb_handlers(void)
{
	local_flush_icache_range((unsigned long)handle_tlbl,
			   (unsigned long)handle_tlbl + sizeof(handle_tlbl));
	local_flush_icache_range((unsigned long)handle_tlbs,
			   (unsigned long)handle_tlbs + sizeof(handle_tlbs));
	local_flush_icache_range((unsigned long)handle_tlbm,
			   (unsigned long)handle_tlbm + sizeof(handle_tlbm));
#ifdef CONFIG_MIPS_PGD_C0_CONTEXT
	local_flush_icache_range((unsigned long)tlbmiss_handler_setup_pgd,
			   (unsigned long)tlbmiss_handler_setup_pgd + sizeof(handle_tlbm));
#endif
}<|MERGE_RESOLUTION|>--- conflicted
+++ resolved
@@ -221,8 +221,6 @@
 static int check_for_high_segbits __cpuinitdata;
 #endif
 
-<<<<<<< HEAD
-=======
 static int check_for_high_segbits __cpuinitdata;
 
 static unsigned int kscratch_used_mask __cpuinitdata;
@@ -248,7 +246,6 @@
 static int pgd_reg __cpuinitdata;
 enum vmalloc64_mode {not_refill, refill_scratch, refill_noscratch};
 
->>>>>>> 3cbea436
 #ifndef CONFIG_MIPS_PGD_C0_CONTEXT
 
 /*
@@ -503,8 +500,6 @@
 
 static __cpuinit __maybe_unused void build_convert_pte_to_entrylo(u32 **p,
 								  unsigned int reg)
-<<<<<<< HEAD
-=======
 {
 	if (kernel_uses_smartmips_rixi) {
 		UASM_i_SRL(p, reg, reg, ilog2(_PAGE_NO_EXEC));
@@ -569,52 +564,6 @@
 						 unsigned int tmp,
 						 enum tlb_write_entry wmode,
 						 int restore_scratch)
->>>>>>> 3cbea436
-{
-	if (kernel_uses_smartmips_rixi) {
-		UASM_i_SRL(p, reg, reg, ilog2(_PAGE_NO_EXEC));
-		UASM_i_ROTR(p, reg, reg, ilog2(_PAGE_GLOBAL) - ilog2(_PAGE_NO_EXEC));
-	} else {
-#ifdef CONFIG_64BIT_PHYS_ADDR
-		uasm_i_dsrl_safe(p, reg, reg, ilog2(_PAGE_GLOBAL));
-#else
-		UASM_i_SRL(p, reg, reg, ilog2(_PAGE_GLOBAL));
-#endif
-	}
-}
-
-#ifdef CONFIG_HUGETLB_PAGE
-
-<<<<<<< HEAD
-static __cpuinit void build_restore_pagemask(u32 **p,
-					     struct uasm_reloc **r,
-					     unsigned int tmp,
-					     enum label_id lid)
-{
-	/* Reset default page size */
-	if (PM_DEFAULT_MASK >> 16) {
-		uasm_i_lui(p, tmp, PM_DEFAULT_MASK >> 16);
-		uasm_i_ori(p, tmp, tmp, PM_DEFAULT_MASK & 0xffff);
-		uasm_il_b(p, r, lid);
-		uasm_i_mtc0(p, tmp, C0_PAGEMASK);
-	} else if (PM_DEFAULT_MASK) {
-		uasm_i_ori(p, tmp, 0, PM_DEFAULT_MASK);
-		uasm_il_b(p, r, lid);
-		uasm_i_mtc0(p, tmp, C0_PAGEMASK);
-	} else {
-		uasm_il_b(p, r, lid);
-		uasm_i_mtc0(p, 0, C0_PAGEMASK);
-	}
-=======
-	build_restore_pagemask(p, r, tmp, label_leave, restore_scratch);
->>>>>>> 3cbea436
-}
-
-static __cpuinit void build_huge_tlb_write_entry(u32 **p,
-						 struct uasm_label **l,
-						 struct uasm_reloc **r,
-						 unsigned int tmp,
-						 enum tlb_write_entry wmode)
 {
 	/* Set huge page tlb entry size */
 	uasm_i_lui(p, tmp, PM_HUGE_MASK >> 16);
@@ -623,7 +572,7 @@
 
 	build_tlb_write_entry(p, l, r, wmode);
 
-	build_restore_pagemask(p, r, tmp, label_leave);
+	build_restore_pagemask(p, r, tmp, label_leave, restore_scratch);
 }
 
 /*
@@ -785,7 +734,6 @@
 #endif
 }
 
-enum vmalloc64_mode {not_refill, refill};
 /*
  * BVADDR is the faulting address, PTR is scratch.
  * PTR will hold the pgd for vmalloc.
@@ -803,11 +751,7 @@
 
 	uasm_l_vmalloc(l, *p);
 
-<<<<<<< HEAD
-	if (mode == refill && check_for_high_segbits) {
-=======
 	if (mode != not_refill && check_for_high_segbits) {
->>>>>>> 3cbea436
 		if (single_insn_swpd) {
 			uasm_il_bltz(p, r, bvaddr, label_vmalloc_done);
 			uasm_i_lui(p, ptr, uasm_rel_hi(swpd));
@@ -830,11 +774,7 @@
 				uasm_i_daddiu(p, ptr, ptr, uasm_rel_lo(swpd));
 		}
 	}
-<<<<<<< HEAD
-	if (mode == refill && check_for_high_segbits) {
-=======
 	if (mode != not_refill && check_for_high_segbits) {
->>>>>>> 3cbea436
 		uasm_l_large_segbits_fault(l, *p);
 		/*
 		 * We get here if we are an xsseg address, or if we are
@@ -850,9 +790,6 @@
 		 */
 		UASM_i_LA(p, ptr, (unsigned long)tlb_do_page_fault_0);
 		uasm_i_jr(p, ptr);
-<<<<<<< HEAD
-		uasm_i_nop(p);
-=======
 
 		if (mode == refill_scratch) {
 			if (scratch_reg > 0)
@@ -862,7 +799,6 @@
 		} else {
 			uasm_i_nop(p);
 		}
->>>>>>> 3cbea436
 	}
 }
 
@@ -1221,24 +1157,6 @@
 	memset(relocs, 0, sizeof(relocs));
 	memset(final_handler, 0, sizeof(final_handler));
 
-<<<<<<< HEAD
-	/*
-	 * create the plain linear handler
-	 */
-	if (bcm1250_m3_war()) {
-		unsigned int segbits = 44;
-
-		uasm_i_dmfc0(&p, K0, C0_BADVADDR);
-		uasm_i_dmfc0(&p, K1, C0_ENTRYHI);
-		uasm_i_xor(&p, K0, K0, K1);
-		uasm_i_dsrl_safe(&p, K1, K0, 62);
-		uasm_i_dsrl_safe(&p, K0, K0, 12 + 1);
-		uasm_i_dsll_safe(&p, K0, K0, 64 + 12 + 1 - segbits);
-		uasm_i_or(&p, K0, K0, K1);
-		uasm_il_bnez(&p, &r, K0, label_leave);
-		/* No need for uasm_i_nop */
-	}
-=======
 	if (scratch_reg == 0)
 		scratch_reg = allocate_kscratch();
 
@@ -1266,7 +1184,6 @@
 			uasm_il_bnez(&p, &r, K0, label_leave);
 			/* No need for uasm_i_nop */
 		}
->>>>>>> 3cbea436
 
 #ifdef CONFIG_64BIT
 		build_get_pmde64(&p, &l, &r, K0, K1); /* get pmd in K1 */
@@ -1292,11 +1209,7 @@
 #endif
 
 #ifdef CONFIG_64BIT
-<<<<<<< HEAD
-	build_get_pgd_vmalloc64(&p, &l, &r, K0, K1, refill);
-=======
 	build_get_pgd_vmalloc64(&p, &l, &r, K0, K1, vmalloc_mode);
->>>>>>> 3cbea436
 #endif
 
 	/*
@@ -1549,10 +1462,6 @@
 		  unsigned int pte, unsigned int ptr, enum label_id lid)
 {
 	if (kernel_uses_smartmips_rixi) {
-<<<<<<< HEAD
-		uasm_i_andi(p, pte, pte, _PAGE_PRESENT);
-		uasm_il_beqz(p, r, pte, lid);
-=======
 		if (use_bbit_insns()) {
 			uasm_il_bbit0(p, r, pte, ilog2(_PAGE_PRESENT), lid);
 			uasm_i_nop(p);
@@ -1561,18 +1470,12 @@
 			uasm_il_beqz(p, r, pte, lid);
 			iPTE_LW(p, pte, ptr);
 		}
->>>>>>> 3cbea436
 	} else {
 		uasm_i_andi(p, pte, pte, _PAGE_PRESENT | _PAGE_READ);
 		uasm_i_xori(p, pte, pte, _PAGE_PRESENT | _PAGE_READ);
 		uasm_il_bnez(p, r, pte, lid);
-<<<<<<< HEAD
-	}
-	iPTE_LW(p, pte, ptr);
-=======
 		iPTE_LW(p, pte, ptr);
 	}
->>>>>>> 3cbea436
 }
 
 /* Make PTE valid, store result in PTR. */
@@ -1881,10 +1784,6 @@
 		 * If the page is not _PAGE_VALID, RI or XI could not
 		 * have triggered it.  Skip the expensive test..
 		 */
-<<<<<<< HEAD
-		uasm_i_andi(&p, K0, K0, _PAGE_VALID);
-		uasm_il_beqz(&p, &r, K0, label_tlbl_goaround1);
-=======
 		if (use_bbit_insns()) {
 			uasm_il_bbit0(&p, &r, K0, ilog2(_PAGE_VALID),
 				      label_tlbl_goaround1);
@@ -1892,22 +1791,16 @@
 			uasm_i_andi(&p, K0, K0, _PAGE_VALID);
 			uasm_il_beqz(&p, &r, K0, label_tlbl_goaround1);
 		}
->>>>>>> 3cbea436
 		uasm_i_nop(&p);
 
 		uasm_i_tlbr(&p);
 		/* Examine  entrylo 0 or 1 based on ptr. */
-<<<<<<< HEAD
-		uasm_i_andi(&p, K0, K1, sizeof(pte_t));
-		uasm_i_beqz(&p, K0, 8);
-=======
 		if (use_bbit_insns()) {
 			uasm_i_bbit0(&p, K1, ilog2(sizeof(pte_t)), 8);
 		} else {
 			uasm_i_andi(&p, K0, K1, sizeof(pte_t));
 			uasm_i_beqz(&p, K0, 8);
 		}
->>>>>>> 3cbea436
 
 		UASM_i_MFC0(&p, K0, C0_ENTRYLO0); /* load it in the delay slot*/
 		UASM_i_MFC0(&p, K0, C0_ENTRYLO1); /* load it if ptr is odd */
@@ -1915,14 +1808,6 @@
 		 * If the entryLo (now in K0) is valid (bit 1), RI or
 		 * XI must have triggered it.
 		 */
-<<<<<<< HEAD
-		uasm_i_andi(&p, K0, K0, 2);
-		uasm_il_bnez(&p, &r, K0, label_nopage_tlbl);
-
-		uasm_l_tlbl_goaround1(&l, p);
-		/* Reload the PTE value */
-		iPTE_LW(&p, K0, K1);
-=======
 		if (use_bbit_insns()) {
 			uasm_il_bbit1(&p, &r, K0, 1, label_nopage_tlbl);
 			/* Reload the PTE value */
@@ -1935,7 +1820,6 @@
 			/* Reload the PTE value */
 			iPTE_LW(&p, K0, K1);
 		}
->>>>>>> 3cbea436
 	}
 	build_make_valid(&p, &r, K0, K1);
 	build_r4000_tlbchange_handler_tail(&p, &l, &r, K0, K1);
@@ -1955,10 +1839,6 @@
 		 * If the page is not _PAGE_VALID, RI or XI could not
 		 * have triggered it.  Skip the expensive test..
 		 */
-<<<<<<< HEAD
-		uasm_i_andi(&p, K0, K0, _PAGE_VALID);
-		uasm_il_beqz(&p, &r, K0, label_tlbl_goaround2);
-=======
 		if (use_bbit_insns()) {
 			uasm_il_bbit0(&p, &r, K0, ilog2(_PAGE_VALID),
 				      label_tlbl_goaround2);
@@ -1966,40 +1846,28 @@
 			uasm_i_andi(&p, K0, K0, _PAGE_VALID);
 			uasm_il_beqz(&p, &r, K0, label_tlbl_goaround2);
 		}
->>>>>>> 3cbea436
 		uasm_i_nop(&p);
 
 		uasm_i_tlbr(&p);
 		/* Examine  entrylo 0 or 1 based on ptr. */
-<<<<<<< HEAD
-		uasm_i_andi(&p, K0, K1, sizeof(pte_t));
-		uasm_i_beqz(&p, K0, 8);
-
-=======
 		if (use_bbit_insns()) {
 			uasm_i_bbit0(&p, K1, ilog2(sizeof(pte_t)), 8);
 		} else {
 			uasm_i_andi(&p, K0, K1, sizeof(pte_t));
 			uasm_i_beqz(&p, K0, 8);
 		}
->>>>>>> 3cbea436
 		UASM_i_MFC0(&p, K0, C0_ENTRYLO0); /* load it in the delay slot*/
 		UASM_i_MFC0(&p, K0, C0_ENTRYLO1); /* load it if ptr is odd */
 		/*
 		 * If the entryLo (now in K0) is valid (bit 1), RI or
 		 * XI must have triggered it.
 		 */
-<<<<<<< HEAD
-		uasm_i_andi(&p, K0, K0, 2);
-		uasm_il_beqz(&p, &r, K0, label_tlbl_goaround2);
-=======
 		if (use_bbit_insns()) {
 			uasm_il_bbit0(&p, &r, K0, 1, label_tlbl_goaround2);
 		} else {
 			uasm_i_andi(&p, K0, K0, 2);
 			uasm_il_beqz(&p, &r, K0, label_tlbl_goaround2);
 		}
->>>>>>> 3cbea436
 		/* Reload the PTE value */
 		iPTE_LW(&p, K0, K1);
 
@@ -2007,11 +1875,7 @@
 		 * We clobbered C0_PAGEMASK, restore it.  On the other branch
 		 * it is restored in build_huge_tlb_write_entry.
 		 */
-<<<<<<< HEAD
-		build_restore_pagemask(&p, &r, K0, label_nopage_tlbl);
-=======
 		build_restore_pagemask(&p, &r, K0, label_nopage_tlbl, 0);
->>>>>>> 3cbea436
 
 		uasm_l_tlbl_goaround2(&l, p);
 	}
