/*
 *	linux/arch/alpha/kernel/sys_cabriolet.c
 *
 *	Copyright (C) 1995 David A Rusling
 *	Copyright (C) 1996 Jay A Estabrook
 *	Copyright (C) 1998, 1999, 2000 Richard Henderson
 *
 * Code supporting the Cabriolet (AlphaPC64), EB66+, and EB164,
 * PC164 and LX164.
 */

#include <linux/kernel.h>
#include <linux/types.h>
#include <linux/mm.h>
#include <linux/sched.h>
#include <linux/pci.h>
#include <linux/init.h>
#include <linux/bitops.h>

#include <asm/ptrace.h>
#include <asm/system.h>
#include <asm/dma.h>
#include <asm/irq.h>
#include <asm/mmu_context.h>
#include <asm/io.h>
#include <asm/pgtable.h>
#include <asm/core_apecs.h>
#include <asm/core_cia.h>
#include <asm/core_lca.h>
#include <asm/tlbflush.h>

#include "proto.h"
#include "irq_impl.h"
#include "pci_impl.h"
#include "machvec_impl.h"
#include "pc873xx.h"

/* Note mask bit is true for DISABLED irqs.  */
static unsigned long cached_irq_mask = ~0UL;

static inline void
cabriolet_update_irq_hw(unsigned int irq, unsigned long mask)
{
	int ofs = (irq - 16) / 8;
	outb(mask >> (16 + ofs * 8), 0x804 + ofs);
}

static inline void
cabriolet_enable_irq(struct irq_data *d)
{
	cabriolet_update_irq_hw(d->irq, cached_irq_mask &= ~(1UL << d->irq));
}

static void
cabriolet_disable_irq(struct irq_data *d)
{
<<<<<<< HEAD
	cabriolet_update_irq_hw(irq, cached_irq_mask |= 1UL << irq);
=======
	cabriolet_update_irq_hw(d->irq, cached_irq_mask |= 1UL << d->irq);
>>>>>>> 105e53f8
}

static struct irq_chip cabriolet_irq_type = {
	.name		= "CABRIOLET",
<<<<<<< HEAD
	.unmask		= cabriolet_enable_irq,
	.mask		= cabriolet_disable_irq,
	.mask_ack	= cabriolet_disable_irq,
=======
	.irq_unmask	= cabriolet_enable_irq,
	.irq_mask	= cabriolet_disable_irq,
	.irq_mask_ack	= cabriolet_disable_irq,
>>>>>>> 105e53f8
};

static void 
cabriolet_device_interrupt(unsigned long v)
{
	unsigned long pld;
	unsigned int i;

	/* Read the interrupt summary registers */
	pld = inb(0x804) | (inb(0x805) << 8) | (inb(0x806) << 16);

	/*
	 * Now for every possible bit set, work through them and call
	 * the appropriate interrupt handler.
	 */
	while (pld) {
		i = ffz(~pld);
		pld &= pld - 1;	/* clear least bit set */
		if (i == 4) {
			isa_device_interrupt(v);
		} else {
			handle_irq(16 + i);
		}
	}
}

static void __init
common_init_irq(void (*srm_dev_int)(unsigned long v))
{
	init_i8259a_irqs();

	if (alpha_using_srm) {
		alpha_mv.device_interrupt = srm_dev_int;
		init_srm_irqs(35, 0);
	}
	else {
		long i;

		outb(0xff, 0x804);
		outb(0xff, 0x805);
		outb(0xff, 0x806);

		for (i = 16; i < 35; ++i) {
<<<<<<< HEAD
			set_irq_chip_and_handler(i, &cabriolet_irq_type,
				handle_level_irq);
			irq_to_desc(i)->status |= IRQ_LEVEL;
=======
			irq_set_chip_and_handler(i, &cabriolet_irq_type,
						 handle_level_irq);
			irq_set_status_flags(i, IRQ_LEVEL);
>>>>>>> 105e53f8
		}
	}

	common_init_isa_dma();
	setup_irq(16+4, &isa_cascade_irqaction);
}

#ifndef CONFIG_ALPHA_PC164
static void __init
cabriolet_init_irq(void)
{
	common_init_irq(srm_device_interrupt);
}
#endif

#if defined(CONFIG_ALPHA_GENERIC) || defined(CONFIG_ALPHA_PC164)
/* In theory, the PC164 has the same interrupt hardware as the other
   Cabriolet based systems.  However, something got screwed up late
   in the development cycle which broke the interrupt masking hardware.
   Repeat, it is not possible to mask and ack interrupts.  At all.

   In an attempt to work around this, while processing interrupts,
   we do not allow the IPL to drop below what it is currently.  This
   prevents the possibility of recursion.  

   ??? Another option might be to force all PCI devices to use edge
   triggered rather than level triggered interrupts.  That might be
   too invasive though.  */

static void
pc164_srm_device_interrupt(unsigned long v)
{
	__min_ipl = getipl();
	srm_device_interrupt(v);
	__min_ipl = 0;
}

static void
pc164_device_interrupt(unsigned long v)
{
	__min_ipl = getipl();
	cabriolet_device_interrupt(v);
	__min_ipl = 0;
}

static void __init
pc164_init_irq(void)
{
	common_init_irq(pc164_srm_device_interrupt);
}
#endif

/*
 * The EB66+ is very similar to the EB66 except that it does not have
 * the on-board NCR and Tulip chips.  In the code below, I have used
 * slot number to refer to the id select line and *not* the slot
 * number used in the EB66+ documentation.  However, in the table,
 * I've given the slot number, the id select line and the Jxx number
 * that's printed on the board.  The interrupt pins from the PCI slots
 * are wired into 3 interrupt summary registers at 0x804, 0x805 and
 * 0x806 ISA.
 *
 * In the table, -1 means don't assign an IRQ number.  This is usually
 * because it is the Saturn IO (SIO) PCI/ISA Bridge Chip.
 */

static inline int __init
eb66p_map_irq(struct pci_dev *dev, u8 slot, u8 pin)
{
	static char irq_tab[5][5] __initdata = {
		/*INT  INTA  INTB  INTC   INTD */
		{16+0, 16+0, 16+5,  16+9, 16+13},  /* IdSel 6,  slot 0, J25 */
		{16+1, 16+1, 16+6, 16+10, 16+14},  /* IdSel 7,  slot 1, J26 */
		{  -1,   -1,   -1,    -1,    -1},  /* IdSel 8,  SIO         */
		{16+2, 16+2, 16+7, 16+11, 16+15},  /* IdSel 9,  slot 2, J27 */
		{16+3, 16+3, 16+8, 16+12,  16+6}   /* IdSel 10, slot 3, J28 */
	};
	const long min_idsel = 6, max_idsel = 10, irqs_per_slot = 5;
	return COMMON_TABLE_LOOKUP;
}


/*
 * The AlphaPC64 is very similar to the EB66+ except that its slots
 * are numbered differently.  In the code below, I have used slot
 * number to refer to the id select line and *not* the slot number
 * used in the AlphaPC64 documentation.  However, in the table, I've
 * given the slot number, the id select line and the Jxx number that's
 * printed on the board.  The interrupt pins from the PCI slots are
 * wired into 3 interrupt summary registers at 0x804, 0x805 and 0x806
 * ISA.
 *
 * In the table, -1 means don't assign an IRQ number.  This is usually
 * because it is the Saturn IO (SIO) PCI/ISA Bridge Chip.
 */

static inline int __init
cabriolet_map_irq(struct pci_dev *dev, u8 slot, u8 pin)
{
	static char irq_tab[5][5] __initdata = {
		/*INT   INTA  INTB  INTC   INTD */
		{ 16+2, 16+2, 16+7, 16+11, 16+15}, /* IdSel 5,  slot 2, J21 */
		{ 16+0, 16+0, 16+5,  16+9, 16+13}, /* IdSel 6,  slot 0, J19 */
		{ 16+1, 16+1, 16+6, 16+10, 16+14}, /* IdSel 7,  slot 1, J20 */
		{   -1,   -1,   -1,    -1,    -1}, /* IdSel 8,  SIO         */
		{ 16+3, 16+3, 16+8, 16+12, 16+16}  /* IdSel 9,  slot 3, J22 */
	};
	const long min_idsel = 5, max_idsel = 9, irqs_per_slot = 5;
	return COMMON_TABLE_LOOKUP;
}

static inline void __init
cabriolet_enable_ide(void)
{
	if (pc873xx_probe() == -1) {
		printk(KERN_ERR "Probing for PC873xx Super IO chip failed.\n");
	 } else {
		printk(KERN_INFO "Found %s Super IO chip at 0x%x\n",
			pc873xx_get_model(), pc873xx_get_base());

		pc873xx_enable_ide();
	}
}

static inline void __init
cabriolet_init_pci(void)
{
	common_init_pci();
	cabriolet_enable_ide();
}

static inline void __init
cia_cab_init_pci(void)
{
	cia_init_pci();
	cabriolet_enable_ide();
}

/*
 * The PC164 and LX164 have 19 PCI interrupts, four from each of the four
 * PCI slots, the SIO, PCI/IDE, and USB.
 * 
 * Each of the interrupts can be individually masked. This is
 * accomplished by setting the appropriate bit in the mask register.
 * A bit is set by writing a "1" to the desired position in the mask
 * register and cleared by writing a "0". There are 3 mask registers
 * located at ISA address 804h, 805h and 806h.
 * 
 * An I/O read at ISA address 804h, 805h, 806h will return the
 * state of the 11 PCI interrupts and not the state of the MASKED
 * interrupts.
 * 
 * Note: A write to I/O 804h, 805h, and 806h the mask register will be
 * updated.
 * 
 * 
 * 				ISA DATA<7:0>
 * ISA     +--------------------------------------------------------------+
 * ADDRESS |   7   |   6   |   5   |   4   |   3   |   2  |   1   |   0   |
 *         +==============================================================+
 * 0x804   | INTB0 |  USB  |  IDE  |  SIO  | INTA3 |INTA2 | INTA1 | INTA0 |
 *         +--------------------------------------------------------------+
 * 0x805   | INTD0 | INTC3 | INTC2 | INTC1 | INTC0 |INTB3 | INTB2 | INTB1 |
 *         +--------------------------------------------------------------+
 * 0x806   | Rsrv  | Rsrv  | Rsrv  | Rsrv  | Rsrv  |INTD3 | INTD2 | INTD1 |
 *         +--------------------------------------------------------------+
 *         * Rsrv = reserved bits
 *         Note: The mask register is write-only.
 * 
 * IdSel	
 *   5	 32 bit PCI option slot 2
 *   6	 64 bit PCI option slot 0
 *   7	 64 bit PCI option slot 1
 *   8	 Saturn I/O
 *   9	 32 bit PCI option slot 3
 *  10	 USB
 *  11	 IDE
 * 
 */

static inline int __init
alphapc164_map_irq(struct pci_dev *dev, u8 slot, u8 pin)
{
	static char irq_tab[7][5] __initdata = {
		/*INT   INTA  INTB   INTC   INTD */
		{ 16+2, 16+2, 16+9,  16+13, 16+17}, /* IdSel  5, slot 2, J20 */
		{ 16+0, 16+0, 16+7,  16+11, 16+15}, /* IdSel  6, slot 0, J29 */
		{ 16+1, 16+1, 16+8,  16+12, 16+16}, /* IdSel  7, slot 1, J26 */
		{   -1,   -1,   -1,    -1,    -1},  /* IdSel  8, SIO */
		{ 16+3, 16+3, 16+10, 16+14, 16+18}, /* IdSel  9, slot 3, J19 */
		{ 16+6, 16+6, 16+6,  16+6,  16+6},  /* IdSel 10, USB */
		{ 16+5, 16+5, 16+5,  16+5,  16+5}   /* IdSel 11, IDE */
	};
	const long min_idsel = 5, max_idsel = 11, irqs_per_slot = 5;
	return COMMON_TABLE_LOOKUP;
}

static inline void __init
alphapc164_init_pci(void)
{
	cia_init_pci();
	SMC93x_Init();
}


/*
 * The System Vector
 */

#if defined(CONFIG_ALPHA_GENERIC) || defined(CONFIG_ALPHA_CABRIOLET)
struct alpha_machine_vector cabriolet_mv __initmv = {
	.vector_name		= "Cabriolet",
	DO_EV4_MMU,
	DO_DEFAULT_RTC,
	DO_APECS_IO,
	.machine_check		= apecs_machine_check,
	.max_isa_dma_address	= ALPHA_MAX_ISA_DMA_ADDRESS,
	.min_io_address		= DEFAULT_IO_BASE,
	.min_mem_address	= APECS_AND_LCA_DEFAULT_MEM_BASE,

	.nr_irqs		= 35,
	.device_interrupt	= cabriolet_device_interrupt,

	.init_arch		= apecs_init_arch,
	.init_irq		= cabriolet_init_irq,
	.init_rtc		= common_init_rtc,
	.init_pci		= cabriolet_init_pci,
	.pci_map_irq		= cabriolet_map_irq,
	.pci_swizzle		= common_swizzle,
};
#ifndef CONFIG_ALPHA_EB64P
ALIAS_MV(cabriolet)
#endif
#endif

#if defined(CONFIG_ALPHA_GENERIC) || defined(CONFIG_ALPHA_EB164)
struct alpha_machine_vector eb164_mv __initmv = {
	.vector_name		= "EB164",
	DO_EV5_MMU,
	DO_DEFAULT_RTC,
	DO_CIA_IO,
	.machine_check		= cia_machine_check,
	.max_isa_dma_address	= ALPHA_MAX_ISA_DMA_ADDRESS,
	.min_io_address		= DEFAULT_IO_BASE,
	.min_mem_address	= CIA_DEFAULT_MEM_BASE,

	.nr_irqs		= 35,
	.device_interrupt	= cabriolet_device_interrupt,

	.init_arch		= cia_init_arch,
	.init_irq		= cabriolet_init_irq,
	.init_rtc		= common_init_rtc,
	.init_pci		= cia_cab_init_pci,
	.kill_arch		= cia_kill_arch,
	.pci_map_irq		= cabriolet_map_irq,
	.pci_swizzle		= common_swizzle,
};
ALIAS_MV(eb164)
#endif

#if defined(CONFIG_ALPHA_GENERIC) || defined(CONFIG_ALPHA_EB66P)
struct alpha_machine_vector eb66p_mv __initmv = {
	.vector_name		= "EB66+",
	DO_EV4_MMU,
	DO_DEFAULT_RTC,
	DO_LCA_IO,
	.machine_check		= lca_machine_check,
	.max_isa_dma_address	= ALPHA_MAX_ISA_DMA_ADDRESS,
	.min_io_address		= DEFAULT_IO_BASE,
	.min_mem_address	= APECS_AND_LCA_DEFAULT_MEM_BASE,

	.nr_irqs		= 35,
	.device_interrupt	= cabriolet_device_interrupt,

	.init_arch		= lca_init_arch,
	.init_irq		= cabriolet_init_irq,
	.init_rtc		= common_init_rtc,
	.init_pci		= cabriolet_init_pci,
	.pci_map_irq		= eb66p_map_irq,
	.pci_swizzle		= common_swizzle,
};
ALIAS_MV(eb66p)
#endif

#if defined(CONFIG_ALPHA_GENERIC) || defined(CONFIG_ALPHA_LX164)
struct alpha_machine_vector lx164_mv __initmv = {
	.vector_name		= "LX164",
	DO_EV5_MMU,
	DO_DEFAULT_RTC,
	DO_PYXIS_IO,
	.machine_check		= cia_machine_check,
	.max_isa_dma_address	= ALPHA_MAX_ISA_DMA_ADDRESS,
	.min_io_address		= DEFAULT_IO_BASE,
	.min_mem_address	= DEFAULT_MEM_BASE,
	.pci_dac_offset		= PYXIS_DAC_OFFSET,

	.nr_irqs		= 35,
	.device_interrupt	= cabriolet_device_interrupt,

	.init_arch		= pyxis_init_arch,
	.init_irq		= cabriolet_init_irq,
	.init_rtc		= common_init_rtc,
	.init_pci		= alphapc164_init_pci,
	.kill_arch		= cia_kill_arch,
	.pci_map_irq		= alphapc164_map_irq,
	.pci_swizzle		= common_swizzle,
};
ALIAS_MV(lx164)
#endif

#if defined(CONFIG_ALPHA_GENERIC) || defined(CONFIG_ALPHA_PC164)
struct alpha_machine_vector pc164_mv __initmv = {
	.vector_name		= "PC164",
	DO_EV5_MMU,
	DO_DEFAULT_RTC,
	DO_CIA_IO,
	.machine_check		= cia_machine_check,
	.max_isa_dma_address	= ALPHA_MAX_ISA_DMA_ADDRESS,
	.min_io_address		= DEFAULT_IO_BASE,
	.min_mem_address	= CIA_DEFAULT_MEM_BASE,

	.nr_irqs		= 35,
	.device_interrupt	= pc164_device_interrupt,

	.init_arch		= cia_init_arch,
	.init_irq		= pc164_init_irq,
	.init_rtc		= common_init_rtc,
	.init_pci		= alphapc164_init_pci,
	.kill_arch		= cia_kill_arch,
	.pci_map_irq		= alphapc164_map_irq,
	.pci_swizzle		= common_swizzle,
};
ALIAS_MV(pc164)
#endif<|MERGE_RESOLUTION|>--- conflicted
+++ resolved
@@ -54,24 +54,14 @@
 static void
 cabriolet_disable_irq(struct irq_data *d)
 {
-<<<<<<< HEAD
-	cabriolet_update_irq_hw(irq, cached_irq_mask |= 1UL << irq);
-=======
 	cabriolet_update_irq_hw(d->irq, cached_irq_mask |= 1UL << d->irq);
->>>>>>> 105e53f8
 }
 
 static struct irq_chip cabriolet_irq_type = {
 	.name		= "CABRIOLET",
-<<<<<<< HEAD
-	.unmask		= cabriolet_enable_irq,
-	.mask		= cabriolet_disable_irq,
-	.mask_ack	= cabriolet_disable_irq,
-=======
 	.irq_unmask	= cabriolet_enable_irq,
 	.irq_mask	= cabriolet_disable_irq,
 	.irq_mask_ack	= cabriolet_disable_irq,
->>>>>>> 105e53f8
 };
 
 static void 
@@ -115,15 +105,9 @@
 		outb(0xff, 0x806);
 
 		for (i = 16; i < 35; ++i) {
-<<<<<<< HEAD
-			set_irq_chip_and_handler(i, &cabriolet_irq_type,
-				handle_level_irq);
-			irq_to_desc(i)->status |= IRQ_LEVEL;
-=======
 			irq_set_chip_and_handler(i, &cabriolet_irq_type,
 						 handle_level_irq);
 			irq_set_status_flags(i, IRQ_LEVEL);
->>>>>>> 105e53f8
 		}
 	}
 
