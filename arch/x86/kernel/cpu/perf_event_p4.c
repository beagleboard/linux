/*
 * Netburst Performance Events (P4, old Xeon)
 *
 *  Copyright (C) 2010 Parallels, Inc., Cyrill Gorcunov <gorcunov@openvz.org>
 *  Copyright (C) 2010 Intel Corporation, Lin Ming <ming.m.lin@intel.com>
 *
 *  For licencing details see kernel-base/COPYING
 */

#ifdef CONFIG_CPU_SUP_INTEL

#include <asm/perf_event_p4.h>

#define P4_CNTR_LIMIT 3
/*
 * array indices: 0,1 - HT threads, used with HT enabled cpu
 */
struct p4_event_bind {
	unsigned int opcode;			/* Event code and ESCR selector */
	unsigned int escr_msr[2];		/* ESCR MSR for this event */
	unsigned int escr_emask;		/* valid ESCR EventMask bits */
	unsigned int shared;			/* event is shared across threads */
	char cntr[2][P4_CNTR_LIMIT];		/* counter index (offset), -1 on abscence */
};

struct p4_pebs_bind {
	unsigned int metric_pebs;
	unsigned int metric_vert;
};

/* it sets P4_PEBS_ENABLE_UOP_TAG as well */
#define P4_GEN_PEBS_BIND(name, pebs, vert)			\
	[P4_PEBS_METRIC__##name] = {				\
		.metric_pebs = pebs | P4_PEBS_ENABLE_UOP_TAG,	\
		.metric_vert = vert,				\
	}

/*
 * note we have P4_PEBS_ENABLE_UOP_TAG always set here
 *
 * it's needed for mapping P4_PEBS_CONFIG_METRIC_MASK bits of
 * event configuration to find out which values are to be
 * written into MSR_IA32_PEBS_ENABLE and MSR_P4_PEBS_MATRIX_VERT
 * resgisters
 */
static struct p4_pebs_bind p4_pebs_bind_map[] = {
	P4_GEN_PEBS_BIND(1stl_cache_load_miss_retired,	0x0000001, 0x0000001),
	P4_GEN_PEBS_BIND(2ndl_cache_load_miss_retired,	0x0000002, 0x0000001),
	P4_GEN_PEBS_BIND(dtlb_load_miss_retired,	0x0000004, 0x0000001),
	P4_GEN_PEBS_BIND(dtlb_store_miss_retired,	0x0000004, 0x0000002),
	P4_GEN_PEBS_BIND(dtlb_all_miss_retired,		0x0000004, 0x0000003),
	P4_GEN_PEBS_BIND(tagged_mispred_branch,		0x0018000, 0x0000010),
	P4_GEN_PEBS_BIND(mob_load_replay_retired,	0x0000200, 0x0000001),
	P4_GEN_PEBS_BIND(split_load_retired,		0x0000400, 0x0000001),
	P4_GEN_PEBS_BIND(split_store_retired,		0x0000400, 0x0000002),
};

/*
 * Note that we don't use CCCR1 here, there is an
 * exception for P4_BSQ_ALLOCATION but we just have
 * no workaround
 *
 * consider this binding as resources which particular
 * event may borrow, it doesn't contain EventMask,
 * Tags and friends -- they are left to a caller
 */
static struct p4_event_bind p4_event_bind_map[] = {
	[P4_EVENT_TC_DELIVER_MODE] = {
		.opcode		= P4_OPCODE(P4_EVENT_TC_DELIVER_MODE),
		.escr_msr	= { MSR_P4_TC_ESCR0, MSR_P4_TC_ESCR1 },
		.escr_emask	=
			P4_ESCR_EMASK_BIT(P4_EVENT_TC_DELIVER_MODE, DD)			|
			P4_ESCR_EMASK_BIT(P4_EVENT_TC_DELIVER_MODE, DB)			|
			P4_ESCR_EMASK_BIT(P4_EVENT_TC_DELIVER_MODE, DI)			|
			P4_ESCR_EMASK_BIT(P4_EVENT_TC_DELIVER_MODE, BD)			|
			P4_ESCR_EMASK_BIT(P4_EVENT_TC_DELIVER_MODE, BB)			|
			P4_ESCR_EMASK_BIT(P4_EVENT_TC_DELIVER_MODE, BI)			|
			P4_ESCR_EMASK_BIT(P4_EVENT_TC_DELIVER_MODE, ID),
		.shared		= 1,
		.cntr		= { {4, 5, -1}, {6, 7, -1} },
	},
	[P4_EVENT_BPU_FETCH_REQUEST] = {
		.opcode		= P4_OPCODE(P4_EVENT_BPU_FETCH_REQUEST),
		.escr_msr	= { MSR_P4_BPU_ESCR0, MSR_P4_BPU_ESCR1 },
		.escr_emask	=
			P4_ESCR_EMASK_BIT(P4_EVENT_BPU_FETCH_REQUEST, TCMISS),
		.cntr		= { {0, -1, -1}, {2, -1, -1} },
	},
	[P4_EVENT_ITLB_REFERENCE] = {
		.opcode		= P4_OPCODE(P4_EVENT_ITLB_REFERENCE),
		.escr_msr	= { MSR_P4_ITLB_ESCR0, MSR_P4_ITLB_ESCR1 },
		.escr_emask	=
			P4_ESCR_EMASK_BIT(P4_EVENT_ITLB_REFERENCE, HIT)			|
			P4_ESCR_EMASK_BIT(P4_EVENT_ITLB_REFERENCE, MISS)		|
			P4_ESCR_EMASK_BIT(P4_EVENT_ITLB_REFERENCE, HIT_UK),
		.cntr		= { {0, -1, -1}, {2, -1, -1} },
	},
	[P4_EVENT_MEMORY_CANCEL] = {
		.opcode		= P4_OPCODE(P4_EVENT_MEMORY_CANCEL),
		.escr_msr	= { MSR_P4_DAC_ESCR0, MSR_P4_DAC_ESCR1 },
		.escr_emask	=
			P4_ESCR_EMASK_BIT(P4_EVENT_MEMORY_CANCEL, ST_RB_FULL)		|
			P4_ESCR_EMASK_BIT(P4_EVENT_MEMORY_CANCEL, 64K_CONF),
		.cntr		= { {8, 9, -1}, {10, 11, -1} },
	},
	[P4_EVENT_MEMORY_COMPLETE] = {
		.opcode		= P4_OPCODE(P4_EVENT_MEMORY_COMPLETE),
		.escr_msr	= { MSR_P4_SAAT_ESCR0 , MSR_P4_SAAT_ESCR1 },
		.escr_emask	=
			P4_ESCR_EMASK_BIT(P4_EVENT_MEMORY_COMPLETE, LSC)		|
			P4_ESCR_EMASK_BIT(P4_EVENT_MEMORY_COMPLETE, SSC),
		.cntr		= { {8, 9, -1}, {10, 11, -1} },
	},
	[P4_EVENT_LOAD_PORT_REPLAY] = {
		.opcode		= P4_OPCODE(P4_EVENT_LOAD_PORT_REPLAY),
		.escr_msr	= { MSR_P4_SAAT_ESCR0, MSR_P4_SAAT_ESCR1 },
		.escr_emask	=
			P4_ESCR_EMASK_BIT(P4_EVENT_LOAD_PORT_REPLAY, SPLIT_LD),
		.cntr		= { {8, 9, -1}, {10, 11, -1} },
	},
	[P4_EVENT_STORE_PORT_REPLAY] = {
		.opcode		= P4_OPCODE(P4_EVENT_STORE_PORT_REPLAY),
		.escr_msr	= { MSR_P4_SAAT_ESCR0 ,  MSR_P4_SAAT_ESCR1 },
		.escr_emask	=
			P4_ESCR_EMASK_BIT(P4_EVENT_STORE_PORT_REPLAY, SPLIT_ST),
		.cntr		= { {8, 9, -1}, {10, 11, -1} },
	},
	[P4_EVENT_MOB_LOAD_REPLAY] = {
		.opcode		= P4_OPCODE(P4_EVENT_MOB_LOAD_REPLAY),
		.escr_msr	= { MSR_P4_MOB_ESCR0, MSR_P4_MOB_ESCR1 },
		.escr_emask	=
			P4_ESCR_EMASK_BIT(P4_EVENT_MOB_LOAD_REPLAY, NO_STA)		|
			P4_ESCR_EMASK_BIT(P4_EVENT_MOB_LOAD_REPLAY, NO_STD)		|
			P4_ESCR_EMASK_BIT(P4_EVENT_MOB_LOAD_REPLAY, PARTIAL_DATA)	|
			P4_ESCR_EMASK_BIT(P4_EVENT_MOB_LOAD_REPLAY, UNALGN_ADDR),
		.cntr		= { {0, -1, -1}, {2, -1, -1} },
	},
	[P4_EVENT_PAGE_WALK_TYPE] = {
		.opcode		= P4_OPCODE(P4_EVENT_PAGE_WALK_TYPE),
		.escr_msr	= { MSR_P4_PMH_ESCR0, MSR_P4_PMH_ESCR1 },
		.escr_emask	=
			P4_ESCR_EMASK_BIT(P4_EVENT_PAGE_WALK_TYPE, DTMISS)		|
			P4_ESCR_EMASK_BIT(P4_EVENT_PAGE_WALK_TYPE, ITMISS),
		.shared		= 1,
		.cntr		= { {0, -1, -1}, {2, -1, -1} },
	},
	[P4_EVENT_BSQ_CACHE_REFERENCE] = {
		.opcode		= P4_OPCODE(P4_EVENT_BSQ_CACHE_REFERENCE),
		.escr_msr	= { MSR_P4_BSU_ESCR0, MSR_P4_BSU_ESCR1 },
		.escr_emask	=
			P4_ESCR_EMASK_BIT(P4_EVENT_BSQ_CACHE_REFERENCE, RD_2ndL_HITS)	|
			P4_ESCR_EMASK_BIT(P4_EVENT_BSQ_CACHE_REFERENCE, RD_2ndL_HITE)	|
			P4_ESCR_EMASK_BIT(P4_EVENT_BSQ_CACHE_REFERENCE, RD_2ndL_HITM)	|
			P4_ESCR_EMASK_BIT(P4_EVENT_BSQ_CACHE_REFERENCE, RD_3rdL_HITS)	|
			P4_ESCR_EMASK_BIT(P4_EVENT_BSQ_CACHE_REFERENCE, RD_3rdL_HITE)	|
			P4_ESCR_EMASK_BIT(P4_EVENT_BSQ_CACHE_REFERENCE, RD_3rdL_HITM)	|
			P4_ESCR_EMASK_BIT(P4_EVENT_BSQ_CACHE_REFERENCE, RD_2ndL_MISS)	|
			P4_ESCR_EMASK_BIT(P4_EVENT_BSQ_CACHE_REFERENCE, RD_3rdL_MISS)	|
			P4_ESCR_EMASK_BIT(P4_EVENT_BSQ_CACHE_REFERENCE, WR_2ndL_MISS),
		.cntr		= { {0, -1, -1}, {2, -1, -1} },
	},
	[P4_EVENT_IOQ_ALLOCATION] = {
		.opcode		= P4_OPCODE(P4_EVENT_IOQ_ALLOCATION),
		.escr_msr	= { MSR_P4_FSB_ESCR0, MSR_P4_FSB_ESCR1 },
		.escr_emask	=
			P4_ESCR_EMASK_BIT(P4_EVENT_IOQ_ALLOCATION, DEFAULT)		|
			P4_ESCR_EMASK_BIT(P4_EVENT_IOQ_ALLOCATION, ALL_READ)		|
			P4_ESCR_EMASK_BIT(P4_EVENT_IOQ_ALLOCATION, ALL_WRITE)		|
			P4_ESCR_EMASK_BIT(P4_EVENT_IOQ_ALLOCATION, MEM_UC)		|
			P4_ESCR_EMASK_BIT(P4_EVENT_IOQ_ALLOCATION, MEM_WC)		|
			P4_ESCR_EMASK_BIT(P4_EVENT_IOQ_ALLOCATION, MEM_WT)		|
			P4_ESCR_EMASK_BIT(P4_EVENT_IOQ_ALLOCATION, MEM_WP)		|
			P4_ESCR_EMASK_BIT(P4_EVENT_IOQ_ALLOCATION, MEM_WB)		|
			P4_ESCR_EMASK_BIT(P4_EVENT_IOQ_ALLOCATION, OWN)			|
			P4_ESCR_EMASK_BIT(P4_EVENT_IOQ_ALLOCATION, OTHER)		|
			P4_ESCR_EMASK_BIT(P4_EVENT_IOQ_ALLOCATION, PREFETCH),
		.cntr		= { {0, -1, -1}, {2, -1, -1} },
	},
	[P4_EVENT_IOQ_ACTIVE_ENTRIES] = {	/* shared ESCR */
		.opcode		= P4_OPCODE(P4_EVENT_IOQ_ACTIVE_ENTRIES),
		.escr_msr	= { MSR_P4_FSB_ESCR1,  MSR_P4_FSB_ESCR1 },
		.escr_emask	=
			P4_ESCR_EMASK_BIT(P4_EVENT_IOQ_ACTIVE_ENTRIES, DEFAULT)		|
			P4_ESCR_EMASK_BIT(P4_EVENT_IOQ_ACTIVE_ENTRIES, ALL_READ)	|
			P4_ESCR_EMASK_BIT(P4_EVENT_IOQ_ACTIVE_ENTRIES, ALL_WRITE)	|
			P4_ESCR_EMASK_BIT(P4_EVENT_IOQ_ACTIVE_ENTRIES, MEM_UC)		|
			P4_ESCR_EMASK_BIT(P4_EVENT_IOQ_ACTIVE_ENTRIES, MEM_WC)		|
			P4_ESCR_EMASK_BIT(P4_EVENT_IOQ_ACTIVE_ENTRIES, MEM_WT)		|
			P4_ESCR_EMASK_BIT(P4_EVENT_IOQ_ACTIVE_ENTRIES, MEM_WP)		|
			P4_ESCR_EMASK_BIT(P4_EVENT_IOQ_ACTIVE_ENTRIES, MEM_WB)		|
			P4_ESCR_EMASK_BIT(P4_EVENT_IOQ_ACTIVE_ENTRIES, OWN)		|
			P4_ESCR_EMASK_BIT(P4_EVENT_IOQ_ACTIVE_ENTRIES, OTHER)		|
			P4_ESCR_EMASK_BIT(P4_EVENT_IOQ_ACTIVE_ENTRIES, PREFETCH),
		.cntr		= { {2, -1, -1}, {3, -1, -1} },
	},
	[P4_EVENT_FSB_DATA_ACTIVITY] = {
		.opcode		= P4_OPCODE(P4_EVENT_FSB_DATA_ACTIVITY),
		.escr_msr	= { MSR_P4_FSB_ESCR0, MSR_P4_FSB_ESCR1 },
		.escr_emask	=
			P4_ESCR_EMASK_BIT(P4_EVENT_FSB_DATA_ACTIVITY, DRDY_DRV)		|
			P4_ESCR_EMASK_BIT(P4_EVENT_FSB_DATA_ACTIVITY, DRDY_OWN)		|
			P4_ESCR_EMASK_BIT(P4_EVENT_FSB_DATA_ACTIVITY, DRDY_OTHER)	|
			P4_ESCR_EMASK_BIT(P4_EVENT_FSB_DATA_ACTIVITY, DBSY_DRV)		|
			P4_ESCR_EMASK_BIT(P4_EVENT_FSB_DATA_ACTIVITY, DBSY_OWN)		|
			P4_ESCR_EMASK_BIT(P4_EVENT_FSB_DATA_ACTIVITY, DBSY_OTHER),
		.shared		= 1,
		.cntr		= { {0, -1, -1}, {2, -1, -1} },
	},
	[P4_EVENT_BSQ_ALLOCATION] = {		/* shared ESCR, broken CCCR1 */
		.opcode		= P4_OPCODE(P4_EVENT_BSQ_ALLOCATION),
		.escr_msr	= { MSR_P4_BSU_ESCR0, MSR_P4_BSU_ESCR0 },
		.escr_emask	=
			P4_ESCR_EMASK_BIT(P4_EVENT_BSQ_ALLOCATION, REQ_TYPE0)		|
			P4_ESCR_EMASK_BIT(P4_EVENT_BSQ_ALLOCATION, REQ_TYPE1)		|
			P4_ESCR_EMASK_BIT(P4_EVENT_BSQ_ALLOCATION, REQ_LEN0)		|
			P4_ESCR_EMASK_BIT(P4_EVENT_BSQ_ALLOCATION, REQ_LEN1)		|
			P4_ESCR_EMASK_BIT(P4_EVENT_BSQ_ALLOCATION, REQ_IO_TYPE)		|
			P4_ESCR_EMASK_BIT(P4_EVENT_BSQ_ALLOCATION, REQ_LOCK_TYPE)	|
			P4_ESCR_EMASK_BIT(P4_EVENT_BSQ_ALLOCATION, REQ_CACHE_TYPE)	|
			P4_ESCR_EMASK_BIT(P4_EVENT_BSQ_ALLOCATION, REQ_SPLIT_TYPE)	|
			P4_ESCR_EMASK_BIT(P4_EVENT_BSQ_ALLOCATION, REQ_DEM_TYPE)	|
			P4_ESCR_EMASK_BIT(P4_EVENT_BSQ_ALLOCATION, REQ_ORD_TYPE)	|
			P4_ESCR_EMASK_BIT(P4_EVENT_BSQ_ALLOCATION, MEM_TYPE0)		|
			P4_ESCR_EMASK_BIT(P4_EVENT_BSQ_ALLOCATION, MEM_TYPE1)		|
			P4_ESCR_EMASK_BIT(P4_EVENT_BSQ_ALLOCATION, MEM_TYPE2),
		.cntr		= { {0, -1, -1}, {1, -1, -1} },
	},
	[P4_EVENT_BSQ_ACTIVE_ENTRIES] = {	/* shared ESCR */
		.opcode		= P4_OPCODE(P4_EVENT_BSQ_ACTIVE_ENTRIES),
		.escr_msr	= { MSR_P4_BSU_ESCR1 , MSR_P4_BSU_ESCR1 },
		.escr_emask	=
			P4_ESCR_EMASK_BIT(P4_EVENT_BSQ_ACTIVE_ENTRIES, REQ_TYPE0)	|
			P4_ESCR_EMASK_BIT(P4_EVENT_BSQ_ACTIVE_ENTRIES, REQ_TYPE1)	|
			P4_ESCR_EMASK_BIT(P4_EVENT_BSQ_ACTIVE_ENTRIES, REQ_LEN0)	|
			P4_ESCR_EMASK_BIT(P4_EVENT_BSQ_ACTIVE_ENTRIES, REQ_LEN1)	|
			P4_ESCR_EMASK_BIT(P4_EVENT_BSQ_ACTIVE_ENTRIES, REQ_IO_TYPE)	|
			P4_ESCR_EMASK_BIT(P4_EVENT_BSQ_ACTIVE_ENTRIES, REQ_LOCK_TYPE)	|
			P4_ESCR_EMASK_BIT(P4_EVENT_BSQ_ACTIVE_ENTRIES, REQ_CACHE_TYPE)	|
			P4_ESCR_EMASK_BIT(P4_EVENT_BSQ_ACTIVE_ENTRIES, REQ_SPLIT_TYPE)	|
			P4_ESCR_EMASK_BIT(P4_EVENT_BSQ_ACTIVE_ENTRIES, REQ_DEM_TYPE)	|
			P4_ESCR_EMASK_BIT(P4_EVENT_BSQ_ACTIVE_ENTRIES, REQ_ORD_TYPE)	|
			P4_ESCR_EMASK_BIT(P4_EVENT_BSQ_ACTIVE_ENTRIES, MEM_TYPE0)	|
			P4_ESCR_EMASK_BIT(P4_EVENT_BSQ_ACTIVE_ENTRIES, MEM_TYPE1)	|
			P4_ESCR_EMASK_BIT(P4_EVENT_BSQ_ACTIVE_ENTRIES, MEM_TYPE2),
		.cntr		= { {2, -1, -1}, {3, -1, -1} },
	},
	[P4_EVENT_SSE_INPUT_ASSIST] = {
		.opcode		= P4_OPCODE(P4_EVENT_SSE_INPUT_ASSIST),
		.escr_msr	= { MSR_P4_FIRM_ESCR0, MSR_P4_FIRM_ESCR1 },
		.escr_emask	=
			P4_ESCR_EMASK_BIT(P4_EVENT_SSE_INPUT_ASSIST, ALL),
		.shared		= 1,
		.cntr		= { {8, 9, -1}, {10, 11, -1} },
	},
	[P4_EVENT_PACKED_SP_UOP] = {
		.opcode		= P4_OPCODE(P4_EVENT_PACKED_SP_UOP),
		.escr_msr	= { MSR_P4_FIRM_ESCR0, MSR_P4_FIRM_ESCR1 },
		.escr_emask	=
			P4_ESCR_EMASK_BIT(P4_EVENT_PACKED_SP_UOP, ALL),
		.shared		= 1,
		.cntr		= { {8, 9, -1}, {10, 11, -1} },
	},
	[P4_EVENT_PACKED_DP_UOP] = {
		.opcode		= P4_OPCODE(P4_EVENT_PACKED_DP_UOP),
		.escr_msr	= { MSR_P4_FIRM_ESCR0, MSR_P4_FIRM_ESCR1 },
		.escr_emask	=
			P4_ESCR_EMASK_BIT(P4_EVENT_PACKED_DP_UOP, ALL),
		.shared		= 1,
		.cntr		= { {8, 9, -1}, {10, 11, -1} },
	},
	[P4_EVENT_SCALAR_SP_UOP] = {
		.opcode		= P4_OPCODE(P4_EVENT_SCALAR_SP_UOP),
		.escr_msr	= { MSR_P4_FIRM_ESCR0, MSR_P4_FIRM_ESCR1 },
		.escr_emask	=
			P4_ESCR_EMASK_BIT(P4_EVENT_SCALAR_SP_UOP, ALL),
		.shared		= 1,
		.cntr		= { {8, 9, -1}, {10, 11, -1} },
	},
	[P4_EVENT_SCALAR_DP_UOP] = {
		.opcode		= P4_OPCODE(P4_EVENT_SCALAR_DP_UOP),
		.escr_msr	= { MSR_P4_FIRM_ESCR0, MSR_P4_FIRM_ESCR1 },
		.escr_emask	=
			P4_ESCR_EMASK_BIT(P4_EVENT_SCALAR_DP_UOP, ALL),
		.shared		= 1,
		.cntr		= { {8, 9, -1}, {10, 11, -1} },
	},
	[P4_EVENT_64BIT_MMX_UOP] = {
		.opcode		= P4_OPCODE(P4_EVENT_64BIT_MMX_UOP),
		.escr_msr	= { MSR_P4_FIRM_ESCR0, MSR_P4_FIRM_ESCR1 },
		.escr_emask	=
			P4_ESCR_EMASK_BIT(P4_EVENT_64BIT_MMX_UOP, ALL),
		.shared		= 1,
		.cntr		= { {8, 9, -1}, {10, 11, -1} },
	},
	[P4_EVENT_128BIT_MMX_UOP] = {
		.opcode		= P4_OPCODE(P4_EVENT_128BIT_MMX_UOP),
		.escr_msr	= { MSR_P4_FIRM_ESCR0, MSR_P4_FIRM_ESCR1 },
		.escr_emask	=
			P4_ESCR_EMASK_BIT(P4_EVENT_128BIT_MMX_UOP, ALL),
		.shared		= 1,
		.cntr		= { {8, 9, -1}, {10, 11, -1} },
	},
	[P4_EVENT_X87_FP_UOP] = {
		.opcode		= P4_OPCODE(P4_EVENT_X87_FP_UOP),
		.escr_msr	= { MSR_P4_FIRM_ESCR0, MSR_P4_FIRM_ESCR1 },
		.escr_emask	=
			P4_ESCR_EMASK_BIT(P4_EVENT_X87_FP_UOP, ALL),
		.shared		= 1,
		.cntr		= { {8, 9, -1}, {10, 11, -1} },
	},
	[P4_EVENT_TC_MISC] = {
		.opcode		= P4_OPCODE(P4_EVENT_TC_MISC),
		.escr_msr	= { MSR_P4_TC_ESCR0, MSR_P4_TC_ESCR1 },
		.escr_emask	=
			P4_ESCR_EMASK_BIT(P4_EVENT_TC_MISC, FLUSH),
		.cntr		= { {4, 5, -1}, {6, 7, -1} },
	},
	[P4_EVENT_GLOBAL_POWER_EVENTS] = {
		.opcode		= P4_OPCODE(P4_EVENT_GLOBAL_POWER_EVENTS),
		.escr_msr	= { MSR_P4_FSB_ESCR0, MSR_P4_FSB_ESCR1 },
		.escr_emask	=
			P4_ESCR_EMASK_BIT(P4_EVENT_GLOBAL_POWER_EVENTS, RUNNING),
		.cntr		= { {0, -1, -1}, {2, -1, -1} },
	},
	[P4_EVENT_TC_MS_XFER] = {
		.opcode		= P4_OPCODE(P4_EVENT_TC_MS_XFER),
		.escr_msr	= { MSR_P4_MS_ESCR0, MSR_P4_MS_ESCR1 },
		.escr_emask	=
			P4_ESCR_EMASK_BIT(P4_EVENT_TC_MS_XFER, CISC),
		.cntr		= { {4, 5, -1}, {6, 7, -1} },
	},
	[P4_EVENT_UOP_QUEUE_WRITES] = {
		.opcode		= P4_OPCODE(P4_EVENT_UOP_QUEUE_WRITES),
		.escr_msr	= { MSR_P4_MS_ESCR0, MSR_P4_MS_ESCR1 },
		.escr_emask	=
			P4_ESCR_EMASK_BIT(P4_EVENT_UOP_QUEUE_WRITES, FROM_TC_BUILD)	|
			P4_ESCR_EMASK_BIT(P4_EVENT_UOP_QUEUE_WRITES, FROM_TC_DELIVER)	|
			P4_ESCR_EMASK_BIT(P4_EVENT_UOP_QUEUE_WRITES, FROM_ROM),
		.cntr		= { {4, 5, -1}, {6, 7, -1} },
	},
	[P4_EVENT_RETIRED_MISPRED_BRANCH_TYPE] = {
		.opcode		= P4_OPCODE(P4_EVENT_RETIRED_MISPRED_BRANCH_TYPE),
		.escr_msr	= { MSR_P4_TBPU_ESCR0 , MSR_P4_TBPU_ESCR0 },
		.escr_emask	=
			P4_ESCR_EMASK_BIT(P4_EVENT_RETIRED_MISPRED_BRANCH_TYPE, CONDITIONAL)	|
			P4_ESCR_EMASK_BIT(P4_EVENT_RETIRED_MISPRED_BRANCH_TYPE, CALL)		|
			P4_ESCR_EMASK_BIT(P4_EVENT_RETIRED_MISPRED_BRANCH_TYPE, RETURN)		|
			P4_ESCR_EMASK_BIT(P4_EVENT_RETIRED_MISPRED_BRANCH_TYPE, INDIRECT),
		.cntr		= { {4, 5, -1}, {6, 7, -1} },
	},
	[P4_EVENT_RETIRED_BRANCH_TYPE] = {
		.opcode		= P4_OPCODE(P4_EVENT_RETIRED_BRANCH_TYPE),
		.escr_msr	= { MSR_P4_TBPU_ESCR0 , MSR_P4_TBPU_ESCR1 },
		.escr_emask	=
			P4_ESCR_EMASK_BIT(P4_EVENT_RETIRED_BRANCH_TYPE, CONDITIONAL)	|
			P4_ESCR_EMASK_BIT(P4_EVENT_RETIRED_BRANCH_TYPE, CALL)		|
			P4_ESCR_EMASK_BIT(P4_EVENT_RETIRED_BRANCH_TYPE, RETURN)		|
			P4_ESCR_EMASK_BIT(P4_EVENT_RETIRED_BRANCH_TYPE, INDIRECT),
		.cntr		= { {4, 5, -1}, {6, 7, -1} },
	},
	[P4_EVENT_RESOURCE_STALL] = {
		.opcode		= P4_OPCODE(P4_EVENT_RESOURCE_STALL),
		.escr_msr	= { MSR_P4_ALF_ESCR0, MSR_P4_ALF_ESCR1 },
		.escr_emask	=
			P4_ESCR_EMASK_BIT(P4_EVENT_RESOURCE_STALL, SBFULL),
		.cntr		= { {12, 13, 16}, {14, 15, 17} },
	},
	[P4_EVENT_WC_BUFFER] = {
		.opcode		= P4_OPCODE(P4_EVENT_WC_BUFFER),
		.escr_msr	= { MSR_P4_DAC_ESCR0, MSR_P4_DAC_ESCR1 },
		.escr_emask	=
			P4_ESCR_EMASK_BIT(P4_EVENT_WC_BUFFER, WCB_EVICTS)		|
			P4_ESCR_EMASK_BIT(P4_EVENT_WC_BUFFER, WCB_FULL_EVICTS),
		.shared		= 1,
		.cntr		= { {8, 9, -1}, {10, 11, -1} },
	},
	[P4_EVENT_B2B_CYCLES] = {
		.opcode		= P4_OPCODE(P4_EVENT_B2B_CYCLES),
		.escr_msr	= { MSR_P4_FSB_ESCR0, MSR_P4_FSB_ESCR1 },
		.escr_emask	= 0,
		.cntr		= { {0, -1, -1}, {2, -1, -1} },
	},
	[P4_EVENT_BNR] = {
		.opcode		= P4_OPCODE(P4_EVENT_BNR),
		.escr_msr	= { MSR_P4_FSB_ESCR0, MSR_P4_FSB_ESCR1 },
		.escr_emask	= 0,
		.cntr		= { {0, -1, -1}, {2, -1, -1} },
	},
	[P4_EVENT_SNOOP] = {
		.opcode		= P4_OPCODE(P4_EVENT_SNOOP),
		.escr_msr	= { MSR_P4_FSB_ESCR0, MSR_P4_FSB_ESCR1 },
		.escr_emask	= 0,
		.cntr		= { {0, -1, -1}, {2, -1, -1} },
	},
	[P4_EVENT_RESPONSE] = {
		.opcode		= P4_OPCODE(P4_EVENT_RESPONSE),
		.escr_msr	= { MSR_P4_FSB_ESCR0, MSR_P4_FSB_ESCR1 },
		.escr_emask	= 0,
		.cntr		= { {0, -1, -1}, {2, -1, -1} },
	},
	[P4_EVENT_FRONT_END_EVENT] = {
		.opcode		= P4_OPCODE(P4_EVENT_FRONT_END_EVENT),
		.escr_msr	= { MSR_P4_CRU_ESCR2, MSR_P4_CRU_ESCR3 },
		.escr_emask	=
			P4_ESCR_EMASK_BIT(P4_EVENT_FRONT_END_EVENT, NBOGUS)		|
			P4_ESCR_EMASK_BIT(P4_EVENT_FRONT_END_EVENT, BOGUS),
		.cntr		= { {12, 13, 16}, {14, 15, 17} },
	},
	[P4_EVENT_EXECUTION_EVENT] = {
		.opcode		= P4_OPCODE(P4_EVENT_EXECUTION_EVENT),
		.escr_msr	= { MSR_P4_CRU_ESCR2, MSR_P4_CRU_ESCR3 },
		.escr_emask	=
			P4_ESCR_EMASK_BIT(P4_EVENT_EXECUTION_EVENT, NBOGUS0)		|
			P4_ESCR_EMASK_BIT(P4_EVENT_EXECUTION_EVENT, NBOGUS1)		|
			P4_ESCR_EMASK_BIT(P4_EVENT_EXECUTION_EVENT, NBOGUS2)		|
			P4_ESCR_EMASK_BIT(P4_EVENT_EXECUTION_EVENT, NBOGUS3)		|
			P4_ESCR_EMASK_BIT(P4_EVENT_EXECUTION_EVENT, BOGUS0)		|
			P4_ESCR_EMASK_BIT(P4_EVENT_EXECUTION_EVENT, BOGUS1)		|
			P4_ESCR_EMASK_BIT(P4_EVENT_EXECUTION_EVENT, BOGUS2)		|
			P4_ESCR_EMASK_BIT(P4_EVENT_EXECUTION_EVENT, BOGUS3),
		.cntr		= { {12, 13, 16}, {14, 15, 17} },
	},
	[P4_EVENT_REPLAY_EVENT] = {
		.opcode		= P4_OPCODE(P4_EVENT_REPLAY_EVENT),
		.escr_msr	= { MSR_P4_CRU_ESCR2, MSR_P4_CRU_ESCR3 },
		.escr_emask	=
			P4_ESCR_EMASK_BIT(P4_EVENT_REPLAY_EVENT, NBOGUS)		|
			P4_ESCR_EMASK_BIT(P4_EVENT_REPLAY_EVENT, BOGUS),
		.cntr		= { {12, 13, 16}, {14, 15, 17} },
	},
	[P4_EVENT_INSTR_RETIRED] = {
		.opcode		= P4_OPCODE(P4_EVENT_INSTR_RETIRED),
		.escr_msr	= { MSR_P4_CRU_ESCR0, MSR_P4_CRU_ESCR1 },
		.escr_emask	=
			P4_ESCR_EMASK_BIT(P4_EVENT_INSTR_RETIRED, NBOGUSNTAG)		|
			P4_ESCR_EMASK_BIT(P4_EVENT_INSTR_RETIRED, NBOGUSTAG)		|
			P4_ESCR_EMASK_BIT(P4_EVENT_INSTR_RETIRED, BOGUSNTAG)		|
			P4_ESCR_EMASK_BIT(P4_EVENT_INSTR_RETIRED, BOGUSTAG),
		.cntr		= { {12, 13, 16}, {14, 15, 17} },
	},
	[P4_EVENT_UOPS_RETIRED] = {
		.opcode		= P4_OPCODE(P4_EVENT_UOPS_RETIRED),
		.escr_msr	= { MSR_P4_CRU_ESCR0, MSR_P4_CRU_ESCR1 },
		.escr_emask	=
			P4_ESCR_EMASK_BIT(P4_EVENT_UOPS_RETIRED, NBOGUS)		|
			P4_ESCR_EMASK_BIT(P4_EVENT_UOPS_RETIRED, BOGUS),
		.cntr		= { {12, 13, 16}, {14, 15, 17} },
	},
	[P4_EVENT_UOP_TYPE] = {
		.opcode		= P4_OPCODE(P4_EVENT_UOP_TYPE),
		.escr_msr	= { MSR_P4_RAT_ESCR0, MSR_P4_RAT_ESCR1 },
		.escr_emask	=
			P4_ESCR_EMASK_BIT(P4_EVENT_UOP_TYPE, TAGLOADS)			|
			P4_ESCR_EMASK_BIT(P4_EVENT_UOP_TYPE, TAGSTORES),
		.cntr		= { {12, 13, 16}, {14, 15, 17} },
	},
	[P4_EVENT_BRANCH_RETIRED] = {
		.opcode		= P4_OPCODE(P4_EVENT_BRANCH_RETIRED),
		.escr_msr	= { MSR_P4_CRU_ESCR2, MSR_P4_CRU_ESCR3 },
		.escr_emask	=
			P4_ESCR_EMASK_BIT(P4_EVENT_BRANCH_RETIRED, MMNP)		|
			P4_ESCR_EMASK_BIT(P4_EVENT_BRANCH_RETIRED, MMNM)		|
			P4_ESCR_EMASK_BIT(P4_EVENT_BRANCH_RETIRED, MMTP)		|
			P4_ESCR_EMASK_BIT(P4_EVENT_BRANCH_RETIRED, MMTM),
		.cntr		= { {12, 13, 16}, {14, 15, 17} },
	},
	[P4_EVENT_MISPRED_BRANCH_RETIRED] = {
		.opcode		= P4_OPCODE(P4_EVENT_MISPRED_BRANCH_RETIRED),
		.escr_msr	= { MSR_P4_CRU_ESCR0, MSR_P4_CRU_ESCR1 },
		.escr_emask	=
		P4_ESCR_EMASK_BIT(P4_EVENT_MISPRED_BRANCH_RETIRED, NBOGUS),
		.cntr		= { {12, 13, 16}, {14, 15, 17} },
	},
	[P4_EVENT_X87_ASSIST] = {
		.opcode		= P4_OPCODE(P4_EVENT_X87_ASSIST),
		.escr_msr	= { MSR_P4_CRU_ESCR2, MSR_P4_CRU_ESCR3 },
		.escr_emask	=
			P4_ESCR_EMASK_BIT(P4_EVENT_X87_ASSIST, FPSU)			|
			P4_ESCR_EMASK_BIT(P4_EVENT_X87_ASSIST, FPSO)			|
			P4_ESCR_EMASK_BIT(P4_EVENT_X87_ASSIST, POAO)			|
			P4_ESCR_EMASK_BIT(P4_EVENT_X87_ASSIST, POAU)			|
			P4_ESCR_EMASK_BIT(P4_EVENT_X87_ASSIST, PREA),
		.cntr		= { {12, 13, 16}, {14, 15, 17} },
	},
	[P4_EVENT_MACHINE_CLEAR] = {
		.opcode		= P4_OPCODE(P4_EVENT_MACHINE_CLEAR),
		.escr_msr	= { MSR_P4_CRU_ESCR2, MSR_P4_CRU_ESCR3 },
		.escr_emask	=
			P4_ESCR_EMASK_BIT(P4_EVENT_MACHINE_CLEAR, CLEAR)		|
			P4_ESCR_EMASK_BIT(P4_EVENT_MACHINE_CLEAR, MOCLEAR)		|
			P4_ESCR_EMASK_BIT(P4_EVENT_MACHINE_CLEAR, SMCLEAR),
		.cntr		= { {12, 13, 16}, {14, 15, 17} },
	},
	[P4_EVENT_INSTR_COMPLETED] = {
		.opcode		= P4_OPCODE(P4_EVENT_INSTR_COMPLETED),
		.escr_msr	= { MSR_P4_CRU_ESCR0, MSR_P4_CRU_ESCR1 },
		.escr_emask	=
			P4_ESCR_EMASK_BIT(P4_EVENT_INSTR_COMPLETED, NBOGUS)		|
			P4_ESCR_EMASK_BIT(P4_EVENT_INSTR_COMPLETED, BOGUS),
		.cntr		= { {12, 13, 16}, {14, 15, 17} },
	},
};

#define P4_GEN_CACHE_EVENT(event, bit, metric)				  \
	p4_config_pack_escr(P4_ESCR_EVENT(event)			| \
			    P4_ESCR_EMASK_BIT(event, bit))		| \
	p4_config_pack_cccr(metric					| \
			    P4_CCCR_ESEL(P4_OPCODE_ESEL(P4_OPCODE(event))))

static __initconst const u64 p4_hw_cache_event_ids
				[PERF_COUNT_HW_CACHE_MAX]
				[PERF_COUNT_HW_CACHE_OP_MAX]
				[PERF_COUNT_HW_CACHE_RESULT_MAX] =
{
 [ C(L1D ) ] = {
	[ C(OP_READ) ] = {
		[ C(RESULT_ACCESS) ] = 0x0,
		[ C(RESULT_MISS)   ] = P4_GEN_CACHE_EVENT(P4_EVENT_REPLAY_EVENT, NBOGUS,
						P4_PEBS_METRIC__1stl_cache_load_miss_retired),
	},
 },
 [ C(LL  ) ] = {
	[ C(OP_READ) ] = {
		[ C(RESULT_ACCESS) ] = 0x0,
		[ C(RESULT_MISS)   ] = P4_GEN_CACHE_EVENT(P4_EVENT_REPLAY_EVENT, NBOGUS,
						P4_PEBS_METRIC__2ndl_cache_load_miss_retired),
	},
},
 [ C(DTLB) ] = {
	[ C(OP_READ) ] = {
		[ C(RESULT_ACCESS) ] = 0x0,
		[ C(RESULT_MISS)   ] = P4_GEN_CACHE_EVENT(P4_EVENT_REPLAY_EVENT, NBOGUS,
						P4_PEBS_METRIC__dtlb_load_miss_retired),
	},
	[ C(OP_WRITE) ] = {
		[ C(RESULT_ACCESS) ] = 0x0,
		[ C(RESULT_MISS)   ] = P4_GEN_CACHE_EVENT(P4_EVENT_REPLAY_EVENT, NBOGUS,
						P4_PEBS_METRIC__dtlb_store_miss_retired),
	},
 },
 [ C(ITLB) ] = {
	[ C(OP_READ) ] = {
		[ C(RESULT_ACCESS) ] = P4_GEN_CACHE_EVENT(P4_EVENT_ITLB_REFERENCE, HIT,
						P4_PEBS_METRIC__none),
		[ C(RESULT_MISS)   ] = P4_GEN_CACHE_EVENT(P4_EVENT_ITLB_REFERENCE, MISS,
						P4_PEBS_METRIC__none),
	},
	[ C(OP_WRITE) ] = {
		[ C(RESULT_ACCESS) ] = -1,
		[ C(RESULT_MISS)   ] = -1,
	},
	[ C(OP_PREFETCH) ] = {
		[ C(RESULT_ACCESS) ] = -1,
		[ C(RESULT_MISS)   ] = -1,
	},
 },
};

static u64 p4_general_events[PERF_COUNT_HW_MAX] = {
  /* non-halted CPU clocks */
  [PERF_COUNT_HW_CPU_CYCLES] =
	p4_config_pack_escr(P4_ESCR_EVENT(P4_EVENT_GLOBAL_POWER_EVENTS)		|
		P4_ESCR_EMASK_BIT(P4_EVENT_GLOBAL_POWER_EVENTS, RUNNING)),

  /*
   * retired instructions
   * in a sake of simplicity we don't use the FSB tagging
   */
  [PERF_COUNT_HW_INSTRUCTIONS] =
	p4_config_pack_escr(P4_ESCR_EVENT(P4_EVENT_INSTR_RETIRED)		|
		P4_ESCR_EMASK_BIT(P4_EVENT_INSTR_RETIRED, NBOGUSNTAG)		|
		P4_ESCR_EMASK_BIT(P4_EVENT_INSTR_RETIRED, BOGUSNTAG)),

  /* cache hits */
  [PERF_COUNT_HW_CACHE_REFERENCES] =
	p4_config_pack_escr(P4_ESCR_EVENT(P4_EVENT_BSQ_CACHE_REFERENCE)		|
		P4_ESCR_EMASK_BIT(P4_EVENT_BSQ_CACHE_REFERENCE, RD_2ndL_HITS)	|
		P4_ESCR_EMASK_BIT(P4_EVENT_BSQ_CACHE_REFERENCE, RD_2ndL_HITE)	|
		P4_ESCR_EMASK_BIT(P4_EVENT_BSQ_CACHE_REFERENCE, RD_2ndL_HITM)	|
		P4_ESCR_EMASK_BIT(P4_EVENT_BSQ_CACHE_REFERENCE, RD_3rdL_HITS)	|
		P4_ESCR_EMASK_BIT(P4_EVENT_BSQ_CACHE_REFERENCE, RD_3rdL_HITE)	|
		P4_ESCR_EMASK_BIT(P4_EVENT_BSQ_CACHE_REFERENCE, RD_3rdL_HITM)),

  /* cache misses */
  [PERF_COUNT_HW_CACHE_MISSES] =
	p4_config_pack_escr(P4_ESCR_EVENT(P4_EVENT_BSQ_CACHE_REFERENCE)		|
		P4_ESCR_EMASK_BIT(P4_EVENT_BSQ_CACHE_REFERENCE, RD_2ndL_MISS)	|
		P4_ESCR_EMASK_BIT(P4_EVENT_BSQ_CACHE_REFERENCE, RD_3rdL_MISS)	|
		P4_ESCR_EMASK_BIT(P4_EVENT_BSQ_CACHE_REFERENCE, WR_2ndL_MISS)),

  /* branch instructions retired */
  [PERF_COUNT_HW_BRANCH_INSTRUCTIONS] =
	p4_config_pack_escr(P4_ESCR_EVENT(P4_EVENT_RETIRED_BRANCH_TYPE)		|
		P4_ESCR_EMASK_BIT(P4_EVENT_RETIRED_BRANCH_TYPE, CONDITIONAL)	|
		P4_ESCR_EMASK_BIT(P4_EVENT_RETIRED_BRANCH_TYPE, CALL)		|
		P4_ESCR_EMASK_BIT(P4_EVENT_RETIRED_BRANCH_TYPE, RETURN)		|
		P4_ESCR_EMASK_BIT(P4_EVENT_RETIRED_BRANCH_TYPE, INDIRECT)),

  /* mispredicted branches retired */
  [PERF_COUNT_HW_BRANCH_MISSES]	=
	p4_config_pack_escr(P4_ESCR_EVENT(P4_EVENT_MISPRED_BRANCH_RETIRED)	|
		P4_ESCR_EMASK_BIT(P4_EVENT_MISPRED_BRANCH_RETIRED, NBOGUS)),

  /* bus ready clocks (cpu is driving #DRDY_DRV\#DRDY_OWN):  */
  [PERF_COUNT_HW_BUS_CYCLES] =
	p4_config_pack_escr(P4_ESCR_EVENT(P4_EVENT_FSB_DATA_ACTIVITY)		|
		P4_ESCR_EMASK_BIT(P4_EVENT_FSB_DATA_ACTIVITY, DRDY_DRV)		|
		P4_ESCR_EMASK_BIT(P4_EVENT_FSB_DATA_ACTIVITY, DRDY_OWN))	|
	p4_config_pack_cccr(P4_CCCR_EDGE | P4_CCCR_COMPARE),
};

static struct p4_event_bind *p4_config_get_bind(u64 config)
{
	unsigned int evnt = p4_config_unpack_event(config);
	struct p4_event_bind *bind = NULL;

	if (evnt < ARRAY_SIZE(p4_event_bind_map))
		bind = &p4_event_bind_map[evnt];

	return bind;
}

static u64 p4_pmu_event_map(int hw_event)
{
	struct p4_event_bind *bind;
	unsigned int esel;
	u64 config;

	config = p4_general_events[hw_event];
	bind = p4_config_get_bind(config);
	esel = P4_OPCODE_ESEL(bind->opcode);
	config |= p4_config_pack_cccr(P4_CCCR_ESEL(esel));

	return config;
}

/* check cpu model specifics */
static bool p4_event_match_cpu_model(unsigned int event_idx)
{
	/* INSTR_COMPLETED event only exist for model 3, 4, 6 (Prescott) */
	if (event_idx == P4_EVENT_INSTR_COMPLETED) {
		if (boot_cpu_data.x86_model != 3 &&
			boot_cpu_data.x86_model != 4 &&
			boot_cpu_data.x86_model != 6)
			return false;
	}

	/*
	 * For info
	 * - IQ_ESCR0, IQ_ESCR1 only for models 1 and 2
	 */

	return true;
}

static int p4_validate_raw_event(struct perf_event *event)
{
	unsigned int v, emask;

	/* User data may have out-of-bound event index */
	v = p4_config_unpack_event(event->attr.config);
	if (v >= ARRAY_SIZE(p4_event_bind_map))
		return -EINVAL;

	/* It may be unsupported: */
	if (!p4_event_match_cpu_model(v))
		return -EINVAL;

	/*
	 * NOTE: P4_CCCR_THREAD_ANY has not the same meaning as
	 * in Architectural Performance Monitoring, it means not
	 * on _which_ logical cpu to count but rather _when_, ie it
	 * depends on logical cpu state -- count event if one cpu active,
	 * none, both or any, so we just allow user to pass any value
	 * desired.
	 *
	 * In turn we always set Tx_OS/Tx_USR bits bound to logical
	 * cpu without their propagation to another cpu
	 */

	/*
	 * if an event is shared across the logical threads
	 * the user needs special permissions to be able to use it
	 */
	if (p4_ht_active() && p4_event_bind_map[v].shared) {
		if (perf_paranoid_cpu() && !capable(CAP_SYS_ADMIN))
			return -EACCES;
	}

	/* ESCR EventMask bits may be invalid */
	emask = p4_config_unpack_escr(event->attr.config) & P4_ESCR_EVENTMASK_MASK;
	if (emask & ~p4_event_bind_map[v].escr_emask)
		return -EINVAL;

	/*
	 * it may have some invalid PEBS bits
	 */
	if (p4_config_pebs_has(event->attr.config, P4_PEBS_CONFIG_ENABLE))
		return -EINVAL;

	v = p4_config_unpack_metric(event->attr.config);
	if (v >= ARRAY_SIZE(p4_pebs_bind_map))
		return -EINVAL;

	return 0;
}

static int p4_hw_config(struct perf_event *event)
{
	int cpu = get_cpu();
	int rc = 0;
	u32 escr, cccr;

	/*
	 * the reason we use cpu that early is that: if we get scheduled
	 * first time on the same cpu -- we will not need swap thread
	 * specific flags in config (and will save some cpu cycles)
	 */

	cccr = p4_default_cccr_conf(cpu);
	escr = p4_default_escr_conf(cpu, event->attr.exclude_kernel,
					 event->attr.exclude_user);
	event->hw.config = p4_config_pack_escr(escr) |
			   p4_config_pack_cccr(cccr);

	if (p4_ht_active() && p4_ht_thread(cpu))
		event->hw.config = p4_set_ht_bit(event->hw.config);

	if (event->attr.type == PERF_TYPE_RAW) {
		struct p4_event_bind *bind;
		unsigned int esel;
		/*
		 * Clear bits we reserve to be managed by kernel itself
		 * and never allowed from a user space
		 */
		 event->attr.config &= P4_CONFIG_MASK;

		rc = p4_validate_raw_event(event);
		if (rc)
			goto out;

		/*
		 * Note that for RAW events we allow user to use P4_CCCR_RESERVED
		 * bits since we keep additional info here (for cache events and etc)
		 */
		event->hw.config |= event->attr.config;
		bind = p4_config_get_bind(event->attr.config);
		if (!bind) {
			rc = -EINVAL;
			goto out;
		}
		esel = P4_OPCODE_ESEL(bind->opcode);
		event->hw.config |= p4_config_pack_cccr(P4_CCCR_ESEL(esel));
	}

	rc = x86_setup_perfctr(event);
out:
	put_cpu();
	return rc;
}

static inline int p4_pmu_clear_cccr_ovf(struct hw_perf_event *hwc)
{
	u64 v;

	/* an official way for overflow indication */
<<<<<<< HEAD
	rdmsrl(hwc->config_base + hwc->idx, v);
	if (v & P4_CCCR_OVF) {
		wrmsrl(hwc->config_base + hwc->idx, v & ~P4_CCCR_OVF);
		return 1;
	}

	/* it might be unflagged overflow */
	rdmsrl(hwc->event_base + hwc->idx, v);
	if (!(v & ARCH_P4_CNTRVAL_MASK))
=======
	rdmsrl(hwc->config_base, v);
	if (v & P4_CCCR_OVF) {
		wrmsrl(hwc->config_base, v & ~P4_CCCR_OVF);
		return 1;
	}

	/*
	 * In some circumstances the overflow might issue an NMI but did
	 * not set P4_CCCR_OVF bit. Because a counter holds a negative value
	 * we simply check for high bit being set, if it's cleared it means
	 * the counter has reached zero value and continued counting before
	 * real NMI signal was received:
	 */
	rdmsrl(hwc->event_base, v);
	if (!(v & ARCH_P4_UNFLAGGED_BIT))
>>>>>>> 105e53f8
		return 1;

	return 0;
}

static void p4_pmu_disable_pebs(void)
{
	/*
	 * FIXME
	 *
	 * It's still allowed that two threads setup same cache
	 * events so we can't simply clear metrics until we knew
	 * no one is depending on us, so we need kind of counter
	 * for "ReplayEvent" users.
	 *
	 * What is more complex -- RAW events, if user (for some
	 * reason) will pass some cache event metric with improper
	 * event opcode -- it's fine from hardware point of view
	 * but completely nonsense from "meaning" of such action.
	 *
	 * So at moment let leave metrics turned on forever -- it's
	 * ok for now but need to be revisited!
	 *
	 * (void)checking_wrmsrl(MSR_IA32_PEBS_ENABLE, (u64)0);
	 * (void)checking_wrmsrl(MSR_P4_PEBS_MATRIX_VERT, (u64)0);
	 */
}

static inline void p4_pmu_disable_event(struct perf_event *event)
{
	struct hw_perf_event *hwc = &event->hw;

	/*
	 * If event gets disabled while counter is in overflowed
	 * state we need to clear P4_CCCR_OVF, otherwise interrupt get
	 * asserted again and again
	 */
	(void)checking_wrmsrl(hwc->config_base,
		(u64)(p4_config_unpack_cccr(hwc->config)) &
			~P4_CCCR_ENABLE & ~P4_CCCR_OVF & ~P4_CCCR_RESERVED);
}

static void p4_pmu_disable_all(void)
{
	struct cpu_hw_events *cpuc = &__get_cpu_var(cpu_hw_events);
	int idx;

	for (idx = 0; idx < x86_pmu.num_counters; idx++) {
		struct perf_event *event = cpuc->events[idx];
		if (!test_bit(idx, cpuc->active_mask))
			continue;
		p4_pmu_disable_event(event);
	}

	p4_pmu_disable_pebs();
}

/* configuration must be valid */
static void p4_pmu_enable_pebs(u64 config)
{
	struct p4_pebs_bind *bind;
	unsigned int idx;

	BUILD_BUG_ON(P4_PEBS_METRIC__max > P4_PEBS_CONFIG_METRIC_MASK);

	idx = p4_config_unpack_metric(config);
	if (idx == P4_PEBS_METRIC__none)
		return;

	bind = &p4_pebs_bind_map[idx];

	(void)checking_wrmsrl(MSR_IA32_PEBS_ENABLE,	(u64)bind->metric_pebs);
	(void)checking_wrmsrl(MSR_P4_PEBS_MATRIX_VERT,	(u64)bind->metric_vert);
}

static void p4_pmu_enable_event(struct perf_event *event)
{
	struct hw_perf_event *hwc = &event->hw;
	int thread = p4_ht_config_thread(hwc->config);
	u64 escr_conf = p4_config_unpack_escr(p4_clear_ht_bit(hwc->config));
	unsigned int idx = p4_config_unpack_event(hwc->config);
	struct p4_event_bind *bind;
	u64 escr_addr, cccr;

	bind = &p4_event_bind_map[idx];
	escr_addr = (u64)bind->escr_msr[thread];

	/*
	 * - we dont support cascaded counters yet
	 * - and counter 1 is broken (erratum)
	 */
	WARN_ON_ONCE(p4_is_event_cascaded(hwc->config));
	WARN_ON_ONCE(hwc->idx == 1);

	/* we need a real Event value */
	escr_conf &= ~P4_ESCR_EVENT_MASK;
	escr_conf |= P4_ESCR_EVENT(P4_OPCODE_EVNT(bind->opcode));

	cccr = p4_config_unpack_cccr(hwc->config);

	/*
	 * it could be Cache event so we need to write metrics
	 * into additional MSRs
	 */
	p4_pmu_enable_pebs(hwc->config);

	(void)checking_wrmsrl(escr_addr, escr_conf);
	(void)checking_wrmsrl(hwc->config_base,
				(cccr & ~P4_CCCR_RESERVED) | P4_CCCR_ENABLE);
}

static void p4_pmu_enable_all(int added)
{
	struct cpu_hw_events *cpuc = &__get_cpu_var(cpu_hw_events);
	int idx;

	for (idx = 0; idx < x86_pmu.num_counters; idx++) {
		struct perf_event *event = cpuc->events[idx];
		if (!test_bit(idx, cpuc->active_mask))
			continue;
		p4_pmu_enable_event(event);
	}
}

static int p4_pmu_handle_irq(struct pt_regs *regs)
{
	struct perf_sample_data data;
	struct cpu_hw_events *cpuc;
	struct perf_event *event;
	struct hw_perf_event *hwc;
	int idx, handled = 0;
	u64 val;

	data.addr = 0;
	data.raw = NULL;

	cpuc = &__get_cpu_var(cpu_hw_events);

	for (idx = 0; idx < x86_pmu.num_counters; idx++) {
		int overflow;

		if (!test_bit(idx, cpuc->active_mask)) {
			/* catch in-flight IRQs */
			if (__test_and_clear_bit(idx, cpuc->running))
				handled++;
			continue;
		}

		event = cpuc->events[idx];
		hwc = &event->hw;

		WARN_ON_ONCE(hwc->idx != idx);

		/* it might be unflagged overflow */
		overflow = p4_pmu_clear_cccr_ovf(hwc);

		val = x86_perf_event_update(event);
		if (!overflow && (val & (1ULL << (x86_pmu.cntval_bits - 1))))
			continue;

		handled += overflow;

		/* event overflow for sure */
		data.period = event->hw.last_period;

		if (!x86_perf_event_set_period(event))
			continue;
		if (perf_event_overflow(event, 1, &data, regs))
			x86_pmu_stop(event, 0);
	}

	if (handled)
		inc_irq_stat(apic_perf_irqs);

	/*
	 * When dealing with the unmasking of the LVTPC on P4 perf hw, it has
	 * been observed that the OVF bit flag has to be cleared first _before_
	 * the LVTPC can be unmasked.
	 *
	 * The reason is the NMI line will continue to be asserted while the OVF
	 * bit is set.  This causes a second NMI to generate if the LVTPC is
	 * unmasked before the OVF bit is cleared, leading to unknown NMI
	 * messages.
	 */
	apic_write(APIC_LVTPC, APIC_DM_NMI);

	return handled;
}

/*
 * swap thread specific fields according to a thread
 * we are going to run on
 */
static void p4_pmu_swap_config_ts(struct hw_perf_event *hwc, int cpu)
{
	u32 escr, cccr;

	/*
	 * we either lucky and continue on same cpu or no HT support
	 */
	if (!p4_should_swap_ts(hwc->config, cpu))
		return;

	/*
	 * the event is migrated from an another logical
	 * cpu, so we need to swap thread specific flags
	 */

	escr = p4_config_unpack_escr(hwc->config);
	cccr = p4_config_unpack_cccr(hwc->config);

	if (p4_ht_thread(cpu)) {
		cccr &= ~P4_CCCR_OVF_PMI_T0;
		cccr |= P4_CCCR_OVF_PMI_T1;
		if (escr & P4_ESCR_T0_OS) {
			escr &= ~P4_ESCR_T0_OS;
			escr |= P4_ESCR_T1_OS;
		}
		if (escr & P4_ESCR_T0_USR) {
			escr &= ~P4_ESCR_T0_USR;
			escr |= P4_ESCR_T1_USR;
		}
		hwc->config  = p4_config_pack_escr(escr);
		hwc->config |= p4_config_pack_cccr(cccr);
		hwc->config |= P4_CONFIG_HT;
	} else {
		cccr &= ~P4_CCCR_OVF_PMI_T1;
		cccr |= P4_CCCR_OVF_PMI_T0;
		if (escr & P4_ESCR_T1_OS) {
			escr &= ~P4_ESCR_T1_OS;
			escr |= P4_ESCR_T0_OS;
		}
		if (escr & P4_ESCR_T1_USR) {
			escr &= ~P4_ESCR_T1_USR;
			escr |= P4_ESCR_T0_USR;
		}
		hwc->config  = p4_config_pack_escr(escr);
		hwc->config |= p4_config_pack_cccr(cccr);
		hwc->config &= ~P4_CONFIG_HT;
	}
}

/*
 * ESCR address hashing is tricky, ESCRs are not sequential
 * in memory but all starts from MSR_P4_BSU_ESCR0 (0x03a0) and
 * the metric between any ESCRs is laid in range [0xa0,0xe1]
 *
 * so we make ~70% filled hashtable
 */

#define P4_ESCR_MSR_BASE		0x000003a0
#define P4_ESCR_MSR_MAX			0x000003e1
#define P4_ESCR_MSR_TABLE_SIZE		(P4_ESCR_MSR_MAX - P4_ESCR_MSR_BASE + 1)
#define P4_ESCR_MSR_IDX(msr)		(msr - P4_ESCR_MSR_BASE)
#define P4_ESCR_MSR_TABLE_ENTRY(msr)	[P4_ESCR_MSR_IDX(msr)] = msr

static const unsigned int p4_escr_table[P4_ESCR_MSR_TABLE_SIZE] = {
	P4_ESCR_MSR_TABLE_ENTRY(MSR_P4_ALF_ESCR0),
	P4_ESCR_MSR_TABLE_ENTRY(MSR_P4_ALF_ESCR1),
	P4_ESCR_MSR_TABLE_ENTRY(MSR_P4_BPU_ESCR0),
	P4_ESCR_MSR_TABLE_ENTRY(MSR_P4_BPU_ESCR1),
	P4_ESCR_MSR_TABLE_ENTRY(MSR_P4_BSU_ESCR0),
	P4_ESCR_MSR_TABLE_ENTRY(MSR_P4_BSU_ESCR1),
	P4_ESCR_MSR_TABLE_ENTRY(MSR_P4_CRU_ESCR0),
	P4_ESCR_MSR_TABLE_ENTRY(MSR_P4_CRU_ESCR1),
	P4_ESCR_MSR_TABLE_ENTRY(MSR_P4_CRU_ESCR2),
	P4_ESCR_MSR_TABLE_ENTRY(MSR_P4_CRU_ESCR3),
	P4_ESCR_MSR_TABLE_ENTRY(MSR_P4_CRU_ESCR4),
	P4_ESCR_MSR_TABLE_ENTRY(MSR_P4_CRU_ESCR5),
	P4_ESCR_MSR_TABLE_ENTRY(MSR_P4_DAC_ESCR0),
	P4_ESCR_MSR_TABLE_ENTRY(MSR_P4_DAC_ESCR1),
	P4_ESCR_MSR_TABLE_ENTRY(MSR_P4_FIRM_ESCR0),
	P4_ESCR_MSR_TABLE_ENTRY(MSR_P4_FIRM_ESCR1),
	P4_ESCR_MSR_TABLE_ENTRY(MSR_P4_FLAME_ESCR0),
	P4_ESCR_MSR_TABLE_ENTRY(MSR_P4_FLAME_ESCR1),
	P4_ESCR_MSR_TABLE_ENTRY(MSR_P4_FSB_ESCR0),
	P4_ESCR_MSR_TABLE_ENTRY(MSR_P4_FSB_ESCR1),
	P4_ESCR_MSR_TABLE_ENTRY(MSR_P4_IQ_ESCR0),
	P4_ESCR_MSR_TABLE_ENTRY(MSR_P4_IQ_ESCR1),
	P4_ESCR_MSR_TABLE_ENTRY(MSR_P4_IS_ESCR0),
	P4_ESCR_MSR_TABLE_ENTRY(MSR_P4_IS_ESCR1),
	P4_ESCR_MSR_TABLE_ENTRY(MSR_P4_ITLB_ESCR0),
	P4_ESCR_MSR_TABLE_ENTRY(MSR_P4_ITLB_ESCR1),
	P4_ESCR_MSR_TABLE_ENTRY(MSR_P4_IX_ESCR0),
	P4_ESCR_MSR_TABLE_ENTRY(MSR_P4_IX_ESCR1),
	P4_ESCR_MSR_TABLE_ENTRY(MSR_P4_MOB_ESCR0),
	P4_ESCR_MSR_TABLE_ENTRY(MSR_P4_MOB_ESCR1),
	P4_ESCR_MSR_TABLE_ENTRY(MSR_P4_MS_ESCR0),
	P4_ESCR_MSR_TABLE_ENTRY(MSR_P4_MS_ESCR1),
	P4_ESCR_MSR_TABLE_ENTRY(MSR_P4_PMH_ESCR0),
	P4_ESCR_MSR_TABLE_ENTRY(MSR_P4_PMH_ESCR1),
	P4_ESCR_MSR_TABLE_ENTRY(MSR_P4_RAT_ESCR0),
	P4_ESCR_MSR_TABLE_ENTRY(MSR_P4_RAT_ESCR1),
	P4_ESCR_MSR_TABLE_ENTRY(MSR_P4_SAAT_ESCR0),
	P4_ESCR_MSR_TABLE_ENTRY(MSR_P4_SAAT_ESCR1),
	P4_ESCR_MSR_TABLE_ENTRY(MSR_P4_SSU_ESCR0),
	P4_ESCR_MSR_TABLE_ENTRY(MSR_P4_SSU_ESCR1),
	P4_ESCR_MSR_TABLE_ENTRY(MSR_P4_TBPU_ESCR0),
	P4_ESCR_MSR_TABLE_ENTRY(MSR_P4_TBPU_ESCR1),
	P4_ESCR_MSR_TABLE_ENTRY(MSR_P4_TC_ESCR0),
	P4_ESCR_MSR_TABLE_ENTRY(MSR_P4_TC_ESCR1),
	P4_ESCR_MSR_TABLE_ENTRY(MSR_P4_U2L_ESCR0),
	P4_ESCR_MSR_TABLE_ENTRY(MSR_P4_U2L_ESCR1),
};

static int p4_get_escr_idx(unsigned int addr)
{
	unsigned int idx = P4_ESCR_MSR_IDX(addr);

	if (unlikely(idx >= P4_ESCR_MSR_TABLE_SIZE	||
			!p4_escr_table[idx]		||
			p4_escr_table[idx] != addr)) {
		WARN_ONCE(1, "P4 PMU: Wrong address passed: %x\n", addr);
		return -1;
	}

	return idx;
}

static int p4_next_cntr(int thread, unsigned long *used_mask,
			struct p4_event_bind *bind)
{
	int i, j;

	for (i = 0; i < P4_CNTR_LIMIT; i++) {
		j = bind->cntr[thread][i];
		if (j != -1 && !test_bit(j, used_mask))
			return j;
	}

	return -1;
}

static int p4_pmu_schedule_events(struct cpu_hw_events *cpuc, int n, int *assign)
{
	unsigned long used_mask[BITS_TO_LONGS(X86_PMC_IDX_MAX)];
	unsigned long escr_mask[BITS_TO_LONGS(P4_ESCR_MSR_TABLE_SIZE)];
	int cpu = smp_processor_id();
	struct hw_perf_event *hwc;
	struct p4_event_bind *bind;
	unsigned int i, thread, num;
	int cntr_idx, escr_idx;

	bitmap_zero(used_mask, X86_PMC_IDX_MAX);
	bitmap_zero(escr_mask, P4_ESCR_MSR_TABLE_SIZE);

	for (i = 0, num = n; i < n; i++, num--) {

		hwc = &cpuc->event_list[i]->hw;
		thread = p4_ht_thread(cpu);
		bind = p4_config_get_bind(hwc->config);
		escr_idx = p4_get_escr_idx(bind->escr_msr[thread]);
		if (unlikely(escr_idx == -1))
			goto done;

		if (hwc->idx != -1 && !p4_should_swap_ts(hwc->config, cpu)) {
			cntr_idx = hwc->idx;
			if (assign)
				assign[i] = hwc->idx;
			goto reserve;
		}

		cntr_idx = p4_next_cntr(thread, used_mask, bind);
		if (cntr_idx == -1 || test_bit(escr_idx, escr_mask))
			goto done;

		p4_pmu_swap_config_ts(hwc, cpu);
		if (assign)
			assign[i] = cntr_idx;
reserve:
		set_bit(cntr_idx, used_mask);
		set_bit(escr_idx, escr_mask);
	}

done:
	return num ? -ENOSPC : 0;
}

static __initconst const struct x86_pmu p4_pmu = {
	.name			= "Netburst P4/Xeon",
	.handle_irq		= p4_pmu_handle_irq,
	.disable_all		= p4_pmu_disable_all,
	.enable_all		= p4_pmu_enable_all,
	.enable			= p4_pmu_enable_event,
	.disable		= p4_pmu_disable_event,
	.eventsel		= MSR_P4_BPU_CCCR0,
	.perfctr		= MSR_P4_BPU_PERFCTR0,
	.event_map		= p4_pmu_event_map,
	.max_events		= ARRAY_SIZE(p4_general_events),
	.get_event_constraints	= x86_get_event_constraints,
	/*
	 * IF HT disabled we may need to use all
	 * ARCH_P4_MAX_CCCR counters simulaneously
	 * though leave it restricted at moment assuming
	 * HT is on
	 */
	.num_counters		= ARCH_P4_MAX_CCCR,
	.apic			= 1,
	.cntval_bits		= ARCH_P4_CNTRVAL_BITS,
	.cntval_mask		= ARCH_P4_CNTRVAL_MASK,
	.max_period		= (1ULL << (ARCH_P4_CNTRVAL_BITS - 1)) - 1,
	.hw_config		= p4_hw_config,
	.schedule_events	= p4_pmu_schedule_events,
	/*
	 * This handles erratum N15 in intel doc 249199-029,
	 * the counter may not be updated correctly on write
	 * so we need a second write operation to do the trick
	 * (the official workaround didn't work)
	 *
	 * the former idea is taken from OProfile code
	 */
	.perfctr_second_write	= 1,
};

static __init int p4_pmu_init(void)
{
	unsigned int low, high;

	/* If we get stripped -- indexig fails */
	BUILD_BUG_ON(ARCH_P4_MAX_CCCR > X86_PMC_MAX_GENERIC);

	rdmsr(MSR_IA32_MISC_ENABLE, low, high);
	if (!(low & (1 << 7))) {
		pr_cont("unsupported Netburst CPU model %d ",
			boot_cpu_data.x86_model);
		return -ENODEV;
	}

	memcpy(hw_cache_event_ids, p4_hw_cache_event_ids,
		sizeof(hw_cache_event_ids));

	pr_cont("Netburst events, ");

	x86_pmu = p4_pmu;

	return 0;
}

#endif /* CONFIG_CPU_SUP_INTEL */<|MERGE_RESOLUTION|>--- conflicted
+++ resolved
@@ -764,17 +764,6 @@
 	u64 v;
 
 	/* an official way for overflow indication */
-<<<<<<< HEAD
-	rdmsrl(hwc->config_base + hwc->idx, v);
-	if (v & P4_CCCR_OVF) {
-		wrmsrl(hwc->config_base + hwc->idx, v & ~P4_CCCR_OVF);
-		return 1;
-	}
-
-	/* it might be unflagged overflow */
-	rdmsrl(hwc->event_base + hwc->idx, v);
-	if (!(v & ARCH_P4_CNTRVAL_MASK))
-=======
 	rdmsrl(hwc->config_base, v);
 	if (v & P4_CCCR_OVF) {
 		wrmsrl(hwc->config_base, v & ~P4_CCCR_OVF);
@@ -790,7 +779,6 @@
 	 */
 	rdmsrl(hwc->event_base, v);
 	if (!(v & ARCH_P4_UNFLAGGED_BIT))
->>>>>>> 105e53f8
 		return 1;
 
 	return 0;
