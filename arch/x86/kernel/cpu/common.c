#include <linux/bootmem.h>
#include <linux/linkage.h>
#include <linux/bitops.h>
#include <linux/kernel.h>
#include <linux/module.h>
#include <linux/percpu.h>
#include <linux/string.h>
#include <linux/delay.h>
#include <linux/sched.h>
#include <linux/init.h>
#include <linux/kgdb.h>
#include <linux/smp.h>
#include <linux/io.h>

#include <asm/stackprotector.h>
#include <asm/perf_event.h>
#include <asm/mmu_context.h>
#include <asm/hypervisor.h>
#include <asm/processor.h>
#include <asm/sections.h>
#include <linux/topology.h>
#include <linux/cpumask.h>
#include <asm/pgtable.h>
#include <asm/atomic.h>
#include <asm/proto.h>
#include <asm/setup.h>
#include <asm/apic.h>
#include <asm/desc.h>
#include <asm/i387.h>
#include <asm/mtrr.h>
#include <linux/numa.h>
#include <asm/asm.h>
#include <asm/cpu.h>
#include <asm/mce.h>
#include <asm/msr.h>
#include <asm/pat.h>

#ifdef CONFIG_X86_LOCAL_APIC
#include <asm/uv/uv.h>
#endif

#include "cpu.h"

/* all of these masks are initialized in setup_cpu_local_masks() */
cpumask_var_t cpu_initialized_mask;
cpumask_var_t cpu_callout_mask;
cpumask_var_t cpu_callin_mask;

/* representing cpus for which sibling maps can be computed */
cpumask_var_t cpu_sibling_setup_mask;

/* correctly size the local cpu masks */
void __init setup_cpu_local_masks(void)
{
	alloc_bootmem_cpumask_var(&cpu_initialized_mask);
	alloc_bootmem_cpumask_var(&cpu_callin_mask);
	alloc_bootmem_cpumask_var(&cpu_callout_mask);
	alloc_bootmem_cpumask_var(&cpu_sibling_setup_mask);
}

static void __cpuinit default_init(struct cpuinfo_x86 *c)
{
#ifdef CONFIG_X86_64
	cpu_detect_cache_sizes(c);
#else
	/* Not much we can do here... */
	/* Check if at least it has cpuid */
	if (c->cpuid_level == -1) {
		/* No cpuid. It must be an ancient CPU */
		if (c->x86 == 4)
			strcpy(c->x86_model_id, "486");
		else if (c->x86 == 3)
			strcpy(c->x86_model_id, "386");
	}
#endif
}

static const struct cpu_dev __cpuinitconst default_cpu = {
	.c_init		= default_init,
	.c_vendor	= "Unknown",
	.c_x86_vendor	= X86_VENDOR_UNKNOWN,
};

static const struct cpu_dev *this_cpu __cpuinitdata = &default_cpu;

DEFINE_PER_CPU_PAGE_ALIGNED(struct gdt_page, gdt_page) = { .gdt = {
#ifdef CONFIG_X86_64
	/*
	 * We need valid kernel segments for data and code in long mode too
	 * IRET will check the segment types  kkeil 2000/10/28
	 * Also sysret mandates a special GDT layout
	 *
	 * TLS descriptors are currently at a different place compared to i386.
	 * Hopefully nobody expects them at a fixed place (Wine?)
	 */
	[GDT_ENTRY_KERNEL32_CS]		= GDT_ENTRY_INIT(0xc09b, 0, 0xfffff),
	[GDT_ENTRY_KERNEL_CS]		= GDT_ENTRY_INIT(0xa09b, 0, 0xfffff),
	[GDT_ENTRY_KERNEL_DS]		= GDT_ENTRY_INIT(0xc093, 0, 0xfffff),
	[GDT_ENTRY_DEFAULT_USER32_CS]	= GDT_ENTRY_INIT(0xc0fb, 0, 0xfffff),
	[GDT_ENTRY_DEFAULT_USER_DS]	= GDT_ENTRY_INIT(0xc0f3, 0, 0xfffff),
	[GDT_ENTRY_DEFAULT_USER_CS]	= GDT_ENTRY_INIT(0xa0fb, 0, 0xfffff),
#else
	[GDT_ENTRY_KERNEL_CS]		= GDT_ENTRY_INIT(0xc09a, 0, 0xfffff),
	[GDT_ENTRY_KERNEL_DS]		= GDT_ENTRY_INIT(0xc092, 0, 0xfffff),
	[GDT_ENTRY_DEFAULT_USER_CS]	= GDT_ENTRY_INIT(0xc0fa, 0, 0xfffff),
	[GDT_ENTRY_DEFAULT_USER_DS]	= GDT_ENTRY_INIT(0xc0f2, 0, 0xfffff),
	/*
	 * Segments used for calling PnP BIOS have byte granularity.
	 * They code segments and data segments have fixed 64k limits,
	 * the transfer segment sizes are set at run time.
	 */
	/* 32-bit code */
	[GDT_ENTRY_PNPBIOS_CS32]	= GDT_ENTRY_INIT(0x409a, 0, 0xffff),
	/* 16-bit code */
	[GDT_ENTRY_PNPBIOS_CS16]	= GDT_ENTRY_INIT(0x009a, 0, 0xffff),
	/* 16-bit data */
	[GDT_ENTRY_PNPBIOS_DS]		= GDT_ENTRY_INIT(0x0092, 0, 0xffff),
	/* 16-bit data */
	[GDT_ENTRY_PNPBIOS_TS1]		= GDT_ENTRY_INIT(0x0092, 0, 0),
	/* 16-bit data */
	[GDT_ENTRY_PNPBIOS_TS2]		= GDT_ENTRY_INIT(0x0092, 0, 0),
	/*
	 * The APM segments have byte granularity and their bases
	 * are set at run time.  All have 64k limits.
	 */
	/* 32-bit code */
	[GDT_ENTRY_APMBIOS_BASE]	= GDT_ENTRY_INIT(0x409a, 0, 0xffff),
	/* 16-bit code */
	[GDT_ENTRY_APMBIOS_BASE+1]	= GDT_ENTRY_INIT(0x009a, 0, 0xffff),
	/* data */
	[GDT_ENTRY_APMBIOS_BASE+2]	= GDT_ENTRY_INIT(0x4092, 0, 0xffff),

	[GDT_ENTRY_ESPFIX_SS]		= GDT_ENTRY_INIT(0xc092, 0, 0xfffff),
	[GDT_ENTRY_PERCPU]		= GDT_ENTRY_INIT(0xc092, 0, 0xfffff),
	GDT_STACK_CANARY_INIT
#endif
} };
EXPORT_PER_CPU_SYMBOL_GPL(gdt_page);

static int __init x86_xsave_setup(char *s)
{
	setup_clear_cpu_cap(X86_FEATURE_XSAVE);
	setup_clear_cpu_cap(X86_FEATURE_XSAVEOPT);
	return 1;
}
__setup("noxsave", x86_xsave_setup);

static int __init x86_xsaveopt_setup(char *s)
{
	setup_clear_cpu_cap(X86_FEATURE_XSAVEOPT);
	return 1;
}
__setup("noxsaveopt", x86_xsaveopt_setup);

#ifdef CONFIG_X86_32
static int cachesize_override __cpuinitdata = -1;
static int disable_x86_serial_nr __cpuinitdata = 1;

static int __init cachesize_setup(char *str)
{
	get_option(&str, &cachesize_override);
	return 1;
}
__setup("cachesize=", cachesize_setup);

static int __init x86_fxsr_setup(char *s)
{
	setup_clear_cpu_cap(X86_FEATURE_FXSR);
	setup_clear_cpu_cap(X86_FEATURE_XMM);
	return 1;
}
__setup("nofxsr", x86_fxsr_setup);

static int __init x86_sep_setup(char *s)
{
	setup_clear_cpu_cap(X86_FEATURE_SEP);
	return 1;
}
__setup("nosep", x86_sep_setup);

/* Standard macro to see if a specific flag is changeable */
static inline int flag_is_changeable_p(u32 flag)
{
	u32 f1, f2;

	/*
	 * Cyrix and IDT cpus allow disabling of CPUID
	 * so the code below may return different results
	 * when it is executed before and after enabling
	 * the CPUID. Add "volatile" to not allow gcc to
	 * optimize the subsequent calls to this function.
	 */
	asm volatile ("pushfl		\n\t"
		      "pushfl		\n\t"
		      "popl %0		\n\t"
		      "movl %0, %1	\n\t"
		      "xorl %2, %0	\n\t"
		      "pushl %0		\n\t"
		      "popfl		\n\t"
		      "pushfl		\n\t"
		      "popl %0		\n\t"
		      "popfl		\n\t"

		      : "=&r" (f1), "=&r" (f2)
		      : "ir" (flag));

	return ((f1^f2) & flag) != 0;
}

/* Probe for the CPUID instruction */
static int __cpuinit have_cpuid_p(void)
{
	return flag_is_changeable_p(X86_EFLAGS_ID);
}

static void __cpuinit squash_the_stupid_serial_number(struct cpuinfo_x86 *c)
{
	unsigned long lo, hi;

	if (!cpu_has(c, X86_FEATURE_PN) || !disable_x86_serial_nr)
		return;

	/* Disable processor serial number: */

	rdmsr(MSR_IA32_BBL_CR_CTL, lo, hi);
	lo |= 0x200000;
	wrmsr(MSR_IA32_BBL_CR_CTL, lo, hi);

	printk(KERN_NOTICE "CPU serial number disabled.\n");
	clear_cpu_cap(c, X86_FEATURE_PN);

	/* Disabling the serial number may affect the cpuid level */
	c->cpuid_level = cpuid_eax(0);
}

static int __init x86_serial_nr_setup(char *s)
{
	disable_x86_serial_nr = 0;
	return 1;
}
__setup("serialnumber", x86_serial_nr_setup);
#else
static inline int flag_is_changeable_p(u32 flag)
{
	return 1;
}
/* Probe for the CPUID instruction */
static inline int have_cpuid_p(void)
{
	return 1;
}
static inline void squash_the_stupid_serial_number(struct cpuinfo_x86 *c)
{
}
#endif

/*
 * Some CPU features depend on higher CPUID levels, which may not always
 * be available due to CPUID level capping or broken virtualization
 * software.  Add those features to this table to auto-disable them.
 */
struct cpuid_dependent_feature {
	u32 feature;
	u32 level;
};

static const struct cpuid_dependent_feature __cpuinitconst
cpuid_dependent_features[] = {
	{ X86_FEATURE_MWAIT,		0x00000005 },
	{ X86_FEATURE_DCA,		0x00000009 },
	{ X86_FEATURE_XSAVE,		0x0000000d },
	{ 0, 0 }
};

static void __cpuinit filter_cpuid_features(struct cpuinfo_x86 *c, bool warn)
{
	const struct cpuid_dependent_feature *df;

	for (df = cpuid_dependent_features; df->feature; df++) {

		if (!cpu_has(c, df->feature))
			continue;
		/*
		 * Note: cpuid_level is set to -1 if unavailable, but
		 * extended_extended_level is set to 0 if unavailable
		 * and the legitimate extended levels are all negative
		 * when signed; hence the weird messing around with
		 * signs here...
		 */
		if (!((s32)df->level < 0 ?
		     (u32)df->level > (u32)c->extended_cpuid_level :
		     (s32)df->level > (s32)c->cpuid_level))
			continue;

		clear_cpu_cap(c, df->feature);
		if (!warn)
			continue;

		printk(KERN_WARNING
		       "CPU: CPU feature %s disabled, no CPUID level 0x%x\n",
				x86_cap_flags[df->feature], df->level);
	}
}

/*
 * Naming convention should be: <Name> [(<Codename>)]
 * This table only is used unless init_<vendor>() below doesn't set it;
 * in particular, if CPUID levels 0x80000002..4 are supported, this
 * isn't used
 */

/* Look up CPU names by table lookup. */
static const char *__cpuinit table_lookup_model(struct cpuinfo_x86 *c)
{
	const struct cpu_model_info *info;

	if (c->x86_model >= 16)
		return NULL;	/* Range check */

	if (!this_cpu)
		return NULL;

	info = this_cpu->c_models;

	while (info && info->family) {
		if (info->family == c->x86)
			return info->model_names[c->x86_model];
		info++;
	}
	return NULL;		/* Not found */
}

__u32 cpu_caps_cleared[NCAPINTS] __cpuinitdata;
__u32 cpu_caps_set[NCAPINTS] __cpuinitdata;

void load_percpu_segment(int cpu)
{
#ifdef CONFIG_X86_32
	loadsegment(fs, __KERNEL_PERCPU);
#else
	loadsegment(gs, 0);
	wrmsrl(MSR_GS_BASE, (unsigned long)per_cpu(irq_stack_union.gs_base, cpu));
#endif
	load_stack_canary_segment();
}

/*
 * Current gdt points %fs at the "master" per-cpu area: after this,
 * it's on the real one.
 */
void switch_to_new_gdt(int cpu)
{
	struct desc_ptr gdt_descr;

	gdt_descr.address = (long)get_cpu_gdt_table(cpu);
	gdt_descr.size = GDT_SIZE - 1;
	load_gdt(&gdt_descr);
	/* Reload the per-cpu base */

	load_percpu_segment(cpu);
}

static const struct cpu_dev *__cpuinitdata cpu_devs[X86_VENDOR_NUM] = {};

static void __cpuinit get_model_name(struct cpuinfo_x86 *c)
{
	unsigned int *v;
	char *p, *q;

	if (c->extended_cpuid_level < 0x80000004)
		return;

	v = (unsigned int *)c->x86_model_id;
	cpuid(0x80000002, &v[0], &v[1], &v[2], &v[3]);
	cpuid(0x80000003, &v[4], &v[5], &v[6], &v[7]);
	cpuid(0x80000004, &v[8], &v[9], &v[10], &v[11]);
	c->x86_model_id[48] = 0;

	/*
	 * Intel chips right-justify this string for some dumb reason;
	 * undo that brain damage:
	 */
	p = q = &c->x86_model_id[0];
	while (*p == ' ')
		p++;
	if (p != q) {
		while (*p)
			*q++ = *p++;
		while (q <= &c->x86_model_id[48])
			*q++ = '\0';	/* Zero-pad the rest */
	}
}

void __cpuinit cpu_detect_cache_sizes(struct cpuinfo_x86 *c)
{
	unsigned int n, dummy, ebx, ecx, edx, l2size;

	n = c->extended_cpuid_level;

	if (n >= 0x80000005) {
		cpuid(0x80000005, &dummy, &ebx, &ecx, &edx);
		c->x86_cache_size = (ecx>>24) + (edx>>24);
#ifdef CONFIG_X86_64
		/* On K8 L1 TLB is inclusive, so don't count it */
		c->x86_tlbsize = 0;
#endif
	}

	if (n < 0x80000006)	/* Some chips just has a large L1. */
		return;

	cpuid(0x80000006, &dummy, &ebx, &ecx, &edx);
	l2size = ecx >> 16;

#ifdef CONFIG_X86_64
	c->x86_tlbsize += ((ebx >> 16) & 0xfff) + (ebx & 0xfff);
#else
	/* do processor-specific cache resizing */
	if (this_cpu->c_size_cache)
		l2size = this_cpu->c_size_cache(c, l2size);

	/* Allow user to override all this if necessary. */
	if (cachesize_override != -1)
		l2size = cachesize_override;

	if (l2size == 0)
		return;		/* Again, no L2 cache is possible */
#endif

	c->x86_cache_size = l2size;
}

void __cpuinit detect_ht(struct cpuinfo_x86 *c)
{
#ifdef CONFIG_X86_HT
	u32 eax, ebx, ecx, edx;
	int index_msb, core_bits;
	static bool printed;

	if (!cpu_has(c, X86_FEATURE_HT))
		return;

	if (cpu_has(c, X86_FEATURE_CMP_LEGACY))
		goto out;

	if (cpu_has(c, X86_FEATURE_XTOPOLOGY))
		return;

	cpuid(1, &eax, &ebx, &ecx, &edx);

	smp_num_siblings = (ebx & 0xff0000) >> 16;

	if (smp_num_siblings == 1) {
		printk_once(KERN_INFO "CPU0: Hyper-Threading is disabled\n");
		goto out;
	}

	if (smp_num_siblings <= 1)
		goto out;

	if (smp_num_siblings > nr_cpu_ids) {
		pr_warning("CPU: Unsupported number of siblings %d",
			   smp_num_siblings);
		smp_num_siblings = 1;
		return;
	}

	index_msb = get_count_order(smp_num_siblings);
	c->phys_proc_id = apic->phys_pkg_id(c->initial_apicid, index_msb);

	smp_num_siblings = smp_num_siblings / c->x86_max_cores;

	index_msb = get_count_order(smp_num_siblings);

	core_bits = get_count_order(c->x86_max_cores);

	c->cpu_core_id = apic->phys_pkg_id(c->initial_apicid, index_msb) &
				       ((1 << core_bits) - 1);

out:
	if (!printed && (c->x86_max_cores * smp_num_siblings) > 1) {
		printk(KERN_INFO  "CPU: Physical Processor ID: %d\n",
		       c->phys_proc_id);
		printk(KERN_INFO  "CPU: Processor Core ID: %d\n",
		       c->cpu_core_id);
		printed = 1;
	}
#endif
}

static void __cpuinit get_cpu_vendor(struct cpuinfo_x86 *c)
{
	char *v = c->x86_vendor_id;
	int i;

	for (i = 0; i < X86_VENDOR_NUM; i++) {
		if (!cpu_devs[i])
			break;

		if (!strcmp(v, cpu_devs[i]->c_ident[0]) ||
		    (cpu_devs[i]->c_ident[1] &&
		     !strcmp(v, cpu_devs[i]->c_ident[1]))) {

			this_cpu = cpu_devs[i];
			c->x86_vendor = this_cpu->c_x86_vendor;
			return;
		}
	}

	printk_once(KERN_ERR
			"CPU: vendor_id '%s' unknown, using generic init.\n" \
			"CPU: Your system may be unstable.\n", v);

	c->x86_vendor = X86_VENDOR_UNKNOWN;
	this_cpu = &default_cpu;
}

void __cpuinit cpu_detect(struct cpuinfo_x86 *c)
{
	/* Get vendor name */
	cpuid(0x00000000, (unsigned int *)&c->cpuid_level,
	      (unsigned int *)&c->x86_vendor_id[0],
	      (unsigned int *)&c->x86_vendor_id[8],
	      (unsigned int *)&c->x86_vendor_id[4]);

	c->x86 = 4;
	/* Intel-defined flags: level 0x00000001 */
	if (c->cpuid_level >= 0x00000001) {
		u32 junk, tfms, cap0, misc;

		cpuid(0x00000001, &tfms, &misc, &junk, &cap0);
		c->x86 = (tfms >> 8) & 0xf;
		c->x86_model = (tfms >> 4) & 0xf;
		c->x86_mask = tfms & 0xf;

		if (c->x86 == 0xf)
			c->x86 += (tfms >> 20) & 0xff;
		if (c->x86 >= 0x6)
			c->x86_model += ((tfms >> 16) & 0xf) << 4;

		if (cap0 & (1<<19)) {
			c->x86_clflush_size = ((misc >> 8) & 0xff) * 8;
			c->x86_cache_alignment = c->x86_clflush_size;
		}
	}
}

void __cpuinit get_cpu_cap(struct cpuinfo_x86 *c)
{
	u32 tfms, xlvl;
	u32 ebx;

	/* Intel-defined flags: level 0x00000001 */
	if (c->cpuid_level >= 0x00000001) {
		u32 capability, excap;

		cpuid(0x00000001, &tfms, &ebx, &excap, &capability);
		c->x86_capability[0] = capability;
		c->x86_capability[4] = excap;
	}

	/* Additional Intel-defined flags: level 0x00000007 */
	if (c->cpuid_level >= 0x00000007) {
		u32 eax, ebx, ecx, edx;

		cpuid_count(0x00000007, 0, &eax, &ebx, &ecx, &edx);

		if (eax > 0)
			c->x86_capability[9] = ebx;
	}

	/* AMD-defined flags: level 0x80000001 */
	xlvl = cpuid_eax(0x80000000);
	c->extended_cpuid_level = xlvl;

	if ((xlvl & 0xffff0000) == 0x80000000) {
		if (xlvl >= 0x80000001) {
			c->x86_capability[1] = cpuid_edx(0x80000001);
			c->x86_capability[6] = cpuid_ecx(0x80000001);
		}
	}

	if (c->extended_cpuid_level >= 0x80000008) {
		u32 eax = cpuid_eax(0x80000008);

		c->x86_virt_bits = (eax >> 8) & 0xff;
		c->x86_phys_bits = eax & 0xff;
	}
#ifdef CONFIG_X86_32
	else if (cpu_has(c, X86_FEATURE_PAE) || cpu_has(c, X86_FEATURE_PSE36))
		c->x86_phys_bits = 36;
#endif

	if (c->extended_cpuid_level >= 0x80000007)
		c->x86_power = cpuid_edx(0x80000007);

	init_scattered_cpuid_features(c);
}

static void __cpuinit identify_cpu_without_cpuid(struct cpuinfo_x86 *c)
{
#ifdef CONFIG_X86_32
	int i;

	/*
	 * First of all, decide if this is a 486 or higher
	 * It's a 486 if we can modify the AC flag
	 */
	if (flag_is_changeable_p(X86_EFLAGS_AC))
		c->x86 = 4;
	else
		c->x86 = 3;

	for (i = 0; i < X86_VENDOR_NUM; i++)
		if (cpu_devs[i] && cpu_devs[i]->c_identify) {
			c->x86_vendor_id[0] = 0;
			cpu_devs[i]->c_identify(c);
			if (c->x86_vendor_id[0]) {
				get_cpu_vendor(c);
				break;
			}
		}
#endif
}

/*
 * Do minimum CPU detection early.
 * Fields really needed: vendor, cpuid_level, family, model, mask,
 * cache alignment.
 * The others are not touched to avoid unwanted side effects.
 *
 * WARNING: this function is only called on the BP.  Don't add code here
 * that is supposed to run on all CPUs.
 */
static void __init early_identify_cpu(struct cpuinfo_x86 *c)
{
#ifdef CONFIG_X86_64
	c->x86_clflush_size = 64;
	c->x86_phys_bits = 36;
	c->x86_virt_bits = 48;
#else
	c->x86_clflush_size = 32;
	c->x86_phys_bits = 32;
	c->x86_virt_bits = 32;
#endif
	c->x86_cache_alignment = c->x86_clflush_size;

	memset(&c->x86_capability, 0, sizeof c->x86_capability);
	c->extended_cpuid_level = 0;

	if (!have_cpuid_p())
		identify_cpu_without_cpuid(c);

	/* cyrix could have cpuid enabled via c_identify()*/
	if (!have_cpuid_p())
		return;

	cpu_detect(c);

	get_cpu_vendor(c);

	get_cpu_cap(c);

	if (this_cpu->c_early_init)
		this_cpu->c_early_init(c);

#ifdef CONFIG_SMP
	c->cpu_index = 0;
#endif
	filter_cpuid_features(c, false);
}

void __init early_cpu_init(void)
{
	const struct cpu_dev *const *cdev;
	int count = 0;

#ifdef PROCESSOR_SELECT
	printk(KERN_INFO "KERNEL supported cpus:\n");
#endif

	for (cdev = __x86_cpu_dev_start; cdev < __x86_cpu_dev_end; cdev++) {
		const struct cpu_dev *cpudev = *cdev;

		if (count >= X86_VENDOR_NUM)
			break;
		cpu_devs[count] = cpudev;
		count++;

#ifdef PROCESSOR_SELECT
		{
			unsigned int j;

			for (j = 0; j < 2; j++) {
				if (!cpudev->c_ident[j])
					continue;
				printk(KERN_INFO "  %s %s\n", cpudev->c_vendor,
					cpudev->c_ident[j]);
			}
		}
#endif
	}
	early_identify_cpu(&boot_cpu_data);
}

/*
 * The NOPL instruction is supposed to exist on all CPUs of family >= 6;
 * unfortunately, that's not true in practice because of early VIA
 * chips and (more importantly) broken virtualizers that are not easy
 * to detect. In the latter case it doesn't even *fail* reliably, so
 * probing for it doesn't even work. Disable it completely on 32-bit
 * unless we can find a reliable way to detect all the broken cases.
 * Enable it explicitly on 64-bit for non-constant inputs of cpu_has().
 */
static void __cpuinit detect_nopl(struct cpuinfo_x86 *c)
{
#ifdef CONFIG_X86_32
	clear_cpu_cap(c, X86_FEATURE_NOPL);
#else
	set_cpu_cap(c, X86_FEATURE_NOPL);
#endif
}

static void __cpuinit generic_identify(struct cpuinfo_x86 *c)
{
	c->extended_cpuid_level = 0;

	if (!have_cpuid_p())
		identify_cpu_without_cpuid(c);

	/* cyrix could have cpuid enabled via c_identify()*/
	if (!have_cpuid_p())
		return;

	cpu_detect(c);

	get_cpu_vendor(c);

	get_cpu_cap(c);

	if (c->cpuid_level >= 0x00000001) {
		c->initial_apicid = (cpuid_ebx(1) >> 24) & 0xFF;
#ifdef CONFIG_X86_32
# ifdef CONFIG_X86_HT
		c->apicid = apic->phys_pkg_id(c->initial_apicid, 0);
# else
		c->apicid = c->initial_apicid;
# endif
#endif

#ifdef CONFIG_X86_HT
		c->phys_proc_id = c->initial_apicid;
#endif
	}

	get_model_name(c); /* Default name */

	detect_nopl(c);
}

/*
 * This does the hard work of actually picking apart the CPU stuff...
 */
static void __cpuinit identify_cpu(struct cpuinfo_x86 *c)
{
	int i;

	c->loops_per_jiffy = loops_per_jiffy;
	c->x86_cache_size = -1;
	c->x86_vendor = X86_VENDOR_UNKNOWN;
	c->x86_model = c->x86_mask = 0;	/* So far unknown... */
	c->x86_vendor_id[0] = '\0'; /* Unset */
	c->x86_model_id[0] = '\0';  /* Unset */
	c->x86_max_cores = 1;
	c->x86_coreid_bits = 0;
#ifdef CONFIG_X86_64
	c->x86_clflush_size = 64;
	c->x86_phys_bits = 36;
	c->x86_virt_bits = 48;
#else
	c->cpuid_level = -1;	/* CPUID not detected */
	c->x86_clflush_size = 32;
	c->x86_phys_bits = 32;
	c->x86_virt_bits = 32;
#endif
	c->x86_cache_alignment = c->x86_clflush_size;
	memset(&c->x86_capability, 0, sizeof c->x86_capability);

	generic_identify(c);

	if (this_cpu->c_identify)
		this_cpu->c_identify(c);

	/* Clear/Set all flags overriden by options, after probe */
	for (i = 0; i < NCAPINTS; i++) {
		c->x86_capability[i] &= ~cpu_caps_cleared[i];
		c->x86_capability[i] |= cpu_caps_set[i];
	}

#ifdef CONFIG_X86_64
	c->apicid = apic->phys_pkg_id(c->initial_apicid, 0);
#endif

	/*
	 * Vendor-specific initialization.  In this section we
	 * canonicalize the feature flags, meaning if there are
	 * features a certain CPU supports which CPUID doesn't
	 * tell us, CPUID claiming incorrect flags, or other bugs,
	 * we handle them here.
	 *
	 * At the end of this section, c->x86_capability better
	 * indicate the features this CPU genuinely supports!
	 */
	if (this_cpu->c_init)
		this_cpu->c_init(c);

	/* Disable the PN if appropriate */
	squash_the_stupid_serial_number(c);

	/*
	 * The vendor-specific functions might have changed features.
	 * Now we do "generic changes."
	 */

	/* Filter out anything that depends on CPUID levels we don't have */
	filter_cpuid_features(c, true);

	/* If the model name is still unset, do table lookup. */
	if (!c->x86_model_id[0]) {
		const char *p;
		p = table_lookup_model(c);
		if (p)
			strcpy(c->x86_model_id, p);
		else
			/* Last resort... */
			sprintf(c->x86_model_id, "%02x/%02x",
				c->x86, c->x86_model);
	}

#ifdef CONFIG_X86_64
	detect_ht(c);
#endif

	init_hypervisor(c);

	/*
	 * Clear/Set all flags overriden by options, need do it
	 * before following smp all cpus cap AND.
	 */
	for (i = 0; i < NCAPINTS; i++) {
		c->x86_capability[i] &= ~cpu_caps_cleared[i];
		c->x86_capability[i] |= cpu_caps_set[i];
	}

	/*
	 * On SMP, boot_cpu_data holds the common feature set between
	 * all CPUs; so make sure that we indicate which features are
	 * common between the CPUs.  The first time this routine gets
	 * executed, c == &boot_cpu_data.
	 */
	if (c != &boot_cpu_data) {
		/* AND the already accumulated flags with these */
		for (i = 0; i < NCAPINTS; i++)
			boot_cpu_data.x86_capability[i] &= c->x86_capability[i];
	}

	/* Init Machine Check Exception if available. */
	mcheck_cpu_init(c);

	select_idle_routine(c);

#if defined(CONFIG_NUMA) && defined(CONFIG_X86_64)
	numa_add_cpu(smp_processor_id());
#endif
}

#ifdef CONFIG_X86_64
static void vgetcpu_set_mode(void)
{
	if (cpu_has(&boot_cpu_data, X86_FEATURE_RDTSCP))
		vgetcpu_mode = VGETCPU_RDTSCP;
	else
		vgetcpu_mode = VGETCPU_LSL;
}
#endif

void __init identify_boot_cpu(void)
{
	identify_cpu(&boot_cpu_data);
	init_c1e_mask();
#ifdef CONFIG_X86_32
	sysenter_setup();
	enable_sep_cpu();
#else
	vgetcpu_set_mode();
#endif
	init_hw_perf_events();
}

void __cpuinit identify_secondary_cpu(struct cpuinfo_x86 *c)
{
	BUG_ON(c == &boot_cpu_data);
	identify_cpu(c);
#ifdef CONFIG_X86_32
	enable_sep_cpu();
#endif
	mtrr_ap_init();
}

struct msr_range {
	unsigned	min;
	unsigned	max;
};

static const struct msr_range msr_range_array[] __cpuinitconst = {
	{ 0x00000000, 0x00000418},
	{ 0xc0000000, 0xc000040b},
	{ 0xc0010000, 0xc0010142},
	{ 0xc0011000, 0xc001103b},
};

static void __cpuinit print_cpu_msr(void)
{
	unsigned index_min, index_max;
	unsigned index;
	u64 val;
	int i;

	for (i = 0; i < ARRAY_SIZE(msr_range_array); i++) {
		index_min = msr_range_array[i].min;
		index_max = msr_range_array[i].max;

		for (index = index_min; index < index_max; index++) {
			if (rdmsrl_amd_safe(index, &val))
				continue;
			printk(KERN_INFO " MSR%08x: %016llx\n", index, val);
		}
	}
}

static int show_msr __cpuinitdata;

static __init int setup_show_msr(char *arg)
{
	int num;

	get_option(&arg, &num);

	if (num > 0)
		show_msr = num;
	return 1;
}
__setup("show_msr=", setup_show_msr);

static __init int setup_noclflush(char *arg)
{
	setup_clear_cpu_cap(X86_FEATURE_CLFLSH);
	return 1;
}
__setup("noclflush", setup_noclflush);

void __cpuinit print_cpu_info(struct cpuinfo_x86 *c)
{
	const char *vendor = NULL;

	if (c->x86_vendor < X86_VENDOR_NUM) {
		vendor = this_cpu->c_vendor;
	} else {
		if (c->cpuid_level >= 0)
			vendor = c->x86_vendor_id;
	}

	if (vendor && !strstr(c->x86_model_id, vendor))
		printk(KERN_CONT "%s ", vendor);

	if (c->x86_model_id[0])
		printk(KERN_CONT "%s", c->x86_model_id);
	else
		printk(KERN_CONT "%d86", c->x86);

	if (c->x86_mask || c->cpuid_level >= 0)
		printk(KERN_CONT " stepping %02x\n", c->x86_mask);
	else
		printk(KERN_CONT "\n");

#ifdef CONFIG_SMP
	if (c->cpu_index < show_msr)
		print_cpu_msr();
#else
	if (show_msr)
		print_cpu_msr();
#endif
}

static __init int setup_disablecpuid(char *arg)
{
	int bit;

	if (get_option(&arg, &bit) && bit < NCAPINTS*32)
		setup_clear_cpu_cap(bit);
	else
		return 0;

	return 1;
}
__setup("clearcpuid=", setup_disablecpuid);

#ifdef CONFIG_X86_64
struct desc_ptr idt_descr = { NR_VECTORS * 16 - 1, (unsigned long) idt_table };

DEFINE_PER_CPU_FIRST(union irq_stack_union,
		     irq_stack_union) __aligned(PAGE_SIZE);

/*
 * The following four percpu variables are hot.  Align current_task to
 * cacheline size such that all four fall in the same cacheline.
 */
DEFINE_PER_CPU(struct task_struct *, current_task) ____cacheline_aligned =
	&init_task;
EXPORT_PER_CPU_SYMBOL(current_task);

DEFINE_PER_CPU(unsigned long, kernel_stack) =
	(unsigned long)&init_thread_union - KERNEL_STACK_OFFSET + THREAD_SIZE;
EXPORT_PER_CPU_SYMBOL(kernel_stack);

DEFINE_PER_CPU(char *, irq_stack_ptr) =
	init_per_cpu_var(irq_stack_union.irq_stack) + IRQ_STACK_SIZE - 64;

DEFINE_PER_CPU(unsigned int, irq_count) = -1;

/*
 * Special IST stacks which the CPU switches to when it calls
 * an IST-marked descriptor entry. Up to 7 stacks (hardware
 * limit), all of them are 4K, except the debug stack which
 * is 8K.
 */
static const unsigned int exception_stack_sizes[N_EXCEPTION_STACKS] = {
	  [0 ... N_EXCEPTION_STACKS - 1]	= EXCEPTION_STKSZ,
	  [DEBUG_STACK - 1]			= DEBUG_STKSZ
};

static DEFINE_PER_CPU_PAGE_ALIGNED(char, exception_stacks
	[(N_EXCEPTION_STACKS - 1) * EXCEPTION_STKSZ + DEBUG_STKSZ]);

/* May not be marked __init: used by software suspend */
void syscall_init(void)
{
	/*
	 * LSTAR and STAR live in a bit strange symbiosis.
	 * They both write to the same internal register. STAR allows to
	 * set CS/DS but only a 32bit target. LSTAR sets the 64bit rip.
	 */
	wrmsrl(MSR_STAR,  ((u64)__USER32_CS)<<48  | ((u64)__KERNEL_CS)<<32);
	wrmsrl(MSR_LSTAR, system_call);
	wrmsrl(MSR_CSTAR, ignore_sysret);

#ifdef CONFIG_IA32_EMULATION
	syscall32_cpu_init();
#endif

	/* Flags to clear on syscall */
	wrmsrl(MSR_SYSCALL_MASK,
	       X86_EFLAGS_TF|X86_EFLAGS_DF|X86_EFLAGS_IF|X86_EFLAGS_IOPL);
}

unsigned long kernel_eflags;

/*
 * Copies of the original ist values from the tss are only accessed during
 * debugging, no special alignment required.
 */
DEFINE_PER_CPU(struct orig_ist, orig_ist);

#else	/* CONFIG_X86_64 */

DEFINE_PER_CPU(struct task_struct *, current_task) = &init_task;
EXPORT_PER_CPU_SYMBOL(current_task);

#ifdef CONFIG_CC_STACKPROTECTOR
DEFINE_PER_CPU_ALIGNED(struct stack_canary, stack_canary);
#endif

/* Make sure %fs and %gs are initialized properly in idle threads */
struct pt_regs * __cpuinit idle_regs(struct pt_regs *regs)
{
	memset(regs, 0, sizeof(struct pt_regs));
	regs->fs = __KERNEL_PERCPU;
	regs->gs = __KERNEL_STACK_CANARY;

	return regs;
}
#endif	/* CONFIG_X86_64 */

/*
 * Clear all 6 debug registers:
 */
static void clear_all_debug_regs(void)
{
	int i;

	for (i = 0; i < 8; i++) {
		/* Ignore db4, db5 */
		if ((i == 4) || (i == 5))
			continue;

		set_debugreg(0, i);
	}
}

#ifdef CONFIG_KGDB
/*
 * Restore debug regs if using kgdbwait and you have a kernel debugger
 * connection established.
 */
static void dbg_restore_debug_regs(void)
{
	if (unlikely(kgdb_connected && arch_kgdb_ops.correct_hw_break))
		arch_kgdb_ops.correct_hw_break();
}
#else /* ! CONFIG_KGDB */
#define dbg_restore_debug_regs()
#endif /* ! CONFIG_KGDB */

/*
 * cpu_init() initializes state that is per-CPU. Some data is already
 * initialized (naturally) in the bootstrap process, such as the GDT
 * and IDT. We reload them nevertheless, this function acts as a
 * 'CPU state barrier', nothing should get across.
 * A lot of state is already set up in PDA init for 64 bit
 */
#ifdef CONFIG_X86_64

void __cpuinit cpu_init(void)
{
	struct orig_ist *oist;
	struct task_struct *me;
	struct tss_struct *t;
	unsigned long v;
	int cpu;
	int i;

	cpu = stack_smp_processor_id();
	t = &per_cpu(init_tss, cpu);
	oist = &per_cpu(orig_ist, cpu);

#ifdef CONFIG_NUMA
	if (cpu != 0 && percpu_read(numa_node) == 0 &&
	    early_cpu_to_node(cpu) != NUMA_NO_NODE)
		set_numa_node(early_cpu_to_node(cpu));
#endif

	me = current;

	if (cpumask_test_and_set_cpu(cpu, cpu_initialized_mask))
		panic("CPU#%d already initialized!\n", cpu);

	pr_debug("Initializing CPU#%d\n", cpu);

	clear_in_cr4(X86_CR4_VME|X86_CR4_PVI|X86_CR4_TSD|X86_CR4_DE);

	/*
	 * Initialize the per-CPU GDT with the boot GDT,
	 * and set up the GDT descriptor:
	 */

	switch_to_new_gdt(cpu);
	loadsegment(fs, 0);

	load_idt((const struct desc_ptr *)&idt_descr);

	memset(me->thread.tls_array, 0, GDT_ENTRY_TLS_ENTRIES * 8);
	syscall_init();

	wrmsrl(MSR_FS_BASE, 0);
	wrmsrl(MSR_KERNEL_GS_BASE, 0);
	barrier();

	x86_configure_nx();
	if (cpu != 0)
		enable_x2apic();

	/*
	 * set up and load the per-CPU TSS
	 */
	if (!oist->ist[0]) {
		char *estacks = per_cpu(exception_stacks, cpu);

		for (v = 0; v < N_EXCEPTION_STACKS; v++) {
			estacks += exception_stack_sizes[v];
			oist->ist[v] = t->x86_tss.ist[v] =
					(unsigned long)estacks;
		}
	}

	t->x86_tss.io_bitmap_base = offsetof(struct tss_struct, io_bitmap);

	/*
	 * <= is required because the CPU will access up to
	 * 8 bits beyond the end of the IO permission bitmap.
	 */
	for (i = 0; i <= IO_BITMAP_LONGS; i++)
		t->io_bitmap[i] = ~0UL;

	atomic_inc(&init_mm.mm_count);
	me->active_mm = &init_mm;
	BUG_ON(me->mm);
	enter_lazy_tlb(&init_mm, me);

	load_sp0(t, &current->thread);
	set_tss_desc(cpu, t);
	load_TR_desc();
	load_LDT(&init_mm.context);

	clear_all_debug_regs();
	dbg_restore_debug_regs();

	fpu_init();
	xsave_init();

	raw_local_save_flags(kernel_eflags);

	if (is_uv_system())
		uv_cpu_init();
}

#else

void __cpuinit cpu_init(void)
{
	int cpu = smp_processor_id();
	struct task_struct *curr = current;
	struct tss_struct *t = &per_cpu(init_tss, cpu);
	struct thread_struct *thread = &curr->thread;

	if (cpumask_test_and_set_cpu(cpu, cpu_initialized_mask)) {
		printk(KERN_WARNING "CPU#%d already initialized!\n", cpu);
		for (;;)
			local_irq_enable();
	}

	printk(KERN_INFO "Initializing CPU#%d\n", cpu);

	if (cpu_has_vme || cpu_has_tsc || cpu_has_de)
		clear_in_cr4(X86_CR4_VME|X86_CR4_PVI|X86_CR4_TSD|X86_CR4_DE);

	load_idt(&idt_descr);
	switch_to_new_gdt(cpu);

	/*
	 * Set up and load the per-CPU TSS and LDT
	 */
	atomic_inc(&init_mm.mm_count);
	curr->active_mm = &init_mm;
	BUG_ON(curr->mm);
	enter_lazy_tlb(&init_mm, curr);

	load_sp0(t, thread);
	set_tss_desc(cpu, t);
	load_TR_desc();
	load_LDT(&init_mm.context);

	t->x86_tss.io_bitmap_base = offsetof(struct tss_struct, io_bitmap);

#ifdef CONFIG_DOUBLEFAULT
	/* Set up doublefault TSS pointer in the GDT */
	__set_tss_desc(cpu, GDT_ENTRY_DOUBLEFAULT_TSS, &doublefault_tss);
#endif

	clear_all_debug_regs();
	dbg_restore_debug_regs();

<<<<<<< HEAD
	/*
	 * Force FPU initialization:
	 */
	current_thread_info()->status = 0;
	clear_used_math();
	mxcsr_feature_mask_init();

=======
>>>>>>> 45f53cc9
	fpu_init();
	xsave_init();
}
#endif<|MERGE_RESOLUTION|>--- conflicted
+++ resolved
@@ -1269,16 +1269,6 @@
 	clear_all_debug_regs();
 	dbg_restore_debug_regs();
 
-<<<<<<< HEAD
-	/*
-	 * Force FPU initialization:
-	 */
-	current_thread_info()->status = 0;
-	clear_used_math();
-	mxcsr_feature_mask_init();
-
-=======
->>>>>>> 45f53cc9
 	fpu_init();
 	xsave_init();
 }
