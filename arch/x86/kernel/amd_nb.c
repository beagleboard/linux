/*
 * Shared support code for AMD K8 northbridges and derivates.
 * Copyright 2006 Andi Kleen, SUSE Labs. Subject to GPLv2.
 */
#include <linux/types.h>
#include <linux/slab.h>
#include <linux/init.h>
#include <linux/errno.h>
#include <linux/module.h>
#include <linux/spinlock.h>
#include <asm/amd_nb.h>

static u32 *flush_words;

<<<<<<< HEAD
struct pci_device_id amd_nb_misc_ids[] = {
=======
const struct pci_device_id amd_nb_misc_ids[] = {
>>>>>>> 105e53f8
	{ PCI_DEVICE(PCI_VENDOR_ID_AMD, PCI_DEVICE_ID_AMD_K8_NB_MISC) },
	{ PCI_DEVICE(PCI_VENDOR_ID_AMD, PCI_DEVICE_ID_AMD_10H_NB_MISC) },
	{ PCI_DEVICE(PCI_VENDOR_ID_AMD, PCI_DEVICE_ID_AMD_15H_NB_F3) },
	{}
};
EXPORT_SYMBOL(amd_nb_misc_ids);

<<<<<<< HEAD
=======
static struct pci_device_id amd_nb_link_ids[] = {
	{ PCI_DEVICE(PCI_VENDOR_ID_AMD, PCI_DEVICE_ID_AMD_15H_NB_F4) },
	{}
};

>>>>>>> 105e53f8
const struct amd_nb_bus_dev_range amd_nb_bus_dev_ranges[] __initconst = {
	{ 0x00, 0x18, 0x20 },
	{ 0xff, 0x00, 0x20 },
	{ 0xfe, 0x00, 0x20 },
	{ }
};

struct amd_northbridge_info amd_northbridges;
EXPORT_SYMBOL(amd_northbridges);

static struct pci_dev *next_northbridge(struct pci_dev *dev,
<<<<<<< HEAD
					struct pci_device_id *ids)
=======
					const struct pci_device_id *ids)
>>>>>>> 105e53f8
{
	do {
		dev = pci_get_device(PCI_ANY_ID, PCI_ANY_ID, dev);
		if (!dev)
			break;
	} while (!pci_match_id(ids, dev));
	return dev;
}

int amd_cache_northbridges(void)
{
<<<<<<< HEAD
	int i = 0;
	struct amd_northbridge *nb;
	struct pci_dev *misc;

	if (amd_nb_num())
		return 0;

	misc = NULL;
	while ((misc = next_northbridge(misc, amd_nb_misc_ids)) != NULL)
		i++;

	if (i == 0)
		return 0;

	nb = kzalloc(i * sizeof(struct amd_northbridge), GFP_KERNEL);
	if (!nb)
		return -ENOMEM;

	amd_northbridges.nb = nb;
	amd_northbridges.num = i;

	misc = NULL;
	for (i = 0; i != amd_nb_num(); i++) {
		node_to_amd_nb(i)->misc = misc =
			next_northbridge(misc, amd_nb_misc_ids);
        }

	/* some CPU families (e.g. family 0x11) do not support GART */
	if (boot_cpu_data.x86 == 0xf || boot_cpu_data.x86 == 0x10 ||
	    boot_cpu_data.x86 == 0x15)
		amd_northbridges.flags |= AMD_NB_GART;

	/*
	 * Some CPU families support L3 Cache Index Disable. There are some
	 * limitations because of E382 and E388 on family 0x10.
	 */
	if (boot_cpu_data.x86 == 0x10 &&
	    boot_cpu_data.x86_model >= 0x8 &&
	    (boot_cpu_data.x86_model > 0x9 ||
	     boot_cpu_data.x86_mask >= 0x1))
		amd_northbridges.flags |= AMD_NB_L3_INDEX_DISABLE;
=======
	u16 i = 0;
	struct amd_northbridge *nb;
	struct pci_dev *misc, *link;

	if (amd_nb_num())
		return 0;

	misc = NULL;
	while ((misc = next_northbridge(misc, amd_nb_misc_ids)) != NULL)
		i++;

	if (i == 0)
		return 0;

	nb = kzalloc(i * sizeof(struct amd_northbridge), GFP_KERNEL);
	if (!nb)
		return -ENOMEM;

	amd_northbridges.nb = nb;
	amd_northbridges.num = i;

	link = misc = NULL;
	for (i = 0; i != amd_nb_num(); i++) {
		node_to_amd_nb(i)->misc = misc =
			next_northbridge(misc, amd_nb_misc_ids);
		node_to_amd_nb(i)->link = link =
			next_northbridge(link, amd_nb_link_ids);
        }

	/* some CPU families (e.g. family 0x11) do not support GART */
	if (boot_cpu_data.x86 == 0xf || boot_cpu_data.x86 == 0x10 ||
	    boot_cpu_data.x86 == 0x15)
		amd_northbridges.flags |= AMD_NB_GART;

	/*
	 * Some CPU families support L3 Cache Index Disable. There are some
	 * limitations because of E382 and E388 on family 0x10.
	 */
	if (boot_cpu_data.x86 == 0x10 &&
	    boot_cpu_data.x86_model >= 0x8 &&
	    (boot_cpu_data.x86_model > 0x9 ||
	     boot_cpu_data.x86_mask >= 0x1))
		amd_northbridges.flags |= AMD_NB_L3_INDEX_DISABLE;

	if (boot_cpu_data.x86 == 0x15)
		amd_northbridges.flags |= AMD_NB_L3_INDEX_DISABLE;

	/* L3 cache partitioning is supported on family 0x15 */
	if (boot_cpu_data.x86 == 0x15)
		amd_northbridges.flags |= AMD_NB_L3_PARTITIONING;
>>>>>>> 105e53f8

	return 0;
}
EXPORT_SYMBOL_GPL(amd_cache_northbridges);

<<<<<<< HEAD
/* Ignores subdevice/subvendor but as far as I can figure out
   they're useless anyways */
int __init early_is_amd_nb(u32 device)
=======
/*
 * Ignores subdevice/subvendor but as far as I can figure out
 * they're useless anyways
 */
bool __init early_is_amd_nb(u32 device)
>>>>>>> 105e53f8
{
	const struct pci_device_id *id;
	u32 vendor = device & 0xffff;

	device >>= 16;
	for (id = amd_nb_misc_ids; id->vendor; id++)
		if (vendor == id->vendor && device == id->device)
			return true;
	return false;
}

int amd_get_subcaches(int cpu)
{
	struct pci_dev *link = node_to_amd_nb(amd_get_nb_id(cpu))->link;
	unsigned int mask;
	int cuid = 0;

	if (!amd_nb_has_feature(AMD_NB_L3_PARTITIONING))
		return 0;

	pci_read_config_dword(link, 0x1d4, &mask);

#ifdef CONFIG_SMP
	cuid = cpu_data(cpu).compute_unit_id;
#endif
	return (mask >> (4 * cuid)) & 0xf;
}

int amd_set_subcaches(int cpu, int mask)
{
	static unsigned int reset, ban;
	struct amd_northbridge *nb = node_to_amd_nb(amd_get_nb_id(cpu));
	unsigned int reg;
	int cuid = 0;

	if (!amd_nb_has_feature(AMD_NB_L3_PARTITIONING) || mask > 0xf)
		return -EINVAL;

	/* if necessary, collect reset state of L3 partitioning and BAN mode */
	if (reset == 0) {
		pci_read_config_dword(nb->link, 0x1d4, &reset);
		pci_read_config_dword(nb->misc, 0x1b8, &ban);
		ban &= 0x180000;
	}

	/* deactivate BAN mode if any subcaches are to be disabled */
	if (mask != 0xf) {
		pci_read_config_dword(nb->misc, 0x1b8, &reg);
		pci_write_config_dword(nb->misc, 0x1b8, reg & ~0x180000);
	}

#ifdef CONFIG_SMP
	cuid = cpu_data(cpu).compute_unit_id;
#endif
	mask <<= 4 * cuid;
	mask |= (0xf ^ (1 << cuid)) << 26;

	pci_write_config_dword(nb->link, 0x1d4, mask);

	/* reset BAN mode if L3 partitioning returned to reset state */
	pci_read_config_dword(nb->link, 0x1d4, &reg);
	if (reg == reset) {
		pci_read_config_dword(nb->misc, 0x1b8, &reg);
		reg &= ~0x180000;
		pci_write_config_dword(nb->misc, 0x1b8, reg | ban);
	}

	return 0;
}

<<<<<<< HEAD
int amd_cache_gart(void)
{
       int i;
=======
static int amd_cache_gart(void)
{
	u16 i;
>>>>>>> 105e53f8

       if (!amd_nb_has_feature(AMD_NB_GART))
               return 0;

       flush_words = kmalloc(amd_nb_num() * sizeof(u32), GFP_KERNEL);
       if (!flush_words) {
               amd_northbridges.flags &= ~AMD_NB_GART;
               return -ENOMEM;
       }

       for (i = 0; i != amd_nb_num(); i++)
               pci_read_config_dword(node_to_amd_nb(i)->misc, 0x9c,
                                     &flush_words[i]);

       return 0;
}

void amd_flush_garts(void)
{
	int flushed, i;
	unsigned long flags;
	static DEFINE_SPINLOCK(gart_lock);

	if (!amd_nb_has_feature(AMD_NB_GART))
		return;

	/* Avoid races between AGP and IOMMU. In theory it's not needed
	   but I'm not sure if the hardware won't lose flush requests
	   when another is pending. This whole thing is so expensive anyways
	   that it doesn't matter to serialize more. -AK */
	spin_lock_irqsave(&gart_lock, flags);
	flushed = 0;
	for (i = 0; i < amd_nb_num(); i++) {
		pci_write_config_dword(node_to_amd_nb(i)->misc, 0x9c,
				       flush_words[i] | 1);
		flushed++;
	}
	for (i = 0; i < amd_nb_num(); i++) {
		u32 w;
		/* Make sure the hardware actually executed the flush*/
		for (;;) {
			pci_read_config_dword(node_to_amd_nb(i)->misc,
					      0x9c, &w);
			if (!(w & 1))
				break;
			cpu_relax();
		}
	}
	spin_unlock_irqrestore(&gart_lock, flags);
	if (!flushed)
		printk("nothing to flush?\n");
}
EXPORT_SYMBOL_GPL(amd_flush_garts);

static __init int init_amd_nbs(void)
{
	int err = 0;

	err = amd_cache_northbridges();

	if (err < 0)
		printk(KERN_NOTICE "AMD NB: Cannot enumerate AMD northbridges.\n");

	if (amd_cache_gart() < 0)
		printk(KERN_NOTICE "AMD NB: Cannot initialize GART flush words, "
		       "GART support disabled.\n");

	return err;
}

/* This has to go after the PCI subsystem */
fs_initcall(init_amd_nbs);<|MERGE_RESOLUTION|>--- conflicted
+++ resolved
@@ -12,11 +12,7 @@
 
 static u32 *flush_words;
 
-<<<<<<< HEAD
-struct pci_device_id amd_nb_misc_ids[] = {
-=======
 const struct pci_device_id amd_nb_misc_ids[] = {
->>>>>>> 105e53f8
 	{ PCI_DEVICE(PCI_VENDOR_ID_AMD, PCI_DEVICE_ID_AMD_K8_NB_MISC) },
 	{ PCI_DEVICE(PCI_VENDOR_ID_AMD, PCI_DEVICE_ID_AMD_10H_NB_MISC) },
 	{ PCI_DEVICE(PCI_VENDOR_ID_AMD, PCI_DEVICE_ID_AMD_15H_NB_F3) },
@@ -24,14 +20,11 @@
 };
 EXPORT_SYMBOL(amd_nb_misc_ids);
 
-<<<<<<< HEAD
-=======
 static struct pci_device_id amd_nb_link_ids[] = {
 	{ PCI_DEVICE(PCI_VENDOR_ID_AMD, PCI_DEVICE_ID_AMD_15H_NB_F4) },
 	{}
 };
 
->>>>>>> 105e53f8
 const struct amd_nb_bus_dev_range amd_nb_bus_dev_ranges[] __initconst = {
 	{ 0x00, 0x18, 0x20 },
 	{ 0xff, 0x00, 0x20 },
@@ -43,11 +36,7 @@
 EXPORT_SYMBOL(amd_northbridges);
 
 static struct pci_dev *next_northbridge(struct pci_dev *dev,
-<<<<<<< HEAD
-					struct pci_device_id *ids)
-=======
 					const struct pci_device_id *ids)
->>>>>>> 105e53f8
 {
 	do {
 		dev = pci_get_device(PCI_ANY_ID, PCI_ANY_ID, dev);
@@ -59,10 +48,9 @@
 
 int amd_cache_northbridges(void)
 {
-<<<<<<< HEAD
-	int i = 0;
+	u16 i = 0;
 	struct amd_northbridge *nb;
-	struct pci_dev *misc;
+	struct pci_dev *misc, *link;
 
 	if (amd_nb_num())
 		return 0;
@@ -81,10 +69,12 @@
 	amd_northbridges.nb = nb;
 	amd_northbridges.num = i;
 
-	misc = NULL;
+	link = misc = NULL;
 	for (i = 0; i != amd_nb_num(); i++) {
 		node_to_amd_nb(i)->misc = misc =
 			next_northbridge(misc, amd_nb_misc_ids);
+		node_to_amd_nb(i)->link = link =
+			next_northbridge(link, amd_nb_link_ids);
         }
 
 	/* some CPU families (e.g. family 0x11) do not support GART */
@@ -101,50 +91,6 @@
 	    (boot_cpu_data.x86_model > 0x9 ||
 	     boot_cpu_data.x86_mask >= 0x1))
 		amd_northbridges.flags |= AMD_NB_L3_INDEX_DISABLE;
-=======
-	u16 i = 0;
-	struct amd_northbridge *nb;
-	struct pci_dev *misc, *link;
-
-	if (amd_nb_num())
-		return 0;
-
-	misc = NULL;
-	while ((misc = next_northbridge(misc, amd_nb_misc_ids)) != NULL)
-		i++;
-
-	if (i == 0)
-		return 0;
-
-	nb = kzalloc(i * sizeof(struct amd_northbridge), GFP_KERNEL);
-	if (!nb)
-		return -ENOMEM;
-
-	amd_northbridges.nb = nb;
-	amd_northbridges.num = i;
-
-	link = misc = NULL;
-	for (i = 0; i != amd_nb_num(); i++) {
-		node_to_amd_nb(i)->misc = misc =
-			next_northbridge(misc, amd_nb_misc_ids);
-		node_to_amd_nb(i)->link = link =
-			next_northbridge(link, amd_nb_link_ids);
-        }
-
-	/* some CPU families (e.g. family 0x11) do not support GART */
-	if (boot_cpu_data.x86 == 0xf || boot_cpu_data.x86 == 0x10 ||
-	    boot_cpu_data.x86 == 0x15)
-		amd_northbridges.flags |= AMD_NB_GART;
-
-	/*
-	 * Some CPU families support L3 Cache Index Disable. There are some
-	 * limitations because of E382 and E388 on family 0x10.
-	 */
-	if (boot_cpu_data.x86 == 0x10 &&
-	    boot_cpu_data.x86_model >= 0x8 &&
-	    (boot_cpu_data.x86_model > 0x9 ||
-	     boot_cpu_data.x86_mask >= 0x1))
-		amd_northbridges.flags |= AMD_NB_L3_INDEX_DISABLE;
 
 	if (boot_cpu_data.x86 == 0x15)
 		amd_northbridges.flags |= AMD_NB_L3_INDEX_DISABLE;
@@ -152,23 +98,16 @@
 	/* L3 cache partitioning is supported on family 0x15 */
 	if (boot_cpu_data.x86 == 0x15)
 		amd_northbridges.flags |= AMD_NB_L3_PARTITIONING;
->>>>>>> 105e53f8
 
 	return 0;
 }
 EXPORT_SYMBOL_GPL(amd_cache_northbridges);
 
-<<<<<<< HEAD
-/* Ignores subdevice/subvendor but as far as I can figure out
-   they're useless anyways */
-int __init early_is_amd_nb(u32 device)
-=======
 /*
  * Ignores subdevice/subvendor but as far as I can figure out
  * they're useless anyways
  */
 bool __init early_is_amd_nb(u32 device)
->>>>>>> 105e53f8
 {
 	const struct pci_device_id *id;
 	u32 vendor = device & 0xffff;
@@ -239,15 +178,9 @@
 	return 0;
 }
 
-<<<<<<< HEAD
-int amd_cache_gart(void)
-{
-       int i;
-=======
 static int amd_cache_gart(void)
 {
 	u16 i;
->>>>>>> 105e53f8
 
        if (!amd_nb_has_feature(AMD_NB_GART))
                return 0;
