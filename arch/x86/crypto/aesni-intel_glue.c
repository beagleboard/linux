--- conflicted
+++ resolved
@@ -828,11 +828,6 @@
 	struct cryptd_aead *cryptd_tfm;
 	struct aesni_rfc4106_gcm_ctx *ctx = (struct aesni_rfc4106_gcm_ctx *)
 		PTR_ALIGN((u8 *)crypto_tfm_ctx(tfm), AESNI_ALIGN);
-<<<<<<< HEAD
-	cryptd_tfm = cryptd_alloc_aead("__driver-gcm-aes-aesni", 0, 0);
-	if (IS_ERR(cryptd_tfm))
-		return PTR_ERR(cryptd_tfm);
-=======
 	struct crypto_aead *cryptd_child;
 	struct aesni_rfc4106_gcm_ctx *child_ctx;
 	cryptd_tfm = cryptd_alloc_aead("__driver-gcm-aes-aesni", 0, 0);
@@ -842,7 +837,6 @@
 	cryptd_child = cryptd_aead_child(cryptd_tfm);
 	child_ctx = aesni_rfc4106_gcm_ctx_get(cryptd_child);
 	memcpy(child_ctx, ctx, sizeof(*ctx));
->>>>>>> 105e53f8
 	ctx->cryptd_tfm = cryptd_tfm;
 	tfm->crt_aead.reqsize = sizeof(struct aead_request)
 		+ crypto_aead_reqsize(&cryptd_tfm->base);
@@ -885,24 +879,6 @@
 	crypto_ablkcipher_clear_flags(ctr_tfm, ~0);
 
 	ret = crypto_ablkcipher_setkey(ctr_tfm, key, key_len);
-<<<<<<< HEAD
-	if (ret) {
-		crypto_free_ablkcipher(ctr_tfm);
-		return ret;
-	}
-
-	req = ablkcipher_request_alloc(ctr_tfm, GFP_KERNEL);
-	if (!req) {
-		crypto_free_ablkcipher(ctr_tfm);
-		return -EINVAL;
-	}
-
-	req_data = kmalloc(sizeof(*req_data), GFP_KERNEL);
-	if (!req_data) {
-		crypto_free_ablkcipher(ctr_tfm);
-		return -ENOMEM;
-	}
-=======
 	if (ret)
 		goto out_free_ablkcipher;
 
@@ -915,7 +891,6 @@
 	if (!req_data)
 		goto out_free_request;
 
->>>>>>> 105e53f8
 	memset(req_data->iv, 0, sizeof(req_data->iv));
 
 	/* Clear the data in the hash sub key container to zero.*/
@@ -940,15 +915,10 @@
 		if (!ret)
 			ret = req_data->result.err;
 	}
-<<<<<<< HEAD
-	ablkcipher_request_free(req);
-	kfree(req_data);
-=======
 	kfree(req_data);
 out_free_request:
 	ablkcipher_request_free(req);
 out_free_ablkcipher:
->>>>>>> 105e53f8
 	crypto_free_ablkcipher(ctr_tfm);
 	return ret;
 }
@@ -959,12 +929,9 @@
 	int ret = 0;
 	struct crypto_tfm *tfm = crypto_aead_tfm(parent);
 	struct aesni_rfc4106_gcm_ctx *ctx = aesni_rfc4106_gcm_ctx_get(parent);
-<<<<<<< HEAD
-=======
 	struct crypto_aead *cryptd_child = cryptd_aead_child(ctx->cryptd_tfm);
 	struct aesni_rfc4106_gcm_ctx *child_ctx =
                                  aesni_rfc4106_gcm_ctx_get(cryptd_child);
->>>>>>> 105e53f8
 	u8 *new_key_mem = NULL;
 
 	if (key_len < 4) {
@@ -1008,10 +975,7 @@
 		goto exit;
 	}
 	ret = rfc4106_set_hash_subkey(ctx->hash_subkey, key, key_len);
-<<<<<<< HEAD
-=======
 	memcpy(child_ctx, ctx, sizeof(*ctx));
->>>>>>> 105e53f8
 exit:
 	kfree(new_key_mem);
 	return ret;
@@ -1043,10 +1007,6 @@
 	int ret;
 	struct crypto_aead *tfm = crypto_aead_reqtfm(req);
 	struct aesni_rfc4106_gcm_ctx *ctx = aesni_rfc4106_gcm_ctx_get(tfm);
-<<<<<<< HEAD
-	struct crypto_aead *cryptd_child = cryptd_aead_child(ctx->cryptd_tfm);
-=======
->>>>>>> 105e53f8
 
 	if (!irq_fpu_usable()) {
 		struct aead_request *cryptd_req =
@@ -1055,10 +1015,7 @@
 		aead_request_set_tfm(cryptd_req, &ctx->cryptd_tfm->base);
 		return crypto_aead_encrypt(cryptd_req);
 	} else {
-<<<<<<< HEAD
-=======
 		struct crypto_aead *cryptd_child = cryptd_aead_child(ctx->cryptd_tfm);
->>>>>>> 105e53f8
 		kernel_fpu_begin();
 		ret = cryptd_child->base.crt_aead.encrypt(req);
 		kernel_fpu_end();
@@ -1071,10 +1028,6 @@
 	int ret;
 	struct crypto_aead *tfm = crypto_aead_reqtfm(req);
 	struct aesni_rfc4106_gcm_ctx *ctx = aesni_rfc4106_gcm_ctx_get(tfm);
-<<<<<<< HEAD
-	struct crypto_aead *cryptd_child = cryptd_aead_child(ctx->cryptd_tfm);
-=======
->>>>>>> 105e53f8
 
 	if (!irq_fpu_usable()) {
 		struct aead_request *cryptd_req =
@@ -1083,10 +1036,7 @@
 		aead_request_set_tfm(cryptd_req, &ctx->cryptd_tfm->base);
 		return crypto_aead_decrypt(cryptd_req);
 	} else {
-<<<<<<< HEAD
-=======
 		struct crypto_aead *cryptd_child = cryptd_aead_child(ctx->cryptd_tfm);
->>>>>>> 105e53f8
 		kernel_fpu_begin();
 		ret = cryptd_child->base.crt_aead.decrypt(req);
 		kernel_fpu_end();
