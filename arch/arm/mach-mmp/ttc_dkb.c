--- conflicted
+++ resolved
@@ -125,14 +125,8 @@
 }
 
 MACHINE_START(TTC_DKB, "PXA910-based TTC_DKB Development Platform")
-<<<<<<< HEAD
-	.phys_io        = APB_PHYS_BASE,
-	.io_pg_offst    = (APB_VIRT_BASE >> 18) & 0xfffc,
-	.map_io		= mmp_map_io,
-=======
 	.map_io		= mmp_map_io,
 	.nr_irqs	= TTCDKB_NR_IRQS,
->>>>>>> 45f53cc9
 	.init_irq       = pxa910_init_irq,
 	.timer          = &pxa910_timer,
 	.init_machine   = ttc_dkb_init,
