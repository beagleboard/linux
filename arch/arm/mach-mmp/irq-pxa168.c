/*
 *  linux/arch/arm/mach-mmp/irq.c
 *
 *  Generic IRQ handling, GPIO IRQ demultiplexing, etc.
 *
 *  Author:	Bin Yang <bin.yang@marvell.com>
 *  Created:	Sep 30, 2008
 *  Copyright:	Marvell International Ltd.
 *
 *  This program is free software; you can redistribute it and/or modify
 *  it under the terms of the GNU General Public License version 2 as
 *  published by the Free Software Foundation.
 */

#include <linux/init.h>
#include <linux/irq.h>
#include <linux/io.h>

#include <mach/regs-icu.h>

#include "common.h"

#define IRQ_ROUTE_TO_AP		(ICU_INT_CONF_AP_INT | ICU_INT_CONF_IRQ)

#define PRIORITY_DEFAULT	0x1
#define PRIORITY_NONE		0x0	/* means IRQ disabled */

static void icu_mask_irq(struct irq_data *d)
{
	__raw_writel(PRIORITY_NONE, ICU_INT_CONF(d->irq));
}

static void icu_unmask_irq(struct irq_data *d)
{
	__raw_writel(IRQ_ROUTE_TO_AP | PRIORITY_DEFAULT, ICU_INT_CONF(d->irq));
}

static struct irq_chip icu_irq_chip = {
	.name		= "icu_irq",
	.irq_ack	= icu_mask_irq,
	.irq_mask	= icu_mask_irq,
	.irq_unmask	= icu_unmask_irq,
};

void __init icu_init_irq(void)
{
	int irq;

	for (irq = 0; irq < 64; irq++) {
		icu_mask_irq(irq_get_irq_data(irq));
<<<<<<< HEAD
		set_irq_chip(irq, &icu_irq_chip);
		set_irq_handler(irq, handle_level_irq);
=======
		irq_set_chip_and_handler(irq, &icu_irq_chip, handle_level_irq);
>>>>>>> 105e53f8
		set_irq_flags(irq, IRQF_VALID);
	}
}<|MERGE_RESOLUTION|>--- conflicted
+++ resolved
@@ -48,12 +48,7 @@
 
 	for (irq = 0; irq < 64; irq++) {
 		icu_mask_irq(irq_get_irq_data(irq));
-<<<<<<< HEAD
-		set_irq_chip(irq, &icu_irq_chip);
-		set_irq_handler(irq, handle_level_irq);
-=======
 		irq_set_chip_and_handler(irq, &icu_irq_chip, handle_level_irq);
->>>>>>> 105e53f8
 		set_irq_flags(irq, IRQF_VALID);
 	}
 }