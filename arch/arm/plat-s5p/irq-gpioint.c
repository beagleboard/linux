/* linux/arch/arm/plat-s5p/irq-gpioint.c
 *
 * Copyright (c) 2010 Samsung Electronics Co., Ltd.
 * Author: Kyungmin Park <kyungmin.park@samsung.com>
 * Author: Joonyoung Shim <jy0922.shim@samsung.com>
 * Author: Marek Szyprowski <m.szyprowski@samsung.com>
 *
 *  This program is free software; you can redistribute  it and/or modify it
 *  under  the terms of  the GNU General  Public License as published by the
 *  Free Software Foundation;  either version 2 of the  License, or (at your
 *  option) any later version.
 *
 */

#include <linux/kernel.h>
#include <linux/interrupt.h>
#include <linux/irq.h>
#include <linux/io.h>
#include <linux/gpio.h>
#include <linux/slab.h>

#include <mach/map.h>
#include <plat/gpio-core.h>
#include <plat/gpio-cfg.h>

#define GPIO_BASE(chip)		(((unsigned long)(chip)->base) & 0xFFFFF000u)

#define CON_OFFSET		0x700
#define MASK_OFFSET		0x900
#define PEND_OFFSET		0xA00
#define REG_OFFSET(x)		((x) << 2)

<<<<<<< HEAD
static struct s3c_gpio_chip *irq_chips[S5P_GPIOINT_GROUP_MAXNR];

static int s5p_gpioint_get_group(struct irq_data *data)
{
	struct gpio_chip *chip = irq_data_get_irq_data(data);
	struct s3c_gpio_chip *s3c_chip = container_of(chip,
			struct s3c_gpio_chip, chip);
	int group;

	for (group = 0; group < S5P_GPIOINT_GROUP_MAXNR; group++)
		if (s3c_chip == irq_chips[group])
			break;
=======
struct s5p_gpioint_bank {
	struct list_head	list;
	int			start;
	int			nr_groups;
	int			irq;
	struct s3c_gpio_chip	**chips;
	void			(*handler)(unsigned int, struct irq_desc *);
};
>>>>>>> 105e53f8

LIST_HEAD(banks);

static int s5p_gpioint_get_offset(struct irq_data *data)
{
<<<<<<< HEAD
	struct gpio_chip *chip = irq_data_get_irq_data(data);
	struct s3c_gpio_chip *s3c_chip = container_of(chip,
			struct s3c_gpio_chip, chip);

	return data->irq - s3c_chip->irq_base;
=======
	struct s3c_gpio_chip *chip = irq_data_get_irq_handler_data(data);
	return data->irq - chip->irq_base;
>>>>>>> 105e53f8
}

static void s5p_gpioint_ack(struct irq_data *data)
{
	struct s3c_gpio_chip *chip = irq_data_get_irq_handler_data(data);
	int group, offset, pend_offset;
	unsigned int value;

<<<<<<< HEAD
	group = s5p_gpioint_get_group(data);
	offset = s5p_gpioint_get_offset(data);
	pend_offset = group << 2;
=======
	group = chip->group;
	offset = s5p_gpioint_get_offset(data);
	pend_offset = REG_OFFSET(group);
>>>>>>> 105e53f8

	value = __raw_readl(GPIO_BASE(chip) + PEND_OFFSET + pend_offset);
	value |= BIT(offset);
	__raw_writel(value, GPIO_BASE(chip) + PEND_OFFSET + pend_offset);
}

static void s5p_gpioint_mask(struct irq_data *data)
{
	struct s3c_gpio_chip *chip = irq_data_get_irq_handler_data(data);
	int group, offset, mask_offset;
	unsigned int value;

<<<<<<< HEAD
	group = s5p_gpioint_get_group(data);
	offset = s5p_gpioint_get_offset(data);
	mask_offset = group << 2;
=======
	group = chip->group;
	offset = s5p_gpioint_get_offset(data);
	mask_offset = REG_OFFSET(group);
>>>>>>> 105e53f8

	value = __raw_readl(GPIO_BASE(chip) + MASK_OFFSET + mask_offset);
	value |= BIT(offset);
	__raw_writel(value, GPIO_BASE(chip) + MASK_OFFSET + mask_offset);
}

static void s5p_gpioint_unmask(struct irq_data *data)
{
	struct s3c_gpio_chip *chip = irq_data_get_irq_handler_data(data);
	int group, offset, mask_offset;
	unsigned int value;

<<<<<<< HEAD
	group = s5p_gpioint_get_group(data);
	offset = s5p_gpioint_get_offset(data);
	mask_offset = group << 2;
=======
	group = chip->group;
	offset = s5p_gpioint_get_offset(data);
	mask_offset = REG_OFFSET(group);
>>>>>>> 105e53f8

	value = __raw_readl(GPIO_BASE(chip) + MASK_OFFSET + mask_offset);
	value &= ~BIT(offset);
	__raw_writel(value, GPIO_BASE(chip) + MASK_OFFSET + mask_offset);
}

static void s5p_gpioint_mask_ack(struct irq_data *data)
{
	s5p_gpioint_mask(data);
	s5p_gpioint_ack(data);
}

static int s5p_gpioint_set_type(struct irq_data *data, unsigned int type)
{
	struct s3c_gpio_chip *chip = irq_data_get_irq_handler_data(data);
	int group, offset, con_offset;
	unsigned int value;

<<<<<<< HEAD
	group = s5p_gpioint_get_group(data);
	offset = s5p_gpioint_get_offset(data);
	con_offset = group << 2;
=======
	group = chip->group;
	offset = s5p_gpioint_get_offset(data);
	con_offset = REG_OFFSET(group);
>>>>>>> 105e53f8

	switch (type) {
	case IRQ_TYPE_EDGE_RISING:
		type = S5P_IRQ_TYPE_EDGE_RISING;
		break;
	case IRQ_TYPE_EDGE_FALLING:
		type = S5P_IRQ_TYPE_EDGE_FALLING;
		break;
	case IRQ_TYPE_EDGE_BOTH:
		type = S5P_IRQ_TYPE_EDGE_BOTH;
		break;
	case IRQ_TYPE_LEVEL_HIGH:
		type = S5P_IRQ_TYPE_LEVEL_HIGH;
		break;
	case IRQ_TYPE_LEVEL_LOW:
		type = S5P_IRQ_TYPE_LEVEL_LOW;
		break;
	case IRQ_TYPE_NONE:
	default:
		printk(KERN_WARNING "No irq type\n");
		return -EINVAL;
	}

	value = __raw_readl(GPIO_BASE(chip) + CON_OFFSET + con_offset);
	value &= ~(0x7 << (offset * 0x4));
	value |= (type << (offset * 0x4));
	__raw_writel(value, GPIO_BASE(chip) + CON_OFFSET + con_offset);

	return 0;
}

static struct irq_chip s5p_gpioint = {
	.name		= "s5p_gpioint",
	.irq_ack	= s5p_gpioint_ack,
	.irq_mask	= s5p_gpioint_mask,
	.irq_mask_ack	= s5p_gpioint_mask_ack,
	.irq_unmask	= s5p_gpioint_unmask,
	.irq_set_type	= s5p_gpioint_set_type,
};

static void s5p_gpioint_handler(unsigned int irq, struct irq_desc *desc)
{
	struct s5p_gpioint_bank *bank = irq_get_handler_data(irq);
	int group, pend_offset, mask_offset;
	unsigned int pend, mask;

	for (group = 0; group < bank->nr_groups; group++) {
		struct s3c_gpio_chip *chip = bank->chips[group];
		if (!chip)
			continue;

		pend_offset = REG_OFFSET(group);
		pend = __raw_readl(GPIO_BASE(chip) + PEND_OFFSET + pend_offset);
		if (!pend)
			continue;

		mask_offset = REG_OFFSET(group);
		mask = __raw_readl(GPIO_BASE(chip) + MASK_OFFSET + mask_offset);
		pend &= ~mask;

		while (pend) {
			int offset = fls(pend) - 1;
			int real_irq = chip->irq_base + offset;
			generic_handle_irq(real_irq);
			pend &= ~BIT(offset);
		}
	}
}

static __init int s5p_gpioint_add(struct s3c_gpio_chip *chip)
{
	static int used_gpioint_groups = 0;
	int irq, group = chip->group;
	int i;
	struct s5p_gpioint_bank *bank = NULL;

	if (used_gpioint_groups >= S5P_GPIOINT_GROUP_COUNT)
		return -ENOMEM;

	list_for_each_entry(bank, &banks, list) {
		if (group >= bank->start &&
		    group < bank->start + bank->nr_groups)
			break;
	}
	if (!bank)
		return -EINVAL;

	if (!bank->handler) {
		bank->chips = kzalloc(sizeof(struct s3c_gpio_chip *) *
				      bank->nr_groups, GFP_KERNEL);
		if (!bank->chips)
			return -ENOMEM;

		irq_set_chained_handler(bank->irq, s5p_gpioint_handler);
		irq_set_handler_data(bank->irq, bank);
		bank->handler = s5p_gpioint_handler;
		printk(KERN_INFO "Registered chained gpio int handler for interrupt %d.\n",
		       bank->irq);
	}

	/*
	 * chained GPIO irq has been successfully registered, allocate new gpio
	 * int group and assign irq nubmers
	 */

	chip->irq_base = S5P_GPIOINT_BASE +
			 used_gpioint_groups * S5P_GPIOINT_GROUP_SIZE;
	used_gpioint_groups++;

	bank->chips[group - bank->start] = chip;
	for (i = 0; i < chip->chip.ngpio; i++) {
		irq = chip->irq_base + i;
		irq_set_chip(irq, &s5p_gpioint);
		irq_set_handler_data(irq, chip);
		irq_set_handler(irq, handle_level_irq);
		set_irq_flags(irq, IRQF_VALID);
	}
	return 0;
}

int __init s5p_register_gpio_interrupt(int pin)
{
	struct s3c_gpio_chip *my_chip = s3c_gpiolib_getchip(pin);
	int offset, group;
	int ret;

	if (!my_chip)
		return -EINVAL;

	offset = pin - my_chip->chip.base;
	group = my_chip->group;

	/* check if the group has been already registered */
	if (my_chip->irq_base)
		return my_chip->irq_base + offset;

	/* register gpio group */
	ret = s5p_gpioint_add(my_chip);
	if (ret == 0) {
		my_chip->chip.to_irq = samsung_gpiolib_to_irq;
		printk(KERN_INFO "Registered interrupt support for gpio group %d.\n",
		       group);
		return my_chip->irq_base + offset;
	}
	return ret;
}

int __init s5p_register_gpioint_bank(int chain_irq, int start, int nr_groups)
{
	struct s5p_gpioint_bank *bank;

	bank = kzalloc(sizeof(*bank), GFP_KERNEL);
	if (!bank)
		return -ENOMEM;

	bank->start = start;
	bank->nr_groups = nr_groups;
	bank->irq = chain_irq;

	list_add_tail(&bank->list, &banks);
	return 0;
}<|MERGE_RESOLUTION|>--- conflicted
+++ resolved
@@ -30,20 +30,6 @@
 #define PEND_OFFSET		0xA00
 #define REG_OFFSET(x)		((x) << 2)
 
-<<<<<<< HEAD
-static struct s3c_gpio_chip *irq_chips[S5P_GPIOINT_GROUP_MAXNR];
-
-static int s5p_gpioint_get_group(struct irq_data *data)
-{
-	struct gpio_chip *chip = irq_data_get_irq_data(data);
-	struct s3c_gpio_chip *s3c_chip = container_of(chip,
-			struct s3c_gpio_chip, chip);
-	int group;
-
-	for (group = 0; group < S5P_GPIOINT_GROUP_MAXNR; group++)
-		if (s3c_chip == irq_chips[group])
-			break;
-=======
 struct s5p_gpioint_bank {
 	struct list_head	list;
 	int			start;
@@ -52,22 +38,13 @@
 	struct s3c_gpio_chip	**chips;
 	void			(*handler)(unsigned int, struct irq_desc *);
 };
->>>>>>> 105e53f8
 
 LIST_HEAD(banks);
 
 static int s5p_gpioint_get_offset(struct irq_data *data)
 {
-<<<<<<< HEAD
-	struct gpio_chip *chip = irq_data_get_irq_data(data);
-	struct s3c_gpio_chip *s3c_chip = container_of(chip,
-			struct s3c_gpio_chip, chip);
-
-	return data->irq - s3c_chip->irq_base;
-=======
 	struct s3c_gpio_chip *chip = irq_data_get_irq_handler_data(data);
 	return data->irq - chip->irq_base;
->>>>>>> 105e53f8
 }
 
 static void s5p_gpioint_ack(struct irq_data *data)
@@ -76,15 +53,9 @@
 	int group, offset, pend_offset;
 	unsigned int value;
 
-<<<<<<< HEAD
-	group = s5p_gpioint_get_group(data);
-	offset = s5p_gpioint_get_offset(data);
-	pend_offset = group << 2;
-=======
 	group = chip->group;
 	offset = s5p_gpioint_get_offset(data);
 	pend_offset = REG_OFFSET(group);
->>>>>>> 105e53f8
 
 	value = __raw_readl(GPIO_BASE(chip) + PEND_OFFSET + pend_offset);
 	value |= BIT(offset);
@@ -97,15 +68,9 @@
 	int group, offset, mask_offset;
 	unsigned int value;
 
-<<<<<<< HEAD
-	group = s5p_gpioint_get_group(data);
-	offset = s5p_gpioint_get_offset(data);
-	mask_offset = group << 2;
-=======
 	group = chip->group;
 	offset = s5p_gpioint_get_offset(data);
 	mask_offset = REG_OFFSET(group);
->>>>>>> 105e53f8
 
 	value = __raw_readl(GPIO_BASE(chip) + MASK_OFFSET + mask_offset);
 	value |= BIT(offset);
@@ -118,15 +83,9 @@
 	int group, offset, mask_offset;
 	unsigned int value;
 
-<<<<<<< HEAD
-	group = s5p_gpioint_get_group(data);
-	offset = s5p_gpioint_get_offset(data);
-	mask_offset = group << 2;
-=======
 	group = chip->group;
 	offset = s5p_gpioint_get_offset(data);
 	mask_offset = REG_OFFSET(group);
->>>>>>> 105e53f8
 
 	value = __raw_readl(GPIO_BASE(chip) + MASK_OFFSET + mask_offset);
 	value &= ~BIT(offset);
@@ -145,15 +104,9 @@
 	int group, offset, con_offset;
 	unsigned int value;
 
-<<<<<<< HEAD
-	group = s5p_gpioint_get_group(data);
-	offset = s5p_gpioint_get_offset(data);
-	con_offset = group << 2;
-=======
 	group = chip->group;
 	offset = s5p_gpioint_get_offset(data);
 	con_offset = REG_OFFSET(group);
->>>>>>> 105e53f8
 
 	switch (type) {
 	case IRQ_TYPE_EDGE_RISING:
