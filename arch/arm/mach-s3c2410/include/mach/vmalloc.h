--- conflicted
+++ resolved
@@ -15,10 +15,6 @@
 #ifndef __ASM_ARCH_VMALLOC_H
 #define __ASM_ARCH_VMALLOC_H
 
-<<<<<<< HEAD
-#define VMALLOC_END	0xE0000000UL
-=======
 #define VMALLOC_END	0xF6000000UL
->>>>>>> 45f53cc9
 
 #endif /* __ASM_ARCH_VMALLOC_H */