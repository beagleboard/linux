--- conflicted
+++ resolved
@@ -152,13 +152,8 @@
 
 #define IRQ_S3C2416_HSMMC0	S3C2410_IRQ(21)		/* S3C2416/S3C2450 */
 
-<<<<<<< HEAD
-#define IRQ_HSMMC0		IRQ_S3C2443_HSMMC
-#define IRQ_HSMMC1		IRQ_S3C2416_HSMMC0
-=======
 #define IRQ_HSMMC0		IRQ_S3C2416_HSMMC0
 #define IRQ_HSMMC1		IRQ_S3C2443_HSMMC
->>>>>>> 3cbea436
 
 #define IRQ_S3C2443_LCD1	S3C2410_IRQSUB(14)
 #define IRQ_S3C2443_LCD2	S3C2410_IRQSUB(15)
