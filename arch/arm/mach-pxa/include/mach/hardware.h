/*
 *  arch/arm/mach-pxa/include/mach/hardware.h
 *
 *  Author:	Nicolas Pitre
 *  Created:	Jun 15, 2001
 *  Copyright:	MontaVista Software Inc.
 *
 * This program is free software; you can redistribute it and/or modify
 * it under the terms of the GNU General Public License version 2 as
 * published by the Free Software Foundation.
 */

#ifndef __ASM_ARCH_HARDWARE_H
#define __ASM_ARCH_HARDWARE_H

/*
 * Workarounds for at least 2 errata so far require this.
 * The mapping is set in mach-pxa/generic.c.
 */
#define UNCACHED_PHYS_0		0xff000000
#define UNCACHED_ADDR		UNCACHED_PHYS_0

/*
 * Intel PXA2xx internal register mapping:
 *
 * 0x40000000 - 0x41ffffff <--> 0xf2000000 - 0xf3ffffff
 * 0x44000000 - 0x45ffffff <--> 0xf4000000 - 0xf5ffffff
 * 0x48000000 - 0x49ffffff <--> 0xf6000000 - 0xf7ffffff
 * 0x4c000000 - 0x4dffffff <--> 0xf8000000 - 0xf9ffffff
 * 0x50000000 - 0x51ffffff <--> 0xfa000000 - 0xfbffffff
 * 0x54000000 - 0x55ffffff <--> 0xfc000000 - 0xfdffffff
 * 0x58000000 - 0x59ffffff <--> 0xfe000000 - 0xffffffff
 *
 * Note that not all PXA2xx chips implement all those addresses, and the
 * kernel only maps the minimum needed range of this mapping.
 */
#define io_p2v(x) (0xf2000000 + ((x) & 0x01ffffff) + (((x) & 0x1c000000) >> 1))
#define io_v2p(x) (0x3c000000 + ((x) & 0x01ffffff) + (((x) & 0x0e000000) << 1))

#ifndef __ASSEMBLY__

# define __REG(x)	(*((volatile u32 *)io_p2v(x)))

/* With indexed regs we don't want to feed the index through io_p2v()
   especially if it is a variable, otherwise horrible code will result. */
# define __REG2(x,y)	\
	(*(volatile u32 *)((u32)&__REG(x) + (y)))

# define __PREG(x)	(io_v2p((u32)&(x)))

#else

# define __REG(x)	io_p2v(x)
# define __PREG(x)	io_v2p(x)

#endif

#ifndef __ASSEMBLY__

#include <asm/cputype.h>

/*
 *   CPU     Stepping     CPU_ID         JTAG_ID
 *
 *  PXA210	B0	0x69052922	0x2926C013
 *  PXA210	B1	0x69052923	0x3926C013
 *  PXA210	B2	0x69052924	0x4926C013
 *  PXA210	C0	0x69052D25	0x5926C013
 *
 *  PXA250	A0	0x69052100	0x09264013
 *  PXA250	A1	0x69052101	0x19264013
 *  PXA250	B0	0x69052902	0x29264013
 *  PXA250	B1	0x69052903	0x39264013
 *  PXA250	B2	0x69052904	0x49264013
 *  PXA250	C0	0x69052D05	0x59264013
 *
 *  PXA255	A0	0x69052D06	0x69264013
 *
 *  PXA26x	A0	0x69052903	0x39264013
 *  PXA26x	B0	0x69052D05	0x59264013
 *
 *  PXA27x	A0	0x69054110	0x09265013
 *  PXA27x	A1	0x69054111	0x19265013
 *  PXA27x	B0	0x69054112	0x29265013
 *  PXA27x	B1	0x69054113	0x39265013
 *  PXA27x	C0	0x69054114	0x49265013
 *  PXA27x	C5	0x69054117	0x79265013
 *
 *  PXA30x	A0	0x69056880	0x0E648013
 *  PXA30x	A1	0x69056881	0x1E648013
 *  PXA31x	A0	0x69056890	0x0E649013
 *  PXA31x	A1	0x69056891	0x1E649013
 *  PXA31x	A2	0x69056892	0x2E649013
 *  PXA32x	B1	0x69056825	0x5E642013
 *  PXA32x	B2	0x69056826	0x6E642013
 *
 *  PXA930	B0	0x69056835	0x5E643013
 *  PXA930	B1	0x69056837	0x7E643013
 *  PXA930	B2	0x69056838	0x8E643013
 *
 *  PXA935	A0	0x56056931	0x1E653013
 *  PXA935	B0	0x56056936	0x6E653013
 *  PXA935	B1	0x56056938	0x8E653013
 */
#ifdef CONFIG_PXA25x
#define __cpu_is_pxa210(id)				\
	({						\
		unsigned int _id = (id) & 0xf3f0;	\
		_id == 0x2120;				\
	})

#define __cpu_is_pxa250(id)				\
	({						\
		unsigned int _id = (id) & 0xf3ff;	\
		_id <= 0x2105;				\
	})

#define __cpu_is_pxa255(id)				\
	({						\
		unsigned int _id = (id) & 0xffff;	\
		_id == 0x2d06;				\
	})

#define __cpu_is_pxa25x(id)				\
	({						\
		unsigned int _id = (id) & 0xf300;	\
		_id == 0x2100;				\
	})
#else
#define __cpu_is_pxa210(id)	(0)
#define __cpu_is_pxa250(id)	(0)
#define __cpu_is_pxa255(id)	(0)
#define __cpu_is_pxa25x(id)	(0)
#endif

#ifdef CONFIG_PXA27x
#define __cpu_is_pxa27x(id)				\
	({						\
		unsigned int _id = (id) >> 4 & 0xfff;	\
		_id == 0x411;				\
	})
#else
#define __cpu_is_pxa27x(id)	(0)
#endif

#ifdef CONFIG_CPU_PXA300
#define __cpu_is_pxa300(id)				\
	({						\
		unsigned int _id = (id) >> 4 & 0xfff;	\
		_id == 0x688;				\
	 })
#else
#define __cpu_is_pxa300(id)	(0)
#endif

#ifdef CONFIG_CPU_PXA310
#define __cpu_is_pxa310(id)				\
	({						\
		unsigned int _id = (id) >> 4 & 0xfff;	\
		_id == 0x689;				\
	 })
#else
#define __cpu_is_pxa310(id)	(0)
#endif

#ifdef CONFIG_CPU_PXA320
#define __cpu_is_pxa320(id)				\
	({						\
		unsigned int _id = (id) >> 4 & 0xfff;	\
		_id == 0x603 || _id == 0x682;		\
	 })
#else
#define __cpu_is_pxa320(id)	(0)
#endif

#ifdef CONFIG_CPU_PXA930
#define __cpu_is_pxa930(id)				\
	({						\
		unsigned int _id = (id) >> 4 & 0xfff;	\
		_id == 0x683;				\
	 })
#else
#define __cpu_is_pxa930(id)	(0)
#endif

#ifdef CONFIG_CPU_PXA935
#define __cpu_is_pxa935(id)				\
	({						\
		unsigned int _id = (id) >> 4 & 0xfff;	\
		_id == 0x693;				\
	 })
#else
#define __cpu_is_pxa935(id)	(0)
#endif

#ifdef CONFIG_CPU_PXA950
#define __cpu_is_pxa950(id)                             \
	({                                              \
		unsigned int _id = (id) >> 4 & 0xfff;	\
		_id == 0x697;				\
	 })
#else
#define __cpu_is_pxa950(id)	(0)
#endif

#define cpu_is_pxa210()					\
	({						\
		__cpu_is_pxa210(read_cpuid_id());	\
	})

#define cpu_is_pxa250()					\
	({						\
		__cpu_is_pxa250(read_cpuid_id());	\
	})

#define cpu_is_pxa255()                                 \
	({                                              \
		__cpu_is_pxa255(read_cpuid_id());       \
	})

#define cpu_is_pxa25x()					\
	({						\
		__cpu_is_pxa25x(read_cpuid_id());	\
	})

#define cpu_is_pxa27x()					\
	({						\
		__cpu_is_pxa27x(read_cpuid_id());	\
	})

#define cpu_is_pxa300()					\
	({						\
		__cpu_is_pxa300(read_cpuid_id());	\
	 })

#define cpu_is_pxa310()					\
	({						\
		__cpu_is_pxa310(read_cpuid_id());	\
	 })

#define cpu_is_pxa320()					\
	({						\
		__cpu_is_pxa320(read_cpuid_id());	\
	 })

#define cpu_is_pxa930()					\
	({						\
		__cpu_is_pxa930(read_cpuid_id());	\
	 })

#define cpu_is_pxa935()					\
	({						\
		__cpu_is_pxa935(read_cpuid_id());	\
	 })

#define cpu_is_pxa950()					\
	({						\
		__cpu_is_pxa950(read_cpuid_id());	\
	 })


/*
 * CPUID Core Generation Bit
 * <= 0x2 for pxa21x/pxa25x/pxa26x/pxa27x
 * == 0x3 for pxa300/pxa310/pxa320
 */
#if defined(CONFIG_PXA25x) || defined(CONFIG_PXA27x)
#define __cpu_is_pxa2xx(id)				\
	({						\
		unsigned int _id = (id) >> 13 & 0x7;	\
		_id <= 0x2;				\
	 })
#else
#define __cpu_is_pxa2xx(id)	(0)
#endif

#ifdef CONFIG_PXA3xx
#define __cpu_is_pxa3xx(id)				\
	({						\
		unsigned int _id = (id) >> 13 & 0x7;	\
		_id == 0x3;				\
	 })
#else
#define __cpu_is_pxa3xx(id)	(0)
#endif

#if defined(CONFIG_CPU_PXA930) || defined(CONFIG_CPU_PXA935)
#define __cpu_is_pxa93x(id)				\
	({						\
		unsigned int _id = (id) >> 4 & 0xfff;	\
		_id == 0x683 || _id == 0x693;		\
	 })
#else
#define __cpu_is_pxa93x(id)	(0)
#endif

#define cpu_is_pxa2xx()					\
	({						\
		__cpu_is_pxa2xx(read_cpuid_id());	\
	 })

#define cpu_is_pxa3xx()					\
	({						\
		__cpu_is_pxa3xx(read_cpuid_id());	\
	 })

#define cpu_is_pxa93x()					\
	({						\
		__cpu_is_pxa93x(read_cpuid_id());	\
	 })
/*
 * return current memory and LCD clock frequency in units of 10kHz
 */
extern unsigned int get_memclk_frequency_10khz(void);

/* return the clock tick rate of the OS timer */
extern unsigned long get_clock_tick_rate(void);
#endif

#if defined(CONFIG_MACH_ARMCORE) && defined(CONFIG_PCI)
#define PCIBIOS_MIN_IO		0
#define PCIBIOS_MIN_MEM		0
#define pcibios_assign_all_busses()	1
<<<<<<< HEAD
=======
#define ARCH_HAS_DMA_SET_COHERENT_MASK
>>>>>>> 062c1825
#endif

#endif  /* _ASM_ARCH_HARDWARE_H */<|MERGE_RESOLUTION|>--- conflicted
+++ resolved
@@ -321,10 +321,7 @@
 #define PCIBIOS_MIN_IO		0
 #define PCIBIOS_MIN_MEM		0
 #define pcibios_assign_all_busses()	1
-<<<<<<< HEAD
-=======
 #define ARCH_HAS_DMA_SET_COHERENT_MASK
->>>>>>> 062c1825
 #endif
 
 #endif  /* _ASM_ARCH_HARDWARE_H */