/*
 * Copyright 2014 Texas Instruments, Inc.
 *
 * Keystone 2 Lamarr EVM device tree
 *
 * This program is free software; you can redistribute it and/or modify
 * it under the terms of the GNU General Public License version 2 as
 * published by the Free Software Foundation.
 */
/dts-v1/;

#include "keystone.dtsi"
#include "keystone-k2l.dtsi"

/ {
	compatible = "ti,k2l-evm", "ti,k2l", "ti,keystone";
	model = "Texas Instruments Keystone 2 Lamarr EVM";

	reserved-memory {
		#address-cells = <2>;
		#size-cells = <2>;
		ranges;

		dsp_common_cma_pool: dsp_common_cma_pool {
			compatible = "shared-dma-pool";
			reg = <0x00000008 0x1f800000 0x00000000 0x800000>;
			reusable;
		};

		dsp_common_mpm_area: dsp_reserved_mpm_area {
			compatible = "shared-dma-pool";
			reg = <0x00000008 0x20000000 0x00000000 0x20000000>;
			no-map;
			status = "okay";
		};
	};

	soc {
		clocks {
			refclksys: refclksys {
				#clock-cells = <0>;
				compatible = "fixed-clock";
				clock-frequency = <122880000>;
				clock-output-names = "refclk-sys";
			};
		};

<<<<<<< HEAD
		mpm_mem: dspmem {
			compatible = "ti,keystone-dsp-mem";
			reg = <0x0c000000 0x00200000>,
			      <0xa0000000 0x20000000>;
=======
		ddr3edac: edac@21010000 {
			status = "ok";
>>>>>>> 2435fb4e
		};
	};
};

&usb_phy {
	status = "okay";
};

&usb {
	status = "okay";
};

&i2c0 {
	dtt@50 {
		compatible = "at,24c1024";
		reg = <0x50>;
	};
};

&aemif {
	cs0 {
		#address-cells = <2>;
		#size-cells = <1>;
		clock-ranges;
		ranges;

		ti,cs-chipselect = <0>;
		/* all timings in nanoseconds */
		ti,cs-min-turnaround-ns = <12>;
		ti,cs-read-hold-ns = <6>;
		ti,cs-read-strobe-ns = <23>;
		ti,cs-read-setup-ns = <9>;
		ti,cs-write-hold-ns = <8>;
		ti,cs-write-strobe-ns = <23>;
		ti,cs-write-setup-ns = <8>;

		nand@0,0 {
			compatible = "ti,keystone-nand","ti,davinci-nand";
			#address-cells = <1>;
			#size-cells = <1>;
			reg = <0 0 0x4000000
			       1 0 0x0000100>;

			ti,davinci-chipselect = <0>;
			ti,davinci-mask-ale = <0x2000>;
			ti,davinci-mask-cle = <0x4000>;
			ti,davinci-mask-chipsel = <0>;
			nand-ecc-mode = "hw";
			ti,davinci-ecc-bits = <4>;
			nand-on-flash-bbt;

			partition@0 {
				label = "u-boot";
				reg = <0x0 0x100000>;
				read-only;
			};

			partition@100000 {
				label = "params";
				reg = <0x100000 0x80000>;
				read-only;
			};

			partition@180000 {
				label = "ubifs";
				reg = <0x180000 0x7FE80000>;
			};
		};
	};
};

&spi0 {
	nor_flash: n25q128a11@0 {
		#address-cells = <1>;
		#size-cells = <1>;
		compatible = "Micron,n25q128a11";
		spi-max-frequency = <54000000>;
		m25p,fast-read;
		reg = <0>;

		partition@0 {
			label = "u-boot-spl";
			reg = <0x0 0x80000>;
			read-only;
		};

		partition@1 {
			label = "misc";
			reg = <0x80000 0xf80000>;
		};
	};
};

&mdio {
	status = "ok";
	ethphy0: ethernet-phy@0 {
		compatible = "marvell,88E1514", "marvell,88E1510", "ethernet-phy-ieee802.3-c22";
		reg = <0>;
	};

	ethphy1: ethernet-phy@1 {
		compatible = "marvell,88E1514", "marvell,88E1510", "ethernet-phy-ieee802.3-c22";
		reg = <1>;
	};
};

&gbe_serdes0 {
	status = "okay";
};

&dsp0 {
	memory-region = <&dsp_common_cma_pool>;
};

&dsp1 {
	memory-region = <&dsp_common_cma_pool>;
};

&dsp2 {
	memory-region = <&dsp_common_cma_pool>;
};

&dsp3 {
	memory-region = <&dsp_common_cma_pool>;
};<|MERGE_RESOLUTION|>--- conflicted
+++ resolved
@@ -45,15 +45,14 @@
 			};
 		};
 
-<<<<<<< HEAD
+		ddr3edac: edac@21010000 {
+			status = "ok";
+		};
+
 		mpm_mem: dspmem {
 			compatible = "ti,keystone-dsp-mem";
 			reg = <0x0c000000 0x00200000>,
 			      <0xa0000000 0x20000000>;
-=======
-		ddr3edac: edac@21010000 {
-			status = "ok";
->>>>>>> 2435fb4e
 		};
 	};
 };
