/*
 * Device Tree Source for AM4372 SoC
 *
 * Copyright (C) 2013 Texas Instruments Incorporated - http://www.ti.com/
 *
 * This file is licensed under the terms of the GNU General Public License
 * version 2.  This program is licensed "as is" without any warranty of any
 * kind, whether express or implied.
 */

#include <dt-bindings/gpio/gpio.h>
#include <dt-bindings/interrupt-controller/arm-gic.h>

#include "skeleton.dtsi"

/ {
	compatible = "ti,am4372", "ti,am43";
	interrupt-parent = <&wakeupgen>;


	aliases {
		i2c0 = &i2c0;
		i2c1 = &i2c1;
		i2c2 = &i2c2;
		serial0 = &uart0;
		serial1 = &uart1;
		serial2 = &uart2;
		serial3 = &uart3;
		serial4 = &uart4;
		serial5 = &uart5;
		ethernet0 = &cpsw_emac0;
		ethernet1 = &cpsw_emac1;
	};

	cpus {
		#address-cells = <1>;
		#size-cells = <0>;
		cpu: cpu@0 {
			compatible = "arm,cortex-a9";
			enable-method = "ti,am4372";
			device_type = "cpu";
			reg = <0>;

			clocks = <&dpll_mpu_ck>;
			clock-names = "cpu";

			operating-points-v2 = <&cpu0_opp_table>;
			ti,syscon-efuse = <&scm_conf 0x610 0x3f 0>;
			ti,syscon-rev = <&scm_conf 0x600>;

			clock-latency = <300000>; /* From omap-cpufreq driver */
			cpu-idle-states = <&mpu_gate>;
		};

		idle-states {
			mpu_gate: mpu_gate {
				compatible = "arm,idle-state";
				entry-latency-us = <40>;
				exit-latency-us = <100>;
				min-residency-us = <300>;
				local-timer-stop;
			};
		};
	};

	cpu0_opp_table: opp_table0 {
		compatible = "operating-points-v2";

		opp50@300000000 {
			opp-hz = /bits/ 64 <300000000>;
			opp-microvolt = <950000 931000 969000>;
			opp-supported-hw = <0xFF 0x01>;
			opp-suspend;
		};

		opp100@600000000 {
			opp-hz = /bits/ 64 <600000000>;
			opp-microvolt = <1100000 1078000 1122000>;
			opp-supported-hw = <0xFF 0x04>;
		};

		opp120@720000000 {
			opp-hz = /bits/ 64 <720000000>;
			opp-microvolt = <1200000 1176000 1224000>;
			opp-supported-hw = <0xFF 0x08>;
		};

		oppturbo@800000000 {
			opp-hz = /bits/ 64 <800000000>;
			opp-microvolt = <1260000 1234800 1285200>;
			opp-supported-hw = <0xFF 0x10>;
		};

		oppnitro@1000000000 {
			opp-hz = /bits/ 64 <1000000000>;
			opp-microvolt = <1325000 1298500 1351500>;
			opp-supported-hw = <0xFF 0x20>;
		};
	};

	soc {
		compatible = "ti,omap-infra";
		mpu {
			compatible = "ti,omap4-mpu";
			ti,hwmods = "mpu";
			sram = <&ocmcram>;
		};
	};

	gic: interrupt-controller@48241000 {
		compatible = "arm,cortex-a9-gic";
		interrupt-controller;
		#interrupt-cells = <3>;
		reg = <0x48241000 0x1000>,
		      <0x48240100 0x0100>;
		interrupt-parent = <&gic>;
	};

	wakeupgen: interrupt-controller@48281000 {
		compatible = "ti,omap4-wugen-mpu";
		interrupt-controller;
		#interrupt-cells = <3>;
		reg = <0x48281000 0x1000>;
		interrupt-parent = <&gic>;
	};

	scu: scu@48240000 {
		compatible = "arm,cortex-a9-scu";
		reg = <0x48240000 0x100>;
	};

	global_timer: timer@48240200 {
		compatible = "arm,cortex-a9-global-timer";
		reg = <0x48240200 0x100>;
		interrupts = <GIC_PPI 11 IRQ_TYPE_LEVEL_HIGH>;
		interrupt-parent = <&gic>;
		clocks = <&mpu_periphclk>;
	};

	local_timer: timer@48240600 {
		compatible = "arm,cortex-a9-twd-timer";
		reg = <0x48240600 0x100>;
		interrupts = <GIC_PPI 13 IRQ_TYPE_LEVEL_HIGH>;
		interrupt-parent = <&gic>;
		clocks = <&mpu_periphclk>;
	};

	l2-cache-controller@48242000 {
		compatible = "arm,pl310-cache";
		reg = <0x48242000 0x1000>;
		cache-unified;
		cache-level = <2>;
	};

	ocp {
		compatible = "ti,am4372-l3-noc", "simple-bus";
		#address-cells = <1>;
		#size-cells = <1>;
		ranges;
		ti,hwmods = "l3_main";
		ti,no-idle;
		reg = <0x44000000 0x400000
		       0x44800000 0x400000>;
		interrupts = <GIC_SPI 9 IRQ_TYPE_LEVEL_HIGH>,
			     <GIC_SPI 10 IRQ_TYPE_LEVEL_HIGH>;

		l4_wkup: l4_wkup@44c00000 {
			compatible = "ti,am4-l4-wkup", "simple-bus";
			#address-cells = <1>;
			#size-cells = <1>;
			ranges = <0 0x44c00000 0x287000>;

			wkup_m3: wkup_m3@100000 {
				compatible = "ti,am4372-wkup-m3";
				reg = <0x100000 0x4000>,
				      <0x180000	0x2000>;
				reg-names = "umem", "dmem";
				ti,hwmods = "wkup_m3";
				ti,pm-firmware = "am335x-pm-firmware.elf";
			};

			prcm: prcm@1f0000 {
				compatible = "ti,am4-prcm";
				reg = <0x1f0000 0x11000>;
				interrupts = <GIC_SPI 11 IRQ_TYPE_LEVEL_HIGH>;

				prcm_clocks: clocks {
					#address-cells = <1>;
					#size-cells = <0>;
				};

				prcm_clockdomains: clockdomains {
				};
			};

			scm: scm@210000 {
				compatible = "ti,am4-scm", "simple-bus";
				reg = <0x210000 0x4000>;
				#address-cells = <1>;
				#size-cells = <1>;
				ranges = <0 0x210000 0x4000>;

				am43xx_pinmux: pinmux@800 {
					compatible = "ti,am437-padconf",
						     "pinctrl-single";
					reg = <0x800 0x31c>;
					#address-cells = <1>;
					#size-cells = <0>;
					#interrupt-cells = <1>;
					interrupt-controller;
					pinctrl-single,register-width = <32>;
					pinctrl-single,function-mask = <0xffffffff>;
				};

				scm_conf: scm_conf@0 {
					compatible = "syscon";
					reg = <0x0 0x800>;
					#address-cells = <1>;
					#size-cells = <1>;

					scm_clocks: clocks {
						#address-cells = <1>;
						#size-cells = <0>;
					};
				};

				wkup_m3_ipc: wkup_m3_ipc@1324 {
					compatible = "ti,am4372-wkup-m3-ipc";
					reg = <0x1324 0x44>;
					interrupts = <GIC_SPI 78 IRQ_TYPE_LEVEL_HIGH>;
					ti,rproc = <&wkup_m3>;
					mboxes = <&mailbox &mbox_wkupm3>;
				};

				edma_xbar: dma-router@f90 {
					compatible = "ti,am335x-edma-crossbar";
					reg = <0xf90 0x40>;
					#dma-cells = <3>;
					dma-requests = <64>;
					dma-masters = <&edma>;
				};

				scm_clockdomains: clockdomains {
				};
			};
		};

		emif: emif@4c000000 {
			compatible = "ti,emif-am4372";
			reg = <0x4c000000 0x1000000>;
			ti,hwmods = "emif";
			ti,no-idle;
			sram = <&ocmcram>;
		};

		edma: edma@49000000 {
			compatible = "ti,edma3-tpcc";
			ti,hwmods = "tpcc";
			reg =	<0x49000000 0x10000>;
			reg-names = "edma3_cc";
			interrupts = <GIC_SPI 12 IRQ_TYPE_LEVEL_HIGH>,
				     <GIC_SPI 13 IRQ_TYPE_LEVEL_HIGH>,
				     <GIC_SPI 14 IRQ_TYPE_LEVEL_HIGH>;
			interrupt-names = "edma3_ccint", "emda3_mperr",
					  "edma3_ccerrint";
			dma-requests = <64>;
			#dma-cells = <2>;

			ti,tptcs = <&edma_tptc0 7>, <&edma_tptc1 5>,
				   <&edma_tptc2 0>;

			ti,edma-memcpy-channels = <58 59>;
		};

		edma_tptc0: tptc@49800000 {
			compatible = "ti,edma3-tptc";
			ti,hwmods = "tptc0";
			reg =	<0x49800000 0x100000>;
			interrupts = <GIC_SPI 112 IRQ_TYPE_LEVEL_HIGH>;
			interrupt-names = "edma3_tcerrint";
		};

		edma_tptc1: tptc@49900000 {
			compatible = "ti,edma3-tptc";
			ti,hwmods = "tptc1";
			reg =	<0x49900000 0x100000>;
			interrupts = <GIC_SPI 113 IRQ_TYPE_LEVEL_HIGH>;
			interrupt-names = "edma3_tcerrint";
		};

		edma_tptc2: tptc@49a00000 {
			compatible = "ti,edma3-tptc";
			ti,hwmods = "tptc2";
			reg =	<0x49a00000 0x100000>;
			interrupts = <GIC_SPI 114 IRQ_TYPE_LEVEL_HIGH>;
			interrupt-names = "edma3_tcerrint";
		};

		uart0: serial@44e09000 {
			compatible = "ti,am4372-uart","ti,omap2-uart";
			reg = <0x44e09000 0x2000>;
			interrupts = <GIC_SPI 72 IRQ_TYPE_LEVEL_HIGH>;
			ti,hwmods = "uart1";
		};

		uart1: serial@48022000 {
			compatible = "ti,am4372-uart","ti,omap2-uart";
			reg = <0x48022000 0x2000>;
			interrupts = <GIC_SPI 73 IRQ_TYPE_LEVEL_HIGH>;
			ti,hwmods = "uart2";
			status = "disabled";
		};

		uart2: serial@48024000 {
			compatible = "ti,am4372-uart","ti,omap2-uart";
			reg = <0x48024000 0x2000>;
			interrupts = <GIC_SPI 74 IRQ_TYPE_LEVEL_HIGH>;
			ti,hwmods = "uart3";
			status = "disabled";
		};

		uart3: serial@481a6000 {
			compatible = "ti,am4372-uart","ti,omap2-uart";
			reg = <0x481a6000 0x2000>;
			interrupts = <GIC_SPI 44 IRQ_TYPE_LEVEL_HIGH>;
			ti,hwmods = "uart4";
			status = "disabled";
		};

		uart4: serial@481a8000 {
			compatible = "ti,am4372-uart","ti,omap2-uart";
			reg = <0x481a8000 0x2000>;
			interrupts = <GIC_SPI 45 IRQ_TYPE_LEVEL_HIGH>;
			ti,hwmods = "uart5";
			status = "disabled";
		};

		uart5: serial@481aa000 {
			compatible = "ti,am4372-uart","ti,omap2-uart";
			reg = <0x481aa000 0x2000>;
			interrupts = <GIC_SPI 46 IRQ_TYPE_LEVEL_HIGH>;
			ti,hwmods = "uart6";
			status = "disabled";
		};

		mailbox: mailbox@480C8000 {
			compatible = "ti,omap4-mailbox";
			reg = <0x480C8000 0x200>;
			interrupts = <GIC_SPI 77 IRQ_TYPE_LEVEL_HIGH>;
			ti,hwmods = "mailbox";
			#mbox-cells = <1>;
			ti,mbox-num-users = <4>;
			ti,mbox-num-fifos = <8>;
			mbox_wkupm3: wkup_m3 {
				ti,mbox-send-noirq;
				ti,mbox-tx = <0 0 0>;
				ti,mbox-rx = <0 0 3>;
			};
			mbox_pru1_0: mbox_pru1_0 {
				ti,mbox-tx = <2 0 0>;
				ti,mbox-rx = <3 0 0>;
			};
			mbox_pru1_1: mbox_pru1_1 {
				ti,mbox-tx = <4 0 0>;
				ti,mbox-rx = <5 0 0>;
			};
		};

		timer1: timer@44e31000 {
			compatible = "ti,am4372-timer-1ms","ti,am335x-timer-1ms";
			reg = <0x44e31000 0x400>;
			interrupts = <GIC_SPI 67 IRQ_TYPE_LEVEL_HIGH>;
			ti,timer-alwon;
			ti,hwmods = "timer1";
		};

		timer2: timer@48040000  {
			compatible = "ti,am4372-timer","ti,am335x-timer";
			reg = <0x48040000  0x400>;
			interrupts = <GIC_SPI 68 IRQ_TYPE_LEVEL_HIGH>;
			ti,hwmods = "timer2";
		};

		timer3: timer@48042000 {
			compatible = "ti,am4372-timer","ti,am335x-timer";
			reg = <0x48042000 0x400>;
			interrupts = <GIC_SPI 69 IRQ_TYPE_LEVEL_HIGH>;
			ti,hwmods = "timer3";
			status = "disabled";
		};

		timer4: timer@48044000 {
			compatible = "ti,am4372-timer","ti,am335x-timer";
			reg = <0x48044000 0x400>;
			interrupts = <GIC_SPI 92 IRQ_TYPE_LEVEL_HIGH>;
			ti,timer-pwm;
			ti,hwmods = "timer4";
			status = "disabled";
		};

		timer5: timer@48046000 {
			compatible = "ti,am4372-timer","ti,am335x-timer";
			reg = <0x48046000 0x400>;
			interrupts = <GIC_SPI 93 IRQ_TYPE_LEVEL_HIGH>;
			ti,timer-pwm;
			ti,hwmods = "timer5";
			status = "disabled";
		};

		timer6: timer@48048000 {
			compatible = "ti,am4372-timer","ti,am335x-timer";
			reg = <0x48048000 0x400>;
			interrupts = <GIC_SPI 94 IRQ_TYPE_LEVEL_HIGH>;
			ti,timer-pwm;
			ti,hwmods = "timer6";
			status = "disabled";
		};

		timer7: timer@4804a000 {
			compatible = "ti,am4372-timer","ti,am335x-timer";
			reg = <0x4804a000 0x400>;
			interrupts = <GIC_SPI 95 IRQ_TYPE_LEVEL_HIGH>;
			ti,timer-pwm;
			ti,hwmods = "timer7";
			status = "disabled";
		};

		timer8: timer@481c1000 {
			compatible = "ti,am4372-timer","ti,am335x-timer";
			reg = <0x481c1000 0x400>;
			interrupts = <GIC_SPI 131 IRQ_TYPE_LEVEL_HIGH>;
			ti,hwmods = "timer8";
			status = "disabled";
		};

		timer9: timer@4833d000 {
			compatible = "ti,am4372-timer","ti,am335x-timer";
			reg = <0x4833d000 0x400>;
			interrupts = <GIC_SPI 132 IRQ_TYPE_LEVEL_HIGH>;
			ti,hwmods = "timer9";
			status = "disabled";
		};

		timer10: timer@4833f000 {
			compatible = "ti,am4372-timer","ti,am335x-timer";
			reg = <0x4833f000 0x400>;
			interrupts = <GIC_SPI 133 IRQ_TYPE_LEVEL_HIGH>;
			ti,hwmods = "timer10";
			status = "disabled";
		};

		timer11: timer@48341000 {
			compatible = "ti,am4372-timer","ti,am335x-timer";
			reg = <0x48341000 0x400>;
			interrupts = <GIC_SPI 134 IRQ_TYPE_LEVEL_HIGH>;
			ti,hwmods = "timer11";
			status = "disabled";
		};

		counter32k: counter@44e86000 {
			compatible = "ti,am4372-counter32k","ti,omap-counter32k";
			reg = <0x44e86000 0x40>;
			ti,hwmods = "counter_32k";
		};

		rtc: rtc@44e3e000 {
			compatible = "ti,am4372-rtc", "ti,am3352-rtc",
				     "ti,da830-rtc";
			reg = <0x44e3e000 0x1000>;
			interrupts = <GIC_SPI 75 IRQ_TYPE_LEVEL_HIGH
				      GIC_SPI 76 IRQ_TYPE_LEVEL_HIGH>;
			ti,hwmods = "rtc";
			clocks = <&clk_32768_ck>;
			clock-names = "int-clk";
			status = "disabled";
		};

		wdt: wdt@44e35000 {
			compatible = "ti,am4372-wdt","ti,omap3-wdt";
			reg = <0x44e35000 0x1000>;
			interrupts = <GIC_SPI 91 IRQ_TYPE_LEVEL_HIGH>;
			ti,hwmods = "wd_timer2";
		};

		gpio0: gpio@44e07000 {
			compatible = "ti,am4372-gpio","ti,omap4-gpio";
			reg = <0x44e07000 0x1000>;
			interrupts = <GIC_SPI 96 IRQ_TYPE_LEVEL_HIGH>;
			gpio-controller;
			#gpio-cells = <2>;
			interrupt-controller;
			#interrupt-cells = <2>;
			ti,hwmods = "gpio1";
			status = "disabled";
		};

		gpio1: gpio@4804c000 {
			compatible = "ti,am4372-gpio","ti,omap4-gpio";
			reg = <0x4804c000 0x1000>;
			interrupts = <GIC_SPI 98 IRQ_TYPE_LEVEL_HIGH>;
			gpio-controller;
			#gpio-cells = <2>;
			interrupt-controller;
			#interrupt-cells = <2>;
			ti,hwmods = "gpio2";
			status = "disabled";
		};

		gpio2: gpio@481ac000 {
			compatible = "ti,am4372-gpio","ti,omap4-gpio";
			reg = <0x481ac000 0x1000>;
			interrupts = <GIC_SPI 32 IRQ_TYPE_LEVEL_HIGH>;
			gpio-controller;
			#gpio-cells = <2>;
			interrupt-controller;
			#interrupt-cells = <2>;
			ti,hwmods = "gpio3";
			status = "disabled";
		};

		gpio3: gpio@481ae000 {
			compatible = "ti,am4372-gpio","ti,omap4-gpio";
			reg = <0x481ae000 0x1000>;
			interrupts = <GIC_SPI 62 IRQ_TYPE_LEVEL_HIGH>;
			gpio-controller;
			#gpio-cells = <2>;
			interrupt-controller;
			#interrupt-cells = <2>;
			ti,hwmods = "gpio4";
			status = "disabled";
		};

		gpio4: gpio@48320000 {
			compatible = "ti,am4372-gpio","ti,omap4-gpio";
			reg = <0x48320000 0x1000>;
			interrupts = <GIC_SPI 106 IRQ_TYPE_LEVEL_HIGH>;
			gpio-controller;
			#gpio-cells = <2>;
			interrupt-controller;
			#interrupt-cells = <2>;
			ti,hwmods = "gpio5";
			status = "disabled";
		};

		gpio5: gpio@48322000 {
			compatible = "ti,am4372-gpio","ti,omap4-gpio";
			reg = <0x48322000 0x1000>;
			interrupts = <GIC_SPI 148 IRQ_TYPE_LEVEL_HIGH>;
			gpio-controller;
			#gpio-cells = <2>;
			interrupt-controller;
			#interrupt-cells = <2>;
			ti,hwmods = "gpio6";
			status = "disabled";
		};

		hwspinlock: spinlock@480ca000 {
			compatible = "ti,omap4-hwspinlock";
			reg = <0x480ca000 0x1000>;
			ti,hwmods = "spinlock";
			#hwlock-cells = <1>;
		};

		i2c0: i2c@44e0b000 {
			compatible = "ti,am4372-i2c","ti,omap4-i2c";
			reg = <0x44e0b000 0x1000>;
			interrupts = <GIC_SPI 70 IRQ_TYPE_LEVEL_HIGH>;
			ti,hwmods = "i2c1";
			#address-cells = <1>;
			#size-cells = <0>;
			status = "disabled";
		};

		i2c1: i2c@4802a000 {
			compatible = "ti,am4372-i2c","ti,omap4-i2c";
			reg = <0x4802a000 0x1000>;
			interrupts = <GIC_SPI 71 IRQ_TYPE_LEVEL_HIGH>;
			ti,hwmods = "i2c2";
			#address-cells = <1>;
			#size-cells = <0>;
			status = "disabled";
		};

		i2c2: i2c@4819c000 {
			compatible = "ti,am4372-i2c","ti,omap4-i2c";
			reg = <0x4819c000 0x1000>;
			interrupts = <GIC_SPI 30 IRQ_TYPE_LEVEL_HIGH>;
			ti,hwmods = "i2c3";
			#address-cells = <1>;
			#size-cells = <0>;
			status = "disabled";
		};

		spi0: spi@48030000 {
			compatible = "ti,am4372-mcspi","ti,omap4-mcspi";
			reg = <0x48030000 0x400>;
			interrupts = <GIC_SPI 65 IRQ_TYPE_LEVEL_HIGH>;
			ti,hwmods = "spi0";
			#address-cells = <1>;
			#size-cells = <0>;
			status = "disabled";
		};

		mmc1: mmc@48060000 {
			compatible = "ti,omap4-hsmmc";
			reg = <0x48060000 0x1000>;
			ti,hwmods = "mmc1";
			ti,dual-volt;
			ti,needs-special-reset;
			dmas = <&edma 24 0>,
				<&edma 25 0>;
			dma-names = "tx", "rx";
			interrupts = <GIC_SPI 64 IRQ_TYPE_LEVEL_HIGH>;
			status = "disabled";
		};

		mmc2: mmc@481d8000 {
			compatible = "ti,omap4-hsmmc";
			reg = <0x481d8000 0x1000>;
			ti,hwmods = "mmc2";
			ti,needs-special-reset;
			dmas = <&edma 2 0>,
				<&edma 3 0>;
			dma-names = "tx", "rx";
			interrupts = <GIC_SPI 28 IRQ_TYPE_LEVEL_HIGH>;
			status = "disabled";
		};

		mmc3: mmc@47810000 {
			compatible = "ti,omap4-hsmmc";
			reg = <0x47810000 0x1000>;
			ti,hwmods = "mmc3";
			ti,needs-special-reset;
			interrupts = <GIC_SPI 29 IRQ_TYPE_LEVEL_HIGH>;
			status = "disabled";
		};

		spi1: spi@481a0000 {
			compatible = "ti,am4372-mcspi","ti,omap4-mcspi";
			reg = <0x481a0000 0x400>;
			interrupts = <GIC_SPI 125 IRQ_TYPE_LEVEL_HIGH>;
			ti,hwmods = "spi1";
			#address-cells = <1>;
			#size-cells = <0>;
			status = "disabled";
		};

		spi2: spi@481a2000 {
			compatible = "ti,am4372-mcspi","ti,omap4-mcspi";
			reg = <0x481a2000 0x400>;
			interrupts = <GIC_SPI 126 IRQ_TYPE_LEVEL_HIGH>;
			ti,hwmods = "spi2";
			#address-cells = <1>;
			#size-cells = <0>;
			status = "disabled";
		};

		spi3: spi@481a4000 {
			compatible = "ti,am4372-mcspi","ti,omap4-mcspi";
			reg = <0x481a4000 0x400>;
			interrupts = <GIC_SPI 136 IRQ_TYPE_LEVEL_HIGH>;
			ti,hwmods = "spi3";
			#address-cells = <1>;
			#size-cells = <0>;
			status = "disabled";
		};

		spi4: spi@48345000 {
			compatible = "ti,am4372-mcspi","ti,omap4-mcspi";
			reg = <0x48345000 0x400>;
			interrupts = <GIC_SPI 137 IRQ_TYPE_LEVEL_HIGH>;
			ti,hwmods = "spi4";
			#address-cells = <1>;
			#size-cells = <0>;
			status = "disabled";
		};

		mac: ethernet@4a100000 {
			compatible = "ti,am4372-cpsw","ti,cpsw";
			reg = <0x4a100000 0x800
			       0x4a101200 0x100>;
			interrupts = <GIC_SPI 40 IRQ_TYPE_LEVEL_HIGH
				      GIC_SPI 41 IRQ_TYPE_LEVEL_HIGH
				      GIC_SPI 42 IRQ_TYPE_LEVEL_HIGH
				      GIC_SPI 43 IRQ_TYPE_LEVEL_HIGH>;
			#address-cells = <1>;
			#size-cells = <1>;
			ti,hwmods = "cpgmac0";
			clocks = <&cpsw_125mhz_gclk>, <&cpsw_cpts_rft_clk>,
				 <&dpll_clksel_mac_clk>;
			clock-names = "fck", "cpts", "50mclk";
			assigned-clocks = <&dpll_clksel_mac_clk>;
			assigned-clock-rates = <50000000>;
			status = "disabled";
			cpdma_channels = <8>;
			ale_entries = <1024>;
			bd_ram_size = <0x2000>;
			no_bd_ram = <0>;
			mac_control = <0x20>;
			slaves = <2>;
			active_slave = <0>;
			cpts_clock_mult = <0x80000000>;
			cpts_clock_shift = <29>;
			ranges;
			syscon = <&scm_conf>;

			davinci_mdio: mdio@4a101000 {
				compatible = "ti,am4372-mdio","ti,cpsw-mdio";
				reg = <0x4a101000 0x100>;
				#address-cells = <1>;
				#size-cells = <0>;
				ti,hwmods = "davinci_mdio";
				bus_freq = <1000000>;
				status = "disabled";
			};

			cpsw_emac0: slave@4a100200 {
				/* Filled in by U-Boot */
				mac-address = [ 00 00 00 00 00 00 ];
			};

			cpsw_emac1: slave@4a100300 {
				/* Filled in by U-Boot */
				mac-address = [ 00 00 00 00 00 00 ];
			};

			phy_sel: cpsw-phy-sel@44e10650 {
				compatible = "ti,am43xx-cpsw-phy-sel";
				reg= <0x44e10650 0x4>;
				reg-names = "gmii-sel";
			};
		};

		epwmss0: epwmss@48300000 {
			compatible = "ti,am4372-pwmss","ti,am33xx-pwmss";
			reg = <0x48300000 0x10>;
			#address-cells = <1>;
			#size-cells = <1>;
			ranges;
			ti,hwmods = "epwmss0";
			status = "disabled";

			ecap0: ecap@48300100 {
				compatible = "ti,am4372-ecap","ti,am33xx-ecap";
				#pwm-cells = <3>;
				reg = <0x48300100 0x80>;
				status = "disabled";
			};

			ehrpwm0: pwm@48300200 {
				compatible = "ti,am4372-ehrpwm","ti,am33xx-ehrpwm";
				#pwm-cells = <3>;
				reg = <0x48300200 0x80>;
				clocks = <&ehrpwm0_tbclk>;
				clock-names = "tbclk";
				status = "disabled";
			};
		};

		epwmss1: epwmss@48302000 {
			compatible = "ti,am4372-pwmss","ti,am33xx-pwmss";
			reg = <0x48302000 0x10>;
			#address-cells = <1>;
			#size-cells = <1>;
			ranges;
			ti,hwmods = "epwmss1";
			status = "disabled";

			ecap1: ecap@48302100 {
				compatible = "ti,am4372-ecap","ti,am33xx-ecap";
				#pwm-cells = <3>;
				reg = <0x48302100 0x80>;
				status = "disabled";
			};

			ehrpwm1: pwm@48302200 {
				compatible = "ti,am4372-ehrpwm","ti,am33xx-ehrpwm";
				#pwm-cells = <3>;
				reg = <0x48302200 0x80>;
				clocks = <&ehrpwm1_tbclk>;
				clock-names = "tbclk";
				status = "disabled";
			};
		};

		epwmss2: epwmss@48304000 {
			compatible = "ti,am4372-pwmss","ti,am33xx-pwmss";
			reg = <0x48304000 0x10>;
			#address-cells = <1>;
			#size-cells = <1>;
			ranges;
			ti,hwmods = "epwmss2";
			status = "disabled";

			ecap2: ecap@48304100 {
				compatible = "ti,am4372-ecap","ti,am33xx-ecap";
				#pwm-cells = <3>;
				reg = <0x48304100 0x80>;
				status = "disabled";
			};

			ehrpwm2: pwm@48304200 {
				compatible = "ti,am4372-ehrpwm","ti,am33xx-ehrpwm";
				#pwm-cells = <3>;
				reg = <0x48304200 0x80>;
				clocks = <&ehrpwm2_tbclk>;
				clock-names = "tbclk";
				status = "disabled";
			};
		};

		epwmss3: epwmss@48306000 {
			compatible = "ti,am4372-pwmss","ti,am33xx-pwmss";
			reg = <0x48306000 0x10>;
			#address-cells = <1>;
			#size-cells = <1>;
			ranges;
			ti,hwmods = "epwmss3";
			status = "disabled";

			ehrpwm3: pwm@48306200 {
				compatible = "ti,am4372-ehrpwm","ti,am33xx-ehrpwm";
				#pwm-cells = <3>;
				reg = <0x48306200 0x80>;
				clocks = <&ehrpwm3_tbclk>;
				clock-names = "tbclk";
				status = "disabled";
			};
		};

		epwmss4: epwmss@48308000 {
			compatible = "ti,am4372-pwmss","ti,am33xx-pwmss";
			reg = <0x48308000 0x10>;
			#address-cells = <1>;
			#size-cells = <1>;
			ranges;
			ti,hwmods = "epwmss4";
			status = "disabled";

			ehrpwm4: pwm@48308200 {
				compatible = "ti,am4372-ehrpwm","ti,am33xx-ehrpwm";
				#pwm-cells = <3>;
				reg = <0x48308200 0x80>;
				clocks = <&ehrpwm4_tbclk>;
				clock-names = "tbclk";
				status = "disabled";
			};
		};

		epwmss5: epwmss@4830a000 {
			compatible = "ti,am4372-pwmss","ti,am33xx-pwmss";
			reg = <0x4830a000 0x10>;
			#address-cells = <1>;
			#size-cells = <1>;
			ranges;
			ti,hwmods = "epwmss5";
			status = "disabled";

			ehrpwm5: pwm@4830a200 {
				compatible = "ti,am4372-ehrpwm","ti,am33xx-ehrpwm";
				#pwm-cells = <3>;
				reg = <0x4830a200 0x80>;
				clocks = <&ehrpwm5_tbclk>;
				clock-names = "tbclk";
				status = "disabled";
			};
		};

		tscadc: tscadc@44e0d000 {
			compatible = "ti,am3359-tscadc";
			reg = <0x44e0d000 0x1000>;
			ti,hwmods = "adc_tsc";
			interrupts = <GIC_SPI 16 IRQ_TYPE_LEVEL_HIGH>;
			clocks = <&adc_tsc_fck>;
			clock-names = "fck";
			status = "disabled";

			tsc {
				compatible = "ti,am3359-tsc";
			};

			adc {
				#io-channel-cells = <1>;
				compatible = "ti,am3359-adc";
			};

		};

		sham: sham@53100000 {
			compatible = "ti,omap5-sham";
			ti,hwmods = "sham";
			reg = <0x53100000 0x300>;
			dmas = <&edma 36 0>;
			dma-names = "rx";
			interrupts = <GIC_SPI 109 IRQ_TYPE_LEVEL_HIGH>;
		};

		aes: aes@53501000 {
			compatible = "ti,omap4-aes";
			ti,hwmods = "aes";
			reg = <0x53501000 0xa0>;
			interrupts = <GIC_SPI 103 IRQ_TYPE_LEVEL_HIGH>;
			dmas = <&edma 6 0>,
				<&edma 5 0>;
			dma-names = "tx", "rx";
		};

		des: des@53701000 {
			compatible = "ti,omap4-des";
			ti,hwmods = "des";
			reg = <0x53701000 0xa0>;
			interrupts = <GIC_SPI 130 IRQ_TYPE_LEVEL_HIGH>;
			dmas = <&edma 34 0>,
				<&edma 33 0>;
			dma-names = "tx", "rx";
		};

<<<<<<< HEAD
		rng: rng@48310000 {
			compatible = "ti,omap4-rng";
			ti,hwmods = "rng";
			reg = <0x48310000 0x2000>;
			interrupts = <GIC_SPI 111 IRQ_TYPE_LEVEL_HIGH>;
		};

		pruss1: pruss@54400000 {
			compatible = "ti,am4372-pruss";
=======
		pruss_wrapper: pruss_wrapper@54426000 {
			compatible = "ti,am4372-pruss-wrapper";
			reg = <0x54426000 0x2000>;
>>>>>>> 2c12cb47
			ti,hwmods = "pruss";
			#address-cells = <1>;
			#size-cells = <1>;
			ranges;

			pruss1: pruss@54400000 {
				compatible = "ti,am4372-pruss";
				reg = <0x54400000 0x2000>,
				      <0x54402000 0x2000>,
				      <0x54410000 0x8000>,
				      <0x54426000 0x2000>,
				      <0x5442e000 0x31c>,
				      <0x54432000 0x58>;
				reg-names = "dram0", "dram1", "shrdram2", "cfg",
					    "iep", "mii_rt";
				#address-cells = <1>;
				#size-cells = <1>;
				ranges;

				pruss1_intc: intc@54420000 {
					compatible = "ti,am4372-pruss-intc";
					reg = <0x54420000 0x2000>;
					reg-names = "intc";
					interrupts =
					    <GIC_SPI 20 IRQ_TYPE_LEVEL_HIGH
					     GIC_SPI 21 IRQ_TYPE_LEVEL_HIGH
					     GIC_SPI 22 IRQ_TYPE_LEVEL_HIGH
					     GIC_SPI 23 IRQ_TYPE_LEVEL_HIGH
					     GIC_SPI 24 IRQ_TYPE_LEVEL_HIGH
					     GIC_SPI 26 IRQ_TYPE_LEVEL_HIGH
					     GIC_SPI 27 IRQ_TYPE_LEVEL_HIGH>;
					interrupt-names = "host2", "host3",
							  "host4", "host5",
							  "host6", "host8",
							  "host9";
					interrupt-controller;
					#interrupt-cells = <1>;
				};

				pru1_0: pru0@54434000 {
					compatible = "ti,am4372-pru";
					reg = <0x54434000 0x3000>,
					      <0x54422000 0x400>,
					      <0x54422400 0x100>;
					reg-names = "iram", "control", "debug";
					interrupt-parent = <&pruss1_intc>;
					interrupts = <16>, <17>;
					interrupt-names = "vring", "kick";
				};

				pru1_1: pru1@54438000 {
					compatible = "ti,am4372-pru";
					reg = <0x54438000 0x3000>,
					      <0x54424000 0x400>,
					      <0x54424400 0x100>;
					reg-names = "iram", "control", "debug";
					interrupt-parent = <&pruss1_intc>;
					interrupts = <18>, <19>;
					interrupt-names = "vring", "kick";
				};

				pruss1_mdio: mdio@54432400 {
					compatible = "ti,davinci_mdio";
					reg = <0x54432400 0x90>;
					clocks = <&dpll_core_m4_ck>;
					clock-names = "fck";
					bus_freq = <1000000>;
					#address-cells = <1>;
					#size-cells = <0>;
					status = "disabled";
				};
			};

			pruss0: pruss@54440000 {
				compatible = "ti,am4372-pruss";
				reg = <0x54440000 0x1000>,
				      <0x54442000 0x1000>,
				      <0x54466000 0x2000>,
				      <0x5446e000 0x31c>,
				      <0x54472000 0x58>;
				reg-names = "dram0", "dram1", "cfg",
					    "iep", "mii_rt";
				#address-cells = <1>;
				#size-cells = <1>;
				ranges;

				pruss0_intc: intc@54460000 {
					compatible = "ti,am4372-pruss-intc";
					reg = <0x54460000 0x2000>;
					reg-names = "intc";
					interrupts =
					    <GIC_SPI 159 IRQ_TYPE_LEVEL_HIGH
					     GIC_SPI 160 IRQ_TYPE_LEVEL_HIGH
					     GIC_SPI 161 IRQ_TYPE_LEVEL_HIGH
					     GIC_SPI 162 IRQ_TYPE_LEVEL_HIGH
					     GIC_SPI 163 IRQ_TYPE_LEVEL_HIGH
					     GIC_SPI 164 IRQ_TYPE_LEVEL_HIGH
					     GIC_SPI 165 IRQ_TYPE_LEVEL_HIGH>;
					interrupt-names = "host2", "host3",
							  "host4", "host5",
							  "host6", "host8",
							  "host9";
					interrupt-controller;
					#interrupt-cells = <1>;
				};

				pru0_0: pru0@54474000 {
					compatible = "ti,am4372-pru";
					reg = <0x54474000 0x1000>,
					      <0x54462000 0x400>,
					      <0x54462400 0x100>;
					reg-names = "iram", "control", "debug";
					interrupt-parent = <&pruss0_intc>;
					interrupts = <16>, <17>;
					interrupt-names = "vring", "kick";
				};

				pru0_1: pru1@54478000 {
					compatible = "ti,am4372-pru";
					reg = <0x54478000 0x1000>,
					      <0x54464000 0x400>,
					      <0x54464400 0x100>;
					reg-names = "iram", "control", "debug";
					interrupt-parent = <&pruss0_intc>;
					interrupts = <18>, <19>;
					interrupt-names = "vring", "kick";
				};
			};
		};

		mcasp0: mcasp@48038000 {
			compatible = "ti,am33xx-mcasp-audio";
			ti,hwmods = "mcasp0";
			reg = <0x48038000 0x2000>,
			      <0x46000000 0x400000>;
			reg-names = "mpu", "dat";
			interrupts = <80>, <81>;
			interrupt-names = "tx", "rx";
			status = "disabled";
			dmas = <&edma 8 2>,
			       <&edma 9 2>;
			dma-names = "tx", "rx";
		};

		mcasp1: mcasp@4803C000 {
			compatible = "ti,am33xx-mcasp-audio";
			ti,hwmods = "mcasp1";
			reg = <0x4803C000 0x2000>,
			      <0x46400000 0x400000>;
			reg-names = "mpu", "dat";
			interrupts = <82>, <83>;
			interrupt-names = "tx", "rx";
			status = "disabled";
			dmas = <&edma 10 2>,
			       <&edma 11 2>;
			dma-names = "tx", "rx";
		};

		elm: elm@48080000 {
			compatible = "ti,am3352-elm";
			reg = <0x48080000 0x2000>;
			interrupts = <GIC_SPI 4 IRQ_TYPE_LEVEL_HIGH>;
			ti,hwmods = "elm";
			clocks = <&l4ls_gclk>;
			clock-names = "fck";
			status = "disabled";
		};

		gpmc: gpmc@50000000 {
			compatible = "ti,am3352-gpmc";
			ti,hwmods = "gpmc";
			dmas = <&edma 52 0>;
			dma-names = "rxtx";
			clocks = <&l3s_gclk>;
			clock-names = "fck";
			reg = <0x50000000 0x2000>;
			interrupts = <GIC_SPI 100 IRQ_TYPE_LEVEL_HIGH>;
			gpmc,num-cs = <7>;
			gpmc,num-waitpins = <2>;
			#address-cells = <2>;
			#size-cells = <1>;
			interrupt-controller;
			#interrupt-cells = <2>;
			gpio-controller;
			#gpio-cells = <2>;
			status = "disabled";
		};

		ocp2scp0: ocp2scp@483a8000 {
			compatible = "ti,am437x-ocp2scp", "ti,omap-ocp2scp";
			#address-cells = <1>;
			#size-cells = <1>;
			ranges;
			ti,hwmods = "ocp2scp0";

			usb2_phy1: phy@483a8000 {
				compatible = "ti,am437x-usb2";
				reg = <0x483a8000 0x8000>;
				syscon-phy-power = <&scm_conf 0x620>;
				clocks = <&usb_phy0_always_on_clk32k>,
					 <&usb_otg_ss0_refclk960m>;
				clock-names = "wkupclk", "refclk";
				#phy-cells = <0>;
				status = "disabled";
			};
		};

		ocp2scp1: ocp2scp@483e8000 {
			compatible = "ti,am437x-ocp2scp", "ti,omap-ocp2scp";
			#address-cells = <1>;
			#size-cells = <1>;
			ranges;
			ti,hwmods = "ocp2scp1";

			usb2_phy2: phy@483e8000 {
				compatible = "ti,am437x-usb2";
				reg = <0x483e8000 0x8000>;
				syscon-phy-power = <&scm_conf 0x628>;
				clocks = <&usb_phy1_always_on_clk32k>,
					 <&usb_otg_ss1_refclk960m>;
				clock-names = "wkupclk", "refclk";
				#phy-cells = <0>;
				status = "disabled";
			};
		};

		dwc3_1: omap_dwc3@48380000 {
			compatible = "ti,am437x-dwc3";
			ti,hwmods = "usb_otg_ss0";
			reg = <0x48380000 0x10000>;
			interrupts = <GIC_SPI 172 IRQ_TYPE_LEVEL_HIGH>;
			#address-cells = <1>;
			#size-cells = <1>;
			utmi-mode = <1>;
			ranges;

			usb1: usb@48390000 {
				compatible = "synopsys,dwc3";
				reg = <0x48390000 0x10000>;
				interrupts = <GIC_SPI 168 IRQ_TYPE_LEVEL_HIGH>,
					     <GIC_SPI 168 IRQ_TYPE_LEVEL_HIGH>,
					     <GIC_SPI 172 IRQ_TYPE_LEVEL_HIGH>;
				interrupt-names = "peripheral",
						  "host",
						  "otg";
				phys = <&usb2_phy1>;
				phy-names = "usb2-phy";
				maximum-speed = "high-speed";
				dr_mode = "otg";
				status = "disabled";
				snps,dis_u3_susphy_quirk;
				snps,dis_u2_susphy_quirk;
			};
		};

		dwc3_2: omap_dwc3@483c0000 {
			compatible = "ti,am437x-dwc3";
			ti,hwmods = "usb_otg_ss1";
			reg = <0x483c0000 0x10000>;
			interrupts = <GIC_SPI 178 IRQ_TYPE_LEVEL_HIGH>;
			#address-cells = <1>;
			#size-cells = <1>;
			utmi-mode = <1>;
			ranges;

			usb2: usb@483d0000 {
				compatible = "synopsys,dwc3";
				reg = <0x483d0000 0x10000>;
				interrupts = <GIC_SPI 174 IRQ_TYPE_LEVEL_HIGH>,
					     <GIC_SPI 174 IRQ_TYPE_LEVEL_HIGH>,
					     <GIC_SPI 178 IRQ_TYPE_LEVEL_HIGH>;
				interrupt-names = "peripheral",
						  "host",
						  "otg";
				phys = <&usb2_phy2>;
				phy-names = "usb2-phy";
				maximum-speed = "high-speed";
				dr_mode = "otg";
				status = "disabled";
				snps,dis_u3_susphy_quirk;
				snps,dis_u2_susphy_quirk;
			};
		};

		qspi: qspi@47900000 {
			compatible = "ti,am4372-qspi";
			reg = <0x47900000 0x100>,
			      <0x30000000 0x4000000>;
			reg-names = "qspi_base", "qspi_mmap";
			#address-cells = <1>;
			#size-cells = <0>;
			ti,hwmods = "qspi";
			interrupts = <0 138 0x4>;
			num-cs = <4>;
			status = "disabled";
		};

		hdq: hdq@48347000 {
			compatible = "ti,am4372-hdq";
			reg = <0x48347000 0x1000>;
			interrupts = <GIC_SPI 139 IRQ_TYPE_LEVEL_HIGH>;
			clocks = <&func_12m_clk>;
			clock-names = "fck";
			ti,hwmods = "hdq1w";
			status = "disabled";
		};

		dss: dss@4832a000 {
			compatible = "ti,omap3-dss";
			reg = <0x4832a000 0x200>;
			status = "disabled";
			ti,hwmods = "dss_core";
			clocks = <&disp_clk>;
			clock-names = "fck";
			#address-cells = <1>;
			#size-cells = <1>;
			ranges;

			dispc: dispc@4832a400 {
				compatible = "ti,omap3-dispc";
				reg = <0x4832a400 0x400>;
				interrupts = <GIC_SPI 127 IRQ_TYPE_LEVEL_HIGH>;
				ti,hwmods = "dss_dispc";
				clocks = <&disp_clk>;
				clock-names = "fck";
			};

			rfbi: rfbi@4832a800 {
				compatible = "ti,omap3-rfbi";
				reg = <0x4832a800 0x100>;
				ti,hwmods = "dss_rfbi";
				clocks = <&disp_clk>;
				clock-names = "fck";
				status = "disabled";
			};
		};

		ocmcram: ocmcram@40300000 {
			compatible = "mmio-sram";
			reg = <0x40300000 0x10000>; /* 64k */
			map-exec;
		};

		ocmcram_nocache: ocmcram_nocache@40310000 {
			compatible = "mmio-sram";
			reg = <0x40310000 0x30000>; /* 192k */
		};

		dcan0: can@481cc000 {
			compatible = "ti,am4372-d_can", "ti,am3352-d_can";
			ti,hwmods = "d_can0";
			clocks = <&dcan0_fck>;
			clock-names = "fck";
			reg = <0x481cc000 0x2000>;
			syscon-raminit = <&scm_conf 0x644 0>;
			interrupts = <GIC_SPI 52 IRQ_TYPE_LEVEL_HIGH>;
			status = "disabled";
		};

		dcan1: can@481d0000 {
			compatible = "ti,am4372-d_can", "ti,am3352-d_can";
			ti,hwmods = "d_can1";
			clocks = <&dcan1_fck>;
			clock-names = "fck";
			reg = <0x481d0000 0x2000>;
			syscon-raminit = <&scm_conf 0x644 1>;
			interrupts = <GIC_SPI 49 IRQ_TYPE_LEVEL_HIGH>;
			status = "disabled";
		};

		vpfe0: vpfe@48326000 {
			compatible = "ti,am437x-vpfe";
			reg = <0x48326000 0x2000>;
			interrupts = <GIC_SPI 48 IRQ_TYPE_LEVEL_HIGH>;
			ti,hwmods = "vpfe0";
			status = "disabled";
		};

		vpfe1: vpfe@48328000 {
			compatible = "ti,am437x-vpfe";
			reg = <0x48328000 0x2000>;
			interrupts = <GIC_SPI 50 IRQ_TYPE_LEVEL_HIGH>;
			ti,hwmods = "vpfe1";
			status = "disabled";
		};

		/*
		 * The SGX is disabled by default because it is an optional
		 * module and only some AM437x variants contain this module,
		 * such as AM4378 and AM4379. The status should be overwritten
		 * as "OK" at the corresponding board.dts.
		 */
		sgx: sgx@56000000 {
			compatible = "ti,am4376-sgx530", "img,sgx530";
			ti,hwmods = "gfx";
			reg = <0x56000000 0x10000>;
			interrupts = <GIC_SPI 37 IRQ_TYPE_LEVEL_HIGH>;
			clocks = <&gfx_fck_div_ck>;
			clock-names = "fclk";
			status = "disabled";
		};
	};
};

/include/ "am43xx-clocks.dtsi"<|MERGE_RESOLUTION|>--- conflicted
+++ resolved
@@ -915,7 +915,6 @@
 			dma-names = "tx", "rx";
 		};
 
-<<<<<<< HEAD
 		rng: rng@48310000 {
 			compatible = "ti,omap4-rng";
 			ti,hwmods = "rng";
@@ -923,13 +922,9 @@
 			interrupts = <GIC_SPI 111 IRQ_TYPE_LEVEL_HIGH>;
 		};
 
-		pruss1: pruss@54400000 {
-			compatible = "ti,am4372-pruss";
-=======
 		pruss_wrapper: pruss_wrapper@54426000 {
 			compatible = "ti,am4372-pruss-wrapper";
 			reg = <0x54426000 0x2000>;
->>>>>>> 2c12cb47
 			ti,hwmods = "pruss";
 			#address-cells = <1>;
 			#size-cells = <1>;
