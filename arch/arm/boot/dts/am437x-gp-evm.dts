/*
 * Copyright (C) 2013 Texas Instruments Incorporated - http://www.ti.com/
 *
 * This program is free software; you can redistribute it and/or modify
 * it under the terms of the GNU General Public License version 2 as
 * published by the Free Software Foundation.
 */

/* AM437x GP EVM */

/dts-v1/;

#include "am4372.dtsi"
#include <dt-bindings/pinctrl/am43xx.h>
#include <dt-bindings/pwm/pwm.h>
#include <dt-bindings/gpio/gpio.h>

/ {
	model = "TI AM437x GP EVM";
	compatible = "ti,am437x-gp-evm","ti,am4372","ti,am43";

	aliases {
		display0 = &lcd0;
	};

	chosen {
		stdout-path = &uart0;
	};

	evm_v3_3d: fixedregulator-v3_3d {
		compatible = "regulator-fixed";
		regulator-name = "evm_v3_3d";
		regulator-min-microvolt = <3300000>;
		regulator-max-microvolt = <3300000>;
		enable-active-high;
	};

	vtt_fixed: fixedregulator-vtt {
		compatible = "regulator-fixed";
		regulator-name = "vtt_fixed";
		regulator-min-microvolt = <1500000>;
		regulator-max-microvolt = <1500000>;
		regulator-always-on;
		regulator-boot-on;
		enable-active-high;
		gpio = <&gpio5 7 GPIO_ACTIVE_HIGH>;
	};

	vmmcwl_fixed: fixedregulator-mmcwl {
		compatible = "regulator-fixed";
		regulator-name = "vmmcwl_fixed";
		regulator-min-microvolt = <1800000>;
		regulator-max-microvolt = <1800000>;
		gpio = <&gpio1 20 GPIO_ACTIVE_HIGH>;
		enable-active-high;
	};

	backlight {
		compatible = "pwm-backlight";
		pwms = <&ecap0 0 50000 PWM_POLARITY_INVERTED>;
		brightness-levels = <0 51 53 56 62 75 101 152 255>;
		default-brightness-level = <8>;
	};

	matrix_keypad: matrix_keypad0 {
		compatible = "gpio-matrix-keypad";
		debounce-delay-ms = <5>;
		col-scan-delay-us = <2>;

		pinctrl-names = "default", "sleep";
		pinctrl-0 = <&matrix_keypad_default>;
		pinctrl-1 = <&matrix_keypad_sleep>;

		linux,wakeup;

		row-gpios = <&gpio0 3 GPIO_ACTIVE_HIGH /* Bank0, pin3 */
				&gpio4 3 GPIO_ACTIVE_HIGH /* Bank4, pin3 */
				&gpio4 2 GPIO_ACTIVE_HIGH>; /* Bank4, pin2 */

		col-gpios = <&gpio3 19 GPIO_ACTIVE_HIGH /* Bank3, pin19 */
				&gpio3 20 GPIO_ACTIVE_HIGH>; /* Bank3, pin20 */

		linux,keymap = <0x00000201      /* P1 */
				0x00010202      /* P2 */
				0x01000067      /* UP */
				0x0101006a      /* RIGHT */
				0x02000069      /* LEFT */
				0x0201006c>;      /* DOWN */
		};

	lcd0: display {
		compatible = "osddisplays,osd057T0559-34ts", "panel-dpi";
		label = "lcd";

		panel-timing {
			clock-frequency = <33000000>;
			hactive = <800>;
			vactive = <480>;
			hfront-porch = <210>;
			hback-porch = <16>;
			hsync-len = <30>;
			vback-porch = <10>;
			vfront-porch = <22>;
			vsync-len = <13>;
			hsync-active = <0>;
			vsync-active = <0>;
			de-active = <1>;
			pixelclk-active = <1>;
		};

		port {
			lcd_in: endpoint {
				remote-endpoint = <&dpi_out>;
			};
		};
	};

	/* fixed 12MHz oscillator */
	refclk: oscillator {
		#clock-cells = <0>;
		compatible = "fixed-clock";
		clock-frequency = <12000000>;
	};

	/* fixed 32k external oscillator clock */
	clk_32k_rtc: clk_32k_rtc {
		#clock-cells = <0>;
		compatible = "fixed-clock";
		clock-frequency = <32768>;
	};

	sound0: sound0 {
		compatible = "simple-audio-card";
		simple-audio-card,name = "AM437x-GP-EVM";
		simple-audio-card,widgets =
			"Headphone", "Headphone Jack",
			"Line", "Line In";
		simple-audio-card,routing =
			"Headphone Jack",	"HPLOUT",
			"Headphone Jack",	"HPROUT",
			"LINE1L",		"Line In",
			"LINE1R",		"Line In";
		simple-audio-card,format = "dsp_b";
		simple-audio-card,bitclock-master = <&sound0_master>;
		simple-audio-card,frame-master = <&sound0_master>;
		simple-audio-card,bitclock-inversion;

		simple-audio-card,cpu {
			sound-dai = <&mcasp1>;
			system-clock-frequency = <12000000>;
		};

		sound0_master: simple-audio-card,codec {
			sound-dai = <&tlv320aic3106>;
			system-clock-frequency = <12000000>;
		};
	};

	beeper: beeper {
		compatible = "gpio-beeper";
		pinctrl-names = "default";
		pinctrl-0 = <&beeper_pins>;
		gpios = <&gpio4 12 GPIO_ACTIVE_HIGH>;
	};
};

&am43xx_pinmux {
	pinctrl-names = "default", "sleep";
	pinctrl-0 = <&wlan_pins_default &ddr3_vtt_toggle_default &unused_pins &debugss_pins>;
	pinctrl-1 = <&wlan_pins_sleep>;

	ddr3_vtt_toggle_default: ddr_vtt_toggle_default {
		pinctrl-single,pins = <
			0x25C (DS0_PULL_UP_DOWN_EN | PIN_OUTPUT_PULLUP | DS0_FORCE_OFF_MODE | MUX_MODE7) /* spi0_cs0.gpio5_7 */
		>;
	};

	i2c0_pins: i2c0_pins {
		pinctrl-single,pins = <
			AM4372_IOPAD(0x988, PIN_INPUT_PULLUP | SLEWCTRL_FAST | MUX_MODE0)  /* i2c0_sda.i2c0_sda */
			AM4372_IOPAD(0x98c, PIN_INPUT_PULLUP | SLEWCTRL_FAST | MUX_MODE0)  /* i2c0_scl.i2c0_scl */
		>;
	};

	i2c1_pins: i2c1_pins {
		pinctrl-single,pins = <
			AM4372_IOPAD(0x95c, PIN_INPUT_PULLUP | SLEWCTRL_FAST | MUX_MODE2)  /* spi0_cs0.i2c1_scl */
			AM4372_IOPAD(0x958, PIN_INPUT_PULLUP | SLEWCTRL_FAST | MUX_MODE2)  /* spi0_d1.i2c1_sda  */
		>;
	};

	mmc1_pins: pinmux_mmc1_pins {
		pinctrl-single,pins = <
			AM4372_IOPAD(0x960, PIN_INPUT | MUX_MODE7) /* spi0_cs1.gpio0_6 */
		>;
	};

	ecap0_pins: backlight_pins {
		pinctrl-single,pins = <
			AM4372_IOPAD(0x964, MUX_MODE0)       /* eCAP0_in_PWM0_out.eCAP0_in_PWM0_out MODE0 */
		>;
	};

	pixcir_ts_pins: pixcir_ts_pins {
		pinctrl-single,pins = <
			AM4372_IOPAD(0xa64, PIN_INPUT_PULLUP | MUX_MODE7)  /* spi2_d0.gpio3_22 */
		>;
	};

	cpsw_default: cpsw_default {
		pinctrl-single,pins = <
			/* Slave 1 */
			AM4372_IOPAD(0x914, PIN_OUTPUT_PULLDOWN | MUX_MODE2)	/* mii1_txen.rgmii1_txen */
			AM4372_IOPAD(0x918, PIN_INPUT_PULLDOWN | MUX_MODE2)	/* mii1_rxdv.rgmii1_rxctl */
			AM4372_IOPAD(0x91c, PIN_OUTPUT_PULLDOWN | MUX_MODE2)	/* mii1_txd1.rgmii1_txd3 */
			AM4372_IOPAD(0x920, PIN_OUTPUT_PULLDOWN | MUX_MODE2)	/* mii1_txd0.rgmii1_txd2 */
			AM4372_IOPAD(0x924, PIN_OUTPUT_PULLDOWN | MUX_MODE2)	/* mii1_txd1.rgmii1_txd1 */
			AM4372_IOPAD(0x928, PIN_OUTPUT_PULLDOWN | MUX_MODE2)	/* mii1_txd0.rgmii1_txd0 */
			AM4372_IOPAD(0x92c, PIN_OUTPUT_PULLDOWN | MUX_MODE2)	/* mii1_txclk.rmii1_tclk */
			AM4372_IOPAD(0x930, PIN_INPUT_PULLDOWN | MUX_MODE2)	/* mii1_rxclk.rmii1_rclk */
			AM4372_IOPAD(0x934, PIN_INPUT_PULLDOWN | MUX_MODE2)	/* mii1_rxd1.rgmii1_rxd3 */
			AM4372_IOPAD(0x938, PIN_INPUT_PULLDOWN | MUX_MODE2)	/* mii1_rxd0.rgmii1_rxd2 */
			AM4372_IOPAD(0x93c, PIN_INPUT_PULLDOWN | MUX_MODE2)	/* mii1_rxd1.rgmii1_rxd1 */
			AM4372_IOPAD(0x940, PIN_INPUT_PULLDOWN | MUX_MODE2)	/* mii1_rxd0.rgmii1_rxd0 */
		>;
	};

	cpsw_sleep: cpsw_sleep {
		pinctrl-single,pins = <
			/* Slave 1 reset value */
			AM4372_IOPAD(0x914, PIN_INPUT_PULLDOWN | MUX_MODE7)
			AM4372_IOPAD(0x918, PIN_INPUT_PULLDOWN | MUX_MODE7)
			AM4372_IOPAD(0x91c, PIN_INPUT_PULLDOWN | MUX_MODE7)
			AM4372_IOPAD(0x920, PIN_INPUT_PULLDOWN | MUX_MODE7)
			AM4372_IOPAD(0x924, PIN_INPUT_PULLDOWN | MUX_MODE7)
			AM4372_IOPAD(0x928, PIN_INPUT_PULLDOWN | MUX_MODE7)
			AM4372_IOPAD(0x92c, PIN_INPUT_PULLDOWN | MUX_MODE7)
			AM4372_IOPAD(0x930, PIN_INPUT_PULLDOWN | MUX_MODE7)
			AM4372_IOPAD(0x934, PIN_INPUT_PULLDOWN | MUX_MODE7)
			AM4372_IOPAD(0x938, PIN_INPUT_PULLDOWN | MUX_MODE7)
			AM4372_IOPAD(0x93c, PIN_INPUT_PULLDOWN | MUX_MODE7)
			AM4372_IOPAD(0x940, PIN_INPUT_PULLDOWN | MUX_MODE7)
		>;
	};

	davinci_mdio_default: davinci_mdio_default {
		pinctrl-single,pins = <
			/* MDIO */
			AM4372_IOPAD(0x948, PIN_INPUT_PULLUP | SLEWCTRL_FAST | MUX_MODE0)	/* mdio_data.mdio_data */
			AM4372_IOPAD(0x94c, PIN_OUTPUT_PULLUP | MUX_MODE0)			/* mdio_clk.mdio_clk */
		>;
	};

	davinci_mdio_sleep: davinci_mdio_sleep {
		pinctrl-single,pins = <
			/* MDIO reset value */
			AM4372_IOPAD(0x948, PIN_INPUT_PULLDOWN | MUX_MODE7)
			AM4372_IOPAD(0x94c, PIN_INPUT_PULLDOWN | MUX_MODE7)
		>;
	};

	nand_flash_x8: nand_flash_x8 {
		pinctrl-single,pins = <
			AM4372_IOPAD(0x800, PIN_INPUT  | MUX_MODE0)	/* gpmc_ad0.gpmc_ad0 */
			AM4372_IOPAD(0x804, PIN_INPUT  | MUX_MODE0)	/* gpmc_ad1.gpmc_ad1 */
			AM4372_IOPAD(0x808, PIN_INPUT  | MUX_MODE0)	/* gpmc_ad2.gpmc_ad2 */
			AM4372_IOPAD(0x80c, PIN_INPUT  | MUX_MODE0)	/* gpmc_ad3.gpmc_ad3 */
			AM4372_IOPAD(0x810, PIN_INPUT  | MUX_MODE0)	/* gpmc_ad4.gpmc_ad4 */
			AM4372_IOPAD(0x814, PIN_INPUT  | MUX_MODE0)	/* gpmc_ad5.gpmc_ad5 */
			AM4372_IOPAD(0x818, PIN_INPUT  | MUX_MODE0)	/* gpmc_ad6.gpmc_ad6 */
			AM4372_IOPAD(0x81c, PIN_INPUT  | MUX_MODE0)	/* gpmc_ad7.gpmc_ad7 */
			AM4372_IOPAD(0x870, PIN_INPUT_PULLUP | MUX_MODE0)	/* gpmc_wait0.gpmc_wait0 */
			AM4372_IOPAD(0x874, PIN_OUTPUT_PULLUP | MUX_MODE7)	/* gpmc_wpn.gpmc_wpn */
			AM4372_IOPAD(0x87c, PIN_OUTPUT | MUX_MODE0)		/* gpmc_csn0.gpmc_csn0  */
			AM4372_IOPAD(0x890, PIN_OUTPUT | MUX_MODE0)		/* gpmc_advn_ale.gpmc_advn_ale */
			AM4372_IOPAD(0x894, PIN_OUTPUT | MUX_MODE0)		/* gpmc_oen_ren.gpmc_oen_ren */
			AM4372_IOPAD(0x898, PIN_OUTPUT | MUX_MODE0)		/* gpmc_wen.gpmc_wen */
			AM4372_IOPAD(0x89c, PIN_OUTPUT | MUX_MODE0)		/* gpmc_be0n_cle.gpmc_be0n_cle */
		>;
	};

	dss_pins: dss_pins {
		pinctrl-single,pins = <
			AM4372_IOPAD(0x820, PIN_OUTPUT_PULLUP | MUX_MODE1) /*gpmc ad 8 -> DSS DATA 23 */
			AM4372_IOPAD(0x824, PIN_OUTPUT_PULLUP | MUX_MODE1)
			AM4372_IOPAD(0x828, PIN_OUTPUT_PULLUP | MUX_MODE1)
			AM4372_IOPAD(0x82c, PIN_OUTPUT_PULLUP | MUX_MODE1)
			AM4372_IOPAD(0x830, PIN_OUTPUT_PULLUP | MUX_MODE1)
			AM4372_IOPAD(0x834, PIN_OUTPUT_PULLUP | MUX_MODE1)
			AM4372_IOPAD(0x838, PIN_OUTPUT_PULLUP | MUX_MODE1)
			AM4372_IOPAD(0x83c, PIN_OUTPUT_PULLUP | MUX_MODE1) /*gpmc ad 15 -> DSS DATA 16 */
			AM4372_IOPAD(0x8a0, PIN_OUTPUT_PULLUP | MUX_MODE0) /* DSS DATA 0 */
			AM4372_IOPAD(0x8a4, PIN_OUTPUT_PULLUP | MUX_MODE0)
			AM4372_IOPAD(0x8a8, PIN_OUTPUT_PULLUP | MUX_MODE0)
			AM4372_IOPAD(0x8ac, PIN_OUTPUT_PULLUP | MUX_MODE0)
			AM4372_IOPAD(0x8b0, PIN_OUTPUT_PULLUP | MUX_MODE0)
			AM4372_IOPAD(0x8b4, PIN_OUTPUT_PULLUP | MUX_MODE0)
			AM4372_IOPAD(0x8b8, PIN_OUTPUT_PULLUP | MUX_MODE0)
			AM4372_IOPAD(0x8bc, PIN_OUTPUT_PULLUP | MUX_MODE0)
			AM4372_IOPAD(0x8c0, PIN_OUTPUT_PULLUP | MUX_MODE0)
			AM4372_IOPAD(0x8c4, PIN_OUTPUT_PULLUP | MUX_MODE0)
			AM4372_IOPAD(0x8c8, PIN_OUTPUT_PULLUP | MUX_MODE0)
			AM4372_IOPAD(0x8cc, PIN_OUTPUT_PULLUP | MUX_MODE0)
			AM4372_IOPAD(0x8d0, PIN_OUTPUT_PULLUP | MUX_MODE0)
			AM4372_IOPAD(0x8d4, PIN_OUTPUT_PULLUP | MUX_MODE0)
			AM4372_IOPAD(0x8d8, PIN_OUTPUT_PULLUP | MUX_MODE0)
			AM4372_IOPAD(0x8dc, PIN_OUTPUT_PULLUP | MUX_MODE0) /* DSS DATA 15 */
			AM4372_IOPAD(0x8e0, PIN_OUTPUT_PULLUP | MUX_MODE0) /* DSS VSYNC */
			AM4372_IOPAD(0x8e4, PIN_OUTPUT_PULLUP | MUX_MODE0) /* DSS HSYNC */
			AM4372_IOPAD(0x8e8, PIN_OUTPUT_PULLUP | MUX_MODE0) /* DSS PCLK */
			AM4372_IOPAD(0x8ec, PIN_OUTPUT_PULLUP | MUX_MODE0) /* DSS AC BIAS EN */

		>;
	};

	display_mux_pins: display_mux_pins {
		pinctrl-single,pins = <
			/* GPIO 5_8 to select LCD / HDMI */
			AM4372_IOPAD(0xa38, PIN_OUTPUT_PULLUP | MUX_MODE7)
		>;
	};

	dcan0_default: dcan0_default_pins {
		pinctrl-single,pins = <
			AM4372_IOPAD(0x978, PIN_OUTPUT | MUX_MODE2)		/* uart1_ctsn.d_can0_tx */
			AM4372_IOPAD(0x97c, PIN_INPUT_PULLUP | MUX_MODE2)	/* uart1_rtsn.d_can0_rx */
		>;
	};

	dcan0_sleep: dcan0_sleep_pins {
		pinctrl-single,pins = <
			AM4372_IOPAD(0x978, PIN_INPUT_PULLUP | MUX_MODE7)	/* uart1_ctsn.gpio0_12 */
			AM4372_IOPAD(0x97c, PIN_INPUT_PULLUP | MUX_MODE7)	/* uart1_rtsn.gpio0_13 */
		>;
	};

	dcan1_default: dcan1_default_pins {
		pinctrl-single,pins = <
			AM4372_IOPAD(0x980, PIN_OUTPUT | MUX_MODE2)		/* uart1_rxd.d_can1_tx */
			AM4372_IOPAD(0x984, PIN_INPUT_PULLUP | MUX_MODE2)	/* uart1_txd.d_can1_rx */
		>;
	};

	dcan1_sleep: dcan1_sleep_pins {
		pinctrl-single,pins = <
			AM4372_IOPAD(0x980, PIN_INPUT_PULLUP | MUX_MODE7)	/* uart1_rxd.gpio0_14 */
			AM4372_IOPAD(0x984, PIN_INPUT_PULLUP | MUX_MODE7)	/* uart1_txd.gpio0_15 */
		>;
	};

	vpfe0_pins_default: vpfe0_pins_default {
		pinctrl-single,pins = <
			AM4372_IOPAD(0x9b0, PIN_INPUT_PULLUP | MUX_MODE0)  /* cam0_hd mode 0*/
			AM4372_IOPAD(0x9b4, PIN_INPUT_PULLUP | MUX_MODE0)  /* cam0_vd mode 0*/
			AM4372_IOPAD(0x9c0, PIN_INPUT_PULLUP | MUX_MODE0)  /* cam0_pclk mode 0*/
			AM4372_IOPAD(0x9c4, PIN_INPUT_PULLUP | MUX_MODE0)  /* cam0_data8 mode 0*/
			AM4372_IOPAD(0x9c8, PIN_INPUT_PULLUP | MUX_MODE0)  /* cam0_data9 mode 0*/
			AM4372_IOPAD(0xa08, PIN_INPUT_PULLUP | MUX_MODE0)  /* cam0_data0 mode 0*/
			AM4372_IOPAD(0xa0c, PIN_INPUT_PULLUP | MUX_MODE0)  /* cam0_data1 mode 0*/
			AM4372_IOPAD(0xa10, PIN_INPUT_PULLUP | MUX_MODE0)  /* cam0_data2 mode 0*/
			AM4372_IOPAD(0xa14, PIN_INPUT_PULLUP | MUX_MODE0)  /* cam0_data3 mode 0*/
			AM4372_IOPAD(0xa18, PIN_INPUT_PULLUP | MUX_MODE0)  /* cam0_data4 mode 0*/
			AM4372_IOPAD(0xa1c, PIN_INPUT_PULLUP | MUX_MODE0)  /* cam0_data5 mode 0*/
			AM4372_IOPAD(0xa20, PIN_INPUT_PULLUP | MUX_MODE0)  /* cam0_data6 mode 0*/
			AM4372_IOPAD(0xa24, PIN_INPUT_PULLUP | MUX_MODE0)  /* cam0_data7 mode 0*/
		>;
	};

	vpfe0_pins_sleep: vpfe0_pins_sleep {
		pinctrl-single,pins = <
			AM4372_IOPAD(0x9b0, DS0_PULL_UP_DOWN_EN | INPUT_EN | MUX_MODE7)  /* cam0_hd mode 0*/
			AM4372_IOPAD(0x9b4, DS0_PULL_UP_DOWN_EN | INPUT_EN | MUX_MODE7)  /* cam0_vd mode 0*/
			AM4372_IOPAD(0x9c0, DS0_PULL_UP_DOWN_EN | INPUT_EN | MUX_MODE7)  /* cam0_pclk mode 0*/
			AM4372_IOPAD(0x9c4, DS0_PULL_UP_DOWN_EN | INPUT_EN | MUX_MODE7)  /* cam0_data8 mode 0*/
			AM4372_IOPAD(0x9c8, DS0_PULL_UP_DOWN_EN | INPUT_EN | MUX_MODE7)  /* cam0_data9 mode 0*/
			AM4372_IOPAD(0xa08, DS0_PULL_UP_DOWN_EN | INPUT_EN | MUX_MODE7)  /* cam0_data0 mode 0*/
			AM4372_IOPAD(0xa0c, DS0_PULL_UP_DOWN_EN | INPUT_EN | MUX_MODE7)  /* cam0_data1 mode 0*/
			AM4372_IOPAD(0xa10, DS0_PULL_UP_DOWN_EN | INPUT_EN | MUX_MODE7)  /* cam0_data2 mode 0*/
			AM4372_IOPAD(0xa14, DS0_PULL_UP_DOWN_EN | INPUT_EN | MUX_MODE7)  /* cam0_data3 mode 0*/
			AM4372_IOPAD(0xa18, DS0_PULL_UP_DOWN_EN | INPUT_EN | MUX_MODE7)  /* cam0_data4 mode 0*/
			AM4372_IOPAD(0xa1c, DS0_PULL_UP_DOWN_EN | INPUT_EN | MUX_MODE7)  /* cam0_data5 mode 0*/
			AM4372_IOPAD(0xa20, DS0_PULL_UP_DOWN_EN | INPUT_EN | MUX_MODE7)  /* cam0_data6 mode 0*/
			AM4372_IOPAD(0xa24, DS0_PULL_UP_DOWN_EN | INPUT_EN | MUX_MODE7)  /* cam0_data7 mode 0*/
		>;
	};

	vpfe1_pins_default: vpfe1_pins_default {
		pinctrl-single,pins = <
			AM4372_IOPAD(0x9cc, PIN_INPUT_PULLUP | MUX_MODE0)  /* cam1_data9 mode 0*/
			AM4372_IOPAD(0x9d0, PIN_INPUT_PULLUP | MUX_MODE0)  /* cam1_data8 mode 0*/
			AM4372_IOPAD(0x9d4, PIN_INPUT_PULLUP | MUX_MODE0)  /* cam1_hd mode 0*/
			AM4372_IOPAD(0x9d8, PIN_INPUT_PULLUP | MUX_MODE0)  /* cam1_vd mode 0*/
			AM4372_IOPAD(0x9dC, PIN_INPUT_PULLUP | MUX_MODE0)  /* cam1_pclk mode 0*/
			AM4372_IOPAD(0x9e8, PIN_INPUT_PULLUP | MUX_MODE0)  /* cam1_data0 mode 0*/
			AM4372_IOPAD(0x9ec, PIN_INPUT_PULLUP | MUX_MODE0)  /* cam1_data1 mode 0*/
			AM4372_IOPAD(0x9f0, PIN_INPUT_PULLUP | MUX_MODE0)  /* cam1_data2 mode 0*/
			AM4372_IOPAD(0x9f4, PIN_INPUT_PULLUP | MUX_MODE0)  /* cam1_data3 mode 0*/
			AM4372_IOPAD(0x9f8, PIN_INPUT_PULLUP | MUX_MODE0)  /* cam1_data4 mode 0*/
			AM4372_IOPAD(0x9fc, PIN_INPUT_PULLUP | MUX_MODE0)  /* cam1_data5 mode 0*/
			AM4372_IOPAD(0xa00, PIN_INPUT_PULLUP | MUX_MODE0)  /* cam1_data6 mode 0*/
			AM4372_IOPAD(0xa04, PIN_INPUT_PULLUP | MUX_MODE0)  /* cam1_data7 mode 0*/
		>;
	};

	vpfe1_pins_sleep: vpfe1_pins_sleep {
		pinctrl-single,pins = <
			AM4372_IOPAD(0x9cc, DS0_PULL_UP_DOWN_EN | INPUT_EN | MUX_MODE7)  /* cam1_data9 mode 0*/
			AM4372_IOPAD(0x9d0, DS0_PULL_UP_DOWN_EN | INPUT_EN | MUX_MODE7)  /* cam1_data8 mode 0*/
			AM4372_IOPAD(0x9d4, DS0_PULL_UP_DOWN_EN | INPUT_EN | MUX_MODE7)  /* cam1_hd mode 0*/
			AM4372_IOPAD(0x9d8, DS0_PULL_UP_DOWN_EN | INPUT_EN | MUX_MODE7)  /* cam1_vd mode 0*/
			AM4372_IOPAD(0x9dc, DS0_PULL_UP_DOWN_EN | INPUT_EN | MUX_MODE7)  /* cam1_pclk mode 0*/
			AM4372_IOPAD(0x9e8, DS0_PULL_UP_DOWN_EN | INPUT_EN | MUX_MODE7)  /* cam1_data0 mode 0*/
			AM4372_IOPAD(0x9ec, DS0_PULL_UP_DOWN_EN | INPUT_EN | MUX_MODE7)  /* cam1_data1 mode 0*/
			AM4372_IOPAD(0x9f0, DS0_PULL_UP_DOWN_EN | INPUT_EN | MUX_MODE7)  /* cam1_data2 mode 0*/
			AM4372_IOPAD(0x9f4, DS0_PULL_UP_DOWN_EN | INPUT_EN | MUX_MODE7)  /* cam1_data3 mode 0*/
			AM4372_IOPAD(0x9f8, DS0_PULL_UP_DOWN_EN | INPUT_EN | MUX_MODE7)  /* cam1_data4 mode 0*/
			AM4372_IOPAD(0x9fc, DS0_PULL_UP_DOWN_EN | INPUT_EN | MUX_MODE7)  /* cam1_data5 mode 0*/
			AM4372_IOPAD(0xa00, DS0_PULL_UP_DOWN_EN | INPUT_EN | MUX_MODE7)  /* cam1_data6 mode 0*/
			AM4372_IOPAD(0xa04, DS0_PULL_UP_DOWN_EN | INPUT_EN | MUX_MODE7)  /* cam1_data7 mode 0*/
		>;
	};

	mmc3_pins_default: pinmux_mmc3_pins_default {
		pinctrl-single,pins = <
			AM4372_IOPAD(0x88c, PIN_INPUT_PULLUP | MUX_MODE3)      /* gpmc_clk.mmc2_clk */
			AM4372_IOPAD(0x888, PIN_INPUT_PULLUP | MUX_MODE3)      /* gpmc_csn3.mmc2_cmd */
			AM4372_IOPAD(0x844, PIN_INPUT_PULLUP | MUX_MODE3)      /* gpmc_a1.mmc2_dat0 */
			AM4372_IOPAD(0x848, PIN_INPUT_PULLUP | MUX_MODE3)      /* gpmc_a2.mmc2_dat1 */
			AM4372_IOPAD(0x84c, PIN_INPUT_PULLUP | MUX_MODE3)      /* gpmc_a3.mmc2_dat2 */
			AM4372_IOPAD(0x878, PIN_INPUT_PULLUP | MUX_MODE3)      /* gpmc_be1n.mmc2_dat3 */
		>;
	};

	mmc3_pins_sleep: pinmux_mmc3_pins_sleep {
		pinctrl-single,pins = <
			AM4372_IOPAD(0x88c, PIN_INPUT_PULLDOWN | MUX_MODE7)	/* gpmc_clk.mmc2_clk */
			AM4372_IOPAD(0x888, PIN_INPUT_PULLDOWN | MUX_MODE7)	/* gpmc_csn3.mmc2_cmd */
			AM4372_IOPAD(0x844, PIN_INPUT_PULLDOWN | MUX_MODE7)	/* gpmc_a1.mmc2_dat0 */
			AM4372_IOPAD(0x848, PIN_INPUT_PULLDOWN | MUX_MODE7)	/* gpmc_a2.mmc2_dat1 */
			AM4372_IOPAD(0x84c, PIN_INPUT_PULLDOWN | MUX_MODE7)	/* gpmc_a3.mmc2_dat2 */
			AM4372_IOPAD(0x878, PIN_INPUT_PULLDOWN | MUX_MODE7)	/* gpmc_be1n.mmc2_dat3 */
		>;
	};

	wlan_pins_default: pinmux_wlan_pins_default {
		pinctrl-single,pins = <
			AM4372_IOPAD(0x850, PIN_OUTPUT_PULLDOWN | MUX_MODE7)		/* gpmc_a4.gpio1_20 WL_EN */
			AM4372_IOPAD(0x85c, PIN_INPUT | WAKEUP_ENABLE | MUX_MODE7)	/* gpmc_a7.gpio1_23 WL_IRQ*/
			AM4372_IOPAD(0x840, PIN_OUTPUT_PULLDOWN | MUX_MODE7)		/* gpmc_a0.gpio1_16 BT_EN*/
		>;
	};

	wlan_pins_sleep: pinmux_wlan_pins_sleep {
		pinctrl-single,pins = <
			AM4372_IOPAD(0x850, PIN_OUTPUT_PULLDOWN | MUX_MODE7)		/* gpmc_a4.gpio1_20 WL_EN */
			AM4372_IOPAD(0x85c, PIN_INPUT | WAKEUP_ENABLE | MUX_MODE7)	/* gpmc_a7.gpio1_23 WL_IRQ*/
			AM4372_IOPAD(0x840, PIN_OUTPUT_PULLUP | MUX_MODE7)		/* gpmc_a0.gpio1_16 BT_EN*/
		>;
	};

	uart3_pins: uart3_pins {
		pinctrl-single,pins = <
			AM4372_IOPAD(0xa28, PIN_INPUT | MUX_MODE0)		/* uart3_rxd.uart3_rxd */
			AM4372_IOPAD(0xa2c, PIN_OUTPUT_PULLDOWN | MUX_MODE0) /* uart3_txd.uart3_txd */
			AM4372_IOPAD(0xa30, PIN_INPUT_PULLUP | MUX_MODE0)	/* uart3_ctsn.uart3_ctsn */
			AM4372_IOPAD(0xa34, PIN_OUTPUT_PULLDOWN | MUX_MODE0) /* uart3_rtsn.uart3_rtsn */
		>;
	};

	mcasp1_pins: mcasp1_pins {
		pinctrl-single,pins = <
			AM4372_IOPAD(0x908, PIN_OUTPUT_PULLDOWN | MUX_MODE4)	/* mii1_col.mcasp1_axr2 */
			AM4372_IOPAD(0x90c, PIN_INPUT_PULLDOWN | MUX_MODE4)	/* mii1_crs.mcasp1_aclkx */
			AM4372_IOPAD(0x910, PIN_INPUT_PULLDOWN | MUX_MODE4)	/* mii1_rxerr.mcasp1_fsx */
			AM4372_IOPAD(0x944, PIN_INPUT_PULLDOWN | MUX_MODE4)	/* rmii1_ref_clk.mcasp1_axr3 */
		>;
	};

	mcasp1_sleep_pins: mcasp1_sleep_pins {
		pinctrl-single,pins = <
			AM4372_IOPAD(0x908, PIN_INPUT_PULLDOWN | MUX_MODE7)
			AM4372_IOPAD(0x90c, PIN_INPUT_PULLDOWN | MUX_MODE7)
			AM4372_IOPAD(0x910, PIN_INPUT_PULLDOWN | MUX_MODE7)
			AM4372_IOPAD(0x944, PIN_INPUT_PULLDOWN | MUX_MODE7)
		>;
	};

	gpio0_pins: gpio0_pins {
		pinctrl-single,pins = <
			AM4372_IOPAD(0xa6c, PIN_OUTPUT | MUX_MODE9) /* spi2_cs0.gpio0_23 SEL_eMMCorNANDn */
		>;
	};

	emmc_pins_default: emmc_pins_default {
		pinctrl-single,pins = <
			AM4372_IOPAD(0x800, PIN_INPUT_PULLUP | MUX_MODE1) /* gpmc_ad0.mmc1_dat0 */
			AM4372_IOPAD(0x804, PIN_INPUT_PULLUP | MUX_MODE1) /* gpmc_ad1.mmc1_dat1 */
			AM4372_IOPAD(0x808, PIN_INPUT_PULLUP | MUX_MODE1) /* gpmc_ad2.mmc1_dat2 */
			AM4372_IOPAD(0x80c, PIN_INPUT_PULLUP | MUX_MODE1) /* gpmc_ad3.mmc1_dat3 */
			AM4372_IOPAD(0x810, PIN_INPUT_PULLUP | MUX_MODE1) /* gpmc_ad4.mmc1_dat4 */
			AM4372_IOPAD(0x814, PIN_INPUT_PULLUP | MUX_MODE1) /* gpmc_ad5.mmc1_dat5 */
			AM4372_IOPAD(0x818, PIN_INPUT_PULLUP | MUX_MODE1) /* gpmc_ad6.mmc1_dat6 */
			AM4372_IOPAD(0x81c, PIN_INPUT_PULLUP | MUX_MODE1) /* gpmc_ad7.mmc1_dat7 */
			AM4372_IOPAD(0x880, PIN_INPUT_PULLUP | MUX_MODE2) /* gpmc_csn1.mmc1_clk */
			AM4372_IOPAD(0x884, PIN_INPUT_PULLUP | MUX_MODE2) /* gpmc_csn2.mmc1_cmd */
		>;
	};

	emmc_pins_sleep: emmc_pins_sleep {
		pinctrl-single,pins = <
			AM4372_IOPAD(0x800, PIN_INPUT_PULLDOWN | MUX_MODE7) /* gpmc_ad0.gpio1_0 */
			AM4372_IOPAD(0x804, PIN_INPUT_PULLDOWN | MUX_MODE7) /* gpmc_ad1.gpio1_1 */
			AM4372_IOPAD(0x808, PIN_INPUT_PULLDOWN | MUX_MODE7) /* gpmc_ad2.gpio1_2 */
			AM4372_IOPAD(0x80c, PIN_INPUT_PULLDOWN | MUX_MODE7) /* gpmc_ad3.gpio1_3 */
			AM4372_IOPAD(0x810, PIN_INPUT_PULLDOWN | MUX_MODE7) /* gpmc_ad4.gpio1_4 */
			AM4372_IOPAD(0x814, PIN_INPUT_PULLDOWN | MUX_MODE7) /* gpmc_ad5.gpio1_5 */
			AM4372_IOPAD(0x818, PIN_INPUT_PULLDOWN | MUX_MODE7) /* gpmc_ad6.gpio1_6 */
			AM4372_IOPAD(0x81c, PIN_INPUT_PULLDOWN | MUX_MODE7) /* gpmc_ad7.gpio1_7 */
			AM4372_IOPAD(0x880, PIN_INPUT_PULLDOWN | MUX_MODE7) /* gpmc_csn1.gpio1_30 */
			AM4372_IOPAD(0x884, PIN_INPUT_PULLDOWN | MUX_MODE7) /* gpmc_csn2.gpio1_31 */
		>;
	};

	uart0_pins_default: uart0_pins_default {
		pinctrl-single,pins = <
			AM4372_IOPAD(0x968, PIN_INPUT | MUX_MODE0)		/* uart0_ctsn.uart0_ctsn */
			AM4372_IOPAD(0x96C, PIN_OUTPUT_PULLDOWN | MUX_MODE0)	/* uart0_rtsn.uart0_rtsn */
			AM4372_IOPAD(0x970, PIN_INPUT_PULLUP | MUX_MODE0)	/* uart0_rxd.uart0_rxd */
			AM4372_IOPAD(0x974, PIN_OUTPUT_PULLDOWN | MUX_MODE0)	/* uart0_txd.uart0_txd */
		>;
	};

	beeper_pins: beeper_pins {
		pinctrl-single,pins = <
			AM4372_IOPAD(0x9e0, PIN_OUTPUT_PULLUP | MUX_MODE7)	/* cam1_field.gpio4_12 */
		>;
	};

	unused_pins: unused_pins {
		pinctrl-single,pins = <
			AM4372_IOPAD(0x854, PIN_INPUT_PULLDOWN | MUX_MODE7)
			AM4372_IOPAD(0x858, PIN_INPUT_PULLDOWN | MUX_MODE7)
			AM4372_IOPAD(0x860, PIN_INPUT_PULLDOWN | MUX_MODE7)
			AM4372_IOPAD(0x864, PIN_INPUT_PULLDOWN | MUX_MODE7)
			AM4372_IOPAD(0x868, PIN_INPUT_PULLDOWN | MUX_MODE7)
			AM4372_IOPAD(0x86c, PIN_INPUT_PULLDOWN | MUX_MODE7)
			AM4372_IOPAD(0x950, PIN_INPUT_PULLDOWN | MUX_MODE7)
			AM4372_IOPAD(0x990, PIN_INPUT_PULLDOWN | MUX_MODE7)
			AM4372_IOPAD(0x994, PIN_INPUT_PULLDOWN | MUX_MODE7)
			AM4372_IOPAD(0x998, PIN_INPUT_PULLDOWN | MUX_MODE7)
			AM4372_IOPAD(0x99c, PIN_INPUT_PULLDOWN | MUX_MODE7)
			AM4372_IOPAD(0x9a0, PIN_INPUT_PULLDOWN | MUX_MODE7)
			AM4372_IOPAD(0xa3c, PIN_INPUT | PULL_DISABLE | MUX_MODE7)
			AM4372_IOPAD(0xa40, PIN_INPUT_PULLDOWN | MUX_MODE7)
			AM4372_IOPAD(0xa44, PIN_INPUT_PULLDOWN | MUX_MODE7)
			AM4372_IOPAD(0xa48, PIN_INPUT_PULLDOWN | MUX_MODE7)
			AM4372_IOPAD(0xa4c, PIN_INPUT_PULLDOWN | MUX_MODE7)
			AM4372_IOPAD(0xa50, PIN_INPUT_PULLDOWN | MUX_MODE7)
			AM4372_IOPAD(0xa54, PIN_INPUT | PULL_DISABLE | MUX_MODE7)
			AM4372_IOPAD(0xa58, PIN_INPUT_PULLDOWN | MUX_MODE7)
			AM4372_IOPAD(0xa60, PIN_INPUT | PULL_DISABLE | MUX_MODE7)
			AM4372_IOPAD(0xa68, PIN_INPUT_PULLDOWN | MUX_MODE7)
			AM4372_IOPAD(0xa70, PIN_INPUT_PULLDOWN | MUX_MODE7)
			AM4372_IOPAD(0xa78, PIN_INPUT_PULLDOWN | MUX_MODE7)
			AM4372_IOPAD(0xa7c, PIN_INPUT | PULL_DISABLE)
			AM4372_IOPAD(0xac8, PIN_INPUT_PULLDOWN)
			AM4372_IOPAD(0xad4, PIN_INPUT_PULLDOWN)
			AM4372_IOPAD(0xad8, PIN_INPUT_PULLDOWN | MUX_MODE7)
			AM4372_IOPAD(0xadc, PIN_INPUT_PULLDOWN | MUX_MODE7)
			AM4372_IOPAD(0xae0, PIN_INPUT_PULLDOWN | MUX_MODE7)
			AM4372_IOPAD(0xae4, PIN_INPUT_PULLDOWN | MUX_MODE7)
			AM4372_IOPAD(0xae8, PIN_INPUT_PULLDOWN | MUX_MODE7)
			AM4372_IOPAD(0xaec, PIN_INPUT_PULLDOWN | MUX_MODE7)
			AM4372_IOPAD(0xaf0, PIN_INPUT_PULLDOWN | MUX_MODE7)
			AM4372_IOPAD(0xaf4, PIN_INPUT_PULLDOWN | MUX_MODE7)
			AM4372_IOPAD(0xaf8, PIN_INPUT_PULLDOWN | MUX_MODE7)
			AM4372_IOPAD(0xafc, PIN_INPUT_PULLDOWN | MUX_MODE7)
			AM4372_IOPAD(0xb00, PIN_INPUT_PULLDOWN | MUX_MODE7)
			AM4372_IOPAD(0xb04, PIN_INPUT_PULLDOWN | MUX_MODE7)
			AM4372_IOPAD(0xb08, PIN_INPUT_PULLDOWN | MUX_MODE7)
			AM4372_IOPAD(0xb0c, PIN_INPUT_PULLDOWN | MUX_MODE7)
			AM4372_IOPAD(0xb10, PIN_INPUT_PULLDOWN | MUX_MODE7)
			AM4372_IOPAD(0xb14, PIN_INPUT_PULLDOWN | MUX_MODE7)
			AM4372_IOPAD(0xb18, PIN_INPUT_PULLDOWN | MUX_MODE7)
		>;
	};

	debugss_pins: pinmux_debugss_pins {
		pinctrl-single,pins = <
			AM4372_IOPAD(0xa90, PIN_INPUT_PULLDOWN)
			AM4372_IOPAD(0xa94, PIN_INPUT_PULLDOWN)
			AM4372_IOPAD(0xa98, PIN_INPUT_PULLDOWN)
			AM4372_IOPAD(0xa9c, PIN_INPUT_PULLDOWN)
			AM4372_IOPAD(0xaa0, PIN_INPUT_PULLDOWN)
			AM4372_IOPAD(0xaa4, PIN_INPUT_PULLDOWN)
			AM4372_IOPAD(0xaa8, PIN_INPUT_PULLDOWN)
		>;
	};

	uart0_pins_default: uart0_pins_default {
		pinctrl-single,pins = <
			AM4372_IOPAD(0x968, DS0_PULL_UP_DOWN_EN | INPUT_EN | MUX_MODE0) /* uart0_ctsn.uart0_ctsn */
			AM4372_IOPAD(0x96C, DS0_PULL_UP_DOWN_EN | INPUT_EN | MUX_MODE0) /* uart0_rtsn.uart0_rtsn */
			AM4372_IOPAD(0x970, PIN_INPUT_PULLUP | SLEWCTRL_FAST | DS0_PULL_UP_DOWN_EN | MUX_MODE0) /* uart0_rxd.uart0_rxd */
			AM4372_IOPAD(0x974, PIN_INPUT | PULL_DISABLE | SLEWCTRL_FAST | DS0_PULL_UP_DOWN_EN | MUX_MODE0) /* uart0_txd.uart0_txd */
		>;
	};

	uart0_pins_sleep: uart0_pins_sleep {
		pinctrl-single,pins = <
			AM4372_IOPAD(0x968, DS0_PULL_UP_DOWN_EN | INPUT_EN | MUX_MODE7) /* uart0_ctsn.uart0_ctsn */
			AM4372_IOPAD(0x96C, DS0_PULL_UP_DOWN_EN | INPUT_EN | MUX_MODE7) /* uart0_rtsn.uart0_rtsn */
			AM4372_IOPAD(0x970, PIN_INPUT_PULLUP | SLEWCTRL_FAST | DS0_PULL_UP_DOWN_EN | MUX_MODE0) /* uart0_rxd.uart0_rxd */
			AM4372_IOPAD(0x974, PIN_INPUT_PULLDOWN | SLEWCTRL_FAST | DS0_PULL_UP_DOWN_EN | MUX_MODE0) /* uart0_txd.uart0_txd */
		>;
	};

	matrix_keypad_default: matrix_keypad_default {
		pinctrl-single,pins = <
			AM4372_IOPAD(0x9a4, PIN_OUTPUT | MUX_MODE7)
			AM4372_IOPAD(0x9a8, PIN_OUTPUT | MUX_MODE7)
			AM4372_IOPAD(0x9ac, PIN_INPUT | PULL_DISABLE | MUX_MODE9)
			AM4372_IOPAD(0x954, PIN_INPUT_PULLDOWN | MUX_MODE0)
		>;
	};

	matrix_keypad_sleep: matrix_keypad_sleep {
		pinctrl-single,pins = <
			AM4372_IOPAD(0x9a4, PULL_UP | MUX_MODE7)
			AM4372_IOPAD(0x9a8, PULL_UP | MUX_MODE7)
			AM4372_IOPAD(0x9ac, PIN_INPUT | PULL_DISABLE | MUX_MODE9)
			AM4372_IOPAD(0x954, PIN_INPUT_PULLDOWN | MUX_MODE0)
		>;
	};
};

&uart0 {
	status = "okay";
	pinctrl-names = "default";
	pinctrl-0 = <&uart0_pins_default>;
};

&i2c0 {
	status = "okay";
	pinctrl-names = "default";
	pinctrl-0 = <&i2c0_pins>;
	clock-frequency = <100000>;

	tps65218: tps65218@24 {
		reg = <0x24>;
		compatible = "ti,tps65218";
		interrupts = <GIC_SPI 7 IRQ_TYPE_NONE>; /* NMIn */
		interrupt-controller;
		#interrupt-cells = <2>;

		dcdc1: regulator-dcdc1 {
			regulator-name = "vdd_core";
			regulator-min-microvolt = <912000>;
			regulator-max-microvolt = <1144000>;
			regulator-boot-on;
			regulator-always-on;
		};

		dcdc2: regulator-dcdc2 {
			regulator-name = "vdd_mpu";
			regulator-min-microvolt = <912000>;
			regulator-max-microvolt = <1378000>;
			regulator-boot-on;
			regulator-always-on;
		};

		dcdc3: regulator-dcdc3 {
			regulator-name = "vdcdc3";
			regulator-boot-on;
			regulator-always-on;
			regulator-state-mem {
				regulator-on-in-suspend;
			};
			regulator-state-disk {
				regulator-off-in-suspend;
			};
		};

		dcdc5: regulator-dcdc5 {
			regulator-name = "v1_0bat";
			regulator-min-microvolt = <1000000>;
			regulator-max-microvolt = <1000000>;
			regulator-boot-on;
			regulator-always-on;
			regulator-state-mem {
				regulator-on-in-suspend;
			};
		};

		dcdc6: regulator-dcdc6 {
			regulator-name = "v1_8bat";
			regulator-min-microvolt = <1800000>;
			regulator-max-microvolt = <1800000>;
			regulator-boot-on;
			regulator-always-on;
			regulator-state-mem {
				regulator-on-in-suspend;
			};
		};

		ldo1: regulator-ldo1 {
			regulator-min-microvolt = <1800000>;
			regulator-max-microvolt = <1800000>;
			regulator-boot-on;
			regulator-always-on;
		};
	};

	ov2659@30 {
		compatible = "ovti,ov2659";
		reg = <0x30>;

		clocks = <&refclk 0>;
		clock-names = "xvclk";

		port {
			ov2659_0: endpoint {
				remote-endpoint = <&vpfe1_ep>;
				link-frequencies = /bits/ 64 <70000000>;
			};
		};
	};
};

&i2c1 {
	status = "okay";
	pinctrl-names = "default";
	pinctrl-0 = <&i2c1_pins>;
	pixcir_ts@5c {
		compatible = "pixcir,pixcir_tangoc";
		pinctrl-names = "default";
		pinctrl-0 = <&pixcir_ts_pins>;
		reg = <0x5c>;

		attb-gpio = <&gpio3 22 GPIO_ACTIVE_HIGH>;

		/*
		 * 0x264 represents the offset of padconf register of
		 * gpio3_22 from am43xx_pinmux base.
		 */
		interrupts-extended = <&gpio3 22 IRQ_TYPE_EDGE_FALLING>,
				      <&am43xx_pinmux 0x264>;
		interrupt-names = "tsc", "wakeup";

		touchscreen-size-x = <1024>;
		touchscreen-size-y = <600>;
		wakeup-source;
	};

	ov2659@30 {
		compatible = "ovti,ov2659";
		reg = <0x30>;

		clocks = <&refclk 0>;
		clock-names = "xvclk";

		port {
			ov2659_1: endpoint {
				remote-endpoint = <&vpfe0_ep>;
				link-frequencies = /bits/ 64 <70000000>;
			};
		};
	};

	tlv320aic3106: tlv320aic3106@1b {
		#sound-dai-cells = <0>;
		compatible = "ti,tlv320aic3106";
		reg = <0x1b>;
		status = "okay";

		/* Regulators */
		IOVDD-supply = <&evm_v3_3d>; /* V3_3D -> <tps63031> EN: V1_8D -> VBAT */
		AVDD-supply = <&evm_v3_3d>; /* v3_3AUD -> V3_3D -> ... */
		DRVDD-supply = <&evm_v3_3d>; /* v3_3AUD -> V3_3D -> ... */
		DVDD-supply = <&ldo1>; /* V1_8D -> LDO1 */
	};
};

&epwmss0 {
	status = "okay";
};

&tscadc {
	status = "okay";

	adc {
		ti,adc-channels = <0 1 2 3 4 5 6 7>;
	};
};

&ecap0 {
	status = "okay";
	pinctrl-names = "default";
	pinctrl-0 = <&ecap0_pins>;
};

&gpio0 {
	pinctrl-names = "default";
	pinctrl-0 = <&gpio0_pins>;
	status = "okay";

	p23 {
		gpio-hog;
		gpios = <23 GPIO_ACTIVE_HIGH>;
		/* SelEMMCorNAND selects between eMMC and NAND:
		 * Low: NAND
		 * High: eMMC
		 * When changing this line make sure the newly
		 * selected device node is enabled and the previously
		 * selected device node is disabled.
		 */
		output-low;
		line-name = "SelEMMCorNAND";
	};
};

&gpio1 {
	status = "okay";
};

&gpio3 {
	status = "okay";
};

&gpio4 {
	status = "okay";
};

&gpio5 {
	pinctrl-names = "default";
	pinctrl-0 = <&display_mux_pins>;
	status = "okay";
	ti,no-reset-on-init;

	p8 {
		/*
		 * SelLCDorHDMI selects between display and audio paths:
		 * Low: HDMI display with audio via HDMI
		 * High: LCD display with analog audio via aic3111 codec
		 */
		gpio-hog;
		gpios = <8 GPIO_ACTIVE_HIGH>;
		output-high;
		line-name = "SelLCDorHDMI";
	};
};

&mmc1 {
	status = "okay";
	vmmc-supply = <&evm_v3_3d>;
	bus-width = <4>;
	pinctrl-names = "default";
	pinctrl-0 = <&mmc1_pins>;
	cd-gpios = <&gpio0 6 GPIO_ACTIVE_LOW>;
};

/* eMMC sits on mmc2 */
&mmc2 {
	/*
	 * When enabling eMMC, disable GPMC/NAND and set
	 * SelEMMCorNAND to output-high
	 */
	status = "disabled";
	vmmc-supply = <&evm_v3_3d>;
	bus-width = <8>;
	pinctrl-names = "default", "sleep";
	pinctrl-0 = <&emmc_pins_default>;
	pinctrl-1 = <&emmc_pins_sleep>;
	ti,non-removable;
};

&mmc3 {
	status = "okay";
	/* these are on the crossbar and are outlined in the
	   xbar-event-map element */
	dmas = <&edma_xbar 30 0 1>,
		<&edma_xbar 31 0 2>;
	dma-names = "tx", "rx";
	vmmc-supply = <&vmmcwl_fixed>;
	bus-width = <4>;
	pinctrl-names = "default", "sleep";
	pinctrl-0 = <&mmc3_pins_default>;
	pinctrl-1 = <&mmc3_pins_sleep>;
	cap-power-off-card;
	keep-power-in-suspend;
	ti,non-removable;

	#address-cells = <1>;
	#size-cells = <0>;
	wlcore: wlcore@0 {
		compatible = "ti,wl1835";
		reg = <2>;
		interrupt-parent = <&gpio1>;
		interrupts = <23 IRQ_TYPE_LEVEL_HIGH>;
	};
};

&uart3 {
	status = "okay";
	pinctrl-names = "default";
	pinctrl-0 = <&uart3_pins>;
};

&usb2_phy1 {
	status = "okay";
};

&usb1 {
	dr_mode = "peripheral";
	status = "okay";
};

&usb2_phy2 {
	status = "okay";
};

&usb2 {
	dr_mode = "host";
	status = "okay";
};

&mac {
	slaves = <1>;
	pinctrl-names = "default", "sleep";
	pinctrl-0 = <&cpsw_default>;
	pinctrl-1 = <&cpsw_sleep>;
	status = "okay";
};

&davinci_mdio {
	pinctrl-names = "default", "sleep";
	pinctrl-0 = <&davinci_mdio_default>;
	pinctrl-1 = <&davinci_mdio_sleep>;
	status = "okay";
};

&cpsw_emac0 {
	phy_id = <&davinci_mdio>, <0>;
	phy-mode = "rgmii";
};

&elm {
	status = "okay";
};

&gpmc {
	/*
	 * When enabling GPMC, disable eMMC and set
	 * SelEMMCorNAND to output-low
	 */
	status = "okay";
	pinctrl-names = "default";
	pinctrl-0 = <&nand_flash_x8>;
	ranges = <0 0 0x08000000 0x01000000>;	/* CS0 space. Min partition = 16MB */
	nand@0,0 {
		compatible = "ti,omap2-nand";
		reg = <0 0 4>;		/* device IO registers */
		interrupt-parent = <&gpmc>;
		interrupts = <0 IRQ_TYPE_NONE>, /* fifoevent */
			     <1 IRQ_TYPE_NONE>;	/* termcount */
		rb-gpios = <&gpmc 0 GPIO_ACTIVE_HIGH>;	/* gpmc_wait0 */
		ti,nand-xfer-type = "prefetch-dma";
		ti,nand-ecc-opt = "bch16";
		ti,elm-id = <&elm>;
		nand-bus-width = <8>;
		gpmc,device-width = <1>;
		gpmc,sync-clk-ps = <0>;
		gpmc,cs-on-ns = <0>;
		gpmc,cs-rd-off-ns = <40>;
		gpmc,cs-wr-off-ns = <40>;
		gpmc,adv-on-ns = <0>;
		gpmc,adv-rd-off-ns = <25>;
		gpmc,adv-wr-off-ns = <25>;
		gpmc,we-on-ns = <0>;
		gpmc,we-off-ns = <20>;
		gpmc,oe-on-ns = <3>;
		gpmc,oe-off-ns = <30>;
		gpmc,access-ns = <30>;
		gpmc,rd-cycle-ns = <40>;
		gpmc,wr-cycle-ns = <40>;
		gpmc,bus-turnaround-ns = <0>;
		gpmc,cycle2cycle-delay-ns = <0>;
		gpmc,clk-activation-ns = <0>;
		gpmc,wr-access-ns = <40>;
		gpmc,wr-data-mux-bus-ns = <0>;
		/* MTD partition table */
		/* All SPL-* partitions are sized to minimal length
		 * which can be independently programmable. For
		 * NAND flash this is equal to size of erase-block */
		#address-cells = <1>;
		#size-cells = <1>;
		partition@0 {
			label = "NAND.SPL";
			reg = <0x00000000 0x00040000>;
		};
		partition@1 {
			label = "NAND.SPL.backup1";
			reg = <0x00040000 0x00040000>;
		};
		partition@2 {
			label = "NAND.SPL.backup2";
			reg = <0x00080000 0x00040000>;
		};
		partition@3 {
			label = "NAND.SPL.backup3";
			reg = <0x000c0000 0x00040000>;
		};
		partition@4 {
			label = "NAND.u-boot-spl-os";
			reg = <0x00100000 0x00080000>;
		};
		partition@5 {
			label = "NAND.u-boot";
			reg = <0x00180000 0x00100000>;
		};
		partition@6 {
			label = "NAND.u-boot-env";
			reg = <0x00280000 0x00040000>;
		};
		partition@7 {
			label = "NAND.u-boot-env.backup1";
			reg = <0x002c0000 0x00040000>;
		};
		partition@8 {
			label = "NAND.kernel";
			reg = <0x00300000 0x00700000>;
		};
		partition@9 {
			label = "NAND.file-system";
			reg = <0x00a00000 0x1f600000>;
		};
	};
};

&uart0 {
	status = "okay";
	pinctrl-names = "default", "sleep";
	pinctrl-0 = <&uart0_pins_default>;
	pinctrl-1 = <&uart0_pins_sleep>;
};

&dss {
	status = "ok";

	pinctrl-names = "default";
	pinctrl-0 = <&dss_pins>;

	port {
		dpi_out: endpoint {
			remote-endpoint = <&lcd_in>;
			data-lines = <24>;
		};
	};
};

&dcan0 {
	pinctrl-names = "default", "sleep";
	pinctrl-0 = <&dcan0_default>;
	pinctrl-1 = <&dcan0_sleep>;
	status = "okay";
};

&dcan1 {
	pinctrl-names = "default", "sleep";
	pinctrl-0 = <&dcan1_default>;
	pinctrl-1 = <&dcan1_sleep>;
	status = "okay";
};

&vpfe0 {
	status = "okay";
	pinctrl-names = "default", "sleep";
	pinctrl-0 = <&vpfe0_pins_default>;
	pinctrl-1 = <&vpfe0_pins_sleep>;

	port {
		vpfe0_ep: endpoint {
			remote-endpoint = <&ov2659_1>;
			ti,am437x-vpfe-interface = <0>;
			bus-width = <8>;
			hsync-active = <0>;
			vsync-active = <0>;
		};
	};
};

&vpfe1 {
	status = "okay";
	pinctrl-names = "default", "sleep";
	pinctrl-0 = <&vpfe1_pins_default>;
	pinctrl-1 = <&vpfe1_pins_sleep>;

	port {
		vpfe1_ep: endpoint {
			remote-endpoint = <&ov2659_0>;
			ti,am437x-vpfe-interface = <0>;
			bus-width = <8>;
			hsync-active = <0>;
			vsync-active = <0>;
		};
	};
};

&mcasp1 {
	#sound-dai-cells = <0>;
	pinctrl-names = "default", "sleep";
	pinctrl-0 = <&mcasp1_pins>;
	pinctrl-1 = <&mcasp1_sleep_pins>;

	status = "okay";

	op-mode = <0>; /* MCASP_IIS_MODE */
	tdm-slots = <2>;
	/* 4 serializers */
	serial-dir = <  /* 0: INACTIVE, 1: TX, 2: RX */
		0 0 1 2
	>;
	tx-num-evt = <32>;
	rx-num-evt = <32>;
};

&rtc {
	clocks = <&clk_32k_rtc>, <&clk_32768_ck>;
	clock-names = "ext-clk", "int-clk";
	status = "okay";
};

&cpu {
	cpu0-supply = <&dcdc2>;
};

<<<<<<< HEAD
&pruss_soc_bus {
	status = "okay";

	pruss1: pruss@0 {
		status = "okay";
	};

	pruss0: pruss@40000 {
		status = "okay";
	};
=======
&wkup_m3_ipc {
	ti,set-io-isolation;
	ti,scale-data-fw = "am43x-evm-scale-data.bin";
>>>>>>> 7d257d90
};<|MERGE_RESOLUTION|>--- conflicted
+++ resolved
@@ -1134,20 +1134,19 @@
 	cpu0-supply = <&dcdc2>;
 };
 
-<<<<<<< HEAD
-&pruss_soc_bus {
-	status = "okay";
-
-	pruss1: pruss@0 {
-		status = "okay";
-	};
-
-	pruss0: pruss@40000 {
-		status = "okay";
-	};
-=======
 &wkup_m3_ipc {
 	ti,set-io-isolation;
 	ti,scale-data-fw = "am43x-evm-scale-data.bin";
->>>>>>> 7d257d90
+};
+
+&pruss_soc_bus {
+	status = "okay";
+
+	pruss1: pruss@0 {
+		status = "okay";
+	};
+
+	pruss0: pruss@40000 {
+		status = "okay";
+	};
 };