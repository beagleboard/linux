--- conflicted
+++ resolved
@@ -484,7 +484,6 @@
 		>;
 	};
 
-<<<<<<< HEAD
 	uart0_pins_default: uart0_pins_default {
 		pinctrl-single,pins = <
 			0x168 (DS0_PULL_UP_DOWN_EN | INPUT_EN | MUX_MODE0)
@@ -500,7 +499,9 @@
 			0x16C (DS0_PULL_UP_DOWN_EN | INPUT_EN | MUX_MODE7)
 			0x170 (PIN_INPUT_PULLUP | SLEWCTRL_FAST | DS0_PULL_UP_DOWN_EN | MUX_MODE0) /* uart0_rxd.uart0_rxd */
 			0x174 (PIN_INPUT_PULLDOWN | SLEWCTRL_FAST | DS0_PULL_UP_DOWN_EN | MUX_MODE0) /* uart0_txd.uart0_txd */
-=======
+		>;
+	};
+
 	mmc3_pins_default: pinmux_mmc3_pins_default {
 		pinctrl-single,pins = <
 			0x8c (PIN_INPUT_PULLUP | MUX_MODE3)      /* gpmc_clk.mmc2_clk */
@@ -545,7 +546,6 @@
 			0x22c (PIN_OUTPUT_PULLDOWN | MUX_MODE0) /* uart3_txd.uart3_txd */
 			0x230 (PIN_INPUT_PULLUP | MUX_MODE0)	/* uart3_ctsn.uart3_ctsn */
 			0x234 (PIN_OUTPUT_PULLDOWN | MUX_MODE0) /* uart3_rtsn.uart3_rtsn */
->>>>>>> a302ef8d
 		>;
 	};
 };
