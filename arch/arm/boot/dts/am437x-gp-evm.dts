--- conflicted
+++ resolved
@@ -1072,8 +1072,6 @@
 &wkup_m3_ipc {
 	ti,set-io-isolation;
 	ti,scale-data-fw = "am43x-evm-scale-data.bin";
-<<<<<<< HEAD
-=======
 };
 
 &pruss_soc_bus {
@@ -1102,5 +1100,4 @@
 			status = "okay";
 		};
 	};
->>>>>>> 07efcb34
 };