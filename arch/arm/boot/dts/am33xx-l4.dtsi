&l4_wkup {						/* 0x44c00000 */
	compatible = "ti,am33xx-l4-wkup", "simple-bus";
	reg = <0x44c00000 0x800>,
	      <0x44c00800 0x800>,
	      <0x44c01000 0x400>,
	      <0x44c01400 0x400>;
	reg-names = "ap", "la", "ia0", "ia1";
	#address-cells = <1>;
	#size-cells = <1>;
	ranges = <0x00000000 0x44c00000 0x100000>,	/* segment 0 */
		 <0x00100000 0x44d00000 0x100000>,	/* segment 1 */
		 <0x00200000 0x44e00000 0x100000>;	/* segment 2 */

	segment@0 {					/* 0x44c00000 */
		compatible = "simple-bus";
		#address-cells = <1>;
		#size-cells = <1>;
		ranges = <0x00000000 0x00000000 0x000800>,	/* ap 0 */
			 <0x00000800 0x00000800 0x000800>,	/* ap 1 */
			 <0x00001000 0x00001000 0x000400>,	/* ap 2 */
			 <0x00001400 0x00001400 0x000400>;	/* ap 3 */
	};

	segment@100000 {					/* 0x44d00000 */
		compatible = "simple-bus";
		#address-cells = <1>;
		#size-cells = <1>;
		ranges = <0x00000000 0x00100000 0x004000>,	/* ap 4 */
			 <0x00004000 0x00104000 0x001000>,	/* ap 5 */
			 <0x00080000 0x00180000 0x002000>,	/* ap 6 */
			 <0x00082000 0x00182000 0x001000>;	/* ap 7 */

		target-module@0 {			/* 0x44d00000, ap 4 28.0 */
			compatible = "ti,sysc-omap4", "ti,sysc";
			reg = <0x0 0x4>;
			reg-names = "rev";
			#address-cells = <1>;
			#size-cells = <1>;
			ranges = <0x0 0x0 0x4000>;
			status = "disabled";
		};

		target-module@80000 {			/* 0x44d80000, ap 6 10.0 */
			compatible = "ti,sysc";
			status = "disabled";
			#address-cells = <1>;
			#size-cells = <1>;
			ranges = <0x0 0x80000 0x2000>;
		};
	};

	segment@200000 {					/* 0x44e00000 */
		compatible = "simple-bus";
		#address-cells = <1>;
		#size-cells = <1>;
		ranges = <0x00000000 0x00200000 0x002000>,	/* ap 8 */
			 <0x00002000 0x00202000 0x001000>,	/* ap 9 */
			 <0x00003000 0x00203000 0x001000>,	/* ap 10 */
			 <0x00004000 0x00204000 0x001000>,	/* ap 11 */
			 <0x00005000 0x00205000 0x001000>,	/* ap 12 */
			 <0x00006000 0x00206000 0x001000>,	/* ap 13 */
			 <0x00007000 0x00207000 0x001000>,	/* ap 14 */
			 <0x00008000 0x00208000 0x001000>,	/* ap 15 */
			 <0x00009000 0x00209000 0x001000>,	/* ap 16 */
			 <0x0000a000 0x0020a000 0x001000>,	/* ap 17 */
			 <0x0000b000 0x0020b000 0x001000>,	/* ap 18 */
			 <0x0000c000 0x0020c000 0x001000>,	/* ap 19 */
			 <0x0000d000 0x0020d000 0x001000>,	/* ap 20 */
			 <0x0000f000 0x0020f000 0x001000>,	/* ap 21 */
			 <0x00010000 0x00210000 0x010000>,	/* ap 22 */
			 <0x00020000 0x00220000 0x010000>,	/* ap 23 */
			 <0x00030000 0x00230000 0x001000>,	/* ap 24 */
			 <0x00031000 0x00231000 0x001000>,	/* ap 25 */
			 <0x00032000 0x00232000 0x001000>,	/* ap 26 */
			 <0x00033000 0x00233000 0x001000>,	/* ap 27 */
			 <0x00034000 0x00234000 0x001000>,	/* ap 28 */
			 <0x00035000 0x00235000 0x001000>,	/* ap 29 */
			 <0x00036000 0x00236000 0x001000>,	/* ap 30 */
			 <0x00037000 0x00237000 0x001000>,	/* ap 31 */
			 <0x00038000 0x00238000 0x001000>,	/* ap 32 */
			 <0x00039000 0x00239000 0x001000>,	/* ap 33 */
			 <0x0003a000 0x0023a000 0x001000>,	/* ap 34 */
			 <0x0003e000 0x0023e000 0x001000>,	/* ap 35 */
			 <0x0003f000 0x0023f000 0x001000>,	/* ap 36 */
			 <0x0000e000 0x0020e000 0x001000>,	/* ap 37 */
			 <0x00040000 0x00240000 0x040000>,	/* ap 38 */
			 <0x00080000 0x00280000 0x001000>;	/* ap 39 */

		target-module@0 {			/* 0x44e00000, ap 8 58.0 */
			compatible = "ti,sysc-omap4", "ti,sysc";
			reg = <0 0x4>;
			reg-names = "rev";
			#address-cells = <1>;
			#size-cells = <1>;
			ranges = <0x0 0x0 0x2000>;

			prcm: prcm@0 {
				compatible = "ti,am3-prcm", "simple-bus";
				reg = <0 0x2000>;
				#address-cells = <1>;
				#size-cells = <1>;
				ranges = <0 0 0x2000>;

				prcm_clocks: clocks {
					#address-cells = <1>;
					#size-cells = <0>;
				};

				prcm_clockdomains: clockdomains {
				};
			};
		};

		target-module@3000 {			/* 0x44e03000, ap 10 0a.0 */
			compatible = "ti,sysc";
			status = "disabled";
			#address-cells = <1>;
			#size-cells = <1>;
			ranges = <0x0 0x3000 0x1000>;
		};

		target-module@5000 {			/* 0x44e05000, ap 12 30.0 */
			compatible = "ti,sysc";
			status = "disabled";
			#address-cells = <1>;
			#size-cells = <1>;
			ranges = <0x0 0x5000 0x1000>;
		};

		gpio0_target: target-module@7000 {	/* 0x44e07000, ap 14 20.0 */
			compatible = "ti,sysc-omap2", "ti,sysc";
			ti,hwmods = "gpio1";
			reg = <0x7000 0x4>,
			      <0x7010 0x4>,
			      <0x7114 0x4>;
			reg-names = "rev", "sysc", "syss";
			ti,sysc-mask = <(SYSC_OMAP2_ENAWAKEUP |
					 SYSC_OMAP2_SOFTRESET |
					 SYSC_OMAP2_AUTOIDLE)>;
			ti,sysc-sidle = <SYSC_IDLE_FORCE>,
					<SYSC_IDLE_NO>,
					<SYSC_IDLE_SMART>,
					<SYSC_IDLE_SMART_WKUP>;
			ti,syss-mask = <1>;
			/* Domains (P, C): wkup_pwrdm, l4_wkup_clkdm */
			clocks = <&l4_wkup_clkctrl AM3_L4_WKUP_GPIO1_CLKCTRL 0>,
				 <&l4_wkup_clkctrl AM3_L4_WKUP_GPIO1_CLKCTRL 18>;
			clock-names = "fck", "dbclk";
			#address-cells = <1>;
			#size-cells = <1>;
			ranges = <0x0 0x7000 0x1000>;

			gpio0: gpio@0 {
				compatible = "ti,omap4-gpio";
				gpio-controller;
				#gpio-cells = <2>;
				interrupt-controller;
				#interrupt-cells = <2>;
				reg = <0x0 0x1000>;
				interrupts = <96>;
			};
		};

		target-module@9000 {			/* 0x44e09000, ap 16 04.0 */
			compatible = "ti,sysc-omap2", "ti,sysc";
			ti,hwmods = "uart1";
			reg = <0x9050 0x4>,
			      <0x9054 0x4>,
			      <0x9058 0x4>;
			reg-names = "rev", "sysc", "syss";
			ti,sysc-mask = <(SYSC_OMAP2_ENAWAKEUP |
					 SYSC_OMAP2_SOFTRESET |
					 SYSC_OMAP2_AUTOIDLE)>;
			ti,sysc-sidle = <SYSC_IDLE_FORCE>,
					<SYSC_IDLE_NO>,
					<SYSC_IDLE_SMART>,
					<SYSC_IDLE_SMART_WKUP>;
			/* Domains (P, C): wkup_pwrdm, l4_wkup_clkdm */
			clocks = <&l4_wkup_clkctrl AM3_L4_WKUP_UART1_CLKCTRL 0>;
			clock-names = "fck";
			#address-cells = <1>;
			#size-cells = <1>;
			ranges = <0x0 0x9000 0x1000>;

			uart0: serial@0 {
				compatible = "ti,am3352-uart", "ti,omap3-uart";
				clock-frequency = <48000000>;
				reg = <0x0 0x1000>;
				interrupts = <72>;
				status = "disabled";
				dmas = <&edma 26 0>, <&edma 27 0>;
				dma-names = "tx", "rx";
			};
		};

		target-module@b000 {			/* 0x44e0b000, ap 18 48.0 */
			compatible = "ti,sysc-omap2", "ti,sysc";
			ti,hwmods = "i2c1";
			reg = <0xb000 0x8>,
			      <0xb010 0x8>,
			      <0xb090 0x8>;
			reg-names = "rev", "sysc", "syss";
			ti,sysc-mask = <(SYSC_OMAP2_CLOCKACTIVITY |
					 SYSC_OMAP2_ENAWAKEUP |
					 SYSC_OMAP2_SOFTRESET |
					 SYSC_OMAP2_AUTOIDLE)>;
			ti,sysc-sidle = <SYSC_IDLE_FORCE>,
					<SYSC_IDLE_NO>,
					<SYSC_IDLE_SMART>,
					<SYSC_IDLE_SMART_WKUP>;
			ti,syss-mask = <1>;
			/* Domains (P, C): wkup_pwrdm, l4_wkup_clkdm */
			clocks = <&l4_wkup_clkctrl AM3_L4_WKUP_I2C1_CLKCTRL 0>;
			clock-names = "fck";
			#address-cells = <1>;
			#size-cells = <1>;
			ranges = <0x0 0xb000 0x1000>;

			i2c0: i2c@0 {
				compatible = "ti,omap4-i2c";
				#address-cells = <1>;
				#size-cells = <0>;
				reg = <0x0 0x1000>;
				interrupts = <70>;
				status = "disabled";
			};
		};

		target-module@d000 {			/* 0x44e0d000, ap 20 38.0 */
			compatible = "ti,sysc-omap4", "ti,sysc";
			ti,hwmods = "adc_tsc";
			reg = <0xd000 0x4>,
			      <0xd010 0x4>;
			reg-names = "rev", "sysc";
			ti,sysc-sidle = <SYSC_IDLE_FORCE>,
					<SYSC_IDLE_NO>,
					<SYSC_IDLE_SMART>,
					<SYSC_IDLE_SMART_WKUP>;
			/* Domains (P, C): wkup_pwrdm, l4_wkup_clkdm */
			clocks = <&l4_wkup_clkctrl AM3_L4_WKUP_ADC_TSC_CLKCTRL 0>;
			clock-names = "fck";
			#address-cells = <1>;
			#size-cells = <1>;
			ranges = <0x00000000 0x0000d000 0x00001000>,
				 <0x00001000 0x0000e000 0x00001000>;

				tscadc: tscadc@0 {
					compatible = "ti,am3359-tscadc";
					reg = <0x0 0x1000>;
					interrupts = <16>;
					status = "disabled";
					dmas = <&edma 53 0>, <&edma 57 0>;
					dma-names = "fifo0", "fifo1";

					tsc {
						compatible = "ti,am3359-tsc";
					};
					am335x_adc: adc {
						#io-channel-cells = <1>;
						compatible = "ti,am3359-adc";
					};
				};
		};

		target-module@10000 {			/* 0x44e10000, ap 22 0c.0 */
			compatible = "ti,sysc-omap4", "ti,sysc";
			reg = <0x10000 0x4>;
			reg-names = "rev";
			#address-cells = <1>;
			#size-cells = <1>;
			ranges = <0x00000000 0x00010000 0x00010000>,
				 <0x00010000 0x00020000 0x00010000>;

			scm: scm@0 {
				compatible = "ti,am3-scm", "simple-bus";
				reg = <0x0 0x2000>;
				#address-cells = <1>;
				#size-cells = <1>;
				#pinctrl-cells = <1>;
				ranges = <0 0 0x2000>;

				am33xx_pinmux: pinmux@800 {
					compatible = "pinctrl-single";
					reg = <0x800 0x238>;
					#pinctrl-cells = <1>;
					pinctrl-single,register-width = <32>;
					pinctrl-single,function-mask = <0x7f>;
				};

				scm_conf: scm_conf@0 {
					compatible = "syscon", "simple-bus";
					reg = <0x0 0x800>;
					#address-cells = <1>;
					#size-cells = <1>;
					ranges = <0 0 0x800>;

					phy_gmii_sel: phy-gmii-sel {
						compatible = "ti,am3352-phy-gmii-sel";
						reg = <0x650 0x4>;
						#phy-cells = <2>;
					};

					scm_clocks: clocks {
						#address-cells = <1>;
						#size-cells = <0>;
					};
				};

				wkup_m3_ipc: wkup_m3_ipc@1324 {
					compatible = "ti,am3352-wkup-m3-ipc";
					reg = <0x1324 0x24>;
					interrupts = <78>;
					ti,rproc = <&wkup_m3>;
					mboxes = <&mailbox &mbox_wkupm3>;
				};

				edma_xbar: dma-router@f90 {
					compatible = "ti,am335x-edma-crossbar";
					reg = <0xf90 0x40>;
					#dma-cells = <3>;
					dma-requests = <32>;
					dma-masters = <&edma>;
				};

				scm_clockdomains: clockdomains {
				};
			};
		};

		target-module@31000 {			/* 0x44e31000, ap 25 40.0 */
			compatible = "ti,sysc-omap2-timer", "ti,sysc";
			ti,hwmods = "timer1";
			reg = <0x31000 0x4>,
			      <0x31010 0x4>,
			      <0x31014 0x4>;
			reg-names = "rev", "sysc", "syss";
			ti,sysc-mask = <(SYSC_OMAP2_CLOCKACTIVITY |
					 SYSC_OMAP2_SOFTRESET |
					 SYSC_OMAP2_AUTOIDLE)>;
			ti,sysc-sidle = <SYSC_IDLE_FORCE>,
					<SYSC_IDLE_NO>,
					<SYSC_IDLE_SMART>;
			ti,syss-mask = <1>;
			/* Domains (P, C): wkup_pwrdm, l4_wkup_clkdm */
			clocks = <&l4_wkup_clkctrl AM3_L4_WKUP_TIMER1_CLKCTRL 0>;
			clock-names = "fck";
			#address-cells = <1>;
			#size-cells = <1>;
			ranges = <0x0 0x31000 0x1000>;

			timer1: timer@0 {
				compatible = "ti,am335x-timer-1ms";
				reg = <0x0 0x400>;
				interrupts = <67>;
				ti,timer-alwon;
				clocks = <&timer1_fck>;
				clock-names = "fck";
			};
		};

		target-module@33000 {			/* 0x44e33000, ap 27 18.0 */
			compatible = "ti,sysc";
			status = "disabled";
			#address-cells = <1>;
			#size-cells = <1>;
			ranges = <0x0 0x33000 0x1000>;
		};

		target-module@35000 {			/* 0x44e35000, ap 29 50.0 */
			compatible = "ti,sysc-omap2", "ti,sysc";
			ti,hwmods = "wd_timer2";
			reg = <0x35000 0x4>,
			      <0x35010 0x4>,
			      <0x35014 0x4>;
			reg-names = "rev", "sysc", "syss";
			ti,sysc-mask = <(SYSC_OMAP2_EMUFREE |
					 SYSC_OMAP2_SOFTRESET)>;
			ti,sysc-sidle = <SYSC_IDLE_FORCE>,
					<SYSC_IDLE_NO>,
					<SYSC_IDLE_SMART>,
					<SYSC_IDLE_SMART_WKUP>;
			ti,syss-mask = <1>;
			/* Domains (P, C): wkup_pwrdm, l4_wkup_clkdm */
			clocks = <&l4_wkup_clkctrl AM3_L4_WKUP_WD_TIMER2_CLKCTRL 0>;
			clock-names = "fck";
			#address-cells = <1>;
			#size-cells = <1>;
			ranges = <0x0 0x35000 0x1000>;

			wdt2: wdt@0 {
				compatible = "ti,omap3-wdt";
				reg = <0x0 0x1000>;
				interrupts = <91>;
			};
		};

		target-module@37000 {			/* 0x44e37000, ap 31 08.0 */
			compatible = "ti,sysc";
			status = "disabled";
			#address-cells = <1>;
			#size-cells = <1>;
			ranges = <0x0 0x37000 0x1000>;
		};

		target-module@39000 {			/* 0x44e39000, ap 33 02.0 */
			compatible = "ti,sysc";
			status = "disabled";
			#address-cells = <1>;
			#size-cells = <1>;
			ranges = <0x0 0x39000 0x1000>;
		};

		target-module@3e000 {			/* 0x44e3e000, ap 35 60.0 */
			compatible = "ti,sysc-omap4-simple", "ti,sysc";
			ti,hwmods = "rtc";
			reg = <0x3e074 0x4>,
			      <0x3e078 0x4>;
			reg-names = "rev", "sysc";
			ti,sysc-sidle = <SYSC_IDLE_FORCE>,
					<SYSC_IDLE_NO>,
					<SYSC_IDLE_SMART>,
					<SYSC_IDLE_SMART_WKUP>;
			/* Domains (P, C): rtc_pwrdm, l4_rtc_clkdm */
			clocks = <&l4_rtc_clkctrl AM3_L4_RTC_RTC_CLKCTRL 0>;
			clock-names = "fck";
			#address-cells = <1>;
			#size-cells = <1>;
			ranges = <0x0 0x3e000 0x1000>;

			rtc: rtc@0 {
				compatible = "ti,am3352-rtc", "ti,da830-rtc";
				reg = <0x0 0x1000>;
				interrupts = <75
					      76>;
			};
		};

		target-module@40000 {			/* 0x44e40000, ap 38 68.0 */
			compatible = "ti,sysc";
			status = "disabled";
			#address-cells = <1>;
			#size-cells = <1>;
			ranges = <0x0 0x40000 0x40000>;
		};
	};
};

&l4_fw {						/* 0x47c00000 */
	compatible = "ti,am33xx-l4-fw", "simple-bus";
	reg = <0x47c00000 0x800>,
	      <0x47c00800 0x800>,
	      <0x47c01000 0x400>;
	reg-names = "ap", "la", "ia0";
	#address-cells = <1>;
	#size-cells = <1>;
	ranges = <0x00000000 0x47c00000 0x1000000>;	/* segment 0 */

	segment@0 {					/* 0x47c00000 */
		compatible = "simple-bus";
		#address-cells = <1>;
		#size-cells = <1>;
		ranges = <0x00000000 0x00000000 0x000800>,	/* ap 0 */
			 <0x00000800 0x00000800 0x000800>,	/* ap 1 */
			 <0x00001000 0x00001000 0x000400>,	/* ap 2 */
			 <0x0000c000 0x0000c000 0x001000>,	/* ap 3 */
			 <0x0000d000 0x0000d000 0x001000>,	/* ap 4 */
			 <0x0000e000 0x0000e000 0x001000>,	/* ap 5 */
			 <0x0000f000 0x0000f000 0x001000>,	/* ap 6 */
			 <0x00010000 0x00010000 0x001000>,	/* ap 7 */
			 <0x00011000 0x00011000 0x001000>,	/* ap 8 */
			 <0x0001a000 0x0001a000 0x001000>,	/* ap 9 */
			 <0x0001b000 0x0001b000 0x001000>,	/* ap 10 */
			 <0x00024000 0x00024000 0x001000>,	/* ap 11 */
			 <0x00025000 0x00025000 0x001000>,	/* ap 12 */
			 <0x00026000 0x00026000 0x001000>,	/* ap 13 */
			 <0x00027000 0x00027000 0x001000>,	/* ap 14 */
			 <0x00030000 0x00030000 0x001000>,	/* ap 15 */
			 <0x00031000 0x00031000 0x001000>,	/* ap 16 */
			 <0x00038000 0x00038000 0x001000>,	/* ap 17 */
			 <0x00039000 0x00039000 0x001000>,	/* ap 18 */
			 <0x0003a000 0x0003a000 0x001000>,	/* ap 19 */
			 <0x0003b000 0x0003b000 0x001000>,	/* ap 20 */
			 <0x0003e000 0x0003e000 0x001000>,	/* ap 21 */
			 <0x0003f000 0x0003f000 0x001000>,	/* ap 22 */
			 <0x0003c000 0x0003c000 0x001000>,	/* ap 23 */
			 <0x00040000 0x00040000 0x001000>,	/* ap 24 */
			 <0x00046000 0x00046000 0x001000>,	/* ap 25 */
			 <0x00047000 0x00047000 0x001000>,	/* ap 26 */
			 <0x00044000 0x00044000 0x001000>,	/* ap 27 */
			 <0x00045000 0x00045000 0x001000>,	/* ap 28 */
			 <0x00028000 0x00028000 0x001000>,	/* ap 29 */
			 <0x00029000 0x00029000 0x001000>,	/* ap 30 */
			 <0x00032000 0x00032000 0x001000>,	/* ap 31 */
			 <0x00033000 0x00033000 0x001000>,	/* ap 32 */
			 <0x0003d000 0x0003d000 0x001000>,	/* ap 33 */
			 <0x00041000 0x00041000 0x001000>,	/* ap 34 */
			 <0x00042000 0x00042000 0x001000>,	/* ap 35 */
			 <0x00043000 0x00043000 0x001000>,	/* ap 36 */
			 <0x00014000 0x00014000 0x001000>,	/* ap 37 */
			 <0x00015000 0x00015000 0x001000>;	/* ap 38 */

		target-module@c000 {			/* 0x47c0c000, ap 3 04.0 */
			compatible = "ti,sysc";
			status = "disabled";
			#address-cells = <1>;
			#size-cells = <1>;
			ranges = <0x0 0xc000 0x1000>;
		};

		target-module@e000 {			/* 0x47c0e000, ap 5 0c.0 */
			compatible = "ti,sysc";
			status = "disabled";
			#address-cells = <1>;
			#size-cells = <1>;
			ranges = <0x0 0xe000 0x1000>;
		};

		target-module@10000 {			/* 0x47c10000, ap 7 20.0 */
			compatible = "ti,sysc";
			status = "disabled";
			#address-cells = <1>;
			#size-cells = <1>;
			ranges = <0x0 0x10000 0x1000>;
		};

		target-module@14000 {			/* 0x47c14000, ap 37 3c.0 */
			compatible = "ti,sysc";
			status = "disabled";
			#address-cells = <1>;
			#size-cells = <1>;
			ranges = <0x0 0x14000 0x1000>;
		};

		target-module@1a000 {			/* 0x47c1a000, ap 9 08.0 */
			compatible = "ti,sysc";
			status = "disabled";
			#address-cells = <1>;
			#size-cells = <1>;
			ranges = <0x0 0x1a000 0x1000>;
		};

		target-module@24000 {			/* 0x47c24000, ap 11 28.0 */
			compatible = "ti,sysc";
			status = "disabled";
			#address-cells = <1>;
			#size-cells = <1>;
			ranges = <0x0 0x24000 0x1000>;
		};

		target-module@26000 {			/* 0x47c26000, ap 13 30.0 */
			compatible = "ti,sysc";
			status = "disabled";
			#address-cells = <1>;
			#size-cells = <1>;
			ranges = <0x0 0x26000 0x1000>;
		};

		target-module@28000 {			/* 0x47c28000, ap 29 40.0 */
			compatible = "ti,sysc";
			status = "disabled";
			#address-cells = <1>;
			#size-cells = <1>;
			ranges = <0x0 0x28000 0x1000>;
		};

		target-module@30000 {			/* 0x47c30000, ap 15 14.0 */
			compatible = "ti,sysc";
			status = "disabled";
			#address-cells = <1>;
			#size-cells = <1>;
			ranges = <0x0 0x30000 0x1000>;
		};

		target-module@32000 {			/* 0x47c32000, ap 31 06.0 */
			compatible = "ti,sysc";
			status = "disabled";
			#address-cells = <1>;
			#size-cells = <1>;
			ranges = <0x0 0x32000 0x1000>;
		};

		target-module@38000 {			/* 0x47c38000, ap 17 18.0 */
			compatible = "ti,sysc";
			status = "disabled";
			#address-cells = <1>;
			#size-cells = <1>;
			ranges = <0x0 0x38000 0x1000>;
		};

		target-module@3a000 {			/* 0x47c3a000, ap 19 1c.0 */
			compatible = "ti,sysc";
			status = "disabled";
			#address-cells = <1>;
			#size-cells = <1>;
			ranges = <0x0 0x3a000 0x1000>;
		};

		target-module@3c000 {			/* 0x47c3c000, ap 23 38.0 */
			compatible = "ti,sysc";
			status = "disabled";
			#address-cells = <1>;
			#size-cells = <1>;
			ranges = <0x0 0x3c000 0x1000>;
		};

		target-module@3e000 {			/* 0x47c3e000, ap 21 10.0 */
			compatible = "ti,sysc";
			status = "disabled";
			#address-cells = <1>;
			#size-cells = <1>;
			ranges = <0x0 0x3e000 0x1000>;
		};

		target-module@40000 {			/* 0x47c40000, ap 24 02.0 */
			compatible = "ti,sysc";
			status = "disabled";
			#address-cells = <1>;
			#size-cells = <1>;
			ranges = <0x0 0x40000 0x1000>;
		};

		target-module@42000 {			/* 0x47c42000, ap 35 34.0 */
			compatible = "ti,sysc";
			status = "disabled";
			#address-cells = <1>;
			#size-cells = <1>;
			ranges = <0x0 0x42000 0x1000>;
		};

		target-module@44000 {			/* 0x47c44000, ap 27 24.0 */
			compatible = "ti,sysc";
			status = "disabled";
			#address-cells = <1>;
			#size-cells = <1>;
			ranges = <0x0 0x44000 0x1000>;
		};

		target-module@46000 {			/* 0x47c46000, ap 25 2c.0 */
			compatible = "ti,sysc";
			status = "disabled";
			#address-cells = <1>;
			#size-cells = <1>;
			ranges = <0x0 0x46000 0x1000>;
		};
	};
};

&l4_fast {					/* 0x4a000000 */
	compatible = "ti,am33xx-l4-fast", "simple-bus";
	reg = <0x4a000000 0x800>,
	      <0x4a000800 0x800>,
	      <0x4a001000 0x400>;
	reg-names = "ap", "la", "ia0";
	#address-cells = <1>;
	#size-cells = <1>;
	ranges = <0x00000000 0x4a000000 0x1000000>;	/* segment 0 */

	segment@0 {					/* 0x4a000000 */
		compatible = "simple-bus";
		#address-cells = <1>;
		#size-cells = <1>;
		ranges = <0x00000000 0x00000000 0x000800>,	/* ap 0 */
			 <0x00000800 0x00000800 0x000800>,	/* ap 1 */
			 <0x00001000 0x00001000 0x000400>,	/* ap 2 */
			 <0x00100000 0x00100000 0x008000>,	/* ap 3 */
			 <0x00108000 0x00108000 0x001000>,	/* ap 4 */
			 <0x00180000 0x00180000 0x020000>,	/* ap 5 */
			 <0x001a0000 0x001a0000 0x001000>,	/* ap 6 */
			 <0x00200000 0x00200000 0x080000>,	/* ap 7 */
			 <0x00280000 0x00280000 0x001000>,	/* ap 8 */
			 <0x00300000 0x00300000 0x080000>,	/* ap 9 */
			 <0x00380000 0x00380000 0x001000>;	/* ap 10 */

		target-module@100000 {			/* 0x4a100000, ap 3 08.0 */
			compatible = "ti,sysc-omap4-simple", "ti,sysc";
			reg = <0x101200 0x4>,
			      <0x101208 0x4>,
			      <0x101204 0x4>;
			reg-names = "rev", "sysc", "syss";
			ti,sysc-mask = <0>;
			ti,sysc-midle = <SYSC_IDLE_FORCE>,
					<SYSC_IDLE_NO>;
			ti,sysc-sidle = <SYSC_IDLE_FORCE>,
					<SYSC_IDLE_NO>;
			ti,syss-mask = <1>;
			clocks = <&cpsw_125mhz_clkctrl AM3_CPSW_125MHZ_CPGMAC0_CLKCTRL 0>;
			clock-names = "fck";
			#address-cells = <1>;
			#size-cells = <1>;
			ranges = <0x0 0x100000 0x8000>;

			mac: ethernet@0 {
				compatible = "ti,am335x-cpsw","ti,cpsw";
				clocks = <&cpsw_125mhz_gclk>, <&cpsw_cpts_rft_clk>;
				clock-names = "fck", "cpts";
				cpdma_channels = <8>;
				ale_entries = <1024>;
				bd_ram_size = <0x2000>;
				mac_control = <0x20>;
				slaves = <2>;
				active_slave = <0>;
				cpts_clock_mult = <0x80000000>;
				cpts_clock_shift = <29>;
				cpts-ext-ts-inputs = <4>;
				reg = <0x0 0x800
				       0x1200 0x100>;
				#address-cells = <1>;
				#size-cells = <1>;
				/*
				 * c0_rx_thresh_pend
				 * c0_rx_pend
				 * c0_tx_pend
				 * c0_misc_pend
				 */
				interrupts = <40 41 42 43>;
				ranges = <0 0 0x8000>;
				syscon = <&scm_conf>;
				status = "disabled";

				davinci_mdio: mdio@1000 {
					compatible = "ti,cpsw-mdio","ti,davinci_mdio";
					clocks = <&cpsw_125mhz_clkctrl AM3_CPSW_125MHZ_CPGMAC0_CLKCTRL 0>;
					clock-names = "fck";
					#address-cells = <1>;
					#size-cells = <0>;
					bus_freq = <1000000>;
					reg = <0x1000 0x100>;
					status = "disabled";
				};

				cpsw_emac0: slave@200 {
					/* Filled in by U-Boot */
					mac-address = [ 00 00 00 00 00 00 ];
					phys = <&phy_gmii_sel 1 1>;
				};

				cpsw_emac1: slave@300 {
					/* Filled in by U-Boot */
					mac-address = [ 00 00 00 00 00 00 ];
					phys = <&phy_gmii_sel 2 1>;
				};
			};
		};

		target-module@180000 {			/* 0x4a180000, ap 5 10.0 */
			compatible = "ti,sysc";
			status = "disabled";
			#address-cells = <1>;
			#size-cells = <1>;
			ranges = <0x0 0x180000 0x20000>;
		};

		target-module@200000 {			/* 0x4a200000, ap 7 02.0 */
			compatible = "ti,sysc";
			status = "disabled";
			#address-cells = <1>;
			#size-cells = <1>;
			ranges = <0x0 0x200000 0x80000>;
		};

		pruss_tm: target-module@300000 {	/* 0x4a300000, ap 9 04.0 */
			compatible = "ti,sysc-pruss", "ti,sysc";
			reg = <0x326000 0x4>,
			      <0x326004 0x4>;
			reg-names = "rev", "sysc";
			ti,sysc-mask = <(SYSC_PRUSS_STANDBY_INIT |
					 SYSC_PRUSS_SUB_MWAIT)>;
			ti,sysc-midle = <SYSC_IDLE_FORCE>,
					<SYSC_IDLE_NO>,
					<SYSC_IDLE_SMART>;
			ti,sysc-sidle = <SYSC_IDLE_FORCE>,
					<SYSC_IDLE_NO>,
					<SYSC_IDLE_SMART>;
			clocks = <&pruss_ocp_clkctrl AM3_PRUSS_OCP_PRUSS_CLKCTRL 0>;
			clock-names = "fck";
			resets = <&prm_per 1>;
			reset-names = "rstctrl";
			#address-cells = <1>;
			#size-cells = <1>;
			ranges = <0x0 0x300000 0x80000>;
			status = "disabled";

			pruss: pruss@0 {
				compatible = "ti,am3356-pruss";
				reg = <0x0 0x80000>;
				#address-cells = <1>;
				#size-cells = <1>;
				ranges;

				pruss_mem: memories@0 {
					reg = <0x0 0x2000>,
					      <0x2000 0x2000>,
					      <0x10000 0x3000>;
					reg-names = "dram0", "dram1",
						    "shrdram2";
				};

				pruss_cfg: cfg@26000 {
					compatible = "syscon";
					reg = <0x26000 0x2000>;
				};

				pruss_iepclk_mux: iepclk-mux {
					#clock-cells = <0>;
					clocks = <&l3_gclk>,        /* icss_iep_gclk */
						 <&pruss_ocp_gclk>; /* icss_ocp_gclk */
				};

				pruss_iep: iep@2e000 {
					compatible = "ti,am3356-icss-iep";
					reg = <0x2e000 0x31c>;
					clocks = <&pruss_iepclk_mux>;
				};

<<<<<<< HEAD
				pruss_uart: serial@28000 {
					compatible = "ti,pruss-uart";
					reg = <0x28000 0x38>;
					clocks = <&dpll_per_m2_ck>;
					interrupt-parent = <&pruss_intc>;
					interrupts = <6>;
					status = "disabled";
=======
				pruss_ecap: ecap@30000 {
					compatible = "ti,pruss-ecap";
					reg = <0x30000 0x60>;
>>>>>>> 248d0760
				};

				pruss_mii_rt: mii-rt@32000 {
					compatible = "syscon";
					reg = <0x32000 0x58>;
				};

				pruss_intc: interrupt-controller@20000 {
					compatible = "ti,pruss-intc";
					reg = <0x20000 0x2000>;
					interrupts = <20 21 22 23 24 25 26 27>;
					interrupt-names = "host_intr0", "host_intr1",
							  "host_intr2", "host_intr3",
							  "host_intr4", "host_intr5",
							  "host_intr6", "host_intr7";
					interrupt-controller;
					#interrupt-cells = <1>;
					ti,irqs-shared = /bits/ 8 <0 6 7>;
				};

				pru0: pru@34000 {
					compatible = "ti,am3356-pru";
					reg = <0x34000 0x2000>,
					      <0x22000 0x400>,
					      <0x22400 0x100>;
					reg-names = "iram", "control", "debug";
					firmware-name = "am335x-pru0-fw";
					interrupt-parent = <&pruss_intc>;
					interrupts = <16>, <17>;
					interrupt-names = "vring", "kick";
				};

				pru1: pru@38000 {
					compatible = "ti,am3356-pru";
					reg = <0x38000 0x2000>,
					      <0x24000 0x400>,
					      <0x24400 0x100>;
					reg-names = "iram", "control", "debug";
					firmware-name = "am335x-pru1-fw";
					interrupt-parent = <&pruss_intc>;
					interrupts = <18>, <19>;
					interrupt-names = "vring", "kick";
				};

				pruss_mdio: mdio@32400 {
					compatible = "ti,davinci_mdio";
					reg = <0x32400 0x90>;
					clocks = <&dpll_core_m4_ck>;
					clock-names = "fck";
					bus_freq = <1000000>;
					#address-cells = <1>;
					#size-cells = <0>;
					status = "disabled";
				};
			};
		};
	};
};

&l4_mpuss {						/* 0x4b140000 */
	compatible = "ti,am33xx-l4-mpuss", "simple-bus";
	reg = <0x4b144400 0x100>,
	      <0x4b144800 0x400>;
	reg-names = "la", "ap";
	#address-cells = <1>;
	#size-cells = <1>;
	ranges = <0x00000000 0x4b140000 0x008000>;	/* segment 0 */

	segment@0 {					/* 0x4b140000 */
		compatible = "simple-bus";
		#address-cells = <1>;
		#size-cells = <1>;
		ranges = <0x00004800 0x00004800 0x000400>,	/* ap 0 */
			 <0x00001000 0x00001000 0x001000>,	/* ap 1 */
			 <0x00002000 0x00002000 0x001000>,	/* ap 2 */
			 <0x00004000 0x00004000 0x000400>,	/* ap 3 */
			 <0x00005000 0x00005000 0x000400>,	/* ap 4 */
			 <0x00000000 0x00000000 0x001000>,	/* ap 5 */
			 <0x00003000 0x00003000 0x001000>,	/* ap 6 */
			 <0x00000800 0x00000800 0x000800>;	/* ap 7 */

		target-module@0 {			/* 0x4b140000, ap 5 02.2 */
			compatible = "ti,sysc";
			status = "disabled";
			#address-cells = <1>;
			#size-cells = <1>;
			ranges = <0x00000000 0x00000000 0x00001000>,
				 <0x00001000 0x00001000 0x00001000>,
				 <0x00002000 0x00002000 0x00001000>;
		};

		target-module@3000 {			/* 0x4b143000, ap 6 04.0 */
			compatible = "ti,sysc";
			status = "disabled";
			#address-cells = <1>;
			#size-cells = <1>;
			ranges = <0x0 0x3000 0x1000>;
		};
	};
};

&l4_per {						/* 0x48000000 */
	compatible = "ti,am33xx-l4-per", "simple-bus";
	reg = <0x48000000 0x800>,
	      <0x48000800 0x800>,
	      <0x48001000 0x400>,
	      <0x48001400 0x400>,
	      <0x48001800 0x400>,
	      <0x48001c00 0x400>;
	reg-names = "ap", "la", "ia0", "ia1", "ia2", "ia3";
	#address-cells = <1>;
	#size-cells = <1>;
	ranges = <0x00000000 0x48000000 0x100000>,	/* segment 0 */
		 <0x00100000 0x48100000 0x100000>,	/* segment 1 */
		 <0x00200000 0x48200000 0x100000>,	/* segment 2 */
		 <0x00300000 0x48300000 0x100000>,	/* segment 3 */
		 <0x46000000 0x46000000 0x400000>,	/* l3 data port */
		 <0x46400000 0x46400000 0x400000>;	/* l3 data port */

	segment@0 {					/* 0x48000000 */
		compatible = "simple-bus";
		#address-cells = <1>;
		#size-cells = <1>;
		ranges = <0x00000000 0x00000000 0x000800>,	/* ap 0 */
			 <0x00000800 0x00000800 0x000800>,	/* ap 1 */
			 <0x00001000 0x00001000 0x000400>,	/* ap 2 */
			 <0x00001400 0x00001400 0x000400>,	/* ap 3 */
			 <0x00001800 0x00001800 0x000400>,	/* ap 4 */
			 <0x00001c00 0x00001c00 0x000400>,	/* ap 5 */
			 <0x00008000 0x00008000 0x001000>,	/* ap 6 */
			 <0x00009000 0x00009000 0x001000>,	/* ap 7 */
			 <0x00016000 0x00016000 0x001000>,	/* ap 8 */
			 <0x00017000 0x00017000 0x001000>,	/* ap 9 */
			 <0x00022000 0x00022000 0x001000>,	/* ap 10 */
			 <0x00023000 0x00023000 0x001000>,	/* ap 11 */
			 <0x00024000 0x00024000 0x001000>,	/* ap 12 */
			 <0x00025000 0x00025000 0x001000>,	/* ap 13 */
			 <0x0002a000 0x0002a000 0x001000>,	/* ap 14 */
			 <0x0002b000 0x0002b000 0x001000>,	/* ap 15 */
			 <0x00038000 0x00038000 0x002000>,	/* ap 16 */
			 <0x0003a000 0x0003a000 0x001000>,	/* ap 17 */
			 <0x00014000 0x00014000 0x001000>,	/* ap 18 */
			 <0x00015000 0x00015000 0x001000>,	/* ap 19 */
			 <0x0003c000 0x0003c000 0x002000>,	/* ap 20 */
			 <0x0003e000 0x0003e000 0x001000>,	/* ap 21 */
			 <0x00040000 0x00040000 0x001000>,	/* ap 22 */
			 <0x00041000 0x00041000 0x001000>,	/* ap 23 */
			 <0x00042000 0x00042000 0x001000>,	/* ap 24 */
			 <0x00043000 0x00043000 0x001000>,	/* ap 25 */
			 <0x00044000 0x00044000 0x001000>,	/* ap 26 */
			 <0x00045000 0x00045000 0x001000>,	/* ap 27 */
			 <0x00046000 0x00046000 0x001000>,	/* ap 28 */
			 <0x00047000 0x00047000 0x001000>,	/* ap 29 */
			 <0x00048000 0x00048000 0x001000>,	/* ap 30 */
			 <0x00049000 0x00049000 0x001000>,	/* ap 31 */
			 <0x0004c000 0x0004c000 0x001000>,	/* ap 32 */
			 <0x0004d000 0x0004d000 0x001000>,	/* ap 33 */
			 <0x00050000 0x00050000 0x002000>,	/* ap 34 */
			 <0x00052000 0x00052000 0x001000>,	/* ap 35 */
			 <0x00060000 0x00060000 0x001000>,	/* ap 36 */
			 <0x00061000 0x00061000 0x001000>,	/* ap 37 */
			 <0x00080000 0x00080000 0x010000>,	/* ap 38 */
			 <0x00090000 0x00090000 0x001000>,	/* ap 39 */
			 <0x000a0000 0x000a0000 0x010000>,	/* ap 40 */
			 <0x000b0000 0x000b0000 0x001000>,	/* ap 41 */
			 <0x00030000 0x00030000 0x001000>,	/* ap 77 */
			 <0x00031000 0x00031000 0x001000>,	/* ap 78 */
			 <0x0004a000 0x0004a000 0x001000>,	/* ap 85 */
			 <0x0004b000 0x0004b000 0x001000>,	/* ap 86 */
			 <0x000c8000 0x000c8000 0x001000>,	/* ap 87 */
			 <0x000c9000 0x000c9000 0x001000>,	/* ap 88 */
			 <0x000cc000 0x000cc000 0x001000>,	/* ap 89 */
			 <0x000cd000 0x000cd000 0x001000>,	/* ap 90 */
			 <0x000ca000 0x000ca000 0x001000>,	/* ap 91 */
			 <0x000cb000 0x000cb000 0x001000>,	/* ap 92 */
			 <0x46000000 0x46000000 0x400000>,	/* l3 data port */
			 <0x46400000 0x46400000 0x400000>;	/* l3 data port */

		target-module@8000 {			/* 0x48008000, ap 6 10.0 */
			compatible = "ti,sysc";
			status = "disabled";
			#address-cells = <1>;
			#size-cells = <1>;
			ranges = <0x0 0x8000 0x1000>;
		};

		target-module@14000 {			/* 0x48014000, ap 18 58.0 */
			compatible = "ti,sysc";
			status = "disabled";
			#address-cells = <1>;
			#size-cells = <1>;
			ranges = <0x0 0x14000 0x1000>;
		};

		target-module@16000 {			/* 0x48016000, ap 8 3c.0 */
			compatible = "ti,sysc";
			status = "disabled";
			#address-cells = <1>;
			#size-cells = <1>;
			ranges = <0x0 0x16000 0x1000>;
		};

		target-module@22000 {			/* 0x48022000, ap 10 12.0 */
			compatible = "ti,sysc-omap2", "ti,sysc";
			ti,hwmods = "uart2";
			reg = <0x22050 0x4>,
			      <0x22054 0x4>,
			      <0x22058 0x4>;
			reg-names = "rev", "sysc", "syss";
			ti,sysc-mask = <(SYSC_OMAP2_ENAWAKEUP |
					 SYSC_OMAP2_SOFTRESET |
					 SYSC_OMAP2_AUTOIDLE)>;
			ti,sysc-sidle = <SYSC_IDLE_FORCE>,
					<SYSC_IDLE_NO>,
					<SYSC_IDLE_SMART>,
					<SYSC_IDLE_SMART_WKUP>;
			/* Domains (P, C): per_pwrdm, l4ls_clkdm */
			clocks = <&l4ls_clkctrl AM3_L4LS_UART2_CLKCTRL 0>;
			clock-names = "fck";
			#address-cells = <1>;
			#size-cells = <1>;
			ranges = <0x0 0x22000 0x1000>;

			uart1: serial@0 {
				compatible = "ti,am3352-uart", "ti,omap3-uart";
				clock-frequency = <48000000>;
				reg = <0x0 0x1000>;
				interrupts = <73>;
				status = "disabled";
				dmas = <&edma 28 0>, <&edma 29 0>;
				dma-names = "tx", "rx";
			};
		};

		target-module@24000 {			/* 0x48024000, ap 12 14.0 */
			compatible = "ti,sysc-omap2", "ti,sysc";
			ti,hwmods = "uart3";
			reg = <0x24050 0x4>,
			      <0x24054 0x4>,
			      <0x24058 0x4>;
			reg-names = "rev", "sysc", "syss";
			ti,sysc-mask = <(SYSC_OMAP2_ENAWAKEUP |
					 SYSC_OMAP2_SOFTRESET |
					 SYSC_OMAP2_AUTOIDLE)>;
			ti,sysc-sidle = <SYSC_IDLE_FORCE>,
					<SYSC_IDLE_NO>,
					<SYSC_IDLE_SMART>,
					<SYSC_IDLE_SMART_WKUP>;
			/* Domains (P, C): per_pwrdm, l4ls_clkdm */
			clocks = <&l4ls_clkctrl AM3_L4LS_UART3_CLKCTRL 0>;
			clock-names = "fck";
			#address-cells = <1>;
			#size-cells = <1>;
			ranges = <0x0 0x24000 0x1000>;

			uart2: serial@0 {
				compatible = "ti,am3352-uart", "ti,omap3-uart";
				clock-frequency = <48000000>;
				reg = <0x0 0x1000>;
				interrupts = <74>;
				status = "disabled";
				dmas = <&edma 30 0>, <&edma 31 0>;
				dma-names = "tx", "rx";
			};
		};

		target-module@2a000 {			/* 0x4802a000, ap 14 2a.0 */
			compatible = "ti,sysc-omap2", "ti,sysc";
			ti,hwmods = "i2c2";
			reg = <0x2a000 0x8>,
			      <0x2a010 0x8>,
			      <0x2a090 0x8>;
			reg-names = "rev", "sysc", "syss";
			ti,sysc-mask = <(SYSC_OMAP2_CLOCKACTIVITY |
					 SYSC_OMAP2_ENAWAKEUP |
					 SYSC_OMAP2_SOFTRESET |
					 SYSC_OMAP2_AUTOIDLE)>;
			ti,sysc-sidle = <SYSC_IDLE_FORCE>,
					<SYSC_IDLE_NO>,
					<SYSC_IDLE_SMART>,
					<SYSC_IDLE_SMART_WKUP>;
			ti,syss-mask = <1>;
			/* Domains (P, C): per_pwrdm, l4ls_clkdm */
			clocks = <&l4ls_clkctrl AM3_L4LS_I2C2_CLKCTRL 0>;
			clock-names = "fck";
			#address-cells = <1>;
			#size-cells = <1>;
			ranges = <0x0 0x2a000 0x1000>;

			i2c1: i2c@0 {
				compatible = "ti,omap4-i2c";
				#address-cells = <1>;
				#size-cells = <0>;
				reg = <0x0 0x1000>;
				interrupts = <71>;
				status = "disabled";
			};
		};

		target-module@30000 {			/* 0x48030000, ap 77 08.0 */
			compatible = "ti,sysc-omap2", "ti,sysc";
			ti,hwmods = "spi0";
			reg = <0x30000 0x4>,
			      <0x30110 0x4>,
			      <0x30114 0x4>;
			reg-names = "rev", "sysc", "syss";
			ti,sysc-mask = <(SYSC_OMAP2_CLOCKACTIVITY |
					 SYSC_OMAP2_SOFTRESET |
					 SYSC_OMAP2_AUTOIDLE)>;
			ti,sysc-sidle = <SYSC_IDLE_FORCE>,
					<SYSC_IDLE_NO>,
					<SYSC_IDLE_SMART>;
			ti,syss-mask = <1>;
			/* Domains (P, C): per_pwrdm, l4ls_clkdm */
			clocks = <&l4ls_clkctrl AM3_L4LS_SPI0_CLKCTRL 0>;
			clock-names = "fck";
			#address-cells = <1>;
			#size-cells = <1>;
			ranges = <0x0 0x30000 0x1000>;

			spi0: spi@0 {
				compatible = "ti,omap4-mcspi";
				#address-cells = <1>;
				#size-cells = <0>;
				reg = <0x0 0x400>;
				interrupts = <65>;
				ti,spi-num-cs = <2>;
				dmas = <&edma 16 0
					&edma 17 0
					&edma 18 0
					&edma 19 0>;
				dma-names = "tx0", "rx0", "tx1", "rx1";
				status = "disabled";
			};
		};

		target-module@38000 {			/* 0x48038000, ap 16 02.0 */
			compatible = "ti,sysc-omap4-simple", "ti,sysc";
			ti,hwmods = "mcasp0";
			reg = <0x38000 0x4>,
			      <0x38004 0x4>;
			reg-names = "rev", "sysc";
			ti,sysc-sidle = <SYSC_IDLE_FORCE>,
					<SYSC_IDLE_NO>,
					<SYSC_IDLE_SMART>;
			/* Domains (P, C): per_pwrdm, l3s_clkdm */
			clocks = <&l3s_clkctrl AM3_L3S_MCASP0_CLKCTRL 0>;
			clock-names = "fck";
			#address-cells = <1>;
			#size-cells = <1>;
			ranges = <0x0 0x38000 0x2000>,
				 <0x46000000 0x46000000 0x400000>;

			mcasp0: mcasp@0 {
				compatible = "ti,am33xx-mcasp-audio";
				reg = <0x0 0x2000>,
				      <0x46000000 0x400000>;
				reg-names = "mpu", "dat";
				interrupts = <80>, <81>;
				interrupt-names = "tx", "rx";
				status = "disabled";
				dmas = <&edma 8 2>,
					<&edma 9 2>;
				dma-names = "tx", "rx";
			};
		};

		target-module@3c000 {			/* 0x4803c000, ap 20 32.0 */
			compatible = "ti,sysc-omap4-simple", "ti,sysc";
			ti,hwmods = "mcasp1";
			reg = <0x3c000 0x4>,
			      <0x3c004 0x4>;
			reg-names = "rev", "sysc";
			ti,sysc-sidle = <SYSC_IDLE_FORCE>,
					<SYSC_IDLE_NO>,
					<SYSC_IDLE_SMART>;
			/* Domains (P, C): per_pwrdm, l3s_clkdm */
			clocks = <&l3s_clkctrl AM3_L3S_MCASP1_CLKCTRL 0>;
			clock-names = "fck";
			#address-cells = <1>;
			#size-cells = <1>;
			ranges = <0x0 0x3c000 0x2000>,
				 <0x46400000 0x46400000 0x400000>;

			mcasp1: mcasp@0 {
				compatible = "ti,am33xx-mcasp-audio";
				reg = <0x0 0x2000>,
				      <0x46400000 0x400000>;
				reg-names = "mpu", "dat";
				interrupts = <82>, <83>;
				interrupt-names = "tx", "rx";
				status = "disabled";
				dmas = <&edma 10 2>,
					<&edma 11 2>;
				dma-names = "tx", "rx";
			};
		};

		target-module@40000 {			/* 0x48040000, ap 22 1e.0 */
			compatible = "ti,sysc-omap4-timer", "ti,sysc";
			ti,hwmods = "timer2";
			reg = <0x40000 0x4>,
			      <0x40010 0x4>,
			      <0x40014 0x4>;
			reg-names = "rev", "sysc", "syss";
			ti,sysc-mask = <SYSC_OMAP4_SOFTRESET>;
			ti,sysc-sidle = <SYSC_IDLE_FORCE>,
					<SYSC_IDLE_NO>,
					<SYSC_IDLE_SMART>,
					<SYSC_IDLE_SMART_WKUP>;
			/* Domains (P, C): per_pwrdm, l4ls_clkdm */
			clocks = <&l4ls_clkctrl AM3_L4LS_TIMER2_CLKCTRL 0>;
			clock-names = "fck";
			#address-cells = <1>;
			#size-cells = <1>;
			ranges = <0x0 0x40000 0x1000>;

			timer2: timer@0 {
				compatible = "ti,am335x-timer";
				reg = <0x0 0x400>;
				interrupts = <68>;
				clocks = <&timer2_fck>;
				clock-names = "fck";
			};
		};

		target-module@42000 {			/* 0x48042000, ap 24 1c.0 */
			compatible = "ti,sysc-omap4-timer", "ti,sysc";
			ti,hwmods = "timer3";
			reg = <0x42000 0x4>,
			      <0x42010 0x4>,
			      <0x42014 0x4>;
			reg-names = "rev", "sysc", "syss";
			ti,sysc-mask = <SYSC_OMAP4_SOFTRESET>;
			ti,sysc-sidle = <SYSC_IDLE_FORCE>,
					<SYSC_IDLE_NO>,
					<SYSC_IDLE_SMART>,
					<SYSC_IDLE_SMART_WKUP>;
			/* Domains (P, C): per_pwrdm, l4ls_clkdm */
			clocks = <&l4ls_clkctrl AM3_L4LS_TIMER3_CLKCTRL 0>;
			clock-names = "fck";
			#address-cells = <1>;
			#size-cells = <1>;
			ranges = <0x0 0x42000 0x1000>;

			timer3: timer@0 {
				compatible = "ti,am335x-timer";
				reg = <0x0 0x400>;
				interrupts = <69>;
			};
		};

		target-module@44000 {			/* 0x48044000, ap 26 26.0 */
			compatible = "ti,sysc-omap4-timer", "ti,sysc";
			ti,hwmods = "timer4";
			reg = <0x44000 0x4>,
			      <0x44010 0x4>,
			      <0x44014 0x4>;
			reg-names = "rev", "sysc", "syss";
			ti,sysc-mask = <SYSC_OMAP4_SOFTRESET>;
			ti,sysc-sidle = <SYSC_IDLE_FORCE>,
					<SYSC_IDLE_NO>,
					<SYSC_IDLE_SMART>,
					<SYSC_IDLE_SMART_WKUP>;
			/* Domains (P, C): per_pwrdm, l4ls_clkdm */
			clocks = <&l4ls_clkctrl AM3_L4LS_TIMER4_CLKCTRL 0>;
			clock-names = "fck";
			#address-cells = <1>;
			#size-cells = <1>;
			ranges = <0x0 0x44000 0x1000>;

			timer4: timer@0 {
				compatible = "ti,am335x-timer";
				reg = <0x0 0x400>;
				interrupts = <92>;
				ti,timer-pwm;
			};
		};

		target-module@46000 {			/* 0x48046000, ap 28 28.0 */
			compatible = "ti,sysc-omap4-timer", "ti,sysc";
			ti,hwmods = "timer5";
			reg = <0x46000 0x4>,
			      <0x46010 0x4>,
			      <0x46014 0x4>;
			reg-names = "rev", "sysc", "syss";
			ti,sysc-mask = <SYSC_OMAP4_SOFTRESET>;
			ti,sysc-sidle = <SYSC_IDLE_FORCE>,
					<SYSC_IDLE_NO>,
					<SYSC_IDLE_SMART>,
					<SYSC_IDLE_SMART_WKUP>;
			/* Domains (P, C): per_pwrdm, l4ls_clkdm */
			clocks = <&l4ls_clkctrl AM3_L4LS_TIMER5_CLKCTRL 0>;
			clock-names = "fck";
			#address-cells = <1>;
			#size-cells = <1>;
			ranges = <0x0 0x46000 0x1000>;

			timer5: timer@0 {
				compatible = "ti,am335x-timer";
				reg = <0x0 0x400>;
				interrupts = <93>;
				ti,timer-pwm;
			};
		};

		target-module@48000 {			/* 0x48048000, ap 30 22.0 */
			compatible = "ti,sysc-omap4-timer", "ti,sysc";
			ti,hwmods = "timer6";
			reg = <0x48000 0x4>,
			      <0x48010 0x4>,
			      <0x48014 0x4>;
			reg-names = "rev", "sysc", "syss";
			ti,sysc-mask = <SYSC_OMAP4_SOFTRESET>;
			ti,sysc-sidle = <SYSC_IDLE_FORCE>,
					<SYSC_IDLE_NO>,
					<SYSC_IDLE_SMART>,
					<SYSC_IDLE_SMART_WKUP>;
			/* Domains (P, C): per_pwrdm, l4ls_clkdm */
			clocks = <&l4ls_clkctrl AM3_L4LS_TIMER6_CLKCTRL 0>;
			clock-names = "fck";
			#address-cells = <1>;
			#size-cells = <1>;
			ranges = <0x0 0x48000 0x1000>;

			timer6: timer@0 {
				compatible = "ti,am335x-timer";
				reg = <0x0 0x400>;
				interrupts = <94>;
				ti,timer-pwm;
			};
		};

		target-module@4a000 {			/* 0x4804a000, ap 85 60.0 */
			compatible = "ti,sysc-omap4-timer", "ti,sysc";
			ti,hwmods = "timer7";
			reg = <0x4a000 0x4>,
			      <0x4a010 0x4>,
			      <0x4a014 0x4>;
			reg-names = "rev", "sysc", "syss";
			ti,sysc-mask = <SYSC_OMAP4_SOFTRESET>;
			ti,sysc-sidle = <SYSC_IDLE_FORCE>,
					<SYSC_IDLE_NO>,
					<SYSC_IDLE_SMART>,
					<SYSC_IDLE_SMART_WKUP>;
			/* Domains (P, C): per_pwrdm, l4ls_clkdm */
			clocks = <&l4ls_clkctrl AM3_L4LS_TIMER7_CLKCTRL 0>;
			clock-names = "fck";
			#address-cells = <1>;
			#size-cells = <1>;
			ranges = <0x0 0x4a000 0x1000>;

			timer7: timer@0 {
				compatible = "ti,am335x-timer";
				reg = <0x0 0x400>;
				interrupts = <95>;
				ti,timer-pwm;
			};
		};

		target-module@4c000 {			/* 0x4804c000, ap 32 36.0 */
			compatible = "ti,sysc-omap2", "ti,sysc";
			ti,hwmods = "gpio2";
			reg = <0x4c000 0x4>,
			      <0x4c010 0x4>,
			      <0x4c114 0x4>;
			reg-names = "rev", "sysc", "syss";
			ti,sysc-mask = <(SYSC_OMAP2_ENAWAKEUP |
					 SYSC_OMAP2_SOFTRESET |
					 SYSC_OMAP2_AUTOIDLE)>;
			ti,sysc-sidle = <SYSC_IDLE_FORCE>,
					<SYSC_IDLE_NO>,
					<SYSC_IDLE_SMART>,
					<SYSC_IDLE_SMART_WKUP>;
			ti,syss-mask = <1>;
			/* Domains (P, C): per_pwrdm, l4ls_clkdm */
			clocks = <&l4ls_clkctrl AM3_L4LS_GPIO2_CLKCTRL 0>,
				 <&l4ls_clkctrl AM3_L4LS_GPIO2_CLKCTRL 18>;
			clock-names = "fck", "dbclk";
			#address-cells = <1>;
			#size-cells = <1>;
			ranges = <0x0 0x4c000 0x1000>;

			gpio1: gpio@0 {
				compatible = "ti,omap4-gpio";
				gpio-controller;
				#gpio-cells = <2>;
				interrupt-controller;
				#interrupt-cells = <2>;
				reg = <0x0 0x1000>;
				interrupts = <98>;
			};
		};

		target-module@50000 {			/* 0x48050000, ap 34 2c.0 */
			compatible = "ti,sysc";
			status = "disabled";
			#address-cells = <1>;
			#size-cells = <1>;
			ranges = <0x0 0x50000 0x2000>;
		};

		target-module@60000 {			/* 0x48060000, ap 36 0c.0 */
			compatible = "ti,sysc-omap2", "ti,sysc";
			ti,hwmods = "mmc1";
			reg = <0x602fc 0x4>,
			      <0x60110 0x4>,
			      <0x60114 0x4>;
			reg-names = "rev", "sysc", "syss";
			ti,sysc-mask = <(SYSC_OMAP2_CLOCKACTIVITY |
					 SYSC_OMAP2_ENAWAKEUP |
					 SYSC_OMAP2_SOFTRESET |
					 SYSC_OMAP2_AUTOIDLE)>;
			ti,sysc-sidle = <SYSC_IDLE_FORCE>,
					<SYSC_IDLE_NO>,
					<SYSC_IDLE_SMART>;
			ti,syss-mask = <1>;
			/* Domains (P, C): per_pwrdm, l4ls_clkdm */
			clocks = <&l4ls_clkctrl AM3_L4LS_MMC1_CLKCTRL 0>;
			clock-names = "fck";
			#address-cells = <1>;
			#size-cells = <1>;
			ranges = <0x0 0x60000 0x1000>;

			mmc1: mmc@0 {
				compatible = "ti,omap4-hsmmc";
				ti,dual-volt;
				ti,needs-special-reset;
				ti,needs-special-hs-handling;
				dmas = <&edma_xbar 24 0 0
					&edma_xbar 25 0 0>;
				dma-names = "tx", "rx";
				interrupts = <64>;
				reg = <0x0 0x1000>;
				status = "disabled";
			};
		};

		target-module@80000 {			/* 0x48080000, ap 38 18.0 */
			compatible = "ti,sysc-omap2", "ti,sysc";
			ti,hwmods = "elm";
			reg = <0x80000 0x4>,
			      <0x80010 0x4>,
			      <0x80014 0x4>;
			reg-names = "rev", "sysc", "syss";
			ti,sysc-mask = <(SYSC_OMAP2_CLOCKACTIVITY |
					 SYSC_OMAP2_SOFTRESET |
					 SYSC_OMAP2_AUTOIDLE)>;
			ti,sysc-sidle = <SYSC_IDLE_FORCE>,
					<SYSC_IDLE_NO>,
					<SYSC_IDLE_SMART>;
			ti,syss-mask = <1>;
			/* Domains (P, C): per_pwrdm, l4ls_clkdm */
			clocks = <&l4ls_clkctrl AM3_L4LS_ELM_CLKCTRL 0>;
			clock-names = "fck";
			#address-cells = <1>;
			#size-cells = <1>;
			ranges = <0x0 0x80000 0x10000>;

			elm: elm@0 {
				compatible = "ti,am3352-elm";
				reg = <0x0 0x2000>;
				interrupts = <4>;
				status = "disabled";
			};
		};

		target-module@a0000 {			/* 0x480a0000, ap 40 5e.0 */
			compatible = "ti,sysc";
			status = "disabled";
			#address-cells = <1>;
			#size-cells = <1>;
			ranges = <0x0 0xa0000 0x10000>;
		};

		target-module@c8000 {			/* 0x480c8000, ap 87 06.0 */
			compatible = "ti,sysc-omap4", "ti,sysc";
			ti,hwmods = "mailbox";
			reg = <0xc8000 0x4>,
			      <0xc8010 0x4>;
			reg-names = "rev", "sysc";
			ti,sysc-mask = <SYSC_OMAP4_SOFTRESET>;
			ti,sysc-sidle = <SYSC_IDLE_FORCE>,
					<SYSC_IDLE_NO>,
					<SYSC_IDLE_SMART>;
			/* Domains (P, C): per_pwrdm, l4ls_clkdm */
			clocks = <&l4ls_clkctrl AM3_L4LS_MAILBOX_CLKCTRL 0>;
			clock-names = "fck";
			#address-cells = <1>;
			#size-cells = <1>;
			ranges = <0x0 0xc8000 0x1000>;

			mailbox: mailbox@0 {
				compatible = "ti,omap4-mailbox";
				reg = <0x0 0x200>;
				interrupts = <77>;
				#mbox-cells = <1>;
				ti,mbox-num-users = <4>;
				ti,mbox-num-fifos = <8>;
				mbox_wkupm3: wkup_m3 {
					ti,mbox-send-noirq;
					ti,mbox-tx = <0 0 0>;
					ti,mbox-rx = <0 0 3>;
				};
			};
		};

		target-module@ca000 {			/* 0x480ca000, ap 91 40.0 */
			compatible = "ti,sysc-omap2", "ti,sysc";
			ti,hwmods = "spinlock";
			reg = <0xca000 0x4>,
			      <0xca010 0x4>,
			      <0xca014 0x4>;
			reg-names = "rev", "sysc", "syss";
			ti,sysc-mask = <(SYSC_OMAP2_CLOCKACTIVITY |
					 SYSC_OMAP2_ENAWAKEUP |
					 SYSC_OMAP2_SOFTRESET |
					 SYSC_OMAP2_AUTOIDLE)>;
			ti,sysc-sidle = <SYSC_IDLE_FORCE>,
					<SYSC_IDLE_NO>,
					<SYSC_IDLE_SMART>;
			ti,syss-mask = <1>;
			/* Domains (P, C): per_pwrdm, l4ls_clkdm */
			clocks = <&l4ls_clkctrl AM3_L4LS_SPINLOCK_CLKCTRL 0>;
			clock-names = "fck";
			#address-cells = <1>;
			#size-cells = <1>;
			ranges = <0x0 0xca000 0x1000>;

			hwspinlock: spinlock@0 {
				compatible = "ti,omap4-hwspinlock";
				reg = <0x0 0x1000>;
				#hwlock-cells = <1>;
			};
		};

		target-module@cc000 {			/* 0x480cc000, ap 89 0e.0 */
			compatible = "ti,sysc";
			status = "disabled";
			#address-cells = <1>;
			#size-cells = <1>;
			ranges = <0x0 0xcc000 0x1000>;
		};
	};

	segment@100000 {					/* 0x48100000 */
		compatible = "simple-bus";
		#address-cells = <1>;
		#size-cells = <1>;
		ranges = <0x0008c000 0x0018c000 0x001000>,	/* ap 42 */
			 <0x0008d000 0x0018d000 0x001000>,	/* ap 43 */
			 <0x0008e000 0x0018e000 0x001000>,	/* ap 44 */
			 <0x0008f000 0x0018f000 0x001000>,	/* ap 45 */
			 <0x0009c000 0x0019c000 0x001000>,	/* ap 46 */
			 <0x0009d000 0x0019d000 0x001000>,	/* ap 47 */
			 <0x000a6000 0x001a6000 0x001000>,	/* ap 48 */
			 <0x000a7000 0x001a7000 0x001000>,	/* ap 49 */
			 <0x000a8000 0x001a8000 0x001000>,	/* ap 50 */
			 <0x000a9000 0x001a9000 0x001000>,	/* ap 51 */
			 <0x000aa000 0x001aa000 0x001000>,	/* ap 52 */
			 <0x000ab000 0x001ab000 0x001000>,	/* ap 53 */
			 <0x000ac000 0x001ac000 0x001000>,	/* ap 54 */
			 <0x000ad000 0x001ad000 0x001000>,	/* ap 55 */
			 <0x000ae000 0x001ae000 0x001000>,	/* ap 56 */
			 <0x000af000 0x001af000 0x001000>,	/* ap 57 */
			 <0x000b0000 0x001b0000 0x010000>,	/* ap 58 */
			 <0x000c0000 0x001c0000 0x001000>,	/* ap 59 */
			 <0x000cc000 0x001cc000 0x002000>,	/* ap 60 */
			 <0x000ce000 0x001ce000 0x002000>,	/* ap 61 */
			 <0x000d0000 0x001d0000 0x002000>,	/* ap 62 */
			 <0x000d2000 0x001d2000 0x002000>,	/* ap 63 */
			 <0x000d8000 0x001d8000 0x001000>,	/* ap 64 */
			 <0x000d9000 0x001d9000 0x001000>,	/* ap 65 */
			 <0x000a0000 0x001a0000 0x001000>,	/* ap 79 */
			 <0x000a1000 0x001a1000 0x001000>,	/* ap 80 */
			 <0x000a2000 0x001a2000 0x001000>,	/* ap 81 */
			 <0x000a3000 0x001a3000 0x001000>,	/* ap 82 */
			 <0x000a4000 0x001a4000 0x001000>,	/* ap 83 */
			 <0x000a5000 0x001a5000 0x001000>;	/* ap 84 */

		target-module@8c000 {			/* 0x4818c000, ap 42 04.0 */
			compatible = "ti,sysc";
			status = "disabled";
			#address-cells = <1>;
			#size-cells = <1>;
			ranges = <0x0 0x8c000 0x1000>;
		};

		target-module@8e000 {			/* 0x4818e000, ap 44 0a.0 */
			compatible = "ti,sysc";
			status = "disabled";
			#address-cells = <1>;
			#size-cells = <1>;
			ranges = <0x0 0x8e000 0x1000>;
		};

		target-module@9c000 {			/* 0x4819c000, ap 46 5a.0 */
			compatible = "ti,sysc-omap2", "ti,sysc";
			ti,hwmods = "i2c3";
			reg = <0x9c000 0x8>,
			      <0x9c010 0x8>,
			      <0x9c090 0x8>;
			reg-names = "rev", "sysc", "syss";
			ti,sysc-mask = <(SYSC_OMAP2_CLOCKACTIVITY |
					 SYSC_OMAP2_ENAWAKEUP |
					 SYSC_OMAP2_SOFTRESET |
					 SYSC_OMAP2_AUTOIDLE)>;
			ti,sysc-sidle = <SYSC_IDLE_FORCE>,
					<SYSC_IDLE_NO>,
					<SYSC_IDLE_SMART>,
					<SYSC_IDLE_SMART_WKUP>;
			ti,syss-mask = <1>;
			/* Domains (P, C): per_pwrdm, l4ls_clkdm */
			clocks = <&l4ls_clkctrl AM3_L4LS_I2C3_CLKCTRL 0>;
			clock-names = "fck";
			#address-cells = <1>;
			#size-cells = <1>;
			ranges = <0x0 0x9c000 0x1000>;

			i2c2: i2c@0 {
				compatible = "ti,omap4-i2c";
				#address-cells = <1>;
				#size-cells = <0>;
				reg = <0x0 0x1000>;
				interrupts = <30>;
				status = "disabled";
			};
		};

		target-module@a0000 {			/* 0x481a0000, ap 79 24.0 */
			compatible = "ti,sysc-omap2", "ti,sysc";
			ti,hwmods = "spi1";
			reg = <0xa0000 0x4>,
			      <0xa0110 0x4>,
			      <0xa0114 0x4>;
			reg-names = "rev", "sysc", "syss";
			ti,sysc-mask = <(SYSC_OMAP2_CLOCKACTIVITY |
					 SYSC_OMAP2_SOFTRESET |
					 SYSC_OMAP2_AUTOIDLE)>;
			ti,sysc-sidle = <SYSC_IDLE_FORCE>,
					<SYSC_IDLE_NO>,
					<SYSC_IDLE_SMART>;
			ti,syss-mask = <1>;
			/* Domains (P, C): per_pwrdm, l4ls_clkdm */
			clocks = <&l4ls_clkctrl AM3_L4LS_SPI1_CLKCTRL 0>;
			clock-names = "fck";
			#address-cells = <1>;
			#size-cells = <1>;
			ranges = <0x0 0xa0000 0x1000>;

			spi1: spi@0 {
				compatible = "ti,omap4-mcspi";
				#address-cells = <1>;
				#size-cells = <0>;
				reg = <0x0 0x400>;
				interrupts = <125>;
				ti,spi-num-cs = <2>;
				dmas = <&edma 42 0
					&edma 43 0
					&edma 44 0
					&edma 45 0>;
				dma-names = "tx0", "rx0", "tx1", "rx1";
				status = "disabled";
			};
		};

		target-module@a2000 {			/* 0x481a2000, ap 81 2e.0 */
			compatible = "ti,sysc";
			status = "disabled";
			#address-cells = <1>;
			#size-cells = <1>;
			ranges = <0x0 0xa2000 0x1000>;
		};

		target-module@a4000 {			/* 0x481a4000, ap 83 30.0 */
			compatible = "ti,sysc";
			status = "disabled";
			#address-cells = <1>;
			#size-cells = <1>;
			ranges = <0x0 0xa4000 0x1000>;
		};

		target-module@a6000 {			/* 0x481a6000, ap 48 16.0 */
			compatible = "ti,sysc-omap2", "ti,sysc";
			ti,hwmods = "uart4";
			reg = <0xa6050 0x4>,
			      <0xa6054 0x4>,
			      <0xa6058 0x4>;
			reg-names = "rev", "sysc", "syss";
			ti,sysc-mask = <(SYSC_OMAP2_ENAWAKEUP |
					 SYSC_OMAP2_SOFTRESET |
					 SYSC_OMAP2_AUTOIDLE)>;
			ti,sysc-sidle = <SYSC_IDLE_FORCE>,
					<SYSC_IDLE_NO>,
					<SYSC_IDLE_SMART>,
					<SYSC_IDLE_SMART_WKUP>;
			/* Domains (P, C): per_pwrdm, l4ls_clkdm */
			clocks = <&l4ls_clkctrl AM3_L4LS_UART4_CLKCTRL 0>;
			clock-names = "fck";
			#address-cells = <1>;
			#size-cells = <1>;
			ranges = <0x0 0xa6000 0x1000>;

			uart3: serial@0 {
				compatible = "ti,am3352-uart", "ti,omap3-uart";
				clock-frequency = <48000000>;
				reg = <0x0 0x1000>;
				interrupts = <44>;
				status = "disabled";
			};
		};

		target-module@a8000 {			/* 0x481a8000, ap 50 20.0 */
			compatible = "ti,sysc-omap2", "ti,sysc";
			ti,hwmods = "uart5";
			reg = <0xa8050 0x4>,
			      <0xa8054 0x4>,
			      <0xa8058 0x4>;
			reg-names = "rev", "sysc", "syss";
			ti,sysc-mask = <(SYSC_OMAP2_ENAWAKEUP |
					 SYSC_OMAP2_SOFTRESET |
					 SYSC_OMAP2_AUTOIDLE)>;
			ti,sysc-sidle = <SYSC_IDLE_FORCE>,
					<SYSC_IDLE_NO>,
					<SYSC_IDLE_SMART>,
					<SYSC_IDLE_SMART_WKUP>;
			/* Domains (P, C): per_pwrdm, l4ls_clkdm */
			clocks = <&l4ls_clkctrl AM3_L4LS_UART5_CLKCTRL 0>;
			clock-names = "fck";
			#address-cells = <1>;
			#size-cells = <1>;
			ranges = <0x0 0xa8000 0x1000>;

			uart4: serial@0 {
				compatible = "ti,am3352-uart", "ti,omap3-uart";
				clock-frequency = <48000000>;
				reg = <0x0 0x1000>;
				interrupts = <45>;
				status = "disabled";
			};
		};

		target-module@aa000 {			/* 0x481aa000, ap 52 1a.0 */
			compatible = "ti,sysc-omap2", "ti,sysc";
			ti,hwmods = "uart6";
			reg = <0xaa050 0x4>,
			      <0xaa054 0x4>,
			      <0xaa058 0x4>;
			reg-names = "rev", "sysc", "syss";
			ti,sysc-mask = <(SYSC_OMAP2_ENAWAKEUP |
					 SYSC_OMAP2_SOFTRESET |
					 SYSC_OMAP2_AUTOIDLE)>;
			ti,sysc-sidle = <SYSC_IDLE_FORCE>,
					<SYSC_IDLE_NO>,
					<SYSC_IDLE_SMART>,
					<SYSC_IDLE_SMART_WKUP>;
			/* Domains (P, C): per_pwrdm, l4ls_clkdm */
			clocks = <&l4ls_clkctrl AM3_L4LS_UART6_CLKCTRL 0>;
			clock-names = "fck";
			#address-cells = <1>;
			#size-cells = <1>;
			ranges = <0x0 0xaa000 0x1000>;

			uart5: serial@0 {
				compatible = "ti,am3352-uart", "ti,omap3-uart";
				clock-frequency = <48000000>;
				reg = <0x0 0x1000>;
				interrupts = <46>;
				status = "disabled";
			};
		};

		target-module@ac000 {			/* 0x481ac000, ap 54 38.0 */
			compatible = "ti,sysc-omap2", "ti,sysc";
			ti,hwmods = "gpio3";
			reg = <0xac000 0x4>,
			      <0xac010 0x4>,
			      <0xac114 0x4>;
			reg-names = "rev", "sysc", "syss";
			ti,sysc-mask = <(SYSC_OMAP2_ENAWAKEUP |
					 SYSC_OMAP2_SOFTRESET |
					 SYSC_OMAP2_AUTOIDLE)>;
			ti,sysc-sidle = <SYSC_IDLE_FORCE>,
					<SYSC_IDLE_NO>,
					<SYSC_IDLE_SMART>,
					<SYSC_IDLE_SMART_WKUP>;
			ti,syss-mask = <1>;
			/* Domains (P, C): per_pwrdm, l4ls_clkdm */
			clocks = <&l4ls_clkctrl AM3_L4LS_GPIO3_CLKCTRL 0>,
				 <&l4ls_clkctrl AM3_L4LS_GPIO3_CLKCTRL 18>;
			clock-names = "fck", "dbclk";
			#address-cells = <1>;
			#size-cells = <1>;
			ranges = <0x0 0xac000 0x1000>;

			gpio2: gpio@0 {
				compatible = "ti,omap4-gpio";
				gpio-controller;
				#gpio-cells = <2>;
				interrupt-controller;
				#interrupt-cells = <2>;
				reg = <0x0 0x1000>;
				interrupts = <32>;
			};
		};

		target-module@ae000 {			/* 0x481ae000, ap 56 3a.0 */
			compatible = "ti,sysc-omap2", "ti,sysc";
			ti,hwmods = "gpio4";
			reg = <0xae000 0x4>,
			      <0xae010 0x4>,
			      <0xae114 0x4>;
			reg-names = "rev", "sysc", "syss";
			ti,sysc-mask = <(SYSC_OMAP2_ENAWAKEUP |
					 SYSC_OMAP2_SOFTRESET |
					 SYSC_OMAP2_AUTOIDLE)>;
			ti,sysc-sidle = <SYSC_IDLE_FORCE>,
					<SYSC_IDLE_NO>,
					<SYSC_IDLE_SMART>,
					<SYSC_IDLE_SMART_WKUP>;
			ti,syss-mask = <1>;
			/* Domains (P, C): per_pwrdm, l4ls_clkdm */
			clocks = <&l4ls_clkctrl AM3_L4LS_GPIO4_CLKCTRL 0>,
				 <&l4ls_clkctrl AM3_L4LS_GPIO4_CLKCTRL 18>;
			clock-names = "fck", "dbclk";
			#address-cells = <1>;
			#size-cells = <1>;
			ranges = <0x0 0xae000 0x1000>;

			gpio3: gpio@0 {
				compatible = "ti,omap4-gpio";
				gpio-controller;
				#gpio-cells = <2>;
				interrupt-controller;
				#interrupt-cells = <2>;
				reg = <0x0 0x1000>;
				interrupts = <62>;
			};
		};

		target-module@b0000 {			/* 0x481b0000, ap 58 50.0 */
			compatible = "ti,sysc";
			status = "disabled";
			#address-cells = <1>;
			#size-cells = <1>;
			ranges = <0x0 0xb0000 0x10000>;
		};

		target-module@cc000 {			/* 0x481cc000, ap 60 46.0 */
			compatible = "ti,sysc-omap4", "ti,sysc";
			reg = <0xcc020 0x4>;
			reg-names = "rev";
			ti,hwmods = "d_can0";
			/* Domains (P, C): per_pwrdm, l4ls_clkdm */
			clocks = <&l4ls_clkctrl AM3_L4LS_D_CAN0_CLKCTRL 0>,
				 <&dcan0_fck>;
			clock-names = "fck", "osc";
			#address-cells = <1>;
			#size-cells = <1>;
			ranges = <0x0 0xcc000 0x2000>;

			dcan0: can@0 {
				compatible = "ti,am3352-d_can";
				reg = <0x0 0x2000>;
				clocks = <&dcan0_fck>;
				clock-names = "fck";
				syscon-raminit = <&scm_conf 0x644 0>;
				interrupts = <52>;
				status = "disabled";
			};
		};

		target-module@d0000 {			/* 0x481d0000, ap 62 42.0 */
			compatible = "ti,sysc-omap4", "ti,sysc";
			reg = <0xd0020 0x4>;
			reg-names = "rev";
			ti,hwmods = "d_can1";
			/* Domains (P, C): per_pwrdm, l4ls_clkdm */
			clocks = <&l4ls_clkctrl AM3_L4LS_D_CAN1_CLKCTRL 0>,
				 <&dcan1_fck>;
			clock-names = "fck", "osc";
			#address-cells = <1>;
			#size-cells = <1>;
			ranges = <0x0 0xd0000 0x2000>;

			dcan1: can@0 {
				compatible = "ti,am3352-d_can";
				reg = <0x0 0x2000>;
				clocks = <&dcan1_fck>;
				clock-names = "fck";
				syscon-raminit = <&scm_conf 0x644 1>;
				interrupts = <55>;
				status = "disabled";
			};
		};

		target-module@d8000 {			/* 0x481d8000, ap 64 66.0 */
			compatible = "ti,sysc-omap2", "ti,sysc";
			ti,hwmods = "mmc2";
			reg = <0xd82fc 0x4>,
			      <0xd8110 0x4>,
			      <0xd8114 0x4>;
			reg-names = "rev", "sysc", "syss";
			ti,sysc-mask = <(SYSC_OMAP2_CLOCKACTIVITY |
					 SYSC_OMAP2_ENAWAKEUP |
					 SYSC_OMAP2_SOFTRESET |
					 SYSC_OMAP2_AUTOIDLE)>;
			ti,sysc-sidle = <SYSC_IDLE_FORCE>,
					<SYSC_IDLE_NO>,
					<SYSC_IDLE_SMART>;
			ti,syss-mask = <1>;
			/* Domains (P, C): per_pwrdm, l4ls_clkdm */
			clocks = <&l4ls_clkctrl AM3_L4LS_MMC2_CLKCTRL 0>;
			clock-names = "fck";
			#address-cells = <1>;
			#size-cells = <1>;
			ranges = <0x0 0xd8000 0x1000>;

			mmc2: mmc@0 {
				compatible = "ti,omap4-hsmmc";
				ti,needs-special-reset;
				dmas = <&edma 2 0
					&edma 3 0>;
				dma-names = "tx", "rx";
				interrupts = <28>;
				reg = <0x0 0x1000>;
				status = "disabled";
			};
		};
	};

	segment@200000 {					/* 0x48200000 */
		compatible = "simple-bus";
		#address-cells = <1>;
		#size-cells = <1>;
	};

	segment@300000 {					/* 0x48300000 */
		compatible = "simple-bus";
		#address-cells = <1>;
		#size-cells = <1>;
		ranges = <0x00000000 0x00300000 0x001000>,	/* ap 66 */
			 <0x00001000 0x00301000 0x001000>,	/* ap 67 */
			 <0x00002000 0x00302000 0x001000>,	/* ap 68 */
			 <0x00003000 0x00303000 0x001000>,	/* ap 69 */
			 <0x00004000 0x00304000 0x001000>,	/* ap 70 */
			 <0x00005000 0x00305000 0x001000>,	/* ap 71 */
			 <0x0000e000 0x0030e000 0x001000>,	/* ap 72 */
			 <0x0000f000 0x0030f000 0x001000>,	/* ap 73 */
			 <0x00018000 0x00318000 0x004000>,	/* ap 74 */
			 <0x0001c000 0x0031c000 0x001000>,	/* ap 75 */
			 <0x00010000 0x00310000 0x002000>,	/* ap 76 */
			 <0x00012000 0x00312000 0x001000>,	/* ap 93 */
			 <0x00015000 0x00315000 0x001000>,	/* ap 94 */
			 <0x00016000 0x00316000 0x001000>,	/* ap 95 */
			 <0x00017000 0x00317000 0x001000>,	/* ap 96 */
			 <0x00013000 0x00313000 0x001000>,	/* ap 97 */
			 <0x00014000 0x00314000 0x001000>,	/* ap 98 */
			 <0x00020000 0x00320000 0x001000>,	/* ap 99 */
			 <0x00021000 0x00321000 0x001000>,	/* ap 100 */
			 <0x00022000 0x00322000 0x001000>,	/* ap 101 */
			 <0x00023000 0x00323000 0x001000>,	/* ap 102 */
			 <0x00024000 0x00324000 0x001000>,	/* ap 103 */
			 <0x00025000 0x00325000 0x001000>;	/* ap 104 */

		target-module@0 {			/* 0x48300000, ap 66 48.0 */
			compatible = "ti,sysc-omap4", "ti,sysc";
			ti,hwmods = "epwmss0";
			reg = <0x0 0x4>,
			      <0x4 0x4>;
			reg-names = "rev", "sysc";
			ti,sysc-midle = <SYSC_IDLE_FORCE>,
					<SYSC_IDLE_NO>,
					<SYSC_IDLE_SMART>,
					<SYSC_IDLE_SMART_WKUP>;
			ti,sysc-sidle = <SYSC_IDLE_FORCE>,
					<SYSC_IDLE_NO>,
					<SYSC_IDLE_SMART>,
					<SYSC_IDLE_SMART_WKUP>;
			/* Domains (P, C): per_pwrdm, l4ls_clkdm */
			clocks = <&l4ls_clkctrl AM3_L4LS_EPWMSS0_CLKCTRL 0>;
			clock-names = "fck";
			#address-cells = <1>;
			#size-cells = <1>;
			ranges = <0x0 0x0 0x1000>;

			epwmss0: epwmss@0 {
				compatible = "ti,am33xx-pwmss";
				reg = <0x0 0x10>;
				#address-cells = <1>;
				#size-cells = <1>;
				status = "disabled";
				ranges = <0 0 0x1000>;

				ecap0: ecap@100 {
					compatible = "ti,am3352-ecap",
						     "ti,am33xx-ecap";
					#pwm-cells = <3>;
					reg = <0x100 0x80>;
					clocks = <&l4ls_gclk>;
					clock-names = "fck";
					interrupts = <31>;
					interrupt-names = "ecap0";
					status = "disabled";
				};

				ehrpwm0: pwm@200 {
					compatible = "ti,am3352-ehrpwm",
						     "ti,am33xx-ehrpwm";
					#pwm-cells = <3>;
					reg = <0x200 0x80>;
					clocks = <&ehrpwm0_tbclk>, <&l4ls_gclk>;
					clock-names = "tbclk", "fck";
					status = "disabled";
				};
			};
		};

		target-module@2000 {			/* 0x48302000, ap 68 52.0 */
			compatible = "ti,sysc-omap4", "ti,sysc";
			ti,hwmods = "epwmss1";
			reg = <0x2000 0x4>,
			      <0x2004 0x4>;
			reg-names = "rev", "sysc";
			ti,sysc-midle = <SYSC_IDLE_FORCE>,
					<SYSC_IDLE_NO>,
					<SYSC_IDLE_SMART>,
					<SYSC_IDLE_SMART_WKUP>;
			ti,sysc-sidle = <SYSC_IDLE_FORCE>,
					<SYSC_IDLE_NO>,
					<SYSC_IDLE_SMART>,
					<SYSC_IDLE_SMART_WKUP>;
			/* Domains (P, C): per_pwrdm, l4ls_clkdm */
			clocks = <&l4ls_clkctrl AM3_L4LS_EPWMSS1_CLKCTRL 0>;
			clock-names = "fck";
			#address-cells = <1>;
			#size-cells = <1>;
			ranges = <0x0 0x2000 0x1000>;

			epwmss1: epwmss@0 {
				compatible = "ti,am33xx-pwmss";
				reg = <0x0 0x10>;
				#address-cells = <1>;
				#size-cells = <1>;
				status = "disabled";
				ranges = <0 0 0x1000>;

				ecap1: ecap@100 {
					compatible = "ti,am3352-ecap",
						     "ti,am33xx-ecap";
					#pwm-cells = <3>;
					reg = <0x100 0x80>;
					clocks = <&l4ls_gclk>;
					clock-names = "fck";
					interrupts = <47>;
					interrupt-names = "ecap1";
					status = "disabled";
				};

				ehrpwm1: pwm@200 {
					compatible = "ti,am3352-ehrpwm",
						     "ti,am33xx-ehrpwm";
					#pwm-cells = <3>;
					reg = <0x200 0x80>;
					clocks = <&ehrpwm1_tbclk>, <&l4ls_gclk>;
					clock-names = "tbclk", "fck";
					status = "disabled";
				};
			};
		};

		target-module@4000 {			/* 0x48304000, ap 70 44.0 */
			compatible = "ti,sysc-omap4", "ti,sysc";
			ti,hwmods = "epwmss2";
			reg = <0x4000 0x4>,
			      <0x4004 0x4>;
			reg-names = "rev", "sysc";
			ti,sysc-midle = <SYSC_IDLE_FORCE>,
					<SYSC_IDLE_NO>,
					<SYSC_IDLE_SMART>,
					<SYSC_IDLE_SMART_WKUP>;
			ti,sysc-sidle = <SYSC_IDLE_FORCE>,
					<SYSC_IDLE_NO>,
					<SYSC_IDLE_SMART>,
					<SYSC_IDLE_SMART_WKUP>;
			/* Domains (P, C): per_pwrdm, l4ls_clkdm */
			clocks = <&l4ls_clkctrl AM3_L4LS_EPWMSS2_CLKCTRL 0>;
			clock-names = "fck";
			#address-cells = <1>;
			#size-cells = <1>;
			ranges = <0x0 0x4000 0x1000>;

			epwmss2: epwmss@0 {
				compatible = "ti,am33xx-pwmss";
				reg = <0x0 0x10>;
				#address-cells = <1>;
				#size-cells = <1>;
				status = "disabled";
				ranges = <0 0 0x1000>;

				ecap2: ecap@100 {
					compatible = "ti,am3352-ecap",
						     "ti,am33xx-ecap";
					#pwm-cells = <3>;
					reg = <0x100 0x80>;
					clocks = <&l4ls_gclk>;
					clock-names = "fck";
					interrupts = <61>;
					interrupt-names = "ecap2";
					status = "disabled";
				};

				ehrpwm2: pwm@200 {
					compatible = "ti,am3352-ehrpwm",
						     "ti,am33xx-ehrpwm";
					#pwm-cells = <3>;
					reg = <0x200 0x80>;
					clocks = <&ehrpwm2_tbclk>, <&l4ls_gclk>;
					clock-names = "tbclk", "fck";
					status = "disabled";
				};
			};
		};

		target-module@e000 {			/* 0x4830e000, ap 72 4a.0 */
			compatible = "ti,sysc-omap4", "ti,sysc";
			ti,hwmods = "lcdc";
			reg = <0xe000 0x4>,
			      <0xe054 0x4>;
			reg-names = "rev", "sysc";
			ti,sysc-midle = <SYSC_IDLE_FORCE>,
					<SYSC_IDLE_NO>,
					<SYSC_IDLE_SMART>;
			ti,sysc-sidle = <SYSC_IDLE_FORCE>,
					<SYSC_IDLE_NO>,
					<SYSC_IDLE_SMART>;
			/* Domains (P, C): per_pwrdm, lcdc_clkdm */
			clocks = <&lcdc_clkctrl AM3_LCDC_LCDC_CLKCTRL 0>;
			clock-names = "fck";
			#address-cells = <1>;
			#size-cells = <1>;
			ranges = <0x0 0xe000 0x1000>;

			lcdc: lcdc@0 {
				compatible = "ti,am33xx-tilcdc";
				reg = <0x0 0x1000>;
				interrupts = <36>;
				status = "disabled";
			};
		};

		target-module@10000 {			/* 0x48310000, ap 76 4e.1 */
			compatible = "ti,sysc-omap2", "ti,sysc";
			ti,hwmods = "rng";
			reg = <0x11fe0 0x4>,
			      <0x11fe4 0x4>;
			reg-names = "rev", "sysc";
			ti,sysc-mask = <SYSC_OMAP2_AUTOIDLE>;
			ti,sysc-sidle = <SYSC_IDLE_FORCE>,
					<SYSC_IDLE_NO>;
			/* Domains (P, C): per_pwrdm, l4ls_clkdm */
			clocks = <&l4ls_clkctrl AM3_L4LS_RNG_CLKCTRL 0>;
			clock-names = "fck";
			#address-cells = <1>;
			#size-cells = <1>;
			ranges = <0x0 0x10000 0x2000>;

			rng: rng@0 {
				compatible = "ti,omap4-rng";
				reg = <0x0 0x2000>;
				interrupts = <111>;
			};
		};

		target-module@13000 {			/* 0x48313000, ap 97 62.0 */
			compatible = "ti,sysc";
			status = "disabled";
			#address-cells = <1>;
			#size-cells = <1>;
			ranges = <0x0 0x13000 0x1000>;
		};

		target-module@15000 {			/* 0x48315000, ap 94 56.0 */
			compatible = "ti,sysc";
			status = "disabled";
			#address-cells = <1>;
			#size-cells = <1>;
			ranges = <0x00000000 0x00015000 0x00001000>,
				 <0x00001000 0x00016000 0x00001000>;
		};

		target-module@18000 {			/* 0x48318000, ap 74 4c.0 */
			compatible = "ti,sysc";
			status = "disabled";
			#address-cells = <1>;
			#size-cells = <1>;
			ranges = <0x0 0x18000 0x4000>;
		};

		target-module@20000 {			/* 0x48320000, ap 99 34.0 */
			compatible = "ti,sysc";
			status = "disabled";
			#address-cells = <1>;
			#size-cells = <1>;
			ranges = <0x0 0x20000 0x1000>;
		};

		target-module@22000 {			/* 0x48322000, ap 101 3e.0 */
			compatible = "ti,sysc";
			status = "disabled";
			#address-cells = <1>;
			#size-cells = <1>;
			ranges = <0x0 0x22000 0x1000>;
		};

		target-module@24000 {			/* 0x48324000, ap 103 68.0 */
			compatible = "ti,sysc";
			status = "disabled";
			#address-cells = <1>;
			#size-cells = <1>;
			ranges = <0x0 0x24000 0x1000>;
		};
	};
};
<|MERGE_RESOLUTION|>--- conflicted
+++ resolved
@@ -812,7 +812,11 @@
 					clocks = <&pruss_iepclk_mux>;
 				};
 
-<<<<<<< HEAD
+				pruss_ecap: ecap@30000 {
+					compatible = "ti,pruss-ecap";
+					reg = <0x30000 0x60>;
+				};
+
 				pruss_uart: serial@28000 {
 					compatible = "ti,pruss-uart";
 					reg = <0x28000 0x38>;
@@ -820,11 +824,6 @@
 					interrupt-parent = <&pruss_intc>;
 					interrupts = <6>;
 					status = "disabled";
-=======
-				pruss_ecap: ecap@30000 {
-					compatible = "ti,pruss-ecap";
-					reg = <0x30000 0x60>;
->>>>>>> 248d0760
 				};
 
 				pruss_mii_rt: mii-rt@32000 {
