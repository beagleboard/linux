/*
 * Copyright (C) 2014 Texas Instruments Incorporated - http://www.ti.com/
 *
 * This program is free software; you can redistribute it and/or modify
 * it under the terms of the GNU General Public License version 2 as
 * published by the Free Software Foundation.
 */
/dts-v1/;

#include "dra72x.dtsi"
#include <dt-bindings/gpio/gpio.h>

/ {
	model = "TI DRA722";
	compatible = "ti,dra72-evm", "ti,dra722", "ti,dra72", "ti,dra7";

	memory {
		device_type = "memory";
		reg = <0x0 0x80000000 0x0 0x40000000>; /* 1024 MB */
	};

	evm_3v3: fixedregulator-evm_3v3 {
		compatible = "regulator-fixed";
		regulator-name = "evm_3v3";
		regulator-min-microvolt = <3300000>;
		regulator-max-microvolt = <3300000>;
	};

	extcon_usb1: extcon_usb1 {
		compatible = "linux,extcon-usb-gpio";
		id-gpio = <&pcf_gpio_21 1 GPIO_ACTIVE_HIGH>;
	};

	extcon_usb2: extcon_usb2 {
		compatible = "linux,extcon-usb-gpio";
		id-gpio = <&pcf_gpio_21 2 GPIO_ACTIVE_HIGH>;
	};
};

&dpll_dsp_ck {
	assigned-clock-rates = <700000000>;
};

&dpll_dsp_m2_ck {
	assigned-clock-rates = <700000000>;
};

&dpll_dsp_m3x2_ck {
	assigned-clock-rates = <466666667>;
};

&dpll_iva_ck {
	assigned-clock-rates = <1064000000>;
};

&dpll_iva_m2_ck {
	assigned-clock-rates = <532000000>;
};

&dra7_pmx_core {
	mmc1_pins_default: mmc1_pins_default {
		pinctrl-single,pins = <
			0x36c (PIN_INPUT | MUX_MODE14)	/* mmc1sdcd.gpio219 */
			0x354 (PIN_INPUT_PULLUP | MUX_MODE0) /* mmc1_clk.clk */
			0x358 (PIN_INPUT_PULLUP | MUX_MODE0) /* mmc1_cmd.cmd */
			0x35c (PIN_INPUT_PULLUP | MUX_MODE0) /* mmc1_dat0.dat0 */
			0x360 (PIN_INPUT_PULLUP | MUX_MODE0) /* mmc1_dat1.dat1 */
			0x364 (PIN_INPUT_PULLUP | MUX_MODE0) /* mmc1_dat2.dat2 */
			0x368 (PIN_INPUT_PULLUP | MUX_MODE0) /* mmc1_dat3.dat3 */
		>;
	};

	mmc2_pins_default: mmc2_pins_default {
		pinctrl-single,pins = <
			0x9c (PIN_INPUT_PULLUP | MUX_MODE1) /* gpmc_a23.mmc2_clk */
			0xb0 (PIN_INPUT_PULLUP | MUX_MODE1) /* gpmc_cs1.mmc2_cmd */
			0xa0 (PIN_INPUT_PULLUP | MUX_MODE1) /* gpmc_a24.mmc2_dat0 */
			0xa4 (PIN_INPUT_PULLUP | MUX_MODE1) /* gpmc_a25.mmc2_dat1 */
			0xa8 (PIN_INPUT_PULLUP | MUX_MODE1) /* gpmc_a26.mmc2_dat2 */
			0xac (PIN_INPUT_PULLUP | MUX_MODE1) /* gpmc_a27.mmc2_dat3 */
			0x8c (PIN_INPUT_PULLUP | MUX_MODE1) /* gpmc_a19.mmc2_dat4 */
			0x90 (PIN_INPUT_PULLUP | MUX_MODE1) /* gpmc_a20.mmc2_dat5 */
			0x94 (PIN_INPUT_PULLUP | MUX_MODE1) /* gpmc_a21.mmc2_dat6 */
			0x98 (PIN_INPUT_PULLUP | MUX_MODE1) /* gpmc_a22.mmc2_dat7 */
		>;
	};
};

&i2c1 {
	status = "okay";
	clock-frequency = <400000>;

	tps65917: tps65917@58 {
		compatible = "ti,tps65917";
		reg = <0x58>;

		interrupts = <GIC_SPI 2 IRQ_TYPE_NONE>;  /* IRQ_SYS_1N */
		interrupt-controller;
		#interrupt-cells = <2>;

		ti,system-power-controller;

		tps65917_pmic {
			compatible = "ti,tps65917-pmic";

			regulators {
				smps1_reg: smps1 {
					/* VDD_MPU */
					regulator-name = "smps1";
					regulator-min-microvolt = <850000>;
					regulator-max-microvolt = <1250000>;
					regulator-always-on;
					regulator-boot-on;
				};

				smps2_reg: smps2 {
					/* VDD_CORE */
					regulator-name = "smps2";
					regulator-min-microvolt = <850000>;
					regulator-max-microvolt = <1060000>;
					regulator-boot-on;
					regulator-always-on;
				};

				smps3_reg: smps3 {
					/* VDD_GPU IVA DSPEVE */
					regulator-name = "smps3";
					regulator-min-microvolt = <850000>;
					regulator-max-microvolt = <1250000>;
					regulator-boot-on;
					regulator-always-on;
				};

				smps4_reg: smps4 {
					/* VDDS1V8 */
					regulator-name = "smps4";
					regulator-min-microvolt = <1800000>;
					regulator-max-microvolt = <1800000>;
					regulator-always-on;
					regulator-boot-on;
				};

				smps5_reg: smps5 {
					/* VDD_DDR */
					regulator-name = "smps5";
					regulator-min-microvolt = <1350000>;
					regulator-max-microvolt = <1350000>;
					regulator-boot-on;
					regulator-always-on;
				};

				ldo1_reg: ldo1 {
					/* LDO1_OUT --> SDIO  */
					regulator-name = "ldo1";
					regulator-min-microvolt = <1800000>;
					regulator-max-microvolt = <3300000>;
					regulator-boot-on;
				};

				ldo2_reg: ldo2 {
					/* LDO2_OUT --> TP1017 (UNUSED)  */
					regulator-name = "ldo2";
					regulator-min-microvolt = <1800000>;
					regulator-max-microvolt = <3300000>;
				};

				ldo3_reg: ldo3 {
					/* VDDA_1V8_PHY */
					regulator-name = "ldo3";
					regulator-min-microvolt = <1800000>;
					regulator-max-microvolt = <1800000>;
					regulator-boot-on;
					regulator-always-on;
				};

				ldo5_reg: ldo5 {
					/* VDDA_1V8_PLL */
					regulator-name = "ldo5";
					regulator-min-microvolt = <1800000>;
					regulator-max-microvolt = <1800000>;
					regulator-always-on;
					regulator-boot-on;
				};

				ldo4_reg: ldo4 {
					/* VDDA_3V_USB: VDDA_USBHS33 */
					regulator-name = "ldo4";
					regulator-min-microvolt = <3300000>;
					regulator-max-microvolt = <3300000>;
					regulator-boot-on;
				};
			};
		};

		tps65917_power_button {
			compatible = "ti,palmas-pwrbutton";
			interrupt-parent = <&tps65917>;
			interrupts = <1 IRQ_TYPE_NONE>;
			wakeup-source;
			ti,palmas-long-press-seconds = <6>;
		};
	};

	pcf_gpio_21: gpio@21 {
		compatible = "ti,pcf8575";
		reg = <0x21>;
		lines-initial-states = <0x1408>;
		gpio-controller;
		#gpio-cells = <2>;
		interrupt-parent = <&gpio6>;
		interrupts = <11 IRQ_TYPE_EDGE_FALLING>;
		interrupt-controller;
		#interrupt-cells = <2>;
	};
};

&uart1 {
	status = "okay";
};

&elm {
	status = "okay";
};

&gpmc {
	status = "okay";
	ranges = <0 0 0 0x01000000>;	/* minimum GPMC partition = 16MB */
	nand@0,0 {
		/* To use NAND, DIP switch SW5 must be set like so:
		 * SW5.1 (NAND_SELn) = ON (LOW)
		 * SW5.9 (GPMC_WPN) = OFF (HIGH)
		 */
		reg = <0 0 4>;		/* device IO registers */
		ti,nand-ecc-opt = "bch8";
		ti,elm-id = <&elm>;
		nand-bus-width = <16>;
		gpmc,device-width = <2>;
		gpmc,sync-clk-ps = <0>;
		gpmc,cs-on-ns = <0>;
		gpmc,cs-rd-off-ns = <80>;
		gpmc,cs-wr-off-ns = <80>;
		gpmc,adv-on-ns = <0>;
		gpmc,adv-rd-off-ns = <60>;
		gpmc,adv-wr-off-ns = <60>;
		gpmc,we-on-ns = <10>;
		gpmc,we-off-ns = <50>;
		gpmc,oe-on-ns = <4>;
		gpmc,oe-off-ns = <40>;
		gpmc,access-ns = <40>;
		gpmc,wr-access-ns = <80>;
		gpmc,rd-cycle-ns = <80>;
		gpmc,wr-cycle-ns = <80>;
		gpmc,bus-turnaround-ns = <0>;
		gpmc,cycle2cycle-delay-ns = <0>;
		gpmc,clk-activation-ns = <0>;
		gpmc,wait-monitoring-ns = <0>;
		gpmc,wr-data-mux-bus-ns = <0>;
		/* MTD partition table */
		/* All SPL-* partitions are sized to minimal length
		 * which can be independently programmable. For
		 * NAND flash this is equal to size of erase-block */
		#address-cells = <1>;
		#size-cells = <1>;
		partition@0 {
			label = "NAND.SPL";
			reg = <0x00000000 0x000020000>;
		};
		partition@1 {
			label = "NAND.SPL.backup1";
			reg = <0x00020000 0x00020000>;
		};
		partition@2 {
			label = "NAND.SPL.backup2";
			reg = <0x00040000 0x00020000>;
		};
		partition@3 {
			label = "NAND.SPL.backup3";
			reg = <0x00060000 0x00020000>;
		};
		partition@4 {
			label = "NAND.u-boot-spl-os";
			reg = <0x00080000 0x00040000>;
		};
		partition@5 {
			label = "NAND.u-boot";
			reg = <0x000c0000 0x00100000>;
		};
		partition@6 {
			label = "NAND.u-boot-env";
			reg = <0x001c0000 0x00020000>;
		};
		partition@7 {
			label = "NAND.u-boot-env.backup1";
			reg = <0x001e0000 0x00020000>;
		};
		partition@8 {
			label = "NAND.kernel";
			reg = <0x00200000 0x00800000>;
		};
		partition@9 {
			label = "NAND.file-system";
			reg = <0x00a00000 0x0f600000>;
		};
	};
};

&usb2_phy1 {
	phy-supply = <&ldo4_reg>;
};

&usb2_phy2 {
	phy-supply = <&ldo4_reg>;
};

&omap_dwc3_1 {
	extcon = <&extcon_usb1>;
};

&omap_dwc3_2 {
	extcon = <&extcon_usb2>;
};

&usb1 {
	dr_mode = "peripheral";
};

&usb2 {
	dr_mode = "host";
};

&mmc1 {
	status = "okay";
	pinctrl-names = "default";
	pinctrl-0 = <&mmc1_pins_default>;

	vmmc-supply = <&ldo1_reg>;
	bus-width = <4>;
	/*
	 * SDCD signal is not being used here - using the fact that GPIO mode
	 * is a viable alternative
	 */
	cd-gpios = <&gpio6 27 0>;
};

&mmc2 {
	/* SW5-3 in ON position */
	status = "okay";
	pinctrl-names = "default";
	pinctrl-0 = <&mmc2_pins_default>;

	vmmc-supply = <&evm_3v3>;
	bus-width = <8>;
	ti,non-removable;
};

&mac {
	status = "okay";
};

&cpsw_emac1 {
	phy_id = <&davinci_mdio>, <3>;
	phy-mode = "rgmii";
};

&davinci_mdio {
	active_slave = <1>;
};

&dcan1 {
	status = "ok";
};

&qspi {
	status = "okay";

	spi-max-frequency = <48000000>;
	m25p80@0 {
		compatible = "s25fl256s1";
		spi-max-frequency = <48000000>;
		reg = <0>;
		spi-tx-bus-width = <1>;
		spi-rx-bus-width = <4>;
		spi-cpol;
		spi-cpha;
		#address-cells = <1>;
		#size-cells = <1>;

		/* MTD partition table.
		 * The ROM checks the first four physical blocks
		 * for a valid file to boot and the flash here is
		 * 64KiB block size.
		 */
		partition@0 {
			label = "QSPI.SPL";
			reg = <0x00000000 0x000010000>;
		};
		partition@1 {
			label = "QSPI.SPL.backup1";
			reg = <0x00010000 0x00010000>;
		};
		partition@2 {
			label = "QSPI.SPL.backup2";
			reg = <0x00020000 0x00010000>;
		};
		partition@3 {
			label = "QSPI.SPL.backup3";
			reg = <0x00030000 0x00010000>;
		};
		partition@4 {
			label = "QSPI.u-boot";
			reg = <0x00040000 0x00100000>;
		};
		partition@5 {
			label = "QSPI.u-boot-spl-os";
			reg = <0x00140000 0x00080000>;
		};
		partition@6 {
			label = "QSPI.u-boot-env";
			reg = <0x001c0000 0x00010000>;
		};
		partition@7 {
			label = "QSPI.u-boot-env.backup1";
			reg = <0x001d0000 0x0010000>;
		};
		partition@8 {
			label = "QSPI.kernel";
			reg = <0x001e0000 0x0800000>;
		};
		partition@9 {
			label = "QSPI.file-system";
			reg = <0x009e0000 0x01620000>;
		};
	};
};

<<<<<<< HEAD
&mailbox5 {
	status = "okay";
	mbox_ipu1_ipc3x: mbox_ipu1_ipc3x {
		status = "okay";
	};
	mbox_dsp1_ipc3x: mbox_dsp1_ipc3x {
		status = "okay";
	};
};

&mailbox6 {
	status = "okay";
	mbox_ipu2_ipc3x: mbox_ipu2_ipc3x {
		status = "okay";
	};
=======
&cpu0 {
	cpu0-voltdm = <&voltdm_mpu>;
	voltage-tolerance = <1>;
};

&voltdm_mpu {
	vdd-supply = <&smps1_reg>;
};

&voltdm_core {
	vdd-supply = <&smps2_reg>;
};

&voltdm_dspeve {
	vdd-supply = <&smps3_reg>;
};

&voltdm_gpu {
	vdd-supply = <&smps3_reg>;
};

&voltdm_ivahd {
	vdd-supply = <&smps3_reg>;
};

&rtc {
	status = "okay";
	ext-clk-src;
>>>>>>> dca67a84
};<|MERGE_RESOLUTION|>--- conflicted
+++ resolved
@@ -433,23 +433,6 @@
 	};
 };
 
-<<<<<<< HEAD
-&mailbox5 {
-	status = "okay";
-	mbox_ipu1_ipc3x: mbox_ipu1_ipc3x {
-		status = "okay";
-	};
-	mbox_dsp1_ipc3x: mbox_dsp1_ipc3x {
-		status = "okay";
-	};
-};
-
-&mailbox6 {
-	status = "okay";
-	mbox_ipu2_ipc3x: mbox_ipu2_ipc3x {
-		status = "okay";
-	};
-=======
 &cpu0 {
 	cpu0-voltdm = <&voltdm_mpu>;
 	voltage-tolerance = <1>;
@@ -478,5 +461,21 @@
 &rtc {
 	status = "okay";
 	ext-clk-src;
->>>>>>> dca67a84
+};
+
+&mailbox5 {
+	status = "okay";
+	mbox_ipu1_ipc3x: mbox_ipu1_ipc3x {
+		status = "okay";
+	};
+	mbox_dsp1_ipc3x: mbox_dsp1_ipc3x {
+		status = "okay";
+	};
+};
+
+&mailbox6 {
+	status = "okay";
+	mbox_ipu2_ipc3x: mbox_ipu2_ipc3x {
+		status = "okay";
+	};
 };