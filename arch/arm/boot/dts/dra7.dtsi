/*
 * Copyright (C) 2013 Texas Instruments Incorporated - http://www.ti.com/
 *
 * This program is free software; you can redistribute it and/or modify
 * it under the terms of the GNU General Public License version 2 as
 * published by the Free Software Foundation.
 * Based on "omap4.dtsi"
 */

#include <dt-bindings/interrupt-controller/arm-gic.h>
#include <dt-bindings/pinctrl/dra.h>

#include "skeleton.dtsi"

#define MAX_SOURCES 400
#define DIRECT_IRQ(irq) (MAX_SOURCES + irq)

/ {
	#address-cells = <1>;
	#size-cells = <1>;

	compatible = "ti,dra7xx";
	interrupt-parent = <&gic>;

	aliases {
		i2c0 = &i2c1;
		i2c1 = &i2c2;
		i2c2 = &i2c3;
		i2c3 = &i2c4;
		i2c4 = &i2c5;
		serial0 = &uart1;
		serial1 = &uart2;
		serial2 = &uart3;
		serial3 = &uart4;
		serial4 = &uart5;
		serial5 = &uart6;
		ethernet0 = &cpsw_emac0;
		ethernet1 = &cpsw_emac1;
	};

	timer {
		compatible = "arm,armv7-timer";
		interrupts = <GIC_PPI 13 (GIC_CPU_MASK_SIMPLE(2) | IRQ_TYPE_LEVEL_LOW)>,
			     <GIC_PPI 14 (GIC_CPU_MASK_SIMPLE(2) | IRQ_TYPE_LEVEL_LOW)>,
			     <GIC_PPI 11 (GIC_CPU_MASK_SIMPLE(2) | IRQ_TYPE_LEVEL_LOW)>,
			     <GIC_PPI 10 (GIC_CPU_MASK_SIMPLE(2) | IRQ_TYPE_LEVEL_LOW)>;
	};

	gic: interrupt-controller@48211000 {
		compatible = "arm,cortex-a15-gic";
		interrupt-controller;
		#interrupt-cells = <3>;
		arm,routable-irqs = <192>;
		reg = <0x48211000 0x1000>,
		      <0x48212000 0x1000>,
		      <0x48214000 0x2000>,
		      <0x48216000 0x2000>;
		interrupts = <GIC_PPI 9 (GIC_CPU_MASK_SIMPLE(2) | IRQ_TYPE_LEVEL_HIGH)>;
	};

	/*
	 * The soc node represents the soc top level view. It is uses for IPs
	 * that are not memory mapped in the MPU view or for the MPU itself.
	 */
	soc {
		compatible = "ti,omap-infra";
		mpu {
			compatible = "ti,omap5-mpu";
			ti,hwmods = "mpu";
		};
	};

	/*
	 * XXX: Use a flat representation of the SOC interconnect.
	 * The real OMAP interconnect network is quite complex.
	 * Since that will not bring real advantage to represent that in DT for
	 * the moment, just use a fake OCP bus entry to represent the whole bus
	 * hierarchy.
	 */
	ocp {
		compatible = "ti,dra7-l3-noc", "simple-bus";
		#address-cells = <1>;
		#size-cells = <1>;
		ranges;
		ti,hwmods = "l3_main_1", "l3_main_2";
		reg = <0x44000000 0x1000000>,
		      <0x45000000 0x1000>;
		interrupts = <GIC_SPI 4 IRQ_TYPE_LEVEL_HIGH>,
			     <GIC_SPI DIRECT_IRQ(10) IRQ_TYPE_LEVEL_HIGH>;

		prm: prm@4ae06000 {
			compatible = "ti,dra7-prm";
			reg = <0x4ae06000 0x3000>;

			prm_clocks: clocks {
				#address-cells = <1>;
				#size-cells = <0>;
			};

			prm_clockdomains: clockdomains {
			};
		};

		axi@0 {
			compatible = "simple-bus";
			#size-cells = <1>;
			#address-cells = <1>;
			ranges = <0x51000000 0x51000000 0x3000
				  0x0	     0x20000000 0x10000000>;
			pcie@51000000 {
				compatible = "ti,dra7-pcie";
				reg = <0x51000000 0x2000>, <0x51002000 0x14c>, <0x1000 0x2000>;
				reg-names = "rc_dbics", "ti_conf", "config";
				interrupts = <0 232 0x4>, <0 233 0x4>;
				#address-cells = <3>;
				#size-cells = <2>;
				device_type = "pci";
				ranges = <0x81000000 0 0          0x03000 0 0x00010000
					  0x82000000 0 0x20013000 0x13000 0 0xffed000>;
				#interrupt-cells = <1>;
				num-lanes = <1>;
				ti,hwmods = "pcie1";
				phys = <&pcie1_phy>;
				phy-names = "pcie-phy0";
				interrupt-map-mask = <0 0 0 7>;
				interrupt-map = <0 0 0 1 &pcie1_intc 1>,
						<0 0 0 2 &pcie1_intc 2>,
						<0 0 0 3 &pcie1_intc 3>,
						<0 0 0 4 &pcie1_intc 4>;
				pcie1_intc: interrupt-controller {
					interrupt-controller;
					#address-cells = <0>;
					#interrupt-cells = <1>;
				};
			};
		};

		axi@1 {
			compatible = "simple-bus";
			#size-cells = <1>;
			#address-cells = <1>;
			ranges = <0x51800000 0x51800000 0x3000
				  0x0	     0x30000000 0x10000000>;
			status = "disabled";
			pcie@51000000 {
				compatible = "ti,dra7-pcie";
				reg = <0x51800000 0x2000>, <0x51802000 0x14c>, <0x1000 0x2000>;
				reg-names = "rc_dbics", "ti_conf", "config";
				interrupts = <0 355 0x4>, <0 356 0x4>;
				#address-cells = <3>;
				#size-cells = <2>;
				device_type = "pci";
				ranges = <0x81000000 0 0          0x03000 0 0x00010000
					  0x82000000 0 0x30013000 0x13000 0 0xffed000>;
				#interrupt-cells = <1>;
				num-lanes = <1>;
				ti,hwmods = "pcie2";
				phys = <&pcie2_phy>;
				phy-names = "pcie-phy0";
				interrupt-map-mask = <0 0 0 7>;
				interrupt-map = <0 0 0 1 &pcie2_intc 1>,
						<0 0 0 2 &pcie2_intc 2>,
						<0 0 0 3 &pcie2_intc 3>,
						<0 0 0 4 &pcie2_intc 4>;
				pcie2_intc: interrupt-controller {
					interrupt-controller;
					#address-cells = <0>;
					#interrupt-cells = <1>;
				};
			};
		};

		bandgap: bandgap@4a0021e0 {
			reg = <0x4a0021e0 0xc
				0x4a00232c 0xc
				0x4a002380 0x2c
				0x4a0023C0 0x3c
				0x4a002564 0x8
				0x4a002574 0x50>;
				compatible = "ti,dra752-bandgap";
				interrupts = <GIC_SPI 126 IRQ_TYPE_LEVEL_HIGH>;
				#thermal-sensor-cells = <1>;
		};

		cm_core_aon: cm_core_aon@4a005000 {
			compatible = "ti,dra7-cm-core-aon";
			reg = <0x4a005000 0x2000>;

			cm_core_aon_clocks: clocks {
				#address-cells = <1>;
				#size-cells = <0>;
			};

			cm_core_aon_clockdomains: clockdomains {
			};
		};

		cm_core: cm_core@4a008000 {
			compatible = "ti,dra7-cm-core";
			reg = <0x4a008000 0x3000>;

			cm_core_clocks: clocks {
				#address-cells = <1>;
				#size-cells = <0>;
			};

			cm_core_clockdomains: clockdomains {
			};
		};

		ctrl_core: ctrl_core@4a002000 {
			compatible = "ti,dra7-ctrl-core";
			reg = <0x4a002000 0x6d0>;

			ctrl_core_clocks: clocks {
				#address-cells = <1>;
				#size-cells = <0>;
			};

			ctrl_core_clockdomains: clockdomains {
			};
		};

		counter32k: counter@4ae04000 {
			compatible = "ti,omap-counter32k";
			reg = <0x4ae04000 0x40>;
			ti,hwmods = "counter_32k";
		};

		dra7_ctrl_core: tisysconcore@4a002000 {
			compatible = "syscon";
			reg = <0x4a002000 0x6d0>;
		};

		dra7_ctrl_general: tisyscon@4a002e00 {
			compatible = "syscon";
			reg = <0x4a002e00 0x7c>;
		};

		pbias_regulator: pbias_regulator {
			compatible = "ti,pbias-omap";
			reg = <0 0x4>;
			syscon = <&dra7_ctrl_general>;
			pbias_mmc_reg: pbias_mmc_omap5 {
				regulator-name = "pbias_mmc_omap5";
				regulator-min-microvolt = <1800000>;
				regulator-max-microvolt = <3000000>;
			};
		};

		dra7_pmx_core: pinmux@4a003400 {
			compatible = "pinctrl-single";
			reg = <0x4a003400 0x0464>;
			#address-cells = <1>;
			#size-cells = <0>;
			pinctrl-single,register-width = <32>;
			pinctrl-single,function-mask = <0x3fffffff>;
		};

		sdma: dma-controller@4a056000 {
			compatible = "ti,omap4430-sdma";
			reg = <0x4a056000 0x1000>;
			interrupts = <GIC_SPI 7 IRQ_TYPE_LEVEL_HIGH>,
				     <GIC_SPI 8 IRQ_TYPE_LEVEL_HIGH>,
				     <GIC_SPI 9 IRQ_TYPE_LEVEL_HIGH>,
				     <GIC_SPI 10 IRQ_TYPE_LEVEL_HIGH>;
			#dma-cells = <1>;
			#dma-channels = <32>;
			#dma-requests = <127>;
		};

		gpio1: gpio@4ae10000 {
			compatible = "ti,omap4-gpio";
			reg = <0x4ae10000 0x200>;
			interrupts = <GIC_SPI 24 IRQ_TYPE_LEVEL_HIGH>;
			ti,hwmods = "gpio1";
			gpio-controller;
			#gpio-cells = <2>;
			interrupt-controller;
			#interrupt-cells = <2>;
		};

		gpio2: gpio@48055000 {
			compatible = "ti,omap4-gpio";
			reg = <0x48055000 0x200>;
			interrupts = <GIC_SPI 25 IRQ_TYPE_LEVEL_HIGH>;
			ti,hwmods = "gpio2";
			gpio-controller;
			#gpio-cells = <2>;
			interrupt-controller;
			#interrupt-cells = <2>;
		};

		gpio3: gpio@48057000 {
			compatible = "ti,omap4-gpio";
			reg = <0x48057000 0x200>;
			interrupts = <GIC_SPI 26 IRQ_TYPE_LEVEL_HIGH>;
			ti,hwmods = "gpio3";
			gpio-controller;
			#gpio-cells = <2>;
			interrupt-controller;
			#interrupt-cells = <2>;
		};

		gpio4: gpio@48059000 {
			compatible = "ti,omap4-gpio";
			reg = <0x48059000 0x200>;
			interrupts = <GIC_SPI 27 IRQ_TYPE_LEVEL_HIGH>;
			ti,hwmods = "gpio4";
			gpio-controller;
			#gpio-cells = <2>;
			interrupt-controller;
			#interrupt-cells = <2>;
		};

		gpio5: gpio@4805b000 {
			compatible = "ti,omap4-gpio";
			reg = <0x4805b000 0x200>;
			interrupts = <GIC_SPI 28 IRQ_TYPE_LEVEL_HIGH>;
			ti,hwmods = "gpio5";
			gpio-controller;
			#gpio-cells = <2>;
			interrupt-controller;
			#interrupt-cells = <2>;
		};

		gpio6: gpio@4805d000 {
			compatible = "ti,omap4-gpio";
			reg = <0x4805d000 0x200>;
			interrupts = <GIC_SPI 29 IRQ_TYPE_LEVEL_HIGH>;
			ti,hwmods = "gpio6";
			gpio-controller;
			#gpio-cells = <2>;
			interrupt-controller;
			#interrupt-cells = <2>;
		};

		gpio7: gpio@48051000 {
			compatible = "ti,omap4-gpio";
			reg = <0x48051000 0x200>;
			interrupts = <GIC_SPI 30 IRQ_TYPE_LEVEL_HIGH>;
			ti,hwmods = "gpio7";
			gpio-controller;
			#gpio-cells = <2>;
			interrupt-controller;
			#interrupt-cells = <2>;
		};

		gpio8: gpio@48053000 {
			compatible = "ti,omap4-gpio";
			reg = <0x48053000 0x200>;
			interrupts = <GIC_SPI 116 IRQ_TYPE_LEVEL_HIGH>;
			ti,hwmods = "gpio8";
			gpio-controller;
			#gpio-cells = <2>;
			interrupt-controller;
			#interrupt-cells = <2>;
		};

		uart1: serial@4806a000 {
			compatible = "ti,omap4-uart";
			reg = <0x4806a000 0x100>;
			interrupts = <GIC_SPI 67 IRQ_TYPE_LEVEL_HIGH>;
			ti,hwmods = "uart1";
			clock-frequency = <48000000>;
			status = "disabled";
		};

		uart2: serial@4806c000 {
			compatible = "ti,omap4-uart";
			reg = <0x4806c000 0x100>;
			interrupts = <GIC_SPI 68 IRQ_TYPE_LEVEL_HIGH>;
			ti,hwmods = "uart2";
			clock-frequency = <48000000>;
			status = "disabled";
		};

		uart3: serial@48020000 {
			compatible = "ti,omap4-uart";
			reg = <0x48020000 0x100>;
			interrupts = <GIC_SPI 69 IRQ_TYPE_LEVEL_HIGH>;
			ti,hwmods = "uart3";
			clock-frequency = <48000000>;
			status = "disabled";
		};

		uart4: serial@4806e000 {
			compatible = "ti,omap4-uart";
			reg = <0x4806e000 0x100>;
			interrupts = <GIC_SPI 65 IRQ_TYPE_LEVEL_HIGH>;
			ti,hwmods = "uart4";
			clock-frequency = <48000000>;
                        status = "disabled";
		};

		uart5: serial@48066000 {
			compatible = "ti,omap4-uart";
			reg = <0x48066000 0x100>;
			interrupts = <GIC_SPI 100 IRQ_TYPE_LEVEL_HIGH>;
			ti,hwmods = "uart5";
			clock-frequency = <48000000>;
			status = "disabled";
		};

		uart6: serial@48068000 {
			compatible = "ti,omap4-uart";
			reg = <0x48068000 0x100>;
			interrupts = <GIC_SPI 101 IRQ_TYPE_LEVEL_HIGH>;
			ti,hwmods = "uart6";
			clock-frequency = <48000000>;
			status = "disabled";
		};

		uart7: serial@48420000 {
			compatible = "ti,omap4-uart";
			reg = <0x48420000 0x100>;
			interrupts = <GIC_SPI 218 IRQ_TYPE_LEVEL_HIGH>;
			ti,hwmods = "uart7";
			clock-frequency = <48000000>;
			status = "disabled";
		};

		uart8: serial@48422000 {
			compatible = "ti,omap4-uart";
			reg = <0x48422000 0x100>;
			interrupts = <GIC_SPI 219 IRQ_TYPE_LEVEL_HIGH>;
			ti,hwmods = "uart8";
			clock-frequency = <48000000>;
			status = "disabled";
		};

		uart9: serial@48424000 {
			compatible = "ti,omap4-uart";
			reg = <0x48424000 0x100>;
			interrupts = <GIC_SPI 220 IRQ_TYPE_LEVEL_HIGH>;
			ti,hwmods = "uart9";
			clock-frequency = <48000000>;
			status = "disabled";
		};

		uart10: serial@4ae2b000 {
			compatible = "ti,omap4-uart";
			reg = <0x4ae2b000 0x100>;
			interrupts = <GIC_SPI 221 IRQ_TYPE_LEVEL_HIGH>;
			ti,hwmods = "uart10";
			clock-frequency = <48000000>;
			status = "disabled";
		};

		mailbox1: mailbox@4a0f4000 {
			compatible = "ti,omap4-mailbox";
			reg = <0x4a0f4000 0x200>;
			ti,hwmods = "mailbox1";
			#mbox-cells = <1>;
			ti,mbox-num-users = <3>;
			ti,mbox-num-fifos = <8>;
			status = "disabled";
		};

		mailbox2: mailbox@4883a000 {
			compatible = "ti,omap4-mailbox";
			reg = <0x4883a000 0x200>;
			ti,hwmods = "mailbox2";
			#mbox-cells = <1>;
			ti,mbox-num-users = <4>;
			ti,mbox-num-fifos = <12>;
			status = "disabled";
		};

		mailbox3: mailbox@4883c000 {
			compatible = "ti,omap4-mailbox";
			reg = <0x4883c000 0x200>;
			ti,hwmods = "mailbox3";
			#mbox-cells = <1>;
			ti,mbox-num-users = <4>;
			ti,mbox-num-fifos = <12>;
			status = "disabled";
		};

		mailbox4: mailbox@4883e000 {
			compatible = "ti,omap4-mailbox";
			reg = <0x4883e000 0x200>;
			ti,hwmods = "mailbox4";
			#mbox-cells = <1>;
			ti,mbox-num-users = <4>;
			ti,mbox-num-fifos = <12>;
			status = "disabled";
		};

		mailbox5: mailbox@48840000 {
			compatible = "ti,omap4-mailbox";
			reg = <0x48840000 0x200>;
			ti,hwmods = "mailbox5";
			#mbox-cells = <1>;
			ti,mbox-num-users = <4>;
			ti,mbox-num-fifos = <12>;
			status = "disabled";
		};

		mailbox6: mailbox@48842000 {
			compatible = "ti,omap4-mailbox";
			reg = <0x48842000 0x200>;
			ti,hwmods = "mailbox6";
			#mbox-cells = <1>;
			ti,mbox-num-users = <4>;
			ti,mbox-num-fifos = <12>;
			status = "disabled";
		};

		mailbox7: mailbox@48844000 {
			compatible = "ti,omap4-mailbox";
			reg = <0x48844000 0x200>;
			ti,hwmods = "mailbox7";
			#mbox-cells = <1>;
			ti,mbox-num-users = <4>;
			ti,mbox-num-fifos = <12>;
			status = "disabled";
		};

		mailbox8: mailbox@48846000 {
			compatible = "ti,omap4-mailbox";
			reg = <0x48846000 0x200>;
			ti,hwmods = "mailbox8";
			#mbox-cells = <1>;
			ti,mbox-num-users = <4>;
			ti,mbox-num-fifos = <12>;
			status = "disabled";
		};

		mailbox9: mailbox@4885e000 {
			compatible = "ti,omap4-mailbox";
			reg = <0x4885e000 0x200>;
			ti,hwmods = "mailbox9";
			#mbox-cells = <1>;
			ti,mbox-num-users = <4>;
			ti,mbox-num-fifos = <12>;
			status = "disabled";
		};

		mailbox10: mailbox@48860000 {
			compatible = "ti,omap4-mailbox";
			reg = <0x48860000 0x200>;
			ti,hwmods = "mailbox10";
			#mbox-cells = <1>;
			ti,mbox-num-users = <4>;
			ti,mbox-num-fifos = <12>;
			status = "disabled";
		};

		mailbox11: mailbox@48862000 {
			compatible = "ti,omap4-mailbox";
			reg = <0x48862000 0x200>;
			ti,hwmods = "mailbox11";
			#mbox-cells = <1>;
			ti,mbox-num-users = <4>;
			ti,mbox-num-fifos = <12>;
			status = "disabled";
		};

		mailbox12: mailbox@48864000 {
			compatible = "ti,omap4-mailbox";
			reg = <0x48864000 0x200>;
			ti,hwmods = "mailbox12";
			#mbox-cells = <1>;
			ti,mbox-num-users = <4>;
			ti,mbox-num-fifos = <12>;
			status = "disabled";
		};

		mailbox13: mailbox@48802000 {
			compatible = "ti,omap4-mailbox";
			reg = <0x48802000 0x200>;
			ti,hwmods = "mailbox13";
			#mbox-cells = <1>;
			ti,mbox-num-users = <4>;
			ti,mbox-num-fifos = <12>;
			status = "disabled";
		};

		timer1: timer@4ae18000 {
			compatible = "ti,omap5430-timer";
			reg = <0x4ae18000 0x80>;
			interrupts = <GIC_SPI 32 IRQ_TYPE_LEVEL_HIGH>;
			ti,hwmods = "timer1";
			ti,timer-alwon;
		};

		timer2: timer@48032000 {
			compatible = "ti,omap5430-timer";
			reg = <0x48032000 0x80>;
			interrupts = <GIC_SPI 33 IRQ_TYPE_LEVEL_HIGH>;
			ti,hwmods = "timer2";
		};

		timer3: timer@48034000 {
			compatible = "ti,omap5430-timer";
			reg = <0x48034000 0x80>;
			interrupts = <GIC_SPI 34 IRQ_TYPE_LEVEL_HIGH>;
			ti,hwmods = "timer3";
		};

		timer4: timer@48036000 {
			compatible = "ti,omap5430-timer";
			reg = <0x48036000 0x80>;
			interrupts = <GIC_SPI 35 IRQ_TYPE_LEVEL_HIGH>;
			ti,hwmods = "timer4";
		};

		timer5: timer@48820000 {
			compatible = "ti,omap5430-timer";
			reg = <0x48820000 0x80>;
			interrupts = <GIC_SPI 36 IRQ_TYPE_LEVEL_HIGH>;
			ti,hwmods = "timer5";
			ti,timer-dsp;
		};

		timer6: timer@48822000 {
			compatible = "ti,omap5430-timer";
			reg = <0x48822000 0x80>;
			interrupts = <GIC_SPI 37 IRQ_TYPE_LEVEL_HIGH>;
			ti,hwmods = "timer6";
			ti,timer-dsp;
			ti,timer-pwm;
		};

		timer7: timer@48824000 {
			compatible = "ti,omap5430-timer";
			reg = <0x48824000 0x80>;
			interrupts = <GIC_SPI 38 IRQ_TYPE_LEVEL_HIGH>;
			ti,hwmods = "timer7";
			ti,timer-dsp;
		};

		timer8: timer@48826000 {
			compatible = "ti,omap5430-timer";
			reg = <0x48826000 0x80>;
			interrupts = <GIC_SPI 39 IRQ_TYPE_LEVEL_HIGH>;
			ti,hwmods = "timer8";
			ti,timer-dsp;
			ti,timer-pwm;
		};

		timer9: timer@4803e000 {
			compatible = "ti,omap5430-timer";
			reg = <0x4803e000 0x80>;
			interrupts = <GIC_SPI 40 IRQ_TYPE_LEVEL_HIGH>;
			ti,hwmods = "timer9";
		};

		timer10: timer@48086000 {
			compatible = "ti,omap5430-timer";
			reg = <0x48086000 0x80>;
			interrupts = <GIC_SPI 41 IRQ_TYPE_LEVEL_HIGH>;
			ti,hwmods = "timer10";
		};

		timer11: timer@48088000 {
			compatible = "ti,omap5430-timer";
			reg = <0x48088000 0x80>;
			interrupts = <GIC_SPI 42 IRQ_TYPE_LEVEL_HIGH>;
			ti,hwmods = "timer11";
			ti,timer-pwm;
		};

		timer13: timer@48828000 {
			compatible = "ti,omap5430-timer";
			reg = <0x48828000 0x80>;
			interrupts = <GIC_SPI 339 IRQ_TYPE_LEVEL_HIGH>;
			ti,hwmods = "timer13";
			status = "disabled";
		};

		timer14: timer@4882a000 {
			compatible = "ti,omap5430-timer";
			reg = <0x4882a000 0x80>;
			interrupts = <GIC_SPI 340 IRQ_TYPE_LEVEL_HIGH>;
			ti,hwmods = "timer14";
			status = "disabled";
		};

		timer15: timer@4882c000 {
			compatible = "ti,omap5430-timer";
			reg = <0x4882c000 0x80>;
			interrupts = <GIC_SPI 341 IRQ_TYPE_LEVEL_HIGH>;
			ti,hwmods = "timer15";
			status = "disabled";
		};

		timer16: timer@4882e000 {
			compatible = "ti,omap5430-timer";
			reg = <0x4882e000 0x80>;
			interrupts = <GIC_SPI 342 IRQ_TYPE_LEVEL_HIGH>;
			ti,hwmods = "timer16";
			status = "disabled";
		};

		wdt2: wdt@4ae14000 {
			compatible = "ti,omap3-wdt";
			reg = <0x4ae14000 0x80>;
			interrupts = <GIC_SPI 75 IRQ_TYPE_LEVEL_HIGH>;
			ti,hwmods = "wd_timer2";
		};

		hwspinlock: spinlock@4a0f6000 {
			compatible = "ti,omap4-hwspinlock";
			reg = <0x4a0f6000 0x1000>;
			interrupts = <GIC_SPI 108 IRQ_TYPE_LEVEL_HIGH>;
			ti,hwmods = "spinlock";
			#hwlock-cells = <1>;
		};

		dmm@4e000000 {
			compatible = "ti,omap5-dmm";
			reg = <0x4e000000 0x800>;
			interrupts = <0 113 0x4>;
			ti,hwmods = "dmm";
		};

		i2c1: i2c@48070000 {
			compatible = "ti,omap4-i2c";
			reg = <0x48070000 0x100>;
			interrupts = <GIC_SPI 51 IRQ_TYPE_LEVEL_HIGH>;
			#address-cells = <1>;
			#size-cells = <0>;
			ti,hwmods = "i2c1";
			status = "disabled";
		};

		i2c2: i2c@48072000 {
			compatible = "ti,omap4-i2c";
			reg = <0x48072000 0x100>;
			interrupts = <GIC_SPI 52 IRQ_TYPE_LEVEL_HIGH>;
			#address-cells = <1>;
			#size-cells = <0>;
			ti,hwmods = "i2c2";
			status = "disabled";
		};

		i2c3: i2c@48060000 {
			compatible = "ti,omap4-i2c";
			reg = <0x48060000 0x100>;
			interrupts = <GIC_SPI 56 IRQ_TYPE_LEVEL_HIGH>;
			#address-cells = <1>;
			#size-cells = <0>;
			ti,hwmods = "i2c3";
			status = "disabled";
		};

		i2c4: i2c@4807a000 {
			compatible = "ti,omap4-i2c";
			reg = <0x4807a000 0x100>;
			interrupts = <GIC_SPI 57 IRQ_TYPE_LEVEL_HIGH>;
			#address-cells = <1>;
			#size-cells = <0>;
			ti,hwmods = "i2c4";
			status = "disabled";
		};

		i2c5: i2c@4807c000 {
			compatible = "ti,omap4-i2c";
			reg = <0x4807c000 0x100>;
			interrupts = <GIC_SPI 55 IRQ_TYPE_LEVEL_HIGH>;
			#address-cells = <1>;
			#size-cells = <0>;
			ti,hwmods = "i2c5";
			status = "disabled";
		};

		mmc1: mmc@4809c000 {
			compatible = "ti,omap4-hsmmc";
			reg = <0x4809c000 0x400>;
			interrupts = <GIC_SPI 78 IRQ_TYPE_LEVEL_HIGH>;
			ti,hwmods = "mmc1";
			ti,dual-volt;
			ti,needs-special-reset;
			dmas = <&sdma 61>, <&sdma 62>;
			dma-names = "tx", "rx";
			status = "disabled";
			pbias-supply = <&pbias_mmc_reg>;
		};

		mmc2: mmc@480b4000 {
			compatible = "ti,omap4-hsmmc";
			reg = <0x480b4000 0x400>;
			interrupts = <GIC_SPI 81 IRQ_TYPE_LEVEL_HIGH>;
			ti,hwmods = "mmc2";
			ti,needs-special-reset;
			dmas = <&sdma 47>, <&sdma 48>;
			dma-names = "tx", "rx";
			status = "disabled";
		};

		mmc3: mmc@480ad000 {
			compatible = "ti,omap4-hsmmc";
			reg = <0x480ad000 0x400>;
			interrupts = <GIC_SPI 89 IRQ_TYPE_LEVEL_HIGH>;
			ti,hwmods = "mmc3";
			ti,needs-special-reset;
			dmas = <&sdma 77>, <&sdma 78>;
			dma-names = "tx", "rx";
			status = "disabled";
		};

		mmc4: mmc@480d1000 {
			compatible = "ti,omap4-hsmmc";
			reg = <0x480d1000 0x400>;
			interrupts = <GIC_SPI 91 IRQ_TYPE_LEVEL_HIGH>;
			ti,hwmods = "mmc4";
			ti,needs-special-reset;
			dmas = <&sdma 57>, <&sdma 58>;
			dma-names = "tx", "rx";
			status = "disabled";
		};

		abb_mpu: regulator-abb-mpu {
			compatible = "ti,abb-v3";
			regulator-name = "abb_mpu";
			#address-cells = <0>;
			#size-cells = <0>;
			clocks = <&sys_clkin1>;
			ti,settling-time = <50>;
			ti,clock-cycles = <16>;

			reg = <0x4ae07ddc 0x4>, <0x4ae07de0 0x4>,
			      <0x4ae06014 0x4>, <0x4a003b20 0x8>,
			      <0x4ae0c158 0x4>;
			reg-names = "setup-address", "control-address",
				    "int-address", "efuse-address",
				    "ldo-address";
			ti,tranxdone-status-mask = <0x80>;
			/* LDOVBBMPU_FBB_MUX_CTRL */
			ti,ldovbb-override-mask = <0x400>;
			/* LDOVBBMPU_FBB_VSET_OUT */
			ti,ldovbb-vset-mask = <0x1F>;

			/*
			 * NOTE: only FBB mode used but actual vset will
			 * determine final biasing
			 */
			ti,abb_info = <
			/*uV		ABB	efuse	rbb_m fbb_m	vset_m*/
			1060000		0	0x0	0 0x02000000 0x01F00000
			1160000		0	0x4	0 0x02000000 0x01F00000
			1210000		0	0x8	0 0x02000000 0x01F00000
			>;
		};

		abb_ivahd: regulator-abb-ivahd {
			compatible = "ti,abb-v3";
			regulator-name = "abb_ivahd";
			#address-cells = <0>;
			#size-cells = <0>;
			clocks = <&sys_clkin1>;
			ti,settling-time = <50>;
			ti,clock-cycles = <16>;

			reg = <0x4ae07e34 0x4>, <0x4ae07e24 0x4>,
			      <0x4ae06010 0x4>, <0x4a0025cc 0x8>,
			      <0x4a002470 0x4>;
			reg-names = "setup-address", "control-address",
				    "int-address", "efuse-address",
				    "ldo-address";
			ti,tranxdone-status-mask = <0x40000000>;
			/* LDOVBBIVA_FBB_MUX_CTRL */
			ti,ldovbb-override-mask = <0x400>;
			/* LDOVBBIVA_FBB_VSET_OUT */
			ti,ldovbb-vset-mask = <0x1F>;

			/*
			 * NOTE: only FBB mode used but actual vset will
			 * determine final biasing
			 */
			ti,abb_info = <
			/*uV		ABB	efuse	rbb_m fbb_m	vset_m*/
			1055000		0	0x0	0 0x02000000 0x01F00000
			1150000		0	0x4	0 0x02000000 0x01F00000
			1250000		0	0x8	0 0x02000000 0x01F00000
			>;
		};

		abb_dspeve: regulator-abb-dspeve {
			compatible = "ti,abb-v3";
			regulator-name = "abb_dspeve";
			#address-cells = <0>;
			#size-cells = <0>;
			clocks = <&sys_clkin1>;
			ti,settling-time = <50>;
			ti,clock-cycles = <16>;

			reg = <0x4ae07e30 0x4>, <0x4ae07e20 0x4>,
			      <0x4ae06010 0x4>, <0x4a0025e0 0x8>,
			      <0x4a00246c 0x4>;
			reg-names = "setup-address", "control-address",
				    "int-address", "efuse-address",
				    "ldo-address";
			ti,tranxdone-status-mask = <0x20000000>;
			/* LDOVBBDSPEVE_FBB_MUX_CTRL */
			ti,ldovbb-override-mask = <0x400>;
			/* LDOVBBDSPEVE_FBB_VSET_OUT */
			ti,ldovbb-vset-mask = <0x1F>;

			/*
			 * NOTE: only FBB mode used but actual vset will
			 * determine final biasing
			 */
			ti,abb_info = <
			/*uV		ABB	efuse	rbb_m fbb_m	vset_m*/
			1055000		0	0x0	0 0x02000000 0x01F00000
			1150000		0	0x4	0 0x02000000 0x01F00000
			1250000		0	0x8	0 0x02000000 0x01F00000
			>;
		};

		abb_gpu: regulator-abb-gpu {
			compatible = "ti,abb-v3";
			regulator-name = "abb_gpu";
			#address-cells = <0>;
			#size-cells = <0>;
			clocks = <&sys_clkin1>;
			ti,settling-time = <50>;
			ti,clock-cycles = <16>;

			reg = <0x4ae07de4 0x4>, <0x4ae07de8 0x4>,
			      <0x4ae06010 0x4>, <0x4a003b08 0x8>,
			      <0x4ae0c154 0x4>;
			reg-names = "setup-address", "control-address",
				    "int-address", "efuse-address",
				    "ldo-address";
			ti,tranxdone-status-mask = <0x10000000>;
			/* LDOVBBGPU_FBB_MUX_CTRL */
			ti,ldovbb-override-mask = <0x400>;
			/* LDOVBBGPU_FBB_VSET_OUT */
			ti,ldovbb-vset-mask = <0x1F>;

			/*
			 * NOTE: only FBB mode used but actual vset will
			 * determine final biasing
			 */
			ti,abb_info = <
			/*uV		ABB	efuse	rbb_m fbb_m	vset_m*/
			1090000		0	0x0	0 0x02000000 0x01F00000
			1210000		0	0x4	0 0x02000000 0x01F00000
			1280000		0	0x8	0 0x02000000 0x01F00000
			>;
		};

		voltdm_mpu: voltdm@4a003b20 {
			compatible = "ti,omap5-voltdm";
			#voltdm-cells = <0>;
			vbb-supply = <&abb_mpu>;
			reg = <0x4a003b20 0x8>;
			ti,efuse-settings = <
			/* uV   offset */
			1060000 0x0
			1160000 0x4
			1210000 0x8
			>;
		};

		voltdm_ivahd: voltdm@4a0025cc {
			compatible = "ti,omap5-voltdm";
			#voltdm-cells = <0>;
			vbb-supply = <&abb_ivahd>;
			reg = <0x4a0025cc 0x8>;
			ti,efuse-settings = <
			/* uV   offset */
			1055000 0x0
			1150000 0x4
			1250000 0x8
			>;
		};

		voltdm_dspeve: voltdm@4a0025e0 {
			compatible = "ti,omap5-voltdm";
			#voltdm-cells = <0>;
			vbb-supply = <&abb_dspeve>;
			reg = <0x4a0025e0 0x8>;
			ti,efuse-settings = <
			/* uV   offset */
			1055000 0x0
			1150000 0x4
			1250000 0x8
			>;
		};

		voltdm_gpu: voltdm@4a003b08 {
			compatible = "ti,omap5-voltdm";
			#voltdm-cells = <0>;
			vbb-supply = <&abb_gpu>;
			reg = <0x4a003b08 0x8>;
			ti,efuse-settings = <
			/* uV   offset */
			1090000 0x0
			1210000 0x4
			1280000 0x8
			>;
		};

		voltdm_core: voltdm@4a0025f4 {
			compatible = "ti,omap5-core-voltdm";
			#voltdm-cells = <0>;
			reg = <0x4a0025f4 0x4>;
			ti,efuse-settings = <
			/* uV   offset */
			1090000 0x0
			>;
		};

		mcspi1: spi@48098000 {
			compatible = "ti,omap4-mcspi";
			reg = <0x48098000 0x200>;
			interrupts = <GIC_SPI 60 IRQ_TYPE_LEVEL_HIGH>;
			#address-cells = <1>;
			#size-cells = <0>;
			ti,hwmods = "mcspi1";
			ti,spi-num-cs = <4>;
			dmas = <&sdma 35>,
			       <&sdma 36>,
			       <&sdma 37>,
			       <&sdma 38>,
			       <&sdma 39>,
			       <&sdma 40>,
			       <&sdma 41>,
			       <&sdma 42>;
			dma-names = "tx0", "rx0", "tx1", "rx1",
				    "tx2", "rx2", "tx3", "rx3";
			status = "disabled";
		};

		mcspi2: spi@4809a000 {
			compatible = "ti,omap4-mcspi";
			reg = <0x4809a000 0x200>;
			interrupts = <GIC_SPI 61 IRQ_TYPE_LEVEL_HIGH>;
			#address-cells = <1>;
			#size-cells = <0>;
			ti,hwmods = "mcspi2";
			ti,spi-num-cs = <2>;
			dmas = <&sdma 43>,
			       <&sdma 44>,
			       <&sdma 45>,
			       <&sdma 46>;
			dma-names = "tx0", "rx0", "tx1", "rx1";
			status = "disabled";
		};

		mcspi3: spi@480b8000 {
			compatible = "ti,omap4-mcspi";
			reg = <0x480b8000 0x200>;
			interrupts = <GIC_SPI 86 IRQ_TYPE_LEVEL_HIGH>;
			#address-cells = <1>;
			#size-cells = <0>;
			ti,hwmods = "mcspi3";
			ti,spi-num-cs = <2>;
			dmas = <&sdma 15>, <&sdma 16>;
			dma-names = "tx0", "rx0";
			status = "disabled";
		};

		mcspi4: spi@480ba000 {
			compatible = "ti,omap4-mcspi";
			reg = <0x480ba000 0x200>;
			interrupts = <GIC_SPI 43 IRQ_TYPE_LEVEL_HIGH>;
			#address-cells = <1>;
			#size-cells = <0>;
			ti,hwmods = "mcspi4";
			ti,spi-num-cs = <1>;
			dmas = <&sdma 70>, <&sdma 71>;
			dma-names = "tx0", "rx0";
			status = "disabled";
		};

		qspi: qspi@4b300000 {
			compatible = "ti,dra7xxx-qspi";
			reg = <0x4b300000 0x100>, <0x4a002558 0x4>,
				<0x5c000000 0x3ffffff>;
			reg-names = "qspi_base",
				"qspi_ctrlmod",
				"qspi_mmap";
			#address-cells = <1>;
			#size-cells = <0>;
			ti,hwmods = "qspi";
			clocks = <&qspi_gfclk_div>;
			clock-names = "fck";
			num-cs = <4>;
			interrupts = <GIC_SPI 343 IRQ_TYPE_LEVEL_HIGH>;
			status = "disabled";
		};

		omap_control_sata: control-phy@4a002374 {
			compatible = "ti,control-phy-pipe3";
			reg = <0x4a002374 0x4>;
			reg-names = "power";
			clocks = <&sys_clkin1>;
			clock-names = "sysclk";
		};

		/* OCP2SCP3 */
		ocp2scp@4a090000 {
			compatible = "ti,omap-ocp2scp";
			#address-cells = <1>;
			#size-cells = <1>;
			ranges;
			reg = <0x4a090000 0x20>;
			ti,hwmods = "ocp2scp3";
			sata_phy: phy@4A096000 {
				compatible = "ti,phy-pipe3-sata";
				reg = <0x4A096000 0x80>, /* phy_rx */
				      <0x4A096400 0x64>, /* phy_tx */
				      <0x4A096800 0x40>; /* pll_ctrl */
				reg-names = "phy_rx", "phy_tx", "pll_ctrl";
				ctrl-module = <&omap_control_sata>;
				clocks = <&sys_clkin1>;
				clock-names = "sysclk";
				#phy-cells = <0>;
			};

			pcie1_phy: pciephy@4a094000 {
				compatible = "ti,phy-pipe3-pcie";
				reg = <0x4a094000 0x80>, /* phy_rx */
				      <0x4a094400 0x64>; /* phy_tx */
				reg-names = "phy_rx", "phy_tx";
				ctrl-module = <&omap_control_pcie1phy>;
				clocks = <&dpll_pcie_ref_ck>,
					 <&dpll_pcie_ref_m2ldo_ck>,
					 <&optfclk_pciephy1_32khz>,
					 <&optfclk_pciephy1_clk>,
					 <&optfclk_pciephy1_div_clk>,
					 <&optfclk_pciephy_div>;
				clock-names = "dpll_ref", "dpll_ref_m2",
					      "wkupclk", "refclk",
					      "div-clk", "phy-div";
				#phy-cells = <0>;
				id = <1>;
				ti,hwmods = "pcie1-phy";
			};

			pcie2_phy: pciephy@4a095000 {
				compatible = "ti,phy-pipe3-pcie";
				reg = <0x4a095000 0x80>, /* phy_rx */
				      <0x4a095400 0x64>; /* phy_tx */
				reg-names = "phy_rx", "phy_tx";
				ctrl-module = <&omap_control_pcie2phy>;
				clocks = <&dpll_pcie_ref_ck>,
					 <&dpll_pcie_ref_m2ldo_ck>,
					 <&optfclk_pciephy2_32khz>,
					 <&optfclk_pciephy2_clk>,
					 <&optfclk_pciephy2_div_clk>,
					 <&optfclk_pciephy_div>;
				clock-names = "dpll_ref", "dpll_ref_m2",
					      "wkupclk", "refclk",
					      "div-clk", "phy-div";
				#phy-cells = <0>;
				ti,hwmods = "pcie2-phy";
				id = <2>;
				status = "disabled";
			};
		};

		sata: sata@4a141100 {
			compatible = "snps,dwc-ahci";
			reg = <0x4a140000 0x1100>, <0x4a141100 0x7>;
			interrupts = <GIC_SPI 49 IRQ_TYPE_LEVEL_HIGH>;
			phys = <&sata_phy>;
			phy-names = "sata-phy";
			clocks = <&sata_ref_clk>;
			ti,hwmods = "sata";
		};

		omap_control_pcie1phy: control-phy@0x4a003c40 {
			compatible = "ti,control-phy-pcie";
			reg = <0x4a003c40 0x4>, <0x4a003c14 0x4>, <0x4a003c34 0x4>;
			reg-names = "power", "control_sma", "pcie_pcs";
			clocks = <&sys_clkin1>;
			clock-names = "sysclk";
		};

		omap_control_pcie2phy: control-pcie@0x4a003c44 {
			compatible = "ti,control-phy-pcie";
			reg = <0x4a003c44 0x4>, <0x4a003c14 0x4>, <0x4a003c34 0x4>;
			reg-names = "power", "control_sma", "pcie_pcs";
			clocks = <&sys_clkin1>;
			clock-names = "sysclk";
			status = "disabled";
		};

		rtc: rtcss@48838000 {
			compatible = "ti,am3352-rtc";
			reg = <0x48838000 0x100>;
			interrupts = <GIC_SPI 217 IRQ_TYPE_LEVEL_HIGH>,
				     <GIC_SPI 217 IRQ_TYPE_LEVEL_HIGH>;
			ti,hwmods = "rtcss";
			clocks = <&sys_32k_ck>;
		};

		omap_control_usb2phy1: control-phy@4a002300 {
			compatible = "ti,control-phy-usb2";
			reg = <0x4a002300 0x4>;
			reg-names = "power";
		};

		omap_control_usb3phy1: control-phy@4a002370 {
			compatible = "ti,control-phy-pipe3";
			reg = <0x4a002370 0x4>;
			reg-names = "power";
		};

		omap_control_usb2phy2: control-phy@0x4a002e74 {
			compatible = "ti,control-phy-usb2-dra7";
			reg = <0x4a002e74 0x4>;
			reg-names = "power";
		};

		/* OCP2SCP1 */
		ocp2scp@4a080000 {
			compatible = "ti,omap-ocp2scp";
			#address-cells = <1>;
			#size-cells = <1>;
			ranges;
			reg = <0x4a080000 0x20>;
			ti,hwmods = "ocp2scp1";

			usb2_phy1: phy@4a084000 {
				compatible = "ti,omap-usb2";
				reg = <0x4a084000 0x400>;
				ctrl-module = <&omap_control_usb2phy1>;
				clocks = <&usb_phy1_always_on_clk32k>,
					 <&usb_otg_ss1_refclk960m>;
				clock-names =	"wkupclk",
						"refclk";
				#phy-cells = <0>;
			};

			usb2_phy2: phy@4a085000 {
				compatible = "ti,omap-usb2";
				reg = <0x4a085000 0x400>;
				ctrl-module = <&omap_control_usb2phy2>;
				clocks = <&usb_phy2_always_on_clk32k>,
					 <&usb_otg_ss2_refclk960m>;
				clock-names =	"wkupclk",
						"refclk";
				#phy-cells = <0>;
			};

			usb3_phy1: phy@4a084400 {
				compatible = "ti,omap-usb3";
				reg = <0x4a084400 0x80>,
				      <0x4a084800 0x64>,
				      <0x4a084c00 0x40>;
				reg-names = "phy_rx", "phy_tx", "pll_ctrl";
				ctrl-module = <&omap_control_usb3phy1>;
				clocks = <&usb_phy3_always_on_clk32k>,
					 <&sys_clkin1>,
					 <&usb_otg_ss1_refclk960m>;
				clock-names =	"wkupclk",
						"sysclk",
						"refclk";
				#phy-cells = <0>;
			};
		};

		omap_dwc3_1@48880000 {
			compatible = "ti,dwc3";
			ti,hwmods = "usb_otg_ss1";
			reg = <0x48880000 0x10000>;
			interrupts = <GIC_SPI 72 IRQ_TYPE_LEVEL_HIGH>;
			#address-cells = <1>;
			#size-cells = <1>;
			utmi-mode = <2>;
			ranges;
			usb1: usb@48890000 {
				compatible = "snps,dwc3";
				reg = <0x48890000 0x17000>;
				interrupts = <GIC_SPI 71 IRQ_TYPE_LEVEL_HIGH>;
				phys = <&usb2_phy1>, <&usb3_phy1>;
				phy-names = "usb2-phy", "usb3-phy";
				tx-fifo-resize;
				maximum-speed = "super-speed";
				dr_mode = "otg";
			};
		};

		omap_dwc3_2@488c0000 {
			compatible = "ti,dwc3";
			ti,hwmods = "usb_otg_ss2";
			reg = <0x488c0000 0x10000>;
			interrupts = <GIC_SPI 87 IRQ_TYPE_LEVEL_HIGH>;
			#address-cells = <1>;
			#size-cells = <1>;
			utmi-mode = <2>;
			ranges;
			usb2: usb@488d0000 {
				compatible = "snps,dwc3";
				reg = <0x488d0000 0x17000>;
				interrupts = <GIC_SPI 73 IRQ_TYPE_LEVEL_HIGH>;
				phys = <&usb2_phy2>;
				phy-names = "usb2-phy";
				tx-fifo-resize;
				maximum-speed = "high-speed";
				dr_mode = "otg";
			};
		};

		/* IRQ for DWC3_3 and DWC3_4 need IRQ crossbar */
		omap_dwc3_3@48900000 {
			compatible = "ti,dwc3";
			ti,hwmods = "usb_otg_ss3";
			reg = <0x48900000 0x10000>;
			interrupts = <GIC_SPI 344 IRQ_TYPE_LEVEL_HIGH>;
			#address-cells = <1>;
			#size-cells = <1>;
			utmi-mode = <2>;
			ranges;
			status = "disabled";
			usb3: usb@48910000 {
				compatible = "snps,dwc3";
				reg = <0x48910000 0x17000>;
				interrupts = <GIC_SPI 88 IRQ_TYPE_LEVEL_HIGH>;
				tx-fifo-resize;
				maximum-speed = "high-speed";
				dr_mode = "otg";
			};
		};

		omap_dwc3_4@48940000 {
			compatible = "ti,dwc3";
			ti,hwmods = "usb_otg_ss4";
			reg = <0x48940000 0x10000>;
			interrupts = <GIC_SPI 346 IRQ_TYPE_LEVEL_HIGH>;
			#address-cells = <1>;
			#size-cells = <1>;
			utmi-mode = <2>;
			ranges;
			status = "disabled";
			usb4: usb@48950000 {
				compatible = "snps,dwc3";
				reg = <0x48950000 0x17000>;
				interrupts = <GIC_SPI 345 IRQ_TYPE_LEVEL_HIGH>;
				tx-fifo-resize;
				maximum-speed = "high-speed";
				dr_mode = "otg";
			};
		};

		atl: atl@4843c000 {
			compatible = "ti,dra7-atl";
			reg = <0x4843c000 0x3ff>;
			ti,hwmods = "atl";
			ti,provided-clocks = <&atl_clkin0_ck>, <&atl_clkin1_ck>,
					     <&atl_clkin2_ck>, <&atl_clkin3_ck>;
			clocks = <&atl_gfclk_mux>;
			clock-names = "fck";
			status = "disabled";
		};

		crossbar_mpu: crossbar@4a020000 {
			compatible = "ti,irq-crossbar";
			reg = <0x4a002a48 0x130>;
			ti,max-irqs = <160>;
			ti,max-crossbar-sources = <MAX_SOURCES>;
			ti,reg-size = <2>;
			ti,irqs-reserved = <0 1 2 3 5 6 131 132>;
			ti,irqs-skip = <10 133 139 140>;
			ti,irqs-safe-map = <0>;
		};

<<<<<<< HEAD
		mac: ethernet@4a100000 {
			compatible = "ti,cpsw";
			ti,hwmods = "gmac";
			cpdma_channels = <8>;
			ale_entries = <1024>;
			bd_ram_size = <0x2000>;
			no_bd_ram = <0>;
			rx_descs = <64>;
			mac_control = <0x20>;
			slaves = <2>;
			active_slave = <0>;
			cpts_clock_mult = <0x80000000>;
			cpts_clock_shift = <29>;
			reg = <0x48484000 0x1000
			       0x48485200 0xE00>;
			#address-cells = <1>;
			#size-cells = <1>;
			/*
			 * rx_thresh_pend
			 * rx_pend
			 * tx_pend
			 * misc_pend
			 */
			interrupts = <GIC_SPI 334 IRQ_TYPE_LEVEL_HIGH>,
				     <GIC_SPI 335 IRQ_TYPE_LEVEL_HIGH>,
				     <GIC_SPI 336 IRQ_TYPE_LEVEL_HIGH>,
				     <GIC_SPI 337 IRQ_TYPE_LEVEL_HIGH>;
			ranges;
			status = "disabled";

			davinci_mdio: mdio@48485000 {
				compatible = "ti,davinci_mdio";
				#address-cells = <1>;
				#size-cells = <0>;
				ti,hwmods = "davinci_mdio";
				bus_freq = <1000000>;
				reg = <0x48485000 0x100>;
			};

			cpsw_emac0: slave@48480200 {
				/* Filled in by U-Boot */
				mac-address = [ 00 00 00 00 00 00 ];
			};

			cpsw_emac1: slave@48480300 {
				/* Filled in by U-Boot */
				mac-address = [ 00 00 00 00 00 00 ];
			};

			phy_sel: cpsw-phy-sel@4a002554 {
				compatible = "ti,dra7xx-cpsw-phy-sel";
				reg= <0x4a002554 0x4>;
				reg-names = "gmii-sel";
			};
		};

		vpe {
			compatible = "ti,vpe";
			ti,hwmods = "vpe";
			clocks = <&dpll_core_h23x2_ck>;
			clock-names = "fck";
			reg = <0x489d0000 0x120>,
			      <0x489d0300 0x20>,
			      <0x489d0400 0x20>,
			      <0x489d0500 0x20>,
			      <0x489d0600 0x3c>,
			      <0x489d0700 0x80>,
			      <0x489d5700 0x18>,
			      <0x489dd000 0x400>;
			reg-names = "vpe_top",
				    "vpe_chr_us0",
				    "vpe_chr_us1",
				    "vpe_chr_us2",
				    "vpe_dei",
				    "sc",
				    "csc",
				    "vpdma";
			interrupts = <GIC_SPI 354 IRQ_TYPE_LEVEL_HIGH>;
			#address-cells = <1>;
			#size-cells = <0>;
		};

		elm: elm@48078000 {
			compatible = "ti,am3352-elm";
			reg = <0x48078000 0xfc0>;      /* device IO registers */
			interrupts = <GIC_SPI 1 IRQ_TYPE_LEVEL_HIGH>;
			ti,hwmods = "elm";
			status = "disabled";
		};

		gpmc: gpmc@50000000 {
			compatible = "ti,am3352-gpmc";
			ti,hwmods = "gpmc";
			reg = <0x50000000 0x37c>;      /* device IO registers */
			interrupts = <GIC_SPI 15 IRQ_TYPE_LEVEL_HIGH>;
			gpmc,num-cs = <8>;
			gpmc,num-waitpins = <2>;
			#address-cells = <2>;
			#size-cells = <1>;
			status = "disabled";
		};

		dss: dss@58000000 {
			compatible = "ti,dra7-dss";
			reg = <0x58000000 0x80>,
			      <0x58004054 0x4>,
			      <0x58004300 0x20>,
			      <0x58009054 0x4>,
			      <0x58009300 0x20>;
			reg-names = "dss", "pll1_clkctrl", "pll1",
				    "pll2_clkctrl", "pll2";
			status = "disabled";
			ti,hwmods = "dss_core";
			clocks = <&dss_dss_clk>,
				 <&dss_video1_clk>,
				 <&dss_video2_clk>;
			clock-names = "fck", "video1_clk", "video2_clk";
			syscon = <&dra7_ctrl_core>;
			#address-cells = <1>;
			#size-cells = <1>;
			ranges;

			dispc@58001000 {
				compatible = "ti,dra7-dispc";
				reg = <0x58001000 0x1000>;
				interrupts = <GIC_SPI 20 IRQ_TYPE_LEVEL_HIGH>;
				ti,hwmods = "dss_dispc";
				clocks = <&dss_dss_clk>;
				clock-names = "fck";
			};

			hdmi: encoder@58060000 {
				compatible = "ti,dra7-hdmi";
				reg = <0x58040000 0x200>,
				      <0x58040200 0x80>,
				      <0x58040300 0x80>,
				      <0x58060000 0x19000>;
				reg-names = "wp", "pll", "phy", "core";
				interrupts = <GIC_SPI 96 IRQ_TYPE_LEVEL_HIGH>;
				status = "disabled";
				ti,hwmods = "dss_hdmi";
				clocks = <&dss_48mhz_clk>, <&dss_hdmi_clk>;
				clock-names = "fck", "sys_clk";
			};
=======
		aes: aes@4b500000 {
			compatible = "ti,omap4-aes";
			ti,hwmods = "aes";
			reg = <0x4b500000 0xa0>;
			interrupts = <GIC_SPI 80 IRQ_TYPE_LEVEL_HIGH>;
			dmas = <&sdma 111>, <&sdma 110>;
			dma-names = "tx", "rx";
			clocks = <&l3_iclk_div>;
			clock-names = "fck";
		};

		des: des@480a5000 {
			compatible = "ti,omap4-des";
			ti,hwmods = "des";
			reg = <0x480a5000 0xa0>;
			interrupts = <GIC_SPI 77 IRQ_TYPE_LEVEL_HIGH>;
			dmas = <&sdma 117>, <&sdma 116>;
			dma-names = "tx", "rx";
			clocks = <&l3_iclk_div>;
			clock-names = "fck";
		};

		sham: sham@53100000 {
			compatible = "ti,omap5-sham";
			ti,hwmods = "sham";
			reg = <0x4b101000 0x300>;
			interrupts = <GIC_SPI 46 IRQ_TYPE_LEVEL_HIGH>;
			dmas = <&sdma 119>;
			dma-names = "rx";
			clocks = <&l3_iclk_div>;
			clock-names = "fck";
		};

		rng: rng@48090000 {
			compatible = "ti,omap4-rng";
			ti,hwmods = "rng";
			reg = <0x48090000 0x2000>;
			interrupts = <GIC_SPI 47 IRQ_TYPE_LEVEL_HIGH>;
			clocks = <&l3_iclk_div>;
			clock-names = "fck";
>>>>>>> a7f89f1f
		};
	};
};

/include/ "dra7xx-clocks.dtsi"<|MERGE_RESOLUTION|>--- conflicted
+++ resolved
@@ -1363,7 +1363,6 @@
 			ti,irqs-safe-map = <0>;
 		};
 
-<<<<<<< HEAD
 		mac: ethernet@4a100000 {
 			compatible = "ti,cpsw";
 			ti,hwmods = "gmac";
@@ -1508,7 +1507,8 @@
 				clocks = <&dss_48mhz_clk>, <&dss_hdmi_clk>;
 				clock-names = "fck", "sys_clk";
 			};
-=======
+		};
+
 		aes: aes@4b500000 {
 			compatible = "ti,omap4-aes";
 			ti,hwmods = "aes";
@@ -1549,7 +1549,6 @@
 			interrupts = <GIC_SPI 47 IRQ_TYPE_LEVEL_HIGH>;
 			clocks = <&l3_iclk_div>;
 			clock-names = "fck";
->>>>>>> a7f89f1f
 		};
 	};
 };
