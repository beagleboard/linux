--- conflicted
+++ resolved
@@ -763,7 +763,6 @@
 			status = "disabled";
 		};
 
-<<<<<<< HEAD
 		qspi: qspi@4b300000 {
 			compatible = "ti,dra7xxx-qspi";
 			reg = <0x4b300000 0x100>;
@@ -965,7 +964,7 @@
 				dr_mode = "otg";
 			};
 		};
-=======
+
 		atl: atl@4843c000 {
 			compatible = "ti,dra7-atl";
 			reg = <0x4843c000 0x3ff>;
@@ -976,7 +975,6 @@
 			clock-names = "fck";
 			status = "disabled";
 		};
->>>>>>> f6e5d210
 	};
 };
 
