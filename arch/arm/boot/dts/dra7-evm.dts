/*
 * Copyright (C) 2013 Texas Instruments Incorporated - http://www.ti.com/
 *
 * This program is free software; you can redistribute it and/or modify
 * it under the terms of the GNU General Public License version 2 as
 * published by the Free Software Foundation.
 */
/dts-v1/;

#include "dra74x.dtsi"
#include <dt-bindings/gpio/gpio.h>
#include <dt-bindings/clk/ti-dra7-atl.h>
#include <dt-bindings/input/input.h>

/ {
	model = "TI DRA742";
	compatible = "ti,dra7-evm", "ti,dra742", "ti,dra74", "ti,dra7";

	memory {
		device_type = "memory";
		reg = <0x0 0x80000000 0x0 0x60000000>; /* 1536 MB */
	};

	evm_3v3_sd: fixedregulator-sd {
		compatible = "regulator-fixed";
		regulator-name = "evm_3v3_sd";
		regulator-min-microvolt = <3300000>;
		regulator-max-microvolt = <3300000>;
		enable-active-high;
		gpio = <&pcf_gpio_21 5 GPIO_ACTIVE_HIGH>;
	};

	evm_3v3_sw: fixedregulator-evm_3v3_sw {
		compatible = "regulator-fixed";
		regulator-name = "evm_3v3_sw";
		vin-supply = <&sysen1>;
		regulator-min-microvolt = <3300000>;
		regulator-max-microvolt = <3300000>;
	};

	aic_dvdd: fixedregulator-aic_dvdd {
		/* TPS77018DBVT */
		compatible = "regulator-fixed";
		regulator-name = "aic_dvdd";
		vin-supply = <&evm_3v3_sw>;
		regulator-min-microvolt = <1800000>;
		regulator-max-microvolt = <1800000>;
	};

	extcon_usb1: extcon_usb1 {
		compatible = "linux,extcon-usb-gpio";
		id-gpio = <&pcf_gpio_21 1 GPIO_ACTIVE_HIGH>;
	};

	extcon_usb2: extcon_usb2 {
		compatible = "linux,extcon-usb-gpio";
		id-gpio = <&pcf_gpio_21 2 GPIO_ACTIVE_HIGH>;
	};

	vtt_fixed: fixedregulator-vtt {
		compatible = "regulator-fixed";
		regulator-name = "vtt_fixed";
		regulator-min-microvolt = <1350000>;
		regulator-max-microvolt = <1350000>;
		regulator-always-on;
		regulator-boot-on;
		enable-active-high;
		vin-supply = <&sysen2>;
		gpio = <&gpio7 11 GPIO_ACTIVE_HIGH>;
	};

	sound0: sound@0 {
		compatible = "simple-audio-card";
		simple-audio-card,name = "DRA7xx-EVM";
		simple-audio-card,widgets =
			"Headphone", "Headphone Jack",
			"Line", "Line Out",
			"Microphone", "Mic Jack",
			"Line", "Line In";
		simple-audio-card,routing =
			"Headphone Jack",	"HPLOUT",
			"Headphone Jack",	"HPROUT",
			"Line Out",		"LLOUT",
			"Line Out",		"RLOUT",
			"MIC3L",		"Mic Jack",
			"MIC3R",		"Mic Jack",
			"Mic Jack",		"Mic Bias",
			"LINE1L",		"Line In",
			"LINE1R",		"Line In";
		simple-audio-card,format = "dsp_b";
		simple-audio-card,bitclock-master = <&sound0_master>;
		simple-audio-card,frame-master = <&sound0_master>;
		simple-audio-card,bitclock-inversion;

		sound0_master: simple-audio-card,cpu {
			sound-dai = <&mcasp3>;
			system-clock-frequency = <5644800>;
		};

		simple-audio-card,codec {
			sound-dai = <&tlv320aic3106>;
			clocks = <&atl_clkin2_ck>;
		};
	};

	leds {
		compatible = "gpio-leds";
		led@0 {
			label = "dra7:usr1";
			gpios = <&pcf_lcd 4 GPIO_ACTIVE_LOW>;
			default-state = "off";
		};

		led@1 {
			label = "dra7:usr2";
			gpios = <&pcf_lcd 5 GPIO_ACTIVE_LOW>;
			default-state = "off";
		};

		led@2 {
			label = "dra7:usr3";
			gpios = <&pcf_lcd 6 GPIO_ACTIVE_LOW>;
			default-state = "off";
		};

		led@3 {
			label = "dra7:usr4";
			gpios = <&pcf_lcd 7 GPIO_ACTIVE_LOW>;
			default-state = "off";
		};
	};

	gpio_keys {
		compatible = "gpio-keys";
		#address-cells = <1>;
		#size-cells = <0>;
		autorepeat;

		USER1 {
			label = "btnUser1";
			linux,code = <BTN_0>;
			gpios = <&pcf_lcd 2 GPIO_ACTIVE_LOW>;
		};

		USER2 {
			label = "btnUser2";
			linux,code = <BTN_1>;
			gpios = <&pcf_lcd 3 GPIO_ACTIVE_LOW>;
		};
	};
};

&dra7_pmx_core {
	dcan1_pins_default: dcan1_pins_default {
		pinctrl-single,pins = <
			0x3d0   (PIN_OUTPUT_PULLUP | MUX_MODE0) /* dcan1_tx */
			0x418   (PULL_UP | MUX_MODE1) /* wakeup0.dcan1_rx */
		>;
	};

	dcan1_pins_sleep: dcan1_pins_sleep {
		pinctrl-single,pins = <
			0x3d0   (MUX_MODE15 | PULL_UP)	/* dcan1_tx.off */
			0x418   (MUX_MODE15 | PULL_UP)	/* wakeup0.off */
		>;
	};

};

&i2c1 {
	status = "okay";
	clock-frequency = <400000>;

	tps659038: tps659038@58 {
		compatible = "ti,tps659038";
		reg = <0x58>;

		tps659038_pmic {
			compatible = "ti,tps659038-pmic";

			regulators {
				smps123_reg: smps123 {
					/* VDD_MPU */
					regulator-name = "smps123";
					regulator-min-microvolt = < 850000>;
					regulator-max-microvolt = <1250000>;
					regulator-always-on;
					regulator-boot-on;
				};

				smps45_reg: smps45 {
					/* VDD_DSPEVE */
					regulator-name = "smps45";
					regulator-min-microvolt = < 850000>;
					regulator-max-microvolt = <1150000>;
					regulator-always-on;
					regulator-boot-on;
				};

				smps6_reg: smps6 {
					/* VDD_GPU - over VDD_SMPS6 */
					regulator-name = "smps6";
					regulator-min-microvolt = <850000>;
					regulator-max-microvolt = <1250000>;
					regulator-always-on;
					regulator-boot-on;
				};

				smps7_reg: smps7 {
					/* CORE_VDD */
					regulator-name = "smps7";
					regulator-min-microvolt = <850000>;
					regulator-max-microvolt = <1060000>;
					regulator-always-on;
					regulator-boot-on;
				};

				smps8_reg: smps8 {
					/* VDD_IVAHD */
					regulator-name = "smps8";
					regulator-min-microvolt = < 850000>;
					regulator-max-microvolt = <1250000>;
					regulator-always-on;
					regulator-boot-on;
				};

				smps9_reg: smps9 {
					/* VDDS1V8 */
					regulator-name = "smps9";
					regulator-min-microvolt = <1800000>;
					regulator-max-microvolt = <1800000>;
					regulator-always-on;
					regulator-boot-on;
				};

				ldo1_reg: ldo1 {
					/* LDO1_OUT --> SDIO  */
					regulator-name = "ldo1";
					regulator-min-microvolt = <1800000>;
					regulator-max-microvolt = <3300000>;
					regulator-always-on;
					regulator-boot-on;
				};

				ldo2_reg: ldo2 {
					/* VDD_RTCIO */
					/* LDO2 -> VDDSHV5, LDO2 also goes to CAN_PHY_3V3 */
					regulator-name = "ldo2";
					regulator-min-microvolt = <3300000>;
					regulator-max-microvolt = <3300000>;
					regulator-always-on;
					regulator-boot-on;
				};

				ldo3_reg: ldo3 {
					/* VDDA_1V8_PHY */
					regulator-name = "ldo3";
					regulator-min-microvolt = <1800000>;
					regulator-max-microvolt = <1800000>;
					regulator-always-on;
					regulator-boot-on;
				};

				ldo9_reg: ldo9 {
					/* VDD_RTC */
					regulator-name = "ldo9";
					regulator-min-microvolt = <1050000>;
					regulator-max-microvolt = <1050000>;
					regulator-always-on;
					regulator-boot-on;
					regulator-allow-bypass;
				};

				ldoln_reg: ldoln {
					/* VDDA_1V8_PLL */
					regulator-name = "ldoln";
					regulator-min-microvolt = <1800000>;
					regulator-max-microvolt = <1800000>;
					regulator-always-on;
					regulator-boot-on;
				};

				ldousb_reg: ldousb {
					/* VDDA_3V_USB: VDDA_USBHS33 */
					regulator-name = "ldousb";
					regulator-min-microvolt = <3300000>;
					regulator-max-microvolt = <3300000>;
					regulator-boot-on;
				};

				/* REGEN1 is unused */

				regen2: regen2 {
					/* Needed for PMIC internal resources */
					regulator-name = "regen2";
					regulator-boot-on;
					regulator-always-on;
				};

				/* REGEN3 is unused */

				sysen1: sysen1 {
					/* PMIC_REGEN_3V3 */
					regulator-name = "sysen1";
					regulator-boot-on;
					regulator-always-on;
				};

				sysen2: sysen2 {
					/* PMIC_REGEN_DDR */
					regulator-name = "sysen2";
					regulator-boot-on;
					regulator-always-on;
				};
			};
		};
	};

	pcf_lcd: gpio@20 {
		compatible = "nxp,pcf8575";
		reg = <0x20>;
		gpio-controller;
		#gpio-cells = <2>;
		interrupt-parent = <&gpio6>;
		interrupts = <11 IRQ_TYPE_EDGE_FALLING>;
		interrupt-controller;
		#interrupt-cells = <2>;
	};

	pcf_gpio_21: gpio@21 {
		compatible = "ti,pcf8575";
		reg = <0x21>;
		lines-initial-states = <0x1408>;
		gpio-controller;
		#gpio-cells = <2>;
		interrupt-parent = <&gpio6>;
		interrupts = <11 IRQ_TYPE_EDGE_FALLING>;
		interrupt-controller;
		#interrupt-cells = <2>;
	};

	tlv320aic3106: tlv320aic3106@19 {
		#sound-dai-cells = <0>;
		compatible = "ti,tlv320aic3106";
		reg = <0x19>;
		adc-settle-ms = <40>;
		ai3x-micbias-vg = <1>;		/* 2.0V */
		status = "okay";

		/* Regulators */
		AVDD-supply = <&evm_3v3_sw>;
		IOVDD-supply = <&evm_3v3_sw>;
		DRVDD-supply = <&evm_3v3_sw>;
		DVDD-supply = <&aic_dvdd>;
	};
};

&i2c2 {
	status = "okay";
	clock-frequency = <400000>;

	pcf_hdmi: gpio@26 {
		compatible = "nxp,pcf8575";
		reg = <0x26>;
		gpio-controller;
		#gpio-cells = <2>;
		p1 {
			/* vin6_sel_s0: high: VIN6, low: audio */
			gpio-hog;
			gpios = <1 GPIO_ACTIVE_HIGH>;
			output-low;
			line-name = "vin6_sel_s0";
		};
	};
};

&i2c3 {
	status = "okay";
	clock-frequency = <400000>;
};

&mcspi1 {
	status = "okay";
};

&mcspi2 {
	status = "okay";
};

&uart1 {
	status = "okay";
	interrupts-extended = <&crossbar_mpu GIC_SPI 67 IRQ_TYPE_LEVEL_HIGH>,
			      <&dra7_pmx_core 0x3e0>;
};

&uart2 {
	status = "okay";
};

&uart3 {
	status = "okay";
};

&mmc1 {
	status = "okay";
	vmmc-supply = <&evm_3v3_sd>;
	vmmc_aux-supply = <&ldo1_reg>;
	bus-width = <4>;
	/*
	 * SDCD signal is not being used here - using the fact that GPIO mode
	 * is always hardwired.
	 */
	cd-gpios = <&gpio6 27 GPIO_ACTIVE_LOW>;
};

&mmc2 {
	status = "okay";
	vmmc-supply = <&evm_3v3_sw>;
	bus-width = <8>;
};

&cpu0 {
	cpu0-supply = <&smps123_reg>;
};

&qspi {
	status = "okay";

	spi-max-frequency = <48000000>;
	m25p80@0 {
		compatible = "s25fl256s1";
		spi-max-frequency = <48000000>;
		reg = <0>;
		spi-tx-bus-width = <1>;
		spi-rx-bus-width = <4>;
		spi-cpol;
		spi-cpha;
		#address-cells = <1>;
		#size-cells = <1>;

		/* MTD partition table.
		 * The ROM checks the first four physical blocks
		 * for a valid file to boot and the flash here is
		 * 64KiB block size.
		 */
		partition@0 {
			label = "QSPI.SPL";
			reg = <0x00000000 0x000010000>;
		};
		partition@1 {
			label = "QSPI.SPL.backup1";
			reg = <0x00010000 0x00010000>;
		};
		partition@2 {
			label = "QSPI.SPL.backup2";
			reg = <0x00020000 0x00010000>;
		};
		partition@3 {
			label = "QSPI.SPL.backup3";
			reg = <0x00030000 0x00010000>;
		};
		partition@4 {
			label = "QSPI.u-boot";
			reg = <0x00040000 0x00100000>;
		};
		partition@5 {
			label = "QSPI.u-boot-spl-os";
			reg = <0x00140000 0x00080000>;
		};
		partition@6 {
			label = "QSPI.u-boot-env";
			reg = <0x001c0000 0x00010000>;
		};
		partition@7 {
			label = "QSPI.u-boot-env.backup1";
			reg = <0x001d0000 0x0010000>;
		};
		partition@8 {
			label = "QSPI.kernel";
			reg = <0x001e0000 0x0800000>;
		};
		partition@9 {
			label = "QSPI.file-system";
			reg = <0x009e0000 0x01620000>;
		};
	};
};

&omap_dwc3_1 {
	extcon = <&extcon_usb1>;
};

&omap_dwc3_2 {
	extcon = <&extcon_usb2>;
};

&usb1 {
	dr_mode = "peripheral";
};

&usb2 {
	dr_mode = "host";
};

&elm {
	status = "okay";
};

&gpmc {
	status = "okay";
<<<<<<< HEAD
	ranges = <0 0 0 0x01000000>;	/* minimum GPMC partition = 16MB */
=======
	pinctrl-names = "default";
	pinctrl-0 = <&nand_flash_x16>;
	ranges = <0 0 0x08000000 0x01000000>;	/* minimum GPMC partition = 16MB */
>>>>>>> 34106d82
	nand@0,0 {
		compatible = "ti,omap2-nand";
		reg = <0 0 4>;		/* device IO registers */
		interrupt-parent = <&gpmc>;
		interrupts = <0 IRQ_TYPE_NONE>, /* fifoevent */
			     <1 IRQ_TYPE_NONE>; /* termcount */
		rb-gpios = <&gpmc 0 GPIO_ACTIVE_HIGH>; /* gpmc_wait0 pin */
		ti,nand-ecc-opt = "bch8";
		ti,elm-id = <&elm>;
		nand-bus-width = <16>;
		gpmc,device-width = <2>;
		gpmc,sync-clk-ps = <0>;
		gpmc,cs-on-ns = <0>;
		gpmc,cs-rd-off-ns = <80>;
		gpmc,cs-wr-off-ns = <80>;
		gpmc,adv-on-ns = <0>;
		gpmc,adv-rd-off-ns = <60>;
		gpmc,adv-wr-off-ns = <60>;
		gpmc,we-on-ns = <10>;
		gpmc,we-off-ns = <50>;
		gpmc,oe-on-ns = <4>;
		gpmc,oe-off-ns = <40>;
		gpmc,access-ns = <40>;
		gpmc,wr-access-ns = <80>;
		gpmc,rd-cycle-ns = <80>;
		gpmc,wr-cycle-ns = <80>;
		gpmc,bus-turnaround-ns = <0>;
		gpmc,cycle2cycle-delay-ns = <0>;
		gpmc,clk-activation-ns = <0>;
		gpmc,wr-data-mux-bus-ns = <0>;
		/* MTD partition table */
		/* All SPL-* partitions are sized to minimal length
		 * which can be independently programmable. For
		 * NAND flash this is equal to size of erase-block */
		#address-cells = <1>;
		#size-cells = <1>;
		partition@0 {
			label = "NAND.SPL";
			reg = <0x00000000 0x000020000>;
		};
		partition@1 {
			label = "NAND.SPL.backup1";
			reg = <0x00020000 0x00020000>;
		};
		partition@2 {
			label = "NAND.SPL.backup2";
			reg = <0x00040000 0x00020000>;
		};
		partition@3 {
			label = "NAND.SPL.backup3";
			reg = <0x00060000 0x00020000>;
		};
		partition@4 {
			label = "NAND.u-boot-spl-os";
			reg = <0x00080000 0x00040000>;
		};
		partition@5 {
			label = "NAND.u-boot";
			reg = <0x000c0000 0x00100000>;
		};
		partition@6 {
			label = "NAND.u-boot-env";
			reg = <0x001c0000 0x00020000>;
		};
		partition@7 {
			label = "NAND.u-boot-env.backup1";
			reg = <0x001e0000 0x00020000>;
		};
		partition@8 {
			label = "NAND.kernel";
			reg = <0x00200000 0x00800000>;
		};
		partition@9 {
			label = "NAND.file-system";
			reg = <0x00a00000 0x0f600000>;
		};
	};
};

&usb2_phy1 {
	phy-supply = <&ldousb_reg>;
};

&usb2_phy2 {
	phy-supply = <&ldousb_reg>;
};

&gpio7 {
	ti,no-reset-on-init;
	ti,no-idle-on-init;
};

&mac {
	status = "okay";
	dual_emac;
};

&cpsw_emac0 {
	phy_id = <&davinci_mdio>, <2>;
	phy-mode = "rgmii";
	dual_emac_res_vlan = <1>;
};

&cpsw_emac1 {
	phy_id = <&davinci_mdio>, <3>;
	phy-mode = "rgmii";
	dual_emac_res_vlan = <2>;
};

&dcan1 {
	status = "ok";
	pinctrl-names = "default", "sleep", "active";
	pinctrl-0 = <&dcan1_pins_sleep>;
	pinctrl-1 = <&dcan1_pins_sleep>;
	pinctrl-2 = <&dcan1_pins_default>;
};

&atl {
	assigned-clocks = <&abe_dpll_sys_clk_mux>,
			  <&atl_gfclk_mux>,
			  <&dpll_abe_ck>,
			  <&dpll_abe_m2x2_ck>,
			  <&atl_clkin2_ck>;
	assigned-clock-parents = <&sys_clkin2>, <&dpll_abe_m2_ck>;
	assigned-clock-rates = <0>, <0>, <180633600>, <361267200>, <5644800>;

	status = "okay";

	atl2 {
		bws = <DRA7_ATL_WS_MCASP2_FSX>;
		aws = <DRA7_ATL_WS_MCASP3_FSX>;
	};
};

&mcasp3 {
	#sound-dai-cells = <0>;

	assigned-clocks = <&mcasp3_ahclkx_mux>;
	assigned-clock-parents = <&atl_clkin2_ck>;

	status = "okay";

	op-mode = <0>;          /* MCASP_IIS_MODE */
	tdm-slots = <2>;
	/* 4 serializer */
	serial-dir = <  /* 0: INACTIVE, 1: TX, 2: RX */
		1 2 0 0
	>;
	tx-num-evt = <32>;
	rx-num-evt = <32>;
};

&mcasp8 {
	/* not used for audio. only the AXR2 pin is used as GPIO */
	status = "okay";
};

&mailbox5 {
	status = "okay";
	mbox_ipu1_ipc3x: mbox_ipu1_ipc3x {
		status = "okay";
	};
	mbox_dsp1_ipc3x: mbox_dsp1_ipc3x {
		status = "okay";
	};
};

&mailbox6 {
	status = "okay";
	mbox_ipu2_ipc3x: mbox_ipu2_ipc3x {
		status = "okay";
	};
	mbox_dsp2_ipc3x: mbox_dsp2_ipc3x {
		status = "okay";
	};
};<|MERGE_RESOLUTION|>--- conflicted
+++ resolved
@@ -508,13 +508,7 @@
 
 &gpmc {
 	status = "okay";
-<<<<<<< HEAD
-	ranges = <0 0 0 0x01000000>;	/* minimum GPMC partition = 16MB */
-=======
-	pinctrl-names = "default";
-	pinctrl-0 = <&nand_flash_x16>;
 	ranges = <0 0 0x08000000 0x01000000>;	/* minimum GPMC partition = 16MB */
->>>>>>> 34106d82
 	nand@0,0 {
 		compatible = "ti,omap2-nand";
 		reg = <0 0 4>;		/* device IO registers */
