--- conflicted
+++ resolved
@@ -243,14 +243,11 @@
 	dra7-evm-lcd7.dtb \
 	dra7-evm-lcd10.dtb \
 	dra72-evm.dtb \
-<<<<<<< HEAD
 	dra72-evm-lcd7.dtb \
 	dra72-evm-lcd10.dtb \
-	am57xx-beagle-x15.dtb
-=======
 	am57xx-beagle-x15.dtb \
 	am57xx-evm.dtb
->>>>>>> 0b115675
+
 dtb-$(CONFIG_ARCH_ORION5X) += orion5x-lacie-ethernet-disk-mini-v2.dtb
 dtb-$(CONFIG_ARCH_PRIMA2) += prima2-evb.dtb
 dtb-$(CONFIG_ARCH_U8500) += ste-snowball.dtb \
