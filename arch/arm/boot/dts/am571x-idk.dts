--- conflicted
+++ resolved
@@ -70,7 +70,61 @@
 	assigned-clock-rates = <532000000>;
 };
 
-<<<<<<< HEAD
+&mailbox5 {
+	status = "okay";
+	mbox_ipu1_ipc3x: mbox_ipu1_ipc3x {
+		status = "okay";
+	};
+	mbox_dsp1_ipc3x: mbox_dsp1_ipc3x {
+		status = "okay";
+	};
+};
+
+&mailbox6 {
+	status = "okay";
+	mbox_ipu2_ipc3x: mbox_ipu2_ipc3x {
+		status = "okay";
+	};
+};
+
+&mmu0_dsp1 {
+	status = "okay";
+};
+
+&mmu1_dsp1 {
+	status = "okay";
+};
+
+&mmu_ipu1 {
+	status = "okay";
+};
+
+&mmu_ipu2 {
+	status = "okay";
+};
+
+&ipu2 {
+	status = "okay";
+	memory-region = <&ipu2_cma_pool>;
+	mboxes = <&mailbox6 &mbox_ipu2_ipc3x>;
+	timers = <&timer3>;
+	watchdog-timers = <&timer4>, <&timer9>;
+};
+
+&ipu1 {
+	status = "okay";
+	memory-region = <&ipu1_cma_pool>;
+	mboxes = <&mailbox5 &mbox_ipu1_ipc3x>;
+	timers = <&timer11>;
+};
+
+&dsp1 {
+	status = "okay";
+	memory-region = <&dsp1_cma_pool>;
+	mboxes = <&mailbox5 &mbox_dsp1_ipc3x>;
+	timers = <&timer5>;
+};
+
 &dra7_pmx_core {
 	mmc1_pins_default: mmc1_pins_default {
 		pinctrl-single,pins = <
@@ -141,59 +195,4 @@
 
 &vip1 {
 	status = "okay";
-=======
-&mailbox5 {
-	status = "okay";
-	mbox_ipu1_ipc3x: mbox_ipu1_ipc3x {
-		status = "okay";
-	};
-	mbox_dsp1_ipc3x: mbox_dsp1_ipc3x {
-		status = "okay";
-	};
-};
-
-&mailbox6 {
-	status = "okay";
-	mbox_ipu2_ipc3x: mbox_ipu2_ipc3x {
-		status = "okay";
-	};
-};
-
-&mmu0_dsp1 {
-	status = "okay";
-};
-
-&mmu1_dsp1 {
-	status = "okay";
-};
-
-&mmu_ipu1 {
-	status = "okay";
-};
-
-&mmu_ipu2 {
-	status = "okay";
-};
-
-&ipu2 {
-	status = "okay";
-	memory-region = <&ipu2_cma_pool>;
-	mboxes = <&mailbox6 &mbox_ipu2_ipc3x>;
-	timers = <&timer3>;
-	watchdog-timers = <&timer4>, <&timer9>;
-};
-
-&ipu1 {
-	status = "okay";
-	memory-region = <&ipu1_cma_pool>;
-	mboxes = <&mailbox5 &mbox_ipu1_ipc3x>;
-	timers = <&timer11>;
-};
-
-&dsp1 {
-	status = "okay";
-	memory-region = <&dsp1_cma_pool>;
-	mboxes = <&mailbox5 &mbox_dsp1_ipc3x>;
-	timers = <&timer5>;
->>>>>>> be33bd7f
 };