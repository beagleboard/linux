--- conflicted
+++ resolved
@@ -693,7 +693,7 @@
 &dsp1 {
 	mboxes = <&mailbox5 &mbox_dsp1_ipc3x>;
 	timers = <&timer5>;
-<<<<<<< HEAD
+	watchdog-timers = <&timer10>;
 };
 
 &oppdm_mpu {
@@ -714,7 +714,4 @@
 
 &oppdm_ivahd {
 	vdd-supply = <&smps3_reg>;
-=======
-	watchdog-timers = <&timer10>;
->>>>>>> 4b8e9fde
 };