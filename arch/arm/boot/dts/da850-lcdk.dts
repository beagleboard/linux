/*
 * Copyright (c) 2016 BayLibre, Inc.
 *
 * Licensed under GPLv2.
 */
/dts-v1/;
#include "da850.dtsi"
#include <dt-bindings/gpio/gpio.h>
#include <dt-bindings/input/input.h>

/ {
	model = "DA850/AM1808/OMAP-L138 LCDK";
	compatible = "ti,da850-lcdk", "ti,da850";

	aliases {
		serial2 = &serial2;
		ethernet0 = &eth0;
	};

	chosen {
		stdout-path = "serial2:115200n8";
	};

	memory {
		device_type = "memory";
		reg = <0xc0000000 0x08000000>;
	};

	reserved-memory {
		#address-cells = <1>;
		#size-cells = <1>;
		ranges;

		dsp_cma_pool: dsp_cma@c3000000 {
			compatible = "shared-dma-pool";
			reg = <0xc3000000 0x1000000>;
			reusable;
			status = "okay";
		};
	};

	sound {
		compatible = "simple-audio-card";
		simple-audio-card,name = "DA850/OMAP-L138 LCDK";
		simple-audio-card,widgets =
			"Line", "Line In",
			"Line", "Line Out";
		simple-audio-card,routing =
			"LINE1L", "Line In",
			"LINE1R", "Line In",
			"Line Out", "LLOUT",
			"Line Out", "RLOUT";
		simple-audio-card,format = "dsp_b";
		simple-audio-card,bitclock-master = <&link0_codec>;
		simple-audio-card,frame-master = <&link0_codec>;
		simple-audio-card,bitclock-inversion;

		simple-audio-card,cpu {
			sound-dai = <&mcasp0>;
			system-clock-frequency = <24576000>;
		};

		link0_codec: simple-audio-card,codec {
			sound-dai = <&tlv320aic3106>;
			system-clock-frequency = <24576000>;
		};
	};

	gpio-keys {
		compatible = "gpio-keys";
		autorepeat;

		user1 {
			label = "GPIO Key USER1";
			linux,code = <BTN_0>;
			gpios = <&gpio 36 GPIO_ACTIVE_LOW>;
		};

		user2 {
			label = "GPIO Key USER2";
			linux,code = <BTN_1>;
			gpios = <&gpio 37 GPIO_ACTIVE_LOW>;
		};
	};

	vga-bridge {
		compatible = "ti,ths8135";
		#address-cells = <1>;
		#size-cells = <0>;

		ports {
			#address-cells = <1>;
			#size-cells = <0>;

			port@0 {
				reg = <0>;

				vga_bridge_in: endpoint {
					remote-endpoint = <&lcdc_out_vga>;
				};
			};

			port@1 {
				reg = <1>;

				vga_bridge_out: endpoint {
					remote-endpoint = <&vga_con_in>;
				};
			};
		};
	};

	vga {
		compatible = "vga-connector";

		ddc-i2c-bus = <&i2c0>;

		port {
			vga_con_in: endpoint {
				remote-endpoint = <&vga_bridge_out>;
			};
		};
	};
};

&pmx_core {
	status = "okay";

	mcasp0_pins: pinmux_mcasp0_pins {
		pinctrl-single,bits = <
			/* AHCLKX AFSX ACLKX */
			0x00 0x00101010 0x00f0f0f0
			/* ARX13 ARX14 */
			0x04 0x00000110 0x00000ff0
		>;
	};

	nand_pins: nand_pins {
		pinctrl-single,bits = <
			/* EMA_WAIT[0], EMA_OE, EMA_WE, EMA_CS[3] */
			0x1c 0x10110010  0xf0ff00f0
			/*
			 * EMA_D[0], EMA_D[1], EMA_D[2],
			 * EMA_D[3], EMA_D[4], EMA_D[5],
			 * EMA_D[6], EMA_D[7]
			 */
			0x24 0x11111111  0xffffffff
			/*
			 * EMA_D[8],  EMA_D[9],  EMA_D[10],
			 * EMA_D[11], EMA_D[12], EMA_D[13],
			 * EMA_D[14], EMA_D[15]
			 */
			0x20 0x11111111  0xffffffff
			/* EMA_A[1], EMA_A[2] */
			0x30 0x01100000  0x0ff00000
		>;
	};
};

&serial2 {
	pinctrl-names = "default";
	pinctrl-0 = <&serial2_rxtx_pins>;
	status = "okay";
};

&wdt {
	status = "okay";
};

&rtc0 {
	status = "okay";
};

&gpio {
	status = "okay";
};

&sata {
	status = "okay";
};

&mdio {
	pinctrl-names = "default";
	pinctrl-0 = <&mdio_pins>;
	bus_freq = <2200000>;
	status = "okay";
};

&eth0 {
	pinctrl-names = "default";
	pinctrl-0 = <&mii_pins>;
	status = "okay";
};

&mmc0 {
	max-frequency = <50000000>;
	bus-width = <4>;
	pinctrl-names = "default";
	pinctrl-0 = <&mmc0_pins>;
	cd-gpios = <&gpio 64 GPIO_ACTIVE_LOW>;
	status = "okay";
};

&i2c0 {
	pinctrl-names = "default";
	pinctrl-0 = <&i2c0_pins>;
	clock-frequency = <100000>;
	status = "okay";

	tlv320aic3106: tlv320aic3106@18 {
		#sound-dai-cells = <0>;
		compatible = "ti,tlv320aic3106";
		reg = <0x18>;
		status = "okay";
	};
};

&mcasp0 {
	#sound-dai-cells = <0>;
	pinctrl-names = "default";
	pinctrl-0 = <&mcasp0_pins>;
	status = "okay";

	op-mode = <0>;   /* DAVINCI_MCASP_IIS_MODE */
	tdm-slots = <2>;
	serial-dir = <   /* 0: INACTIVE, 1: TX, 2: RX */
		0 0 0 0
		0 0 0 0
		0 0 0 0
		0 1 2 0
	>;
	tx-num-evt = <32>;
	rx-num-evt = <32>;
};

&usb_phy {
	status = "okay";
};

&usb0 {
	status = "okay";
};

&usb1 {
	status = "okay";
};

&aemif {
	pinctrl-names = "default";
	pinctrl-0 = <&nand_pins>;
	status = "okay";
	cs3 {
		#address-cells = <2>;
		#size-cells = <1>;
		clock-ranges;
		ranges;

		ti,cs-chipselect = <3>;

		nand@2000000,0 {
			compatible = "ti,davinci-nand";
			#address-cells = <1>;
			#size-cells = <1>;
			reg = <0 0x02000000 0x02000000
			       1 0x00000000 0x00008000>;

			ti,davinci-chipselect = <1>;
			ti,davinci-mask-ale = <0>;
			ti,davinci-mask-cle = <0>;
			ti,davinci-mask-chipsel = <0>;

			ti,davinci-nand-buswidth = <16>;
			ti,davinci-ecc-mode = "hw";
			ti,davinci-ecc-bits = <4>;
			ti,davinci-nand-use-bbt;

			/*
			 * The OMAP-L132/L138 Bootloader doc SPRAB41E reads:
			 * "To boot from NAND Flash, the AIS should be written
			 * to NAND block 1 (NAND block 0 is not used by default)".
			 * The same doc mentions that for ROM "Silicon Revision 2.1",
			 * "Updated NAND boot mode to offer boot from block 0 or block 1".
			 * However the limitaion is left here by default for compatibility
			 * with older silicon and because it needs new boot pin settings
			 * not possible in stock LCDK.
			 */
			partitions {
				compatible = "fixed-partitions";
				#address-cells = <1>;
				#size-cells = <1>;

				partition@0 {
					label = "u-boot env";
					reg = <0 0x020000>;
				};
				partition@0x020000 {
					/* The LCDK defaults to booting from this partition */
					label = "u-boot";
					reg = <0x020000 0x080000>;
				};
				partition@0x0a0000 {
					label = "free space";
					reg = <0x0a0000 0>;
				};
			};
		};
	};
};

&prictrl {
	status = "okay";
};

&memctrl {
	status = "okay";
};

<<<<<<< HEAD
&lcdc {
	status = "okay";
	pinctrl-names = "default";
	pinctrl-0 = <&lcd_pins>;

	port {
		lcdc_out_vga: endpoint {
			remote-endpoint = <&vga_bridge_in>;
		};
	};
};

&vpif {
	pinctrl-names = "default";
	pinctrl-0 = <&vpif_capture_pins>;
	status = "okay";

	/* VPIF capture port */
	port {
		vpif_ch0: endpoint {
			  bus-width = <8>;
		};
	};
=======
&dsp {
	status = "okay";
	memory-region = <&dsp_cma_pool>;
>>>>>>> 814a1e8f
};<|MERGE_RESOLUTION|>--- conflicted
+++ resolved
@@ -315,7 +315,6 @@
 	status = "okay";
 };
 
-<<<<<<< HEAD
 &lcdc {
 	status = "okay";
 	pinctrl-names = "default";
@@ -339,9 +338,9 @@
 			  bus-width = <8>;
 		};
 	};
-=======
+};
+
 &dsp {
 	status = "okay";
 	memory-region = <&dsp_cma_pool>;
->>>>>>> 814a1e8f
 };