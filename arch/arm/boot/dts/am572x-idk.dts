--- conflicted
+++ resolved
@@ -399,14 +399,11 @@
 	memory-region = <&dsp2_cma_pool>;
 	mboxes = <&mailbox6 &mbox_dsp2_ipc3x>;
 	timers = <&timer6>;
-<<<<<<< HEAD
+	watchdog-timers = <&timer13>;
 };
 
 &pruss2_mdio {
 	reset-gpios = <&gpio5 8 GPIO_ACTIVE_LOW>,
 		      <&gpio5 9 GPIO_ACTIVE_LOW>;
 	reset-delay-us = <2>;	/* PHY datasheet states 1uS min */
-=======
-	watchdog-timers = <&timer13>;
->>>>>>> c30483e4
 };