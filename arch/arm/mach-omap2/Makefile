--- conflicted
+++ resolved
@@ -264,10 +264,8 @@
 
 obj-y					+= common-board-devices.o twl-common.o dss-common.o
 
-<<<<<<< HEAD
+obj-$(CONFIG_OMAP_IOMMU)		+= omap-iommu.o
+
 ifneq ($(CONFIG_OMAP_REMOTEPROC),)
 obj-y					+= remoteproc.o
-endif
-=======
-obj-$(CONFIG_OMAP_IOMMU)		+= omap-iommu.o
->>>>>>> de681eac
+endif