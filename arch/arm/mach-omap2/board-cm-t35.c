--- conflicted
+++ resolved
@@ -670,19 +670,9 @@
 
 static void __init cm_t35_init_early(void)
 {
-<<<<<<< HEAD
-	omap_board_config = cm_t35_config;
-	omap_board_config_size = ARRAY_SIZE(cm_t35_config);
-
 	omap2_init_common_infrastructure();
 	omap2_init_common_devices(mt46h32m32lf6_sdrc_params,
 			     mt46h32m32lf6_sdrc_params);
-	omap_init_irq();
-=======
-	omap2_init_common_infrastructure();
-	omap2_init_common_devices(mt46h32m32lf6_sdrc_params,
-			     mt46h32m32lf6_sdrc_params);
->>>>>>> 105e53f8
 }
 
 #ifdef CONFIG_OMAP_MUX
@@ -808,11 +798,7 @@
 	cm_t35_init_display();
 
 	usb_musb_init(&musb_board_data);
-<<<<<<< HEAD
-	usb_ehci_init(&ehci_pdata);
-=======
 	usbhs_init(&usbhs_bdata);
->>>>>>> 105e53f8
 }
 
 MACHINE_START(CM_T35, "Compulab CM-T35")
