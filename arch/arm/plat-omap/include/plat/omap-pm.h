--- conflicted
+++ resolved
@@ -17,30 +17,7 @@
 #include <linux/device.h>
 #include <linux/cpufreq.h>
 #include <linux/clk.h>
-<<<<<<< HEAD
-
-#include "powerdomain.h"
-
-/**
- * struct omap_opp - clock frequency-to-OPP ID table for DSP, MPU
- * @rate: target clock rate
- * @opp_id: OPP ID
- * @min_vdd: minimum VDD1 voltage (in millivolts) for this OPP
- *
- * Operating performance point data.  Can vary by OMAP chip and board.
- */
-struct omap_opp {
-	unsigned long rate;
-	u8 opp_id;
-	u16 min_vdd;
-};
-
-extern struct omap_opp *mpu_opps;
-extern struct omap_opp *dsp_opps;
-extern struct omap_opp *l3_opps;
-=======
 #include <linux/opp.h>
->>>>>>> 3cbea436
 
 /*
  * agent_id values for use with omap_pm_set_min_bus_tput():
