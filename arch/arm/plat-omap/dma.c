/*
 * linux/arch/arm/plat-omap/dma.c
 *
 * Copyright (C) 2003 - 2008 Nokia Corporation
 * Author: Juha Yrjölä <juha.yrjola@nokia.com>
 * DMA channel linking for 1610 by Samuel Ortiz <samuel.ortiz@nokia.com>
 * Graphics DMA and LCD DMA graphics tranformations
 * by Imre Deak <imre.deak@nokia.com>
 * OMAP2/3 support Copyright (C) 2004-2007 Texas Instruments, Inc.
 * Merged to support both OMAP1 and OMAP2 by Tony Lindgren <tony@atomide.com>
 * Some functions based on earlier dma-omap.c Copyright (C) 2001 RidgeRun, Inc.
 *
 * Copyright (C) 2009 Texas Instruments
 * Added OMAP4 support - Santosh Shilimkar <santosh.shilimkar@ti.com>
 *
 * Support functions for the OMAP internal DMA channels.
 *
 * Copyright (C) 2010 Texas Instruments Incorporated - http://www.ti.com/
 * Converted DMA library into DMA platform driver.
 *	- G, Manjunath Kondaiah <manjugk@ti.com>
 *
 * This program is free software; you can redistribute it and/or modify
 * it under the terms of the GNU General Public License version 2 as
 * published by the Free Software Foundation.
 *
 */

#include <linux/module.h>
#include <linux/init.h>
#include <linux/sched.h>
#include <linux/spinlock.h>
#include <linux/errno.h>
#include <linux/interrupt.h>
#include <linux/irq.h>
#include <linux/io.h>
#include <linux/slab.h>
#include <linux/delay.h>

#include <asm/system.h>
#include <mach/hardware.h>
#include <plat/dma.h>

#include <plat/tc.h>

#undef DEBUG

#ifndef CONFIG_ARCH_OMAP1
enum { DMA_CH_ALLOC_DONE, DMA_CH_PARAMS_SET_DONE, DMA_CH_STARTED,
	DMA_CH_QUEUED, DMA_CH_NOTSTARTED, DMA_CH_PAUSED, DMA_CH_LINK_ENABLED
};

enum { DMA_CHAIN_STARTED, DMA_CHAIN_NOTSTARTED };
#endif

#define OMAP_DMA_ACTIVE			0x01
#define OMAP2_DMA_CSR_CLEAR_MASK	0xffffffff

#define OMAP_FUNC_MUX_ARM_BASE		(0xfffe1000 + 0xec)

static struct omap_system_dma_plat_info *p;
static struct omap_dma_dev_attr *d;

static int enable_1510_mode;
static u32 errata;

static struct omap_dma_global_context_registers {
	u32 dma_irqenable_l0;
	u32 dma_ocp_sysconfig;
	u32 dma_gcr;
} omap_dma_global_context;

struct dma_link_info {
	int *linked_dmach_q;
	int no_of_lchs_linked;

	int q_count;
	int q_tail;
	int q_head;

	int chain_state;
	int chain_mode;

};

static struct dma_link_info *dma_linked_lch;

#ifndef CONFIG_ARCH_OMAP1

/* Chain handling macros */
#define OMAP_DMA_CHAIN_QINIT(chain_id)					\
	do {								\
		dma_linked_lch[chain_id].q_head =			\
		dma_linked_lch[chain_id].q_tail =			\
		dma_linked_lch[chain_id].q_count = 0;			\
	} while (0)
#define OMAP_DMA_CHAIN_QFULL(chain_id)					\
		(dma_linked_lch[chain_id].no_of_lchs_linked ==		\
		dma_linked_lch[chain_id].q_count)
#define OMAP_DMA_CHAIN_QLAST(chain_id)					\
	do {								\
		((dma_linked_lch[chain_id].no_of_lchs_linked-1) ==	\
		dma_linked_lch[chain_id].q_count)			\
	} while (0)
#define OMAP_DMA_CHAIN_QEMPTY(chain_id)					\
		(0 == dma_linked_lch[chain_id].q_count)
#define __OMAP_DMA_CHAIN_INCQ(end)					\
	((end) = ((end)+1) % dma_linked_lch[chain_id].no_of_lchs_linked)
#define OMAP_DMA_CHAIN_INCQHEAD(chain_id)				\
	do {								\
		__OMAP_DMA_CHAIN_INCQ(dma_linked_lch[chain_id].q_head);	\
		dma_linked_lch[chain_id].q_count--;			\
	} while (0)

#define OMAP_DMA_CHAIN_INCQTAIL(chain_id)				\
	do {								\
		__OMAP_DMA_CHAIN_INCQ(dma_linked_lch[chain_id].q_tail);	\
		dma_linked_lch[chain_id].q_count++; \
	} while (0)
#endif

static int dma_lch_count;
static int dma_chan_count;
static int omap_dma_reserve_channels;

static spinlock_t dma_chan_lock;
static struct omap_dma_lch *dma_chan;

static inline void disable_lnk(int lch);
static void omap_disable_channel_irq(int lch);
static inline void omap_enable_channel_irq(int lch);

#define REVISIT_24XX()		printk(KERN_ERR "FIXME: no %s on 24xx\n", \
						__func__);

#ifdef CONFIG_ARCH_OMAP15XX
/* Returns 1 if the DMA module is in OMAP1510-compatible mode, 0 otherwise */
static int omap_dma_in_1510_mode(void)
{
	return enable_1510_mode;
}
#else
#define omap_dma_in_1510_mode()		0
#endif

#ifdef CONFIG_ARCH_OMAP1
static inline int get_gdma_dev(int req)
{
	u32 reg = OMAP_FUNC_MUX_ARM_BASE + ((req - 1) / 5) * 4;
	int shift = ((req - 1) % 5) * 6;

	return ((omap_readl(reg) >> shift) & 0x3f) + 1;
}

static inline void set_gdma_dev(int req, int dev)
{
	u32 reg = OMAP_FUNC_MUX_ARM_BASE + ((req - 1) / 5) * 4;
	int shift = ((req - 1) % 5) * 6;
	u32 l;

	l = omap_readl(reg);
	l &= ~(0x3f << shift);
	l |= (dev - 1) << shift;
	omap_writel(l, reg);
}
#else
#define set_gdma_dev(req, dev)	do {} while (0)
#endif

void omap_set_dma_priority(int lch, int dst_port, int priority)
{
	unsigned long reg;
	u32 l;

	if (cpu_class_is_omap1()) {
		switch (dst_port) {
		case OMAP_DMA_PORT_OCP_T1:	/* FFFECC00 */
			reg = OMAP_TC_OCPT1_PRIOR;
			break;
		case OMAP_DMA_PORT_OCP_T2:	/* FFFECCD0 */
			reg = OMAP_TC_OCPT2_PRIOR;
			break;
		case OMAP_DMA_PORT_EMIFF:	/* FFFECC08 */
			reg = OMAP_TC_EMIFF_PRIOR;
			break;
		case OMAP_DMA_PORT_EMIFS:	/* FFFECC04 */
			reg = OMAP_TC_EMIFS_PRIOR;
			break;
		default:
			BUG();
			return;
		}
		l = omap_readl(reg);
		l &= ~(0xf << 8);
		l |= (priority & 0xf) << 8;
		omap_writel(l, reg);
	}

	if (cpu_class_is_omap2()) {
		u32 ccr;

		ccr = p->dma_read(CCR, lch);
		if (priority)
			ccr |= (1 << 6);
		else
			ccr &= ~(1 << 6);
		p->dma_write(ccr, CCR, lch);
	}
}
EXPORT_SYMBOL(omap_set_dma_priority);

void omap_set_dma_transfer_params(int lch, int data_type, int elem_count,
				  int frame_count, int sync_mode,
				  int dma_trigger, int src_or_dst_synch)
{
	u32 l;

	l = p->dma_read(CSDP, lch);
	l &= ~0x03;
	l |= data_type;
	p->dma_write(l, CSDP, lch);

	if (cpu_class_is_omap1()) {
		u16 ccr;

		ccr = p->dma_read(CCR, lch);
		ccr &= ~(1 << 5);
		if (sync_mode == OMAP_DMA_SYNC_FRAME)
			ccr |= 1 << 5;
		p->dma_write(ccr, CCR, lch);

		ccr = p->dma_read(CCR2, lch);
		ccr &= ~(1 << 2);
		if (sync_mode == OMAP_DMA_SYNC_BLOCK)
			ccr |= 1 << 2;
		p->dma_write(ccr, CCR2, lch);
	}

	if (cpu_class_is_omap2() && dma_trigger) {
		u32 val;

		val = p->dma_read(CCR, lch);

		/* DMA_SYNCHRO_CONTROL_UPPER depends on the channel number */
		val &= ~((1 << 23) | (3 << 19) | 0x1f);
		val |= (dma_trigger & ~0x1f) << 14;
		val |= dma_trigger & 0x1f;

		if (sync_mode & OMAP_DMA_SYNC_FRAME)
			val |= 1 << 5;
		else
			val &= ~(1 << 5);

		if (sync_mode & OMAP_DMA_SYNC_BLOCK)
			val |= 1 << 18;
		else
			val &= ~(1 << 18);

		if (src_or_dst_synch == OMAP_DMA_DST_SYNC_PREFETCH) {
			val &= ~(1 << 24);	/* dest synch */
			val |= (1 << 23);	/* Prefetch */
		} else if (src_or_dst_synch) {
			val |= 1 << 24;		/* source synch */
		} else {
			val &= ~(1 << 24);	/* dest synch */
		}
		p->dma_write(val, CCR, lch);
	}

	p->dma_write(elem_count, CEN, lch);
	p->dma_write(frame_count, CFN, lch);
}
EXPORT_SYMBOL(omap_set_dma_transfer_params);

void omap_set_dma_color_mode(int lch, enum omap_dma_color_mode mode, u32 color)
{
	BUG_ON(omap_dma_in_1510_mode());

	if (cpu_class_is_omap1()) {
		u16 w;

		w = p->dma_read(CCR2, lch);
		w &= ~0x03;

		switch (mode) {
		case OMAP_DMA_CONSTANT_FILL:
			w |= 0x01;
			break;
		case OMAP_DMA_TRANSPARENT_COPY:
			w |= 0x02;
			break;
		case OMAP_DMA_COLOR_DIS:
			break;
		default:
			BUG();
		}
		p->dma_write(w, CCR2, lch);

		w = p->dma_read(LCH_CTRL, lch);
		w &= ~0x0f;
		/* Default is channel type 2D */
		if (mode) {
			p->dma_write(color, COLOR, lch);
			w |= 1;		/* Channel type G */
		}
		p->dma_write(w, LCH_CTRL, lch);
	}

	if (cpu_class_is_omap2()) {
		u32 val;

		val = p->dma_read(CCR, lch);
		val &= ~((1 << 17) | (1 << 16));

		switch (mode) {
		case OMAP_DMA_CONSTANT_FILL:
			val |= 1 << 16;
			break;
		case OMAP_DMA_TRANSPARENT_COPY:
			val |= 1 << 17;
			break;
		case OMAP_DMA_COLOR_DIS:
			break;
		default:
			BUG();
		}
		p->dma_write(val, CCR, lch);

		color &= 0xffffff;
		p->dma_write(color, COLOR, lch);
	}
}
EXPORT_SYMBOL(omap_set_dma_color_mode);

void omap_set_dma_write_mode(int lch, enum omap_dma_write_mode mode)
{
	if (cpu_class_is_omap2()) {
		u32 csdp;

		csdp = p->dma_read(CSDP, lch);
		csdp &= ~(0x3 << 16);
		csdp |= (mode << 16);
		p->dma_write(csdp, CSDP, lch);
	}
}
EXPORT_SYMBOL(omap_set_dma_write_mode);

void omap_set_dma_channel_mode(int lch, enum omap_dma_channel_mode mode)
{
	if (cpu_class_is_omap1() && !cpu_is_omap15xx()) {
		u32 l;

		l = p->dma_read(LCH_CTRL, lch);
		l &= ~0x7;
		l |= mode;
		p->dma_write(l, LCH_CTRL, lch);
	}
}
EXPORT_SYMBOL(omap_set_dma_channel_mode);

/* Note that src_port is only for omap1 */
void omap_set_dma_src_params(int lch, int src_port, int src_amode,
			     unsigned long src_start,
			     int src_ei, int src_fi)
{
	u32 l;

	if (cpu_class_is_omap1()) {
		u16 w;

		w = p->dma_read(CSDP, lch);
		w &= ~(0x1f << 2);
		w |= src_port << 2;
		p->dma_write(w, CSDP, lch);
	}

	l = p->dma_read(CCR, lch);
	l &= ~(0x03 << 12);
	l |= src_amode << 12;
	p->dma_write(l, CCR, lch);

	p->dma_write(src_start, CSSA, lch);

	p->dma_write(src_ei, CSEI, lch);
	p->dma_write(src_fi, CSFI, lch);
}
EXPORT_SYMBOL(omap_set_dma_src_params);

void omap_set_dma_params(int lch, struct omap_dma_channel_params *params)
{
	omap_set_dma_transfer_params(lch, params->data_type,
				     params->elem_count, params->frame_count,
				     params->sync_mode, params->trigger,
				     params->src_or_dst_synch);
	omap_set_dma_src_params(lch, params->src_port,
				params->src_amode, params->src_start,
				params->src_ei, params->src_fi);

	omap_set_dma_dest_params(lch, params->dst_port,
				 params->dst_amode, params->dst_start,
				 params->dst_ei, params->dst_fi);
	if (params->read_prio || params->write_prio)
		omap_dma_set_prio_lch(lch, params->read_prio,
				      params->write_prio);
}
EXPORT_SYMBOL(omap_set_dma_params);

void omap_set_dma_src_index(int lch, int eidx, int fidx)
{
	if (cpu_class_is_omap2())
		return;

	p->dma_write(eidx, CSEI, lch);
	p->dma_write(fidx, CSFI, lch);
}
EXPORT_SYMBOL(omap_set_dma_src_index);

void omap_set_dma_src_data_pack(int lch, int enable)
{
	u32 l;

	l = p->dma_read(CSDP, lch);
	l &= ~(1 << 6);
	if (enable)
		l |= (1 << 6);
	p->dma_write(l, CSDP, lch);
}
EXPORT_SYMBOL(omap_set_dma_src_data_pack);

void omap_set_dma_src_burst_mode(int lch, enum omap_dma_burst_mode burst_mode)
{
	unsigned int burst = 0;
	u32 l;

	l = p->dma_read(CSDP, lch);
	l &= ~(0x03 << 7);

	switch (burst_mode) {
	case OMAP_DMA_DATA_BURST_DIS:
		break;
	case OMAP_DMA_DATA_BURST_4:
		if (cpu_class_is_omap2())
			burst = 0x1;
		else
			burst = 0x2;
		break;
	case OMAP_DMA_DATA_BURST_8:
		if (cpu_class_is_omap2()) {
			burst = 0x2;
			break;
		}
		/*
		 * not supported by current hardware on OMAP1
		 * w |= (0x03 << 7);
		 * fall through
		 */
	case OMAP_DMA_DATA_BURST_16:
		if (cpu_class_is_omap2()) {
			burst = 0x3;
			break;
		}
		/*
		 * OMAP1 don't support burst 16
		 * fall through
		 */
	default:
		BUG();
	}

	l |= (burst << 7);
	p->dma_write(l, CSDP, lch);
}
EXPORT_SYMBOL(omap_set_dma_src_burst_mode);

/* Note that dest_port is only for OMAP1 */
void omap_set_dma_dest_params(int lch, int dest_port, int dest_amode,
			      unsigned long dest_start,
			      int dst_ei, int dst_fi)
{
	u32 l;

	if (cpu_class_is_omap1()) {
		l = p->dma_read(CSDP, lch);
		l &= ~(0x1f << 9);
		l |= dest_port << 9;
		p->dma_write(l, CSDP, lch);
	}

	l = p->dma_read(CCR, lch);
	l &= ~(0x03 << 14);
	l |= dest_amode << 14;
	p->dma_write(l, CCR, lch);

	p->dma_write(dest_start, CDSA, lch);

	p->dma_write(dst_ei, CDEI, lch);
	p->dma_write(dst_fi, CDFI, lch);
}
EXPORT_SYMBOL(omap_set_dma_dest_params);

void omap_set_dma_dest_index(int lch, int eidx, int fidx)
{
	if (cpu_class_is_omap2())
		return;

	p->dma_write(eidx, CDEI, lch);
	p->dma_write(fidx, CDFI, lch);
}
EXPORT_SYMBOL(omap_set_dma_dest_index);

void omap_set_dma_dest_data_pack(int lch, int enable)
{
	u32 l;

	l = p->dma_read(CSDP, lch);
	l &= ~(1 << 13);
	if (enable)
		l |= 1 << 13;
	p->dma_write(l, CSDP, lch);
}
EXPORT_SYMBOL(omap_set_dma_dest_data_pack);

void omap_set_dma_dest_burst_mode(int lch, enum omap_dma_burst_mode burst_mode)
{
	unsigned int burst = 0;
	u32 l;

	l = p->dma_read(CSDP, lch);
	l &= ~(0x03 << 14);

	switch (burst_mode) {
	case OMAP_DMA_DATA_BURST_DIS:
		break;
	case OMAP_DMA_DATA_BURST_4:
		if (cpu_class_is_omap2())
			burst = 0x1;
		else
			burst = 0x2;
		break;
	case OMAP_DMA_DATA_BURST_8:
		if (cpu_class_is_omap2())
			burst = 0x2;
		else
			burst = 0x3;
		break;
	case OMAP_DMA_DATA_BURST_16:
		if (cpu_class_is_omap2()) {
			burst = 0x3;
			break;
		}
		/*
		 * OMAP1 don't support burst 16
		 * fall through
		 */
	default:
		printk(KERN_ERR "Invalid DMA burst mode\n");
		BUG();
		return;
	}
	l |= (burst << 14);
	p->dma_write(l, CSDP, lch);
}
EXPORT_SYMBOL(omap_set_dma_dest_burst_mode);

static inline void omap_enable_channel_irq(int lch)
{
	u32 status;

	/* Clear CSR */
	if (cpu_class_is_omap1())
		status = p->dma_read(CSR, lch);
	else if (cpu_class_is_omap2())
		p->dma_write(OMAP2_DMA_CSR_CLEAR_MASK, CSR, lch);

	/* Enable some nice interrupts. */
	p->dma_write(dma_chan[lch].enabled_irqs, CICR, lch);
}

static void omap_disable_channel_irq(int lch)
{
	if (cpu_class_is_omap2())
		p->dma_write(0, CICR, lch);
}

void omap_enable_dma_irq(int lch, u16 bits)
{
	dma_chan[lch].enabled_irqs |= bits;
}
EXPORT_SYMBOL(omap_enable_dma_irq);

void omap_disable_dma_irq(int lch, u16 bits)
{
	dma_chan[lch].enabled_irqs &= ~bits;
}
EXPORT_SYMBOL(omap_disable_dma_irq);

static inline void enable_lnk(int lch)
{
	u32 l;

	l = p->dma_read(CLNK_CTRL, lch);

	if (cpu_class_is_omap1())
		l &= ~(1 << 14);

	/* Set the ENABLE_LNK bits */
	if (dma_chan[lch].next_lch != -1)
		l = dma_chan[lch].next_lch | (1 << 15);

#ifndef CONFIG_ARCH_OMAP1
	if (cpu_class_is_omap2())
		if (dma_chan[lch].next_linked_ch != -1)
			l = dma_chan[lch].next_linked_ch | (1 << 15);
#endif

	p->dma_write(l, CLNK_CTRL, lch);
}

static inline void disable_lnk(int lch)
{
	u32 l;

	l = p->dma_read(CLNK_CTRL, lch);

	/* Disable interrupts */
	if (cpu_class_is_omap1()) {
		p->dma_write(0, CICR, lch);
		/* Set the STOP_LNK bit */
		l |= 1 << 14;
	}

	if (cpu_class_is_omap2()) {
		omap_disable_channel_irq(lch);
		/* Clear the ENABLE_LNK bit */
		l &= ~(1 << 15);
	}

	p->dma_write(l, CLNK_CTRL, lch);
	dma_chan[lch].flags &= ~OMAP_DMA_ACTIVE;
}

static inline void omap2_enable_irq_lch(int lch)
{
	u32 val;
	unsigned long flags;

	if (!cpu_class_is_omap2())
		return;

	spin_lock_irqsave(&dma_chan_lock, flags);
	val = p->dma_read(IRQENABLE_L0, lch);
	val |= 1 << lch;
	p->dma_write(val, IRQENABLE_L0, lch);
	spin_unlock_irqrestore(&dma_chan_lock, flags);
}

static inline void omap2_disable_irq_lch(int lch)
{
	u32 val;
	unsigned long flags;

	if (!cpu_class_is_omap2())
		return;

	spin_lock_irqsave(&dma_chan_lock, flags);
	val = p->dma_read(IRQENABLE_L0, lch);
	val &= ~(1 << lch);
	p->dma_write(val, IRQENABLE_L0, lch);
	spin_unlock_irqrestore(&dma_chan_lock, flags);
}

int omap_request_dma(int dev_id, const char *dev_name,
		     void (*callback)(int lch, u16 ch_status, void *data),
		     void *data, int *dma_ch_out)
{
	int ch, free_ch = -1;
	unsigned long flags;
	struct omap_dma_lch *chan;

	spin_lock_irqsave(&dma_chan_lock, flags);
	for (ch = 0; ch < dma_chan_count; ch++) {
		if (free_ch == -1 && dma_chan[ch].dev_id == -1) {
			free_ch = ch;
			if (dev_id == 0)
				break;
		}
	}
	if (free_ch == -1) {
		spin_unlock_irqrestore(&dma_chan_lock, flags);
		return -EBUSY;
	}
	chan = dma_chan + free_ch;
	chan->dev_id = dev_id;

	if (p->clear_lch_regs)
		p->clear_lch_regs(free_ch);

	if (cpu_class_is_omap2())
		omap_clear_dma(free_ch);

	spin_unlock_irqrestore(&dma_chan_lock, flags);

	chan->dev_name = dev_name;
	chan->callback = callback;
	chan->data = data;
	chan->flags = 0;

#ifndef CONFIG_ARCH_OMAP1
	if (cpu_class_is_omap2()) {
		chan->chain_id = -1;
		chan->next_linked_ch = -1;
	}
#endif

	chan->enabled_irqs = OMAP_DMA_DROP_IRQ | OMAP_DMA_BLOCK_IRQ;

	if (cpu_class_is_omap1())
		chan->enabled_irqs |= OMAP1_DMA_TOUT_IRQ;
	else if (cpu_class_is_omap2())
		chan->enabled_irqs |= OMAP2_DMA_MISALIGNED_ERR_IRQ |
			OMAP2_DMA_TRANS_ERR_IRQ;

	if (cpu_is_omap16xx()) {
		/* If the sync device is set, configure it dynamically. */
		if (dev_id != 0) {
			set_gdma_dev(free_ch + 1, dev_id);
			dev_id = free_ch + 1;
		}
		/*
		 * Disable the 1510 compatibility mode and set the sync device
		 * id.
		 */
		p->dma_write(dev_id | (1 << 10), CCR, free_ch);
	} else if (cpu_is_omap7xx() || cpu_is_omap15xx()) {
		p->dma_write(dev_id, CCR, free_ch);
	}

	if (cpu_class_is_omap2()) {
		omap2_enable_irq_lch(free_ch);
		omap_enable_channel_irq(free_ch);
		/* Clear the CSR register and IRQ status register */
		p->dma_write(OMAP2_DMA_CSR_CLEAR_MASK, CSR, free_ch);
		p->dma_write(1 << free_ch, IRQSTATUS_L0, 0);
	}

	*dma_ch_out = free_ch;

	return 0;
}
EXPORT_SYMBOL(omap_request_dma);

void omap_free_dma(int lch)
{
	unsigned long flags;

	if (dma_chan[lch].dev_id == -1) {
		pr_err("omap_dma: trying to free unallocated DMA channel %d\n",
		       lch);
		return;
	}

	if (cpu_class_is_omap1()) {
		/* Disable all DMA interrupts for the channel. */
		p->dma_write(0, CICR, lch);
		/* Make sure the DMA transfer is stopped. */
		p->dma_write(0, CCR, lch);
	}

	if (cpu_class_is_omap2()) {
		omap2_disable_irq_lch(lch);

		/* Clear the CSR register and IRQ status register */
		p->dma_write(OMAP2_DMA_CSR_CLEAR_MASK, CSR, lch);
		p->dma_write(1 << lch, IRQSTATUS_L0, lch);

		/* Disable all DMA interrupts for the channel. */
		p->dma_write(0, CICR, lch);

		/* Make sure the DMA transfer is stopped. */
		p->dma_write(0, CCR, lch);
		omap_clear_dma(lch);
	}

	spin_lock_irqsave(&dma_chan_lock, flags);
	dma_chan[lch].dev_id = -1;
	dma_chan[lch].next_lch = -1;
	dma_chan[lch].callback = NULL;
	spin_unlock_irqrestore(&dma_chan_lock, flags);
}
EXPORT_SYMBOL(omap_free_dma);

/**
 * @brief omap_dma_set_global_params : Set global priority settings for dma
 *
 * @param arb_rate
 * @param max_fifo_depth
 * @param tparams - Number of threads to reserve : DMA_THREAD_RESERVE_NORM
 * 						   DMA_THREAD_RESERVE_ONET
 * 						   DMA_THREAD_RESERVE_TWOT
 * 						   DMA_THREAD_RESERVE_THREET
 */
void
omap_dma_set_global_params(int arb_rate, int max_fifo_depth, int tparams)
{
	u32 reg;

	if (!cpu_class_is_omap2()) {
		printk(KERN_ERR "FIXME: no %s on 15xx/16xx\n", __func__);
		return;
	}

	if (max_fifo_depth == 0)
		max_fifo_depth = 1;
	if (arb_rate == 0)
		arb_rate = 1;

	reg = 0xff & max_fifo_depth;
	reg |= (0x3 & tparams) << 12;
	reg |= (arb_rate & 0xff) << 16;

	p->dma_write(reg, GCR, 0);
}
EXPORT_SYMBOL(omap_dma_set_global_params);

/**
 * @brief omap_dma_set_prio_lch : Set channel wise priority settings
 *
 * @param lch
 * @param read_prio - Read priority
 * @param write_prio - Write priority
 * Both of the above can be set with one of the following values :
 * 	DMA_CH_PRIO_HIGH/DMA_CH_PRIO_LOW
 */
int
omap_dma_set_prio_lch(int lch, unsigned char read_prio,
		      unsigned char write_prio)
{
	u32 l;

	if (unlikely((lch < 0 || lch >= dma_lch_count))) {
		printk(KERN_ERR "Invalid channel id\n");
		return -EINVAL;
	}
	l = p->dma_read(CCR, lch);
	l &= ~((1 << 6) | (1 << 26));
	if (cpu_is_omap2430() || cpu_is_omap34xx() ||  cpu_is_omap44xx())
		l |= ((read_prio & 0x1) << 6) | ((write_prio & 0x1) << 26);
	else
		l |= ((read_prio & 0x1) << 6);

	p->dma_write(l, CCR, lch);

	return 0;
}
EXPORT_SYMBOL(omap_dma_set_prio_lch);

/*
 * Clears any DMA state so the DMA engine is ready to restart with new buffers
 * through omap_start_dma(). Any buffers in flight are discarded.
 */
void omap_clear_dma(int lch)
{
	unsigned long flags;

	local_irq_save(flags);
	p->clear_dma(lch);
	local_irq_restore(flags);
}
EXPORT_SYMBOL(omap_clear_dma);

void omap_start_dma(int lch)
{
	u32 l;

	/*
	 * The CPC/CDAC register needs to be initialized to zero
	 * before starting dma transfer.
	 */
	if (cpu_is_omap15xx())
		p->dma_write(0, CPC, lch);
	else
		p->dma_write(0, CDAC, lch);

	if (!omap_dma_in_1510_mode() && dma_chan[lch].next_lch != -1) {
		int next_lch, cur_lch;
		char dma_chan_link_map[dma_lch_count];

		dma_chan_link_map[lch] = 1;
		/* Set the link register of the first channel */
		enable_lnk(lch);

		memset(dma_chan_link_map, 0, sizeof(dma_chan_link_map));
		cur_lch = dma_chan[lch].next_lch;
		do {
			next_lch = dma_chan[cur_lch].next_lch;

			/* The loop case: we've been here already */
			if (dma_chan_link_map[cur_lch])
				break;
			/* Mark the current channel */
			dma_chan_link_map[cur_lch] = 1;

			enable_lnk(cur_lch);
			omap_enable_channel_irq(cur_lch);

			cur_lch = next_lch;
		} while (next_lch != -1);
	} else if (IS_DMA_ERRATA(DMA_ERRATA_PARALLEL_CHANNELS))
		p->dma_write(lch, CLNK_CTRL, lch);

	omap_enable_channel_irq(lch);

	l = p->dma_read(CCR, lch);

	if (IS_DMA_ERRATA(DMA_ERRATA_IFRAME_BUFFERING))
			l |= OMAP_DMA_CCR_BUFFERING_DISABLE;
	l |= OMAP_DMA_CCR_EN;

	p->dma_write(l, CCR, lch);

	dma_chan[lch].flags |= OMAP_DMA_ACTIVE;
}
EXPORT_SYMBOL(omap_start_dma);

void omap_stop_dma(int lch)
{
	u32 l;

	/* Disable all interrupts on the channel */
	if (cpu_class_is_omap1())
		p->dma_write(0, CICR, lch);

	l = p->dma_read(CCR, lch);
	if (IS_DMA_ERRATA(DMA_ERRATA_i541) &&
			(l & OMAP_DMA_CCR_SEL_SRC_DST_SYNC)) {
		int i = 0;
		u32 sys_cf;

		/* Configure No-Standby */
		l = p->dma_read(OCP_SYSCONFIG, lch);
		sys_cf = l;
		l &= ~DMA_SYSCONFIG_MIDLEMODE_MASK;
		l |= DMA_SYSCONFIG_MIDLEMODE(DMA_IDLEMODE_NO_IDLE);
		p->dma_write(l , OCP_SYSCONFIG, 0);

		l = p->dma_read(CCR, lch);
		l &= ~OMAP_DMA_CCR_EN;
		p->dma_write(l, CCR, lch);

		/* Wait for sDMA FIFO drain */
		l = p->dma_read(CCR, lch);
		while (i < 100 && (l & (OMAP_DMA_CCR_RD_ACTIVE |
					OMAP_DMA_CCR_WR_ACTIVE))) {
			udelay(5);
			i++;
			l = p->dma_read(CCR, lch);
		}
		if (i >= 100)
			printk(KERN_ERR "DMA drain did not complete on "
					"lch %d\n", lch);
		/* Restore OCP_SYSCONFIG */
		p->dma_write(sys_cf, OCP_SYSCONFIG, lch);
	} else {
		l &= ~OMAP_DMA_CCR_EN;
		p->dma_write(l, CCR, lch);
	}

	if (!omap_dma_in_1510_mode() && dma_chan[lch].next_lch != -1) {
		int next_lch, cur_lch = lch;
		char dma_chan_link_map[dma_lch_count];

		memset(dma_chan_link_map, 0, sizeof(dma_chan_link_map));
		do {
			/* The loop case: we've been here already */
			if (dma_chan_link_map[cur_lch])
				break;
			/* Mark the current channel */
			dma_chan_link_map[cur_lch] = 1;

			disable_lnk(cur_lch);

			next_lch = dma_chan[cur_lch].next_lch;
			cur_lch = next_lch;
		} while (next_lch != -1);
	}

	dma_chan[lch].flags &= ~OMAP_DMA_ACTIVE;
}
EXPORT_SYMBOL(omap_stop_dma);

/*
 * Allows changing the DMA callback function or data. This may be needed if
 * the driver shares a single DMA channel for multiple dma triggers.
 */
int omap_set_dma_callback(int lch,
			  void (*callback)(int lch, u16 ch_status, void *data),
			  void *data)
{
	unsigned long flags;

	if (lch < 0)
		return -ENODEV;

	spin_lock_irqsave(&dma_chan_lock, flags);
	if (dma_chan[lch].dev_id == -1) {
		printk(KERN_ERR "DMA callback for not set for free channel\n");
		spin_unlock_irqrestore(&dma_chan_lock, flags);
		return -EINVAL;
	}
	dma_chan[lch].callback = callback;
	dma_chan[lch].data = data;
	spin_unlock_irqrestore(&dma_chan_lock, flags);

	return 0;
}
EXPORT_SYMBOL(omap_set_dma_callback);

/*
 * Returns current physical source address for the given DMA channel.
 * If the channel is running the caller must disable interrupts prior calling
 * this function and process the returned value before re-enabling interrupt to
 * prevent races with the interrupt handler. Note that in continuous mode there
 * is a chance for CSSA_L register overflow between the two reads resulting
 * in incorrect return value.
 */
dma_addr_t omap_get_dma_src_pos(int lch)
{
	dma_addr_t offset = 0;

	if (cpu_is_omap15xx())
		offset = p->dma_read(CPC, lch);
	else
		offset = p->dma_read(CSAC, lch);

	if (IS_DMA_ERRATA(DMA_ERRATA_3_3) && offset == 0)
		offset = p->dma_read(CSAC, lch);

	if (cpu_class_is_omap1())
		offset |= (p->dma_read(CSSA, lch) & 0xFFFF0000);

	return offset;
}
EXPORT_SYMBOL(omap_get_dma_src_pos);

/*
 * Returns current physical destination address for the given DMA channel.
 * If the channel is running the caller must disable interrupts prior calling
 * this function and process the returned value before re-enabling interrupt to
 * prevent races with the interrupt handler. Note that in continuous mode there
 * is a chance for CDSA_L register overflow between the two reads resulting
 * in incorrect return value.
 */
dma_addr_t omap_get_dma_dst_pos(int lch)
{
	dma_addr_t offset = 0;

	if (cpu_is_omap15xx())
		offset = p->dma_read(CPC, lch);
	else
		offset = p->dma_read(CDAC, lch);

	/*
	 * omap 3.2/3.3 erratum: sometimes 0 is returned if CSAC/CDAC is
	 * read before the DMA controller finished disabling the channel.
	 */
	if (!cpu_is_omap15xx() && offset == 0)
		offset = p->dma_read(CDAC, lch);

	if (cpu_class_is_omap1())
		offset |= (p->dma_read(CDSA, lch) & 0xFFFF0000);

	return offset;
}
EXPORT_SYMBOL(omap_get_dma_dst_pos);

int omap_get_dma_active_status(int lch)
{
	return (p->dma_read(CCR, lch) & OMAP_DMA_CCR_EN) != 0;
}
EXPORT_SYMBOL(omap_get_dma_active_status);

int omap_dma_running(void)
{
	int lch;

	if (cpu_class_is_omap1())
		if (omap_lcd_dma_running())
			return 1;

	for (lch = 0; lch < dma_chan_count; lch++)
		if (p->dma_read(CCR, lch) & OMAP_DMA_CCR_EN)
			return 1;

	return 0;
}

/*
 * lch_queue DMA will start right after lch_head one is finished.
 * For this DMA link to start, you still need to start (see omap_start_dma)
 * the first one. That will fire up the entire queue.
 */
void omap_dma_link_lch(int lch_head, int lch_queue)
{
	if (omap_dma_in_1510_mode()) {
		if (lch_head == lch_queue) {
			p->dma_write(p->dma_read(CCR, lch_head) | (3 << 8),
								CCR, lch_head);
			return;
		}
		printk(KERN_ERR "DMA linking is not supported in 1510 mode\n");
		BUG();
		return;
	}

	if ((dma_chan[lch_head].dev_id == -1) ||
	    (dma_chan[lch_queue].dev_id == -1)) {
		printk(KERN_ERR "omap_dma: trying to link "
		       "non requested channels\n");
		dump_stack();
	}

	dma_chan[lch_head].next_lch = lch_queue;
}
EXPORT_SYMBOL(omap_dma_link_lch);

/*
 * Once the DMA queue is stopped, we can destroy it.
 */
void omap_dma_unlink_lch(int lch_head, int lch_queue)
{
	if (omap_dma_in_1510_mode()) {
		if (lch_head == lch_queue) {
			p->dma_write(p->dma_read(CCR, lch_head) & ~(3 << 8),
								CCR, lch_head);
			return;
		}
		printk(KERN_ERR "DMA linking is not supported in 1510 mode\n");
		BUG();
		return;
	}

	if (dma_chan[lch_head].next_lch != lch_queue ||
	    dma_chan[lch_head].next_lch == -1) {
		printk(KERN_ERR "omap_dma: trying to unlink "
		       "non linked channels\n");
		dump_stack();
	}

	if ((dma_chan[lch_head].flags & OMAP_DMA_ACTIVE) ||
	    (dma_chan[lch_queue].flags & OMAP_DMA_ACTIVE)) {
		printk(KERN_ERR "omap_dma: You need to stop the DMA channels "
		       "before unlinking\n");
		dump_stack();
	}

	dma_chan[lch_head].next_lch = -1;
}
EXPORT_SYMBOL(omap_dma_unlink_lch);

#ifndef CONFIG_ARCH_OMAP1
/* Create chain of DMA channesls */
static void create_dma_lch_chain(int lch_head, int lch_queue)
{
	u32 l;

	/* Check if this is the first link in chain */
	if (dma_chan[lch_head].next_linked_ch == -1) {
		dma_chan[lch_head].next_linked_ch = lch_queue;
		dma_chan[lch_head].prev_linked_ch = lch_queue;
		dma_chan[lch_queue].next_linked_ch = lch_head;
		dma_chan[lch_queue].prev_linked_ch = lch_head;
	}

	/* a link exists, link the new channel in circular chain */
	else {
		dma_chan[lch_queue].next_linked_ch =
					dma_chan[lch_head].next_linked_ch;
		dma_chan[lch_queue].prev_linked_ch = lch_head;
		dma_chan[lch_head].next_linked_ch = lch_queue;
		dma_chan[dma_chan[lch_queue].next_linked_ch].prev_linked_ch =
					lch_queue;
	}

	l = p->dma_read(CLNK_CTRL, lch_head);
	l &= ~(0x1f);
	l |= lch_queue;
	p->dma_write(l, CLNK_CTRL, lch_head);

	l = p->dma_read(CLNK_CTRL, lch_queue);
	l &= ~(0x1f);
	l |= (dma_chan[lch_queue].next_linked_ch);
	p->dma_write(l, CLNK_CTRL, lch_queue);
}

/**
 * @brief omap_request_dma_chain : Request a chain of DMA channels
 *
 * @param dev_id - Device id using the dma channel
 * @param dev_name - Device name
 * @param callback - Call back function
 * @chain_id -
 * @no_of_chans - Number of channels requested
 * @chain_mode - Dynamic or static chaining : OMAP_DMA_STATIC_CHAIN
 * 					      OMAP_DMA_DYNAMIC_CHAIN
 * @params - Channel parameters
 *
 * @return - Success : 0
 * 	     Failure: -EINVAL/-ENOMEM
 */
int omap_request_dma_chain(int dev_id, const char *dev_name,
			   void (*callback) (int lch, u16 ch_status,
					     void *data),
			   int *chain_id, int no_of_chans, int chain_mode,
			   struct omap_dma_channel_params params)
{
	int *channels;
	int i, err;

	/* Is the chain mode valid ? */
	if (chain_mode != OMAP_DMA_STATIC_CHAIN
			&& chain_mode != OMAP_DMA_DYNAMIC_CHAIN) {
		printk(KERN_ERR "Invalid chain mode requested\n");
		return -EINVAL;
	}

	if (unlikely((no_of_chans < 1
			|| no_of_chans > dma_lch_count))) {
		printk(KERN_ERR "Invalid Number of channels requested\n");
		return -EINVAL;
	}

	/*
	 * Allocate a queue to maintain the status of the channels
	 * in the chain
	 */
	channels = kmalloc(sizeof(*channels) * no_of_chans, GFP_KERNEL);
	if (channels == NULL) {
		printk(KERN_ERR "omap_dma: No memory for channel queue\n");
		return -ENOMEM;
	}

	/* request and reserve DMA channels for the chain */
	for (i = 0; i < no_of_chans; i++) {
		err = omap_request_dma(dev_id, dev_name,
					callback, NULL, &channels[i]);
		if (err < 0) {
			int j;
			for (j = 0; j < i; j++)
				omap_free_dma(channels[j]);
			kfree(channels);
			printk(KERN_ERR "omap_dma: Request failed %d\n", err);
			return err;
		}
		dma_chan[channels[i]].prev_linked_ch = -1;
		dma_chan[channels[i]].state = DMA_CH_NOTSTARTED;

		/*
		 * Allowing client drivers to set common parameters now,
		 * so that later only relevant (src_start, dest_start
		 * and element count) can be set
		 */
		omap_set_dma_params(channels[i], &params);
	}

	*chain_id = channels[0];
	dma_linked_lch[*chain_id].linked_dmach_q = channels;
	dma_linked_lch[*chain_id].chain_mode = chain_mode;
	dma_linked_lch[*chain_id].chain_state = DMA_CHAIN_NOTSTARTED;
	dma_linked_lch[*chain_id].no_of_lchs_linked = no_of_chans;

	for (i = 0; i < no_of_chans; i++)
		dma_chan[channels[i]].chain_id = *chain_id;

	/* Reset the Queue pointers */
	OMAP_DMA_CHAIN_QINIT(*chain_id);

	/* Set up the chain */
	if (no_of_chans == 1)
		create_dma_lch_chain(channels[0], channels[0]);
	else {
		for (i = 0; i < (no_of_chans - 1); i++)
			create_dma_lch_chain(channels[i], channels[i + 1]);
	}

	return 0;
}
EXPORT_SYMBOL(omap_request_dma_chain);

/**
 * @brief omap_modify_dma_chain_param : Modify the chain's params - Modify the
 * params after setting it. Dont do this while dma is running!!
 *
 * @param chain_id - Chained logical channel id.
 * @param params
 *
 * @return - Success : 0
 * 	     Failure : -EINVAL
 */
int omap_modify_dma_chain_params(int chain_id,
				struct omap_dma_channel_params params)
{
	int *channels;
	u32 i;

	/* Check for input params */
	if (unlikely((chain_id < 0
			|| chain_id >= dma_lch_count))) {
		printk(KERN_ERR "Invalid chain id\n");
		return -EINVAL;
	}

	/* Check if the chain exists */
	if (dma_linked_lch[chain_id].linked_dmach_q == NULL) {
		printk(KERN_ERR "Chain doesn't exists\n");
		return -EINVAL;
	}
	channels = dma_linked_lch[chain_id].linked_dmach_q;

	for (i = 0; i < dma_linked_lch[chain_id].no_of_lchs_linked; i++) {
		/*
		 * Allowing client drivers to set common parameters now,
		 * so that later only relevant (src_start, dest_start
		 * and element count) can be set
		 */
		omap_set_dma_params(channels[i], &params);
	}

	return 0;
}
EXPORT_SYMBOL(omap_modify_dma_chain_params);

/**
 * @brief omap_free_dma_chain - Free all the logical channels in a chain.
 *
 * @param chain_id
 *
 * @return - Success : 0
 * 	     Failure : -EINVAL
 */
int omap_free_dma_chain(int chain_id)
{
	int *channels;
	u32 i;

	/* Check for input params */
	if (unlikely((chain_id < 0 || chain_id >= dma_lch_count))) {
		printk(KERN_ERR "Invalid chain id\n");
		return -EINVAL;
	}

	/* Check if the chain exists */
	if (dma_linked_lch[chain_id].linked_dmach_q == NULL) {
		printk(KERN_ERR "Chain doesn't exists\n");
		return -EINVAL;
	}

	channels = dma_linked_lch[chain_id].linked_dmach_q;
	for (i = 0; i < dma_linked_lch[chain_id].no_of_lchs_linked; i++) {
		dma_chan[channels[i]].next_linked_ch = -1;
		dma_chan[channels[i]].prev_linked_ch = -1;
		dma_chan[channels[i]].chain_id = -1;
		dma_chan[channels[i]].state = DMA_CH_NOTSTARTED;
		omap_free_dma(channels[i]);
	}

	kfree(channels);

	dma_linked_lch[chain_id].linked_dmach_q = NULL;
	dma_linked_lch[chain_id].chain_mode = -1;
	dma_linked_lch[chain_id].chain_state = -1;

	return (0);
}
EXPORT_SYMBOL(omap_free_dma_chain);

/**
 * @brief omap_dma_chain_status - Check if the chain is in
 * active / inactive state.
 * @param chain_id
 *
 * @return - Success : OMAP_DMA_CHAIN_ACTIVE/OMAP_DMA_CHAIN_INACTIVE
 * 	     Failure : -EINVAL
 */
int omap_dma_chain_status(int chain_id)
{
	/* Check for input params */
	if (unlikely((chain_id < 0 || chain_id >= dma_lch_count))) {
		printk(KERN_ERR "Invalid chain id\n");
		return -EINVAL;
	}

	/* Check if the chain exists */
	if (dma_linked_lch[chain_id].linked_dmach_q == NULL) {
		printk(KERN_ERR "Chain doesn't exists\n");
		return -EINVAL;
	}
	pr_debug("CHAINID=%d, qcnt=%d\n", chain_id,
			dma_linked_lch[chain_id].q_count);

	if (OMAP_DMA_CHAIN_QEMPTY(chain_id))
		return OMAP_DMA_CHAIN_INACTIVE;

	return OMAP_DMA_CHAIN_ACTIVE;
}
EXPORT_SYMBOL(omap_dma_chain_status);

/**
 * @brief omap_dma_chain_a_transfer - Get a free channel from a chain,
 * set the params and start the transfer.
 *
 * @param chain_id
 * @param src_start - buffer start address
 * @param dest_start - Dest address
 * @param elem_count
 * @param frame_count
 * @param callbk_data - channel callback parameter data.
 *
 * @return  - Success : 0
 * 	      Failure: -EINVAL/-EBUSY
 */
int omap_dma_chain_a_transfer(int chain_id, int src_start, int dest_start,
			int elem_count, int frame_count, void *callbk_data)
{
	int *channels;
	u32 l, lch;
	int start_dma = 0;

	/*
	 * if buffer size is less than 1 then there is
	 * no use of starting the chain
	 */
	if (elem_count < 1) {
		printk(KERN_ERR "Invalid buffer size\n");
		return -EINVAL;
	}

	/* Check for input params */
	if (unlikely((chain_id < 0
			|| chain_id >= dma_lch_count))) {
		printk(KERN_ERR "Invalid chain id\n");
		return -EINVAL;
	}

	/* Check if the chain exists */
	if (dma_linked_lch[chain_id].linked_dmach_q == NULL) {
		printk(KERN_ERR "Chain doesn't exist\n");
		return -EINVAL;
	}

	/* Check if all the channels in chain are in use */
	if (OMAP_DMA_CHAIN_QFULL(chain_id))
		return -EBUSY;

	/* Frame count may be negative in case of indexed transfers */
	channels = dma_linked_lch[chain_id].linked_dmach_q;

	/* Get a free channel */
	lch = channels[dma_linked_lch[chain_id].q_tail];

	/* Store the callback data */
	dma_chan[lch].data = callbk_data;

	/* Increment the q_tail */
	OMAP_DMA_CHAIN_INCQTAIL(chain_id);

	/* Set the params to the free channel */
	if (src_start != 0)
		p->dma_write(src_start, CSSA, lch);
	if (dest_start != 0)
		p->dma_write(dest_start, CDSA, lch);

	/* Write the buffer size */
	p->dma_write(elem_count, CEN, lch);
	p->dma_write(frame_count, CFN, lch);

	/*
	 * If the chain is dynamically linked,
	 * then we may have to start the chain if its not active
	 */
	if (dma_linked_lch[chain_id].chain_mode == OMAP_DMA_DYNAMIC_CHAIN) {

		/*
		 * In Dynamic chain, if the chain is not started,
		 * queue the channel
		 */
		if (dma_linked_lch[chain_id].chain_state ==
						DMA_CHAIN_NOTSTARTED) {
			/* Enable the link in previous channel */
			if (dma_chan[dma_chan[lch].prev_linked_ch].state ==
								DMA_CH_QUEUED)
				enable_lnk(dma_chan[lch].prev_linked_ch);
			dma_chan[lch].state = DMA_CH_QUEUED;
		}

		/*
		 * Chain is already started, make sure its active,
		 * if not then start the chain
		 */
		else {
			start_dma = 1;

			if (dma_chan[dma_chan[lch].prev_linked_ch].state ==
							DMA_CH_STARTED) {
				enable_lnk(dma_chan[lch].prev_linked_ch);
				dma_chan[lch].state = DMA_CH_QUEUED;
				start_dma = 0;
				if (0 == ((1 << 7) & p->dma_read(
					CCR, dma_chan[lch].prev_linked_ch))) {
					disable_lnk(dma_chan[lch].
						    prev_linked_ch);
					pr_debug("\n prev ch is stopped\n");
					start_dma = 1;
				}
			}

			else if (dma_chan[dma_chan[lch].prev_linked_ch].state
							== DMA_CH_QUEUED) {
				enable_lnk(dma_chan[lch].prev_linked_ch);
				dma_chan[lch].state = DMA_CH_QUEUED;
				start_dma = 0;
			}
			omap_enable_channel_irq(lch);

			l = p->dma_read(CCR, lch);

			if ((0 == (l & (1 << 24))))
				l &= ~(1 << 25);
			else
				l |= (1 << 25);
			if (start_dma == 1) {
				if (0 == (l & (1 << 7))) {
					l |= (1 << 7);
					dma_chan[lch].state = DMA_CH_STARTED;
					pr_debug("starting %d\n", lch);
					p->dma_write(l, CCR, lch);
				} else
					start_dma = 0;
			} else {
				if (0 == (l & (1 << 7)))
					p->dma_write(l, CCR, lch);
			}
			dma_chan[lch].flags |= OMAP_DMA_ACTIVE;
		}
	}

	return 0;
}
EXPORT_SYMBOL(omap_dma_chain_a_transfer);

/**
 * @brief omap_start_dma_chain_transfers - Start the chain
 *
 * @param chain_id
 *
 * @return - Success : 0
 * 	     Failure : -EINVAL/-EBUSY
 */
int omap_start_dma_chain_transfers(int chain_id)
{
	int *channels;
	u32 l, i;

	if (unlikely((chain_id < 0 || chain_id >= dma_lch_count))) {
		printk(KERN_ERR "Invalid chain id\n");
		return -EINVAL;
	}

	channels = dma_linked_lch[chain_id].linked_dmach_q;

	if (dma_linked_lch[channels[0]].chain_state == DMA_CHAIN_STARTED) {
		printk(KERN_ERR "Chain is already started\n");
		return -EBUSY;
	}

	if (dma_linked_lch[chain_id].chain_mode == OMAP_DMA_STATIC_CHAIN) {
		for (i = 0; i < dma_linked_lch[chain_id].no_of_lchs_linked;
									i++) {
			enable_lnk(channels[i]);
			omap_enable_channel_irq(channels[i]);
		}
	} else {
		omap_enable_channel_irq(channels[0]);
	}

	l = p->dma_read(CCR, channels[0]);
	l |= (1 << 7);
	dma_linked_lch[chain_id].chain_state = DMA_CHAIN_STARTED;
	dma_chan[channels[0]].state = DMA_CH_STARTED;

	if ((0 == (l & (1 << 24))))
		l &= ~(1 << 25);
	else
		l |= (1 << 25);
	p->dma_write(l, CCR, channels[0]);

	dma_chan[channels[0]].flags |= OMAP_DMA_ACTIVE;

	return 0;
}
EXPORT_SYMBOL(omap_start_dma_chain_transfers);

/**
 * @brief omap_stop_dma_chain_transfers - Stop the dma transfer of a chain.
 *
 * @param chain_id
 *
 * @return - Success : 0
 * 	     Failure : EINVAL
 */
int omap_stop_dma_chain_transfers(int chain_id)
{
	int *channels;
	u32 l, i;
	u32 sys_cf = 0;

	/* Check for input params */
	if (unlikely((chain_id < 0 || chain_id >= dma_lch_count))) {
		printk(KERN_ERR "Invalid chain id\n");
		return -EINVAL;
	}

	/* Check if the chain exists */
	if (dma_linked_lch[chain_id].linked_dmach_q == NULL) {
		printk(KERN_ERR "Chain doesn't exists\n");
		return -EINVAL;
	}
	channels = dma_linked_lch[chain_id].linked_dmach_q;

	if (IS_DMA_ERRATA(DMA_ERRATA_i88)) {
		sys_cf = p->dma_read(OCP_SYSCONFIG, 0);
		l = sys_cf;
		/* Middle mode reg set no Standby */
		l &= ~((1 << 12)|(1 << 13));
		p->dma_write(l, OCP_SYSCONFIG, 0);
	}

	for (i = 0; i < dma_linked_lch[chain_id].no_of_lchs_linked; i++) {

		/* Stop the Channel transmission */
		l = p->dma_read(CCR, channels[i]);
		l &= ~(1 << 7);
		p->dma_write(l, CCR, channels[i]);

		/* Disable the link in all the channels */
		disable_lnk(channels[i]);
		dma_chan[channels[i]].state = DMA_CH_NOTSTARTED;

	}
	dma_linked_lch[chain_id].chain_state = DMA_CHAIN_NOTSTARTED;

	/* Reset the Queue pointers */
	OMAP_DMA_CHAIN_QINIT(chain_id);

	if (IS_DMA_ERRATA(DMA_ERRATA_i88))
		p->dma_write(sys_cf, OCP_SYSCONFIG, 0);

	return 0;
}
EXPORT_SYMBOL(omap_stop_dma_chain_transfers);

/* Get the index of the ongoing DMA in chain */
/**
 * @brief omap_get_dma_chain_index - Get the element and frame index
 * of the ongoing DMA in chain
 *
 * @param chain_id
 * @param ei - Element index
 * @param fi - Frame index
 *
 * @return - Success : 0
 * 	     Failure : -EINVAL
 */
int omap_get_dma_chain_index(int chain_id, int *ei, int *fi)
{
	int lch;
	int *channels;

	/* Check for input params */
	if (unlikely((chain_id < 0 || chain_id >= dma_lch_count))) {
		printk(KERN_ERR "Invalid chain id\n");
		return -EINVAL;
	}

	/* Check if the chain exists */
	if (dma_linked_lch[chain_id].linked_dmach_q == NULL) {
		printk(KERN_ERR "Chain doesn't exists\n");
		return -EINVAL;
	}
	if ((!ei) || (!fi))
		return -EINVAL;

	channels = dma_linked_lch[chain_id].linked_dmach_q;

	/* Get the current channel */
	lch = channels[dma_linked_lch[chain_id].q_head];

	*ei = p->dma_read(CCEN, lch);
	*fi = p->dma_read(CCFN, lch);

	return 0;
}
EXPORT_SYMBOL(omap_get_dma_chain_index);

/**
 * @brief omap_get_dma_chain_dst_pos - Get the destination position of the
 * ongoing DMA in chain
 *
 * @param chain_id
 *
 * @return - Success : Destination position
 * 	     Failure : -EINVAL
 */
int omap_get_dma_chain_dst_pos(int chain_id)
{
	int lch;
	int *channels;

	/* Check for input params */
	if (unlikely((chain_id < 0 || chain_id >= dma_lch_count))) {
		printk(KERN_ERR "Invalid chain id\n");
		return -EINVAL;
	}

	/* Check if the chain exists */
	if (dma_linked_lch[chain_id].linked_dmach_q == NULL) {
		printk(KERN_ERR "Chain doesn't exists\n");
		return -EINVAL;
	}

	channels = dma_linked_lch[chain_id].linked_dmach_q;

	/* Get the current channel */
	lch = channels[dma_linked_lch[chain_id].q_head];

	return p->dma_read(CDAC, lch);
}
EXPORT_SYMBOL(omap_get_dma_chain_dst_pos);

/**
 * @brief omap_get_dma_chain_src_pos - Get the source position
 * of the ongoing DMA in chain
 * @param chain_id
 *
 * @return - Success : Destination position
 * 	     Failure : -EINVAL
 */
int omap_get_dma_chain_src_pos(int chain_id)
{
	int lch;
	int *channels;

	/* Check for input params */
	if (unlikely((chain_id < 0 || chain_id >= dma_lch_count))) {
		printk(KERN_ERR "Invalid chain id\n");
		return -EINVAL;
	}

	/* Check if the chain exists */
	if (dma_linked_lch[chain_id].linked_dmach_q == NULL) {
		printk(KERN_ERR "Chain doesn't exists\n");
		return -EINVAL;
	}

	channels = dma_linked_lch[chain_id].linked_dmach_q;

	/* Get the current channel */
	lch = channels[dma_linked_lch[chain_id].q_head];

	return p->dma_read(CSAC, lch);
}
EXPORT_SYMBOL(omap_get_dma_chain_src_pos);
#endif	/* ifndef CONFIG_ARCH_OMAP1 */

/*----------------------------------------------------------------------------*/

#ifdef CONFIG_ARCH_OMAP1

static int omap1_dma_handle_ch(int ch)
{
	u32 csr;

	if (enable_1510_mode && ch >= 6) {
		csr = dma_chan[ch].saved_csr;
		dma_chan[ch].saved_csr = 0;
	} else
		csr = p->dma_read(CSR, ch);
	if (enable_1510_mode && ch <= 2 && (csr >> 7) != 0) {
		dma_chan[ch + 6].saved_csr = csr >> 7;
		csr &= 0x7f;
	}
	if ((csr & 0x3f) == 0)
		return 0;
	if (unlikely(dma_chan[ch].dev_id == -1)) {
		printk(KERN_WARNING "Spurious interrupt from DMA channel "
		       "%d (CSR %04x)\n", ch, csr);
		return 0;
	}
	if (unlikely(csr & OMAP1_DMA_TOUT_IRQ))
		printk(KERN_WARNING "DMA timeout with device %d\n",
		       dma_chan[ch].dev_id);
	if (unlikely(csr & OMAP_DMA_DROP_IRQ))
		printk(KERN_WARNING "DMA synchronization event drop occurred "
		       "with device %d\n", dma_chan[ch].dev_id);
	if (likely(csr & OMAP_DMA_BLOCK_IRQ))
		dma_chan[ch].flags &= ~OMAP_DMA_ACTIVE;
	if (likely(dma_chan[ch].callback != NULL))
		dma_chan[ch].callback(ch, csr, dma_chan[ch].data);

	return 1;
}

static irqreturn_t omap1_dma_irq_handler(int irq, void *dev_id)
{
	int ch = ((int) dev_id) - 1;
	int handled = 0;

	for (;;) {
		int handled_now = 0;

		handled_now += omap1_dma_handle_ch(ch);
		if (enable_1510_mode && dma_chan[ch + 6].saved_csr)
			handled_now += omap1_dma_handle_ch(ch + 6);
		if (!handled_now)
			break;
		handled += handled_now;
	}

	return handled ? IRQ_HANDLED : IRQ_NONE;
}

#else
#define omap1_dma_irq_handler	NULL
#endif

#ifdef CONFIG_ARCH_OMAP2PLUS

static int omap2_dma_handle_ch(int ch)
{
	u32 status = p->dma_read(CSR, ch);

	if (!status) {
		if (printk_ratelimit())
			printk(KERN_WARNING "Spurious DMA IRQ for lch %d\n",
				ch);
		p->dma_write(1 << ch, IRQSTATUS_L0, ch);
		return 0;
	}
	if (unlikely(dma_chan[ch].dev_id == -1)) {
		if (printk_ratelimit())
			printk(KERN_WARNING "IRQ %04x for non-allocated DMA"
					"channel %d\n", status, ch);
		return 0;
	}
	if (unlikely(status & OMAP_DMA_DROP_IRQ))
		printk(KERN_INFO
		       "DMA synchronization event drop occurred with device "
		       "%d\n", dma_chan[ch].dev_id);
	if (unlikely(status & OMAP2_DMA_TRANS_ERR_IRQ)) {
		printk(KERN_INFO "DMA transaction error with device %d\n",
		       dma_chan[ch].dev_id);
		if (IS_DMA_ERRATA(DMA_ERRATA_i378)) {
			u32 ccr;

			ccr = p->dma_read(CCR, ch);
			ccr &= ~OMAP_DMA_CCR_EN;
			p->dma_write(ccr, CCR, ch);
			dma_chan[ch].flags &= ~OMAP_DMA_ACTIVE;
		}
	}
	if (unlikely(status & OMAP2_DMA_SECURE_ERR_IRQ))
		printk(KERN_INFO "DMA secure error with device %d\n",
		       dma_chan[ch].dev_id);
	if (unlikely(status & OMAP2_DMA_MISALIGNED_ERR_IRQ))
		printk(KERN_INFO "DMA misaligned error with device %d\n",
		       dma_chan[ch].dev_id);

<<<<<<< HEAD
	p->dma_write(OMAP2_DMA_CSR_CLEAR_MASK, CSR, ch);
=======
	p->dma_write(status, CSR, ch);
>>>>>>> 105e53f8
	p->dma_write(1 << ch, IRQSTATUS_L0, ch);
	/* read back the register to flush the write */
	p->dma_read(IRQSTATUS_L0, ch);

	/* If the ch is not chained then chain_id will be -1 */
	if (dma_chan[ch].chain_id != -1) {
		int chain_id = dma_chan[ch].chain_id;
		dma_chan[ch].state = DMA_CH_NOTSTARTED;
		if (p->dma_read(CLNK_CTRL, ch) & (1 << 15))
			dma_chan[dma_chan[ch].next_linked_ch].state =
							DMA_CH_STARTED;
		if (dma_linked_lch[chain_id].chain_mode ==
						OMAP_DMA_DYNAMIC_CHAIN)
			disable_lnk(ch);

		if (!OMAP_DMA_CHAIN_QEMPTY(chain_id))
			OMAP_DMA_CHAIN_INCQHEAD(chain_id);

		status = p->dma_read(CSR, ch);
<<<<<<< HEAD
	}

	p->dma_write(status, CSR, ch);

=======
		p->dma_write(status, CSR, ch);
	}

>>>>>>> 105e53f8
	if (likely(dma_chan[ch].callback != NULL))
		dma_chan[ch].callback(ch, status, dma_chan[ch].data);

	return 0;
}

/* STATUS register count is from 1-32 while our is 0-31 */
static irqreturn_t omap2_dma_irq_handler(int irq, void *dev_id)
{
	u32 val, enable_reg;
	int i;

	val = p->dma_read(IRQSTATUS_L0, 0);
	if (val == 0) {
		if (printk_ratelimit())
			printk(KERN_WARNING "Spurious DMA IRQ\n");
		return IRQ_HANDLED;
	}
	enable_reg = p->dma_read(IRQENABLE_L0, 0);
	val &= enable_reg; /* Dispatch only relevant interrupts */
	for (i = 0; i < dma_lch_count && val != 0; i++) {
		if (val & 1)
			omap2_dma_handle_ch(i);
		val >>= 1;
	}

	return IRQ_HANDLED;
}

static struct irqaction omap24xx_dma_irq = {
	.name = "DMA",
	.handler = omap2_dma_irq_handler,
	.flags = IRQF_DISABLED
};

#else
static struct irqaction omap24xx_dma_irq;
#endif

/*----------------------------------------------------------------------------*/

void omap_dma_global_context_save(void)
{
	omap_dma_global_context.dma_irqenable_l0 =
		p->dma_read(IRQENABLE_L0, 0);
	omap_dma_global_context.dma_ocp_sysconfig =
		p->dma_read(OCP_SYSCONFIG, 0);
	omap_dma_global_context.dma_gcr = p->dma_read(GCR, 0);
}

void omap_dma_global_context_restore(void)
{
	int ch;

	p->dma_write(omap_dma_global_context.dma_gcr, GCR, 0);
	p->dma_write(omap_dma_global_context.dma_ocp_sysconfig,
		OCP_SYSCONFIG, 0);
	p->dma_write(omap_dma_global_context.dma_irqenable_l0,
		IRQENABLE_L0, 0);

	if (IS_DMA_ERRATA(DMA_ROMCODE_BUG))
		p->dma_write(0x3 , IRQSTATUS_L0, 0);

	for (ch = 0; ch < dma_chan_count; ch++)
		if (dma_chan[ch].dev_id != -1)
			omap_clear_dma(ch);
}

static int __devinit omap_system_dma_probe(struct platform_device *pdev)
{
	int ch, ret = 0;
	int dma_irq;
	char irq_name[4];
	int irq_rel;

	p = pdev->dev.platform_data;
	if (!p) {
		dev_err(&pdev->dev, "%s: System DMA initialized without"
			"platform data\n", __func__);
		return -EINVAL;
	}

	d			= p->dma_attr;
	errata			= p->errata;

	if ((d->dev_caps & RESERVE_CHANNEL) && omap_dma_reserve_channels
			&& (omap_dma_reserve_channels <= dma_lch_count))
		d->lch_count	= omap_dma_reserve_channels;

	dma_lch_count		= d->lch_count;
	dma_chan_count		= dma_lch_count;
	dma_chan		= d->chan;
	enable_1510_mode	= d->dev_caps & ENABLE_1510_MODE;

	if (cpu_class_is_omap2()) {
		dma_linked_lch = kzalloc(sizeof(struct dma_link_info) *
						dma_lch_count, GFP_KERNEL);
		if (!dma_linked_lch) {
			ret = -ENOMEM;
			goto exit_dma_lch_fail;
		}
	}

	spin_lock_init(&dma_chan_lock);
	for (ch = 0; ch < dma_chan_count; ch++) {
		omap_clear_dma(ch);
		if (cpu_class_is_omap2())
			omap2_disable_irq_lch(ch);

		dma_chan[ch].dev_id = -1;
		dma_chan[ch].next_lch = -1;

		if (ch >= 6 && enable_1510_mode)
			continue;

		if (cpu_class_is_omap1()) {
			/*
			 * request_irq() doesn't like dev_id (ie. ch) being
			 * zero, so we have to kludge around this.
			 */
			sprintf(&irq_name[0], "%d", ch);
			dma_irq = platform_get_irq_byname(pdev, irq_name);

			if (dma_irq < 0) {
				ret = dma_irq;
				goto exit_dma_irq_fail;
			}

			/* INT_DMA_LCD is handled in lcd_dma.c */
			if (dma_irq == INT_DMA_LCD)
				continue;

			ret = request_irq(dma_irq,
					omap1_dma_irq_handler, 0, "DMA",
					(void *) (ch + 1));
			if (ret != 0)
				goto exit_dma_irq_fail;
		}
	}

	if (cpu_is_omap2430() || cpu_is_omap34xx() || cpu_is_omap44xx())
		omap_dma_set_global_params(DMA_DEFAULT_ARB_RATE,
				DMA_DEFAULT_FIFO_DEPTH, 0);

	if (cpu_class_is_omap2()) {
		strcpy(irq_name, "0");
		dma_irq = platform_get_irq_byname(pdev, irq_name);
		if (dma_irq < 0) {
			dev_err(&pdev->dev, "failed: request IRQ %d", dma_irq);
			goto exit_dma_lch_fail;
		}
		ret = setup_irq(dma_irq, &omap24xx_dma_irq);
		if (ret) {
			dev_err(&pdev->dev, "set_up failed for IRQ %d"
				"for DMA (error %d)\n", dma_irq, ret);
			goto exit_dma_lch_fail;
		}
	}

	/* reserve dma channels 0 and 1 in high security devices */
	if (cpu_is_omap34xx() &&
		(omap_type() != OMAP2_DEVICE_TYPE_GP)) {
		printk(KERN_INFO "Reserving DMA channels 0 and 1 for "
				"HS ROM code\n");
		dma_chan[0].dev_id = 0;
		dma_chan[1].dev_id = 1;
	}
	p->show_dma_caps();
	return 0;

exit_dma_irq_fail:
	dev_err(&pdev->dev, "unable to request IRQ %d"
			"for DMA (error %d)\n", dma_irq, ret);
	for (irq_rel = 0; irq_rel < ch;	irq_rel++) {
		dma_irq = platform_get_irq(pdev, irq_rel);
		free_irq(dma_irq, (void *)(irq_rel + 1));
	}

exit_dma_lch_fail:
	kfree(p);
	kfree(d);
<<<<<<< HEAD
	kfree(dma_chan);
	return ret;
}

static int __devexit omap_system_dma_remove(struct platform_device *pdev)
{
	int dma_irq;

	if (cpu_class_is_omap2()) {
		char irq_name[4];
		strcpy(irq_name, "0");
		dma_irq = platform_get_irq_byname(pdev, irq_name);
		remove_irq(dma_irq, &omap24xx_dma_irq);
	} else {
		int irq_rel = 0;
		for ( ; irq_rel < dma_chan_count; irq_rel++) {
			dma_irq = platform_get_irq(pdev, irq_rel);
			free_irq(dma_irq, (void *)(irq_rel + 1));
		}
	}
	kfree(p);
	kfree(d);
	kfree(dma_chan);
	return 0;
}

static struct platform_driver omap_system_dma_driver = {
	.probe		= omap_system_dma_probe,
	.remove		= omap_system_dma_remove,
	.driver		= {
		.name	= "omap_dma_system"
	},
};

static int __init omap_system_dma_init(void)
{
	return platform_driver_register(&omap_system_dma_driver);
}
arch_initcall(omap_system_dma_init);

=======
	kfree(dma_chan);
	return ret;
}

static int __devexit omap_system_dma_remove(struct platform_device *pdev)
{
	int dma_irq;

	if (cpu_class_is_omap2()) {
		char irq_name[4];
		strcpy(irq_name, "0");
		dma_irq = platform_get_irq_byname(pdev, irq_name);
		remove_irq(dma_irq, &omap24xx_dma_irq);
	} else {
		int irq_rel = 0;
		for ( ; irq_rel < dma_chan_count; irq_rel++) {
			dma_irq = platform_get_irq(pdev, irq_rel);
			free_irq(dma_irq, (void *)(irq_rel + 1));
		}
	}
	kfree(p);
	kfree(d);
	kfree(dma_chan);
	return 0;
}

static struct platform_driver omap_system_dma_driver = {
	.probe		= omap_system_dma_probe,
	.remove		= omap_system_dma_remove,
	.driver		= {
		.name	= "omap_dma_system"
	},
};

static int __init omap_system_dma_init(void)
{
	return platform_driver_register(&omap_system_dma_driver);
}
arch_initcall(omap_system_dma_init);

>>>>>>> 105e53f8
static void __exit omap_system_dma_exit(void)
{
	platform_driver_unregister(&omap_system_dma_driver);
}

MODULE_DESCRIPTION("OMAP SYSTEM DMA DRIVER");
MODULE_LICENSE("GPL");
MODULE_ALIAS("platform:" DRIVER_NAME);
MODULE_AUTHOR("Texas Instruments Inc");

/*
 * Reserve the omap SDMA channels using cmdline bootarg
 * "omap_dma_reserve_ch=". The valid range is 1 to 32
 */
static int __init omap_dma_cmdline_reserve_ch(char *str)
{
	if (get_option(&str, &omap_dma_reserve_channels) != 1)
		omap_dma_reserve_channels = 0;
	return 1;
}

__setup("omap_dma_reserve_ch=", omap_dma_cmdline_reserve_ch);

<|MERGE_RESOLUTION|>--- conflicted
+++ resolved
@@ -1873,11 +1873,7 @@
 		printk(KERN_INFO "DMA misaligned error with device %d\n",
 		       dma_chan[ch].dev_id);
 
-<<<<<<< HEAD
-	p->dma_write(OMAP2_DMA_CSR_CLEAR_MASK, CSR, ch);
-=======
 	p->dma_write(status, CSR, ch);
->>>>>>> 105e53f8
 	p->dma_write(1 << ch, IRQSTATUS_L0, ch);
 	/* read back the register to flush the write */
 	p->dma_read(IRQSTATUS_L0, ch);
@@ -1897,16 +1893,9 @@
 			OMAP_DMA_CHAIN_INCQHEAD(chain_id);
 
 		status = p->dma_read(CSR, ch);
-<<<<<<< HEAD
-	}
-
-	p->dma_write(status, CSR, ch);
-
-=======
 		p->dma_write(status, CSR, ch);
 	}
 
->>>>>>> 105e53f8
 	if (likely(dma_chan[ch].callback != NULL))
 		dma_chan[ch].callback(ch, status, dma_chan[ch].data);
 
@@ -2088,7 +2077,6 @@
 exit_dma_lch_fail:
 	kfree(p);
 	kfree(d);
-<<<<<<< HEAD
 	kfree(dma_chan);
 	return ret;
 }
@@ -2129,48 +2117,6 @@
 }
 arch_initcall(omap_system_dma_init);
 
-=======
-	kfree(dma_chan);
-	return ret;
-}
-
-static int __devexit omap_system_dma_remove(struct platform_device *pdev)
-{
-	int dma_irq;
-
-	if (cpu_class_is_omap2()) {
-		char irq_name[4];
-		strcpy(irq_name, "0");
-		dma_irq = platform_get_irq_byname(pdev, irq_name);
-		remove_irq(dma_irq, &omap24xx_dma_irq);
-	} else {
-		int irq_rel = 0;
-		for ( ; irq_rel < dma_chan_count; irq_rel++) {
-			dma_irq = platform_get_irq(pdev, irq_rel);
-			free_irq(dma_irq, (void *)(irq_rel + 1));
-		}
-	}
-	kfree(p);
-	kfree(d);
-	kfree(dma_chan);
-	return 0;
-}
-
-static struct platform_driver omap_system_dma_driver = {
-	.probe		= omap_system_dma_probe,
-	.remove		= omap_system_dma_remove,
-	.driver		= {
-		.name	= "omap_dma_system"
-	},
-};
-
-static int __init omap_system_dma_init(void)
-{
-	return platform_driver_register(&omap_system_dma_driver);
-}
-arch_initcall(omap_system_dma_init);
-
->>>>>>> 105e53f8
 static void __exit omap_system_dma_exit(void)
 {
 	platform_driver_unregister(&omap_system_dma_driver);
