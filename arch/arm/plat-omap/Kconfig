--- conflicted
+++ resolved
@@ -54,11 +54,7 @@
 	  user must write 1 to
 		/debug/voltage/vdd_<X>/smartreflex/autocomp,
 	  where X is mpu or core for OMAP3.
-<<<<<<< HEAD
-	  Optionallly autocompensation can be enabled in the kernel
-=======
 	  Optionally autocompensation can be enabled in the kernel
->>>>>>> 105e53f8
 	  by default during system init via the enable_on_init flag
 	  which an be passed as platform data to the smartreflex driver.
 
@@ -147,13 +143,6 @@
 
 config OMAP_IOMMU_IVA2
 	bool
-<<<<<<< HEAD
-
-choice
-	prompt "System timer"
-	default OMAP_32K_TIMER if !ARCH_OMAP15XX
-=======
->>>>>>> 105e53f8
 
 config OMAP_MPU_TIMER
 	bool "Use mpu timer"
