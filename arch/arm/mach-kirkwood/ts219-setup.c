--- conflicted
+++ resolved
@@ -83,11 +83,8 @@
 	MPP15_GPIO,		/* USB Copy button (on devices with 88F6281) */
 	MPP16_GPIO,		/* Reset button (on devices with 88F6281) */
 	MPP36_GPIO,		/* RAM: 0: 256 MB, 1: 512 MB */
-<<<<<<< HEAD
-=======
 	MPP37_GPIO,		/* Reset button (on devices with 88F6282) */
 	MPP43_GPIO,		/* USB Copy button (on devices with 88F6282) */
->>>>>>> 3cbea436
 	MPP44_GPIO,		/* Board ID: 0: TS-11x, 1: TS-21x */
 	0
 };
