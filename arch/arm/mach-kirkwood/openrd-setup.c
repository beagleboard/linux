/*
 * arch/arm/mach-kirkwood/openrd-setup.c
 *
 * Marvell OpenRD (Base|Client|Ultimate) Board Setup
 *
 * This file is licensed under the terms of the GNU General Public
 * License version 2.  This program is licensed "as is" without any
 * warranty of any kind, whether express or implied.
 */

#include <linux/kernel.h>
#include <linux/init.h>
#include <linux/platform_device.h>
#include <linux/mtd/nand.h>
#include <linux/mtd/partitions.h>
#include <linux/ata_platform.h>
#include <linux/mv643xx_eth.h>
#include <linux/i2c.h>
<<<<<<< HEAD
=======
#include <linux/gpio.h>
>>>>>>> 45f53cc9
#include <asm/mach-types.h>
#include <asm/mach/arch.h>
#include <mach/kirkwood.h>
#include <plat/mvsdio.h>
#include "common.h"
#include "mpp.h"

static struct mtd_partition openrd_nand_parts[] = {
	{
		.name		= "u-boot",
		.offset		= 0,
		.size		= SZ_1M,
		.mask_flags	= MTD_WRITEABLE
	}, {
		.name		= "uImage",
		.offset		= MTDPART_OFS_NXTBLK,
		.size		= SZ_4M
	}, {
		.name		= "root",
		.offset		= MTDPART_OFS_NXTBLK,
		.size		= MTDPART_SIZ_FULL
	},
};

static struct mv643xx_eth_platform_data openrd_ge00_data = {
	.phy_addr	= MV643XX_ETH_PHY_ADDR(8),
};

static struct mv643xx_eth_platform_data openrd_ge01_data = {
	.phy_addr	= MV643XX_ETH_PHY_ADDR(24),
};

static struct mv_sata_platform_data openrd_sata_data = {
	.n_ports	= 2,
};

static struct mvsdio_platform_data openrd_mvsdio_data = {
	.gpio_card_detect = 29,	/* MPP29 used as SD card detect */
};

static unsigned int openrd_mpp_config[] __initdata = {
	MPP12_SD_CLK,
	MPP13_SD_CMD,
	MPP14_SD_D0,
	MPP15_SD_D1,
	MPP16_SD_D2,
	MPP17_SD_D3,
	MPP28_GPIO,
	MPP29_GPIO,
	MPP34_GPIO,
	0
};

<<<<<<< HEAD
=======
/* Configure MPP for UART1 */
static unsigned int openrd_uart1_mpp_config[] __initdata = {
	MPP13_UART1_TXD,
	MPP14_UART1_RXD,
	0
};

>>>>>>> 45f53cc9
static struct i2c_board_info i2c_board_info[] __initdata = {
	{
		I2C_BOARD_INFO("cs42l51", 0x4a),
	},
};

<<<<<<< HEAD
=======
static int __initdata uart1;

static int __init sd_uart_selection(char *str)
{
	uart1 = -EINVAL;

	/* Default is SD. Change if required, for UART */
	if (!str)
		return 0;

	if (!strncmp(str, "232", 3)) {
		uart1 = 232;
	} else if (!strncmp(str, "485", 3)) {
		/* OpenRD-Base doesn't have RS485. Treat is as an
		 * unknown argument & just have default setting -
		 * which is SD */
		if (machine_is_openrd_base()) {
			uart1 = -ENODEV;
			return 1;
		}

		uart1 = 485;
	}
	return 1;
}
/* Parse boot_command_line string kw_openrd_init_uart1=232/485 */
__setup("kw_openrd_init_uart1=", sd_uart_selection);

static int __init uart1_mpp_config(void)
{
	kirkwood_mpp_conf(openrd_uart1_mpp_config);

	if (gpio_request(34, "SD_UART1_SEL")) {
		printk(KERN_ERR "GPIO request failed for SD/UART1 selection"
				", gpio: 34\n");
		return -EIO;
	}

	if (gpio_request(28, "RS232_RS485_SEL")) {
		printk(KERN_ERR "GPIO request failed for RS232/RS485 selection"
				", gpio# 28\n");
		gpio_free(34);
		return -EIO;
	}

	/* Select UART1
	 * Pin # 34: 0 => UART1, 1 => SD */
	gpio_direction_output(34, 0);

	/* Select RS232 OR RS485
	 * Pin # 28: 0 => RS232, 1 => RS485 */
	if (uart1 == 232)
		gpio_direction_output(28, 0);
	else
		gpio_direction_output(28, 1);

	gpio_free(34);
	gpio_free(28);

	return 0;
}

>>>>>>> 45f53cc9
static void __init openrd_init(void)
{
	/*
	 * Basic setup. Needs to be called early.
	 */
	kirkwood_init();
	kirkwood_mpp_conf(openrd_mpp_config);

	kirkwood_uart0_init();
	kirkwood_nand_init(ARRAY_AND_SIZE(openrd_nand_parts), 25);

	kirkwood_ehci_init();

	if (machine_is_openrd_ultimate()) {
		openrd_ge00_data.phy_addr = MV643XX_ETH_PHY_ADDR(0);
		openrd_ge01_data.phy_addr = MV643XX_ETH_PHY_ADDR(1);
	}

	kirkwood_ge00_init(&openrd_ge00_data);
	if (!machine_is_openrd_base())
		kirkwood_ge01_init(&openrd_ge01_data);

	kirkwood_sata_init(&openrd_sata_data);

	kirkwood_i2c_init();

	if (machine_is_openrd_client()) {
		i2c_register_board_info(0, i2c_board_info,
			ARRAY_SIZE(i2c_board_info));
		kirkwood_audio_init();
	}
<<<<<<< HEAD
=======

	if (uart1 <= 0) {
		if (uart1 < 0)
			printk(KERN_ERR "Invalid kernel parameter to select "
				"UART1. Defaulting to SD. ERROR CODE: %d\n",
				uart1);

		/* Select SD
		 * Pin # 34: 0 => UART1, 1 => SD */
		if (gpio_request(34, "SD_UART1_SEL")) {
			printk(KERN_ERR "GPIO request failed for SD/UART1 "
					"selection, gpio: 34\n");
		} else {

			gpio_direction_output(34, 1);
			gpio_free(34);
			kirkwood_sdio_init(&openrd_mvsdio_data);
		}
	} else {
		if (!uart1_mpp_config())
			kirkwood_uart1_init();
	}
>>>>>>> 45f53cc9
}

static int __init openrd_pci_init(void)
{
	if (machine_is_openrd_base() ||
	    machine_is_openrd_client() ||
	    machine_is_openrd_ultimate())
		kirkwood_pcie_init(KW_PCIE0);

	return 0;
}
subsys_initcall(openrd_pci_init);

#ifdef CONFIG_MACH_OPENRD_BASE
MACHINE_START(OPENRD_BASE, "Marvell OpenRD Base Board")
	/* Maintainer: Dhaval Vasa <dhaval.vasa@einfochips.com> */
	.boot_params	= 0x00000100,
	.init_machine	= openrd_init,
	.map_io		= kirkwood_map_io,
	.init_irq	= kirkwood_init_irq,
	.timer		= &kirkwood_timer,
MACHINE_END
#endif

#ifdef CONFIG_MACH_OPENRD_CLIENT
MACHINE_START(OPENRD_CLIENT, "Marvell OpenRD Client Board")
	/* Maintainer: Dhaval Vasa <dhaval.vasa@einfochips.com> */
	.boot_params	= 0x00000100,
	.init_machine	= openrd_init,
	.map_io		= kirkwood_map_io,
	.init_irq	= kirkwood_init_irq,
	.timer		= &kirkwood_timer,
MACHINE_END
#endif

#ifdef CONFIG_MACH_OPENRD_ULTIMATE
MACHINE_START(OPENRD_ULTIMATE, "Marvell OpenRD Ultimate Board")
	/* Maintainer: Dhaval Vasa <dhaval.vasa@einfochips.com> */
	.boot_params	= 0x00000100,
	.init_machine	= openrd_init,
	.map_io		= kirkwood_map_io,
	.init_irq	= kirkwood_init_irq,
	.timer		= &kirkwood_timer,
MACHINE_END
#endif

#ifdef CONFIG_MACH_OPENRD_ULTIMATE
MACHINE_START(OPENRD_ULTIMATE, "Marvell OpenRD Ultimate Board")
	/* Maintainer: Dhaval Vasa <dhaval.vasa@einfochips.com> */
	.phys_io	= KIRKWOOD_REGS_PHYS_BASE,
	.io_pg_offst	= ((KIRKWOOD_REGS_VIRT_BASE) >> 18) & 0xfffc,
	.boot_params	= 0x00000100,
	.init_machine	= openrd_init,
	.map_io		= kirkwood_map_io,
	.init_irq	= kirkwood_init_irq,
	.timer		= &kirkwood_timer,
MACHINE_END
#endif<|MERGE_RESOLUTION|>--- conflicted
+++ resolved
@@ -16,10 +16,7 @@
 #include <linux/ata_platform.h>
 #include <linux/mv643xx_eth.h>
 #include <linux/i2c.h>
-<<<<<<< HEAD
-=======
 #include <linux/gpio.h>
->>>>>>> 45f53cc9
 #include <asm/mach-types.h>
 #include <asm/mach/arch.h>
 #include <mach/kirkwood.h>
@@ -73,8 +70,6 @@
 	0
 };
 
-<<<<<<< HEAD
-=======
 /* Configure MPP for UART1 */
 static unsigned int openrd_uart1_mpp_config[] __initdata = {
 	MPP13_UART1_TXD,
@@ -82,15 +77,12 @@
 	0
 };
 
->>>>>>> 45f53cc9
 static struct i2c_board_info i2c_board_info[] __initdata = {
 	{
 		I2C_BOARD_INFO("cs42l51", 0x4a),
 	},
 };
 
-<<<<<<< HEAD
-=======
 static int __initdata uart1;
 
 static int __init sd_uart_selection(char *str)
@@ -153,7 +145,6 @@
 	return 0;
 }
 
->>>>>>> 45f53cc9
 static void __init openrd_init(void)
 {
 	/*
@@ -185,8 +176,6 @@
 			ARRAY_SIZE(i2c_board_info));
 		kirkwood_audio_init();
 	}
-<<<<<<< HEAD
-=======
 
 	if (uart1 <= 0) {
 		if (uart1 < 0)
@@ -209,7 +198,6 @@
 		if (!uart1_mpp_config())
 			kirkwood_uart1_init();
 	}
->>>>>>> 45f53cc9
 }
 
 static int __init openrd_pci_init(void)
@@ -254,17 +242,4 @@
 	.init_irq	= kirkwood_init_irq,
 	.timer		= &kirkwood_timer,
 MACHINE_END
-#endif
-
-#ifdef CONFIG_MACH_OPENRD_ULTIMATE
-MACHINE_START(OPENRD_ULTIMATE, "Marvell OpenRD Ultimate Board")
-	/* Maintainer: Dhaval Vasa <dhaval.vasa@einfochips.com> */
-	.phys_io	= KIRKWOOD_REGS_PHYS_BASE,
-	.io_pg_offst	= ((KIRKWOOD_REGS_VIRT_BASE) >> 18) & 0xfffc,
-	.boot_params	= 0x00000100,
-	.init_machine	= openrd_init,
-	.map_io		= kirkwood_map_io,
-	.init_irq	= kirkwood_init_irq,
-	.timer		= &kirkwood_timer,
-MACHINE_END
 #endif