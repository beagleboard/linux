/*
 *  linux/arch/arm/vfp/vfpmodule.c
 *
 *  Copyright (C) 2004 ARM Limited.
 *  Written by Deep Blue Solutions Limited.
 *
 * This program is free software; you can redistribute it and/or modify
 * it under the terms of the GNU General Public License version 2 as
 * published by the Free Software Foundation.
 */
#include <linux/module.h>
#include <linux/types.h>
#include <linux/cpu.h>
#include <linux/kernel.h>
#include <linux/notifier.h>
#include <linux/signal.h>
#include <linux/sched.h>
#include <linux/smp.h>
#include <linux/init.h>

#include <asm/cputype.h>
#include <asm/thread_notify.h>
#include <asm/vfp.h>

#include "vfpinstr.h"
#include "vfp.h"

/*
 * Our undef handlers (in entry.S)
 */
void vfp_testing_entry(void);
void vfp_support_entry(void);
void vfp_null_entry(void);

void (*vfp_vector)(void) = vfp_null_entry;
union vfp_state *last_VFP_context[NR_CPUS];

/*
 * Dual-use variable.
 * Used in startup: set to non-zero if VFP checks fail
 * After startup, holds VFP architecture
 */
unsigned int VFP_arch;

/*
 * Per-thread VFP initialization.
 */
static void vfp_thread_flush(struct thread_info *thread)
{
	union vfp_state *vfp = &thread->vfpstate;
	unsigned int cpu;

	memset(vfp, 0, sizeof(union vfp_state));

	vfp->hard.fpexc = FPEXC_EN;
	vfp->hard.fpscr = FPSCR_ROUND_NEAREST;

	/*
	 * Disable VFP to ensure we initialize it first.  We must ensure
	 * that the modification of last_VFP_context[] and hardware disable
	 * are done for the same CPU and without preemption.
	 */
	cpu = get_cpu();
	if (last_VFP_context[cpu] == vfp)
		last_VFP_context[cpu] = NULL;
	fmxr(FPEXC, fmrx(FPEXC) & ~FPEXC_EN);
	put_cpu();
}

static void vfp_thread_exit(struct thread_info *thread)
{
	/* release case: Per-thread VFP cleanup. */
	union vfp_state *vfp = &thread->vfpstate;
	unsigned int cpu = get_cpu();

	if (last_VFP_context[cpu] == vfp)
		last_VFP_context[cpu] = NULL;
	put_cpu();
}

static void vfp_thread_copy(struct thread_info *thread)
{
	struct thread_info *parent = current_thread_info();

	vfp_sync_hwstate(parent);
	thread->vfpstate = parent->vfpstate;
}

/*
 * When this function is called with the following 'cmd's, the following
 * is true while this function is being run:
 *  THREAD_NOFTIFY_SWTICH:
 *   - the previously running thread will not be scheduled onto another CPU.
 *   - the next thread to be run (v) will not be running on another CPU.
 *   - thread->cpu is the local CPU number
 *   - not preemptible as we're called in the middle of a thread switch
 *  THREAD_NOTIFY_FLUSH:
 *   - the thread (v) will be running on the local CPU, so
 *	v === current_thread_info()
 *   - thread->cpu is the local CPU number at the time it is accessed,
 *	but may change at any time.
 *   - we could be preempted if tree preempt rcu is enabled, so
 *	it is unsafe to use thread->cpu.
 *  THREAD_NOTIFY_EXIT
 *   - the thread (v) will be running on the local CPU, so
 *	v === current_thread_info()
 *   - thread->cpu is the local CPU number at the time it is accessed,
 *	but may change at any time.
 *   - we could be preempted if tree preempt rcu is enabled, so
 *	it is unsafe to use thread->cpu.
 */
static int vfp_notifier(struct notifier_block *self, unsigned long cmd, void *v)
{
	struct thread_info *thread = v;
	u32 fpexc;
#ifdef CONFIG_SMP
	unsigned int cpu;
#endif

	switch (cmd) {
	case THREAD_NOTIFY_SWITCH:
		fpexc = fmrx(FPEXC);

#ifdef CONFIG_SMP
		cpu = thread->cpu;

		/*
		 * On SMP, if VFP is enabled, save the old state in
		 * case the thread migrates to a different CPU. The
		 * restoring is done lazily.
		 */
		if ((fpexc & FPEXC_EN) && last_VFP_context[cpu]) {
			vfp_save_state(last_VFP_context[cpu], fpexc);
			last_VFP_context[cpu]->hard.cpu = cpu;
		}
		/*
		 * Thread migration, just force the reloading of the
		 * state on the new CPU in case the VFP registers
		 * contain stale data.
		 */
		if (thread->vfpstate.hard.cpu != cpu)
			last_VFP_context[cpu] = NULL;
#endif

		/*
		 * Always disable VFP so we can lazily save/restore the
		 * old state.
		 */
		fmxr(FPEXC, fpexc & ~FPEXC_EN);
		break;

	case THREAD_NOTIFY_FLUSH:
		vfp_thread_flush(thread);
		break;

	case THREAD_NOTIFY_EXIT:
		vfp_thread_exit(thread);
		break;

	case THREAD_NOTIFY_COPY:
		vfp_thread_copy(thread);
		break;
	}

	return NOTIFY_DONE;
}

static struct notifier_block vfp_notifier_block = {
	.notifier_call	= vfp_notifier,
};

/*
 * Raise a SIGFPE for the current process.
 * sicode describes the signal being raised.
 */
static void vfp_raise_sigfpe(unsigned int sicode, struct pt_regs *regs)
{
	siginfo_t info;

	memset(&info, 0, sizeof(info));

	info.si_signo = SIGFPE;
	info.si_code = sicode;
	info.si_addr = (void __user *)(instruction_pointer(regs) - 4);

	/*
	 * This is the same as NWFPE, because it's not clear what
	 * this is used for
	 */
	current->thread.error_code = 0;
	current->thread.trap_no = 6;

	send_sig_info(SIGFPE, &info, current);
}

static void vfp_panic(char *reason, u32 inst)
{
	int i;

	printk(KERN_ERR "VFP: Error: %s\n", reason);
	printk(KERN_ERR "VFP: EXC 0x%08x SCR 0x%08x INST 0x%08x\n",
		fmrx(FPEXC), fmrx(FPSCR), inst);
	for (i = 0; i < 32; i += 2)
		printk(KERN_ERR "VFP: s%2u: 0x%08x s%2u: 0x%08x\n",
		       i, vfp_get_float(i), i+1, vfp_get_float(i+1));
}

/*
 * Process bitmask of exception conditions.
 */
static void vfp_raise_exceptions(u32 exceptions, u32 inst, u32 fpscr, struct pt_regs *regs)
{
	int si_code = 0;

	pr_debug("VFP: raising exceptions %08x\n", exceptions);

	if (exceptions == VFP_EXCEPTION_ERROR) {
		vfp_panic("unhandled bounce", inst);
		vfp_raise_sigfpe(0, regs);
		return;
	}

	/*
	 * If any of the status flags are set, update the FPSCR.
	 * Comparison instructions always return at least one of
	 * these flags set.
	 */
	if (exceptions & (FPSCR_N|FPSCR_Z|FPSCR_C|FPSCR_V))
		fpscr &= ~(FPSCR_N|FPSCR_Z|FPSCR_C|FPSCR_V);

	fpscr |= exceptions;

	fmxr(FPSCR, fpscr);

#define RAISE(stat,en,sig)				\
	if (exceptions & stat && fpscr & en)		\
		si_code = sig;

	/*
	 * These are arranged in priority order, least to highest.
	 */
	RAISE(FPSCR_DZC, FPSCR_DZE, FPE_FLTDIV);
	RAISE(FPSCR_IXC, FPSCR_IXE, FPE_FLTRES);
	RAISE(FPSCR_UFC, FPSCR_UFE, FPE_FLTUND);
	RAISE(FPSCR_OFC, FPSCR_OFE, FPE_FLTOVF);
	RAISE(FPSCR_IOC, FPSCR_IOE, FPE_FLTINV);

	if (si_code)
		vfp_raise_sigfpe(si_code, regs);
}

/*
 * Emulate a VFP instruction.
 */
static u32 vfp_emulate_instruction(u32 inst, u32 fpscr, struct pt_regs *regs)
{
	u32 exceptions = VFP_EXCEPTION_ERROR;

	pr_debug("VFP: emulate: INST=0x%08x SCR=0x%08x\n", inst, fpscr);

	if (INST_CPRTDO(inst)) {
		if (!INST_CPRT(inst)) {
			/*
			 * CPDO
			 */
			if (vfp_single(inst)) {
				exceptions = vfp_single_cpdo(inst, fpscr);
			} else {
				exceptions = vfp_double_cpdo(inst, fpscr);
			}
		} else {
			/*
			 * A CPRT instruction can not appear in FPINST2, nor
			 * can it cause an exception.  Therefore, we do not
			 * have to emulate it.
			 */
		}
	} else {
		/*
		 * A CPDT instruction can not appear in FPINST2, nor can
		 * it cause an exception.  Therefore, we do not have to
		 * emulate it.
		 */
	}
	return exceptions & ~VFP_NAN_FLAG;
}

/*
 * Package up a bounce condition.
 */
void VFP_bounce(u32 trigger, u32 fpexc, struct pt_regs *regs)
{
	u32 fpscr, orig_fpscr, fpsid, exceptions;

	pr_debug("VFP: bounce: trigger %08x fpexc %08x\n", trigger, fpexc);

	/*
	 * At this point, FPEXC can have the following configuration:
	 *
	 *  EX DEX IXE
	 *  0   1   x   - synchronous exception
	 *  1   x   0   - asynchronous exception
	 *  1   x   1   - sychronous on VFP subarch 1 and asynchronous on later
	 *  0   0   1   - synchronous on VFP9 (non-standard subarch 1
	 *                implementation), undefined otherwise
	 *
	 * Clear various bits and enable access to the VFP so we can
	 * handle the bounce.
	 */
	fmxr(FPEXC, fpexc & ~(FPEXC_EX|FPEXC_DEX|FPEXC_FP2V|FPEXC_VV|FPEXC_TRAP_MASK));

	fpsid = fmrx(FPSID);
	orig_fpscr = fpscr = fmrx(FPSCR);

	/*
	 * Check for the special VFP subarch 1 and FPSCR.IXE bit case
	 */
	if ((fpsid & FPSID_ARCH_MASK) == (1 << FPSID_ARCH_BIT)
	    && (fpscr & FPSCR_IXE)) {
		/*
		 * Synchronous exception, emulate the trigger instruction
		 */
		goto emulate;
	}

	if (fpexc & FPEXC_EX) {
#ifndef CONFIG_CPU_FEROCEON
		/*
		 * Asynchronous exception. The instruction is read from FPINST
		 * and the interrupted instruction has to be restarted.
		 */
		trigger = fmrx(FPINST);
		regs->ARM_pc -= 4;
#endif
	} else if (!(fpexc & FPEXC_DEX)) {
		/*
		 * Illegal combination of bits. It can be caused by an
		 * unallocated VFP instruction but with FPSCR.IXE set and not
		 * on VFP subarch 1.
		 */
		 vfp_raise_exceptions(VFP_EXCEPTION_ERROR, trigger, fpscr, regs);
		goto exit;
	}

	/*
	 * Modify fpscr to indicate the number of iterations remaining.
	 * If FPEXC.EX is 0, FPEXC.DEX is 1 and the FPEXC.VV bit indicates
	 * whether FPEXC.VECITR or FPSCR.LEN is used.
	 */
	if (fpexc & (FPEXC_EX | FPEXC_VV)) {
		u32 len;

		len = fpexc + (1 << FPEXC_LENGTH_BIT);

		fpscr &= ~FPSCR_LENGTH_MASK;
		fpscr |= (len & FPEXC_LENGTH_MASK) << (FPSCR_LENGTH_BIT - FPEXC_LENGTH_BIT);
	}

	/*
	 * Handle the first FP instruction.  We used to take note of the
	 * FPEXC bounce reason, but this appears to be unreliable.
	 * Emulate the bounced instruction instead.
	 */
	exceptions = vfp_emulate_instruction(trigger, fpscr, regs);
	if (exceptions)
		vfp_raise_exceptions(exceptions, trigger, orig_fpscr, regs);

	/*
	 * If there isn't a second FP instruction, exit now. Note that
	 * the FPEXC.FP2V bit is valid only if FPEXC.EX is 1.
	 */
	if (fpexc ^ (FPEXC_EX | FPEXC_FP2V))
		goto exit;

	/*
	 * The barrier() here prevents fpinst2 being read
	 * before the condition above.
	 */
	barrier();
	trigger = fmrx(FPINST2);

 emulate:
	exceptions = vfp_emulate_instruction(trigger, orig_fpscr, regs);
	if (exceptions)
		vfp_raise_exceptions(exceptions, trigger, orig_fpscr, regs);
 exit:
	preempt_enable();
}

static void vfp_enable(void *unused)
{
	u32 access = get_copro_access();

	/*
	 * Enable full access to VFP (cp10 and cp11)
	 */
	set_copro_access(access | CPACC_FULL(10) | CPACC_FULL(11));
}

#ifdef CONFIG_PM
#include <linux/sysdev.h>

static int vfp_pm_suspend(struct sys_device *dev, pm_message_t state)
{
	struct thread_info *ti = current_thread_info();
	u32 fpexc = fmrx(FPEXC);

	/* if vfp is on, then save state for resumption */
	if (fpexc & FPEXC_EN) {
		printk(KERN_DEBUG "%s: saving vfp state\n", __func__);
		vfp_save_state(&ti->vfpstate, fpexc);

		/* disable, just in case */
		fmxr(FPEXC, fmrx(FPEXC) & ~FPEXC_EN);
	}

	/* clear any information we had about last context state */
	memset(last_VFP_context, 0, sizeof(last_VFP_context));

	return 0;
}

static int vfp_pm_resume(struct sys_device *dev)
{
	/* ensure we have access to the vfp */
	vfp_enable(NULL);

	/* and disable it to ensure the next usage restores the state */
	fmxr(FPEXC, fmrx(FPEXC) & ~FPEXC_EN);

	return 0;
}

static struct sysdev_class vfp_pm_sysclass = {
	.name		= "vfp",
	.suspend	= vfp_pm_suspend,
	.resume		= vfp_pm_resume,
};

static struct sys_device vfp_pm_sysdev = {
	.cls	= &vfp_pm_sysclass,
};

static void vfp_pm_init(void)
{
	sysdev_class_register(&vfp_pm_sysclass);
	sysdev_register(&vfp_pm_sysdev);
}


#else
static inline void vfp_pm_init(void) { }
#endif /* CONFIG_PM */

void vfp_sync_hwstate(struct thread_info *thread)
{
	unsigned int cpu = get_cpu();

	/*
	 * If the thread we're interested in is the current owner of the
	 * hardware VFP state, then we need to save its state.
	 */
	if (last_VFP_context[cpu] == &thread->vfpstate) {
		u32 fpexc = fmrx(FPEXC);

		/*
		 * Save the last VFP state on this CPU.
		 */
		fmxr(FPEXC, fpexc | FPEXC_EN);
		vfp_save_state(&thread->vfpstate, fpexc | FPEXC_EN);
		fmxr(FPEXC, fpexc);
	}

	put_cpu();
}

void vfp_flush_hwstate(struct thread_info *thread)
{
	unsigned int cpu = get_cpu();

	/*
	 * If the thread we're interested in is the current owner of the
	 * hardware VFP state, then we need to save its state.
	 */
	if (last_VFP_context[cpu] == &thread->vfpstate) {
		u32 fpexc = fmrx(FPEXC);

		fmxr(FPEXC, fpexc & ~FPEXC_EN);

		/*
		 * Set the context to NULL to force a reload the next time
		 * the thread uses the VFP.
		 */
		last_VFP_context[cpu] = NULL;
	}

#ifdef CONFIG_SMP
	/*
	 * For SMP we still have to take care of the case where the thread
	 * migrates to another CPU and then back to the original CPU on which
	 * the last VFP user is still the same thread. Mark the thread VFP
	 * state as belonging to a non-existent CPU so that the saved one will
	 * be reloaded in the above case.
	 */
	thread->vfpstate.hard.cpu = NR_CPUS;
#endif
	put_cpu();
}

/*
 * VFP hardware can lose all context when a CPU goes offline.
<<<<<<< HEAD
 * Safely clear our held state when a CPU has been killed, and
 * re-enable access to VFP when the CPU comes back online.
=======
 * As we will be running in SMP mode with CPU hotplug, we will save the
 * hardware state at every thread switch.  We clear our held state when
 * a CPU has been killed, indicating that the VFP hardware doesn't contain
 * a threads VFP state.  When a CPU starts up, we re-enable access to the
 * VFP hardware.
>>>>>>> 105e53f8
 *
 * Both CPU_DYING and CPU_STARTING are called on the CPU which
 * is being offlined/onlined.
 */
static int vfp_hotplug(struct notifier_block *b, unsigned long action,
	void *hcpu)
{
	if (action == CPU_DYING || action == CPU_DYING_FROZEN) {
		unsigned int cpu = (long)hcpu;
		last_VFP_context[cpu] = NULL;
	} else if (action == CPU_STARTING || action == CPU_STARTING_FROZEN)
		vfp_enable(NULL);
	return NOTIFY_OK;
}

/*
 * VFP support code initialisation.
 */
static int __init vfp_init(void)
{
	unsigned int vfpsid;
	unsigned int cpu_arch = cpu_architecture();

	if (cpu_arch >= CPU_ARCH_ARMv6)
		vfp_enable(NULL);

	/*
	 * First check that there is a VFP that we can use.
	 * The handler is already setup to just log calls, so
	 * we just need to read the VFPSID register.
	 */
	vfp_vector = vfp_testing_entry;
	barrier();
	vfpsid = fmrx(FPSID);
	barrier();
	vfp_vector = vfp_null_entry;

	printk(KERN_INFO "VFP support v0.3: ");
	if (VFP_arch)
		printk("not present\n");
	else if (vfpsid & FPSID_NODOUBLE) {
		printk("no double precision support\n");
	} else {
		hotcpu_notifier(vfp_hotplug, 0);

		smp_call_function(vfp_enable, NULL, 1);

		VFP_arch = (vfpsid & FPSID_ARCH_MASK) >> FPSID_ARCH_BIT;  /* Extract the architecture version */
		printk("implementor %02x architecture %d part %02x variant %x rev %x\n",
			(vfpsid & FPSID_IMPLEMENTER_MASK) >> FPSID_IMPLEMENTER_BIT,
			(vfpsid & FPSID_ARCH_MASK) >> FPSID_ARCH_BIT,
			(vfpsid & FPSID_PART_MASK) >> FPSID_PART_BIT,
			(vfpsid & FPSID_VARIANT_MASK) >> FPSID_VARIANT_BIT,
			(vfpsid & FPSID_REV_MASK) >> FPSID_REV_BIT);

		vfp_vector = vfp_support_entry;

		thread_register_notifier(&vfp_notifier_block);
		vfp_pm_init();

		/*
		 * We detected VFP, and the support code is
		 * in place; report VFP support to userspace.
		 */
		elf_hwcap |= HWCAP_VFP;
#ifdef CONFIG_VFPv3
		if (VFP_arch >= 2) {
			elf_hwcap |= HWCAP_VFPv3;

			/*
			 * Check for VFPv3 D16. CPUs in this configuration
			 * only have 16 x 64bit registers.
			 */
			if (((fmrx(MVFR0) & MVFR0_A_SIMD_MASK)) == 1)
				elf_hwcap |= HWCAP_VFPv3D16;
		}
#endif
#ifdef CONFIG_NEON
		/*
		 * Check for the presence of the Advanced SIMD
		 * load/store instructions, integer and single
		 * precision floating point operations. Only check
		 * for NEON if the hardware has the MVFR registers.
		 */
		if ((read_cpuid_id() & 0x000f0000) == 0x000f0000) {
			if ((fmrx(MVFR1) & 0x000fff00) == 0x00011100)
				elf_hwcap |= HWCAP_NEON;
		}
#endif
	}
	return 0;
}

late_initcall(vfp_init);<|MERGE_RESOLUTION|>--- conflicted
+++ resolved
@@ -509,16 +509,11 @@
 
 /*
  * VFP hardware can lose all context when a CPU goes offline.
-<<<<<<< HEAD
- * Safely clear our held state when a CPU has been killed, and
- * re-enable access to VFP when the CPU comes back online.
-=======
  * As we will be running in SMP mode with CPU hotplug, we will save the
  * hardware state at every thread switch.  We clear our held state when
  * a CPU has been killed, indicating that the VFP hardware doesn't contain
  * a threads VFP state.  When a CPU starts up, we re-enable access to the
  * VFP hardware.
->>>>>>> 105e53f8
  *
  * Both CPU_DYING and CPU_STARTING are called on the CPU which
  * is being offlined/onlined.
