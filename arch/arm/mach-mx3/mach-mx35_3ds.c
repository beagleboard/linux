--- conflicted
+++ resolved
@@ -140,14 +140,6 @@
 };
 
 static struct mxc_usbh_platform_data otg_pdata __initdata = {
-<<<<<<< HEAD
-	.portsc	= MXC_EHCI_MODE_UTMI,
-	.flags	= MXC_EHCI_INTERNAL_PHY,
-};
-
-/* USB HOST config */
-static const struct mxc_usbh_platform_data usb_host_pdata __initconst = {
-=======
 	.init	= mx35_3ds_otg_init,
 	.portsc	= MXC_EHCI_MODE_UTMI,
 };
@@ -161,7 +153,6 @@
 /* USB HOST config */
 static const struct mxc_usbh_platform_data usb_host_pdata __initconst = {
 	.init		= mx35_3ds_usbh_init,
->>>>>>> 105e53f8
 	.portsc		= MXC_EHCI_MODE_SERIAL,
 };
 
@@ -183,21 +174,6 @@
 static const struct imxi2c_platform_data mx35_3ds_i2c0_data __initconst = {
 	.bitrate = 100000,
 };
-
-static int otg_mode_host;
-
-static int __init mx35_3ds_otg_mode(char *options)
-{
-	if (!strcmp(options, "host"))
-		otg_mode_host = 1;
-	else if (!strcmp(options, "device"))
-		otg_mode_host = 0;
-	else
-		pr_info("otg_mode neither \"host\" nor \"device\". "
-			"Defaulting to device\n");
-	return 0;
-}
-__setup("otg_mode=", mx35_3ds_otg_mode);
 
 /*
  * Board specific initialization.
