--- conflicted
+++ resolved
@@ -962,30 +962,22 @@
 	.id = -1,
 };
 
-<<<<<<< HEAD
+unsigned int da850_max_speed = 300000;
+
 int __init da850_register_cpufreq(char *async_clk)
 {
-=======
-unsigned int da850_max_speed = 300000;
-
-int __init da850_register_cpufreq(char *async_clk)
-{
 	int i;
 
->>>>>>> 3cbea436
 	/* cpufreq driver can help keep an "async" clock constant */
 	if (async_clk)
 		clk_add_alias("async", da850_cpufreq_device.name,
 							async_clk, NULL);
-<<<<<<< HEAD
-=======
 	for (i = 0; i < ARRAY_SIZE(da850_freq_table); i++) {
 		if (da850_freq_table[i].frequency <= da850_max_speed) {
 			cpufreq_info.freq_table = &da850_freq_table[i];
 			break;
 		}
 	}
->>>>>>> 3cbea436
 
 	return platform_device_register(&da850_cpufreq_device);
 }
