/*
 * Copyright (C) ST-Ericsson SA 2010
 *
 * License terms: GNU General Public License (GPL) version 2
 */

#ifndef __BOARD_MOP500_H
#define __BOARD_MOP500_H

<<<<<<< HEAD
#define MOP500_EGPIO(x)			(NOMADIK_NR_GPIO + (x))

/* GPIOs on the TC35892 expander */
#define GPIO_SDMMC_CD			MOP500_EGPIO(3)
#define GPIO_SDMMC_EN			MOP500_EGPIO(17)
#define GPIO_SDMMC_1V8_3V_SEL		MOP500_EGPIO(18)

extern void mop500_sdi_init(void);
extern void mop500_sdi_tc35892_init(void);
extern void mop500_keypad_init(void);
=======
/* HREFv60-specific GPIO assignments, this board has no GPIO expander */
#define HREFV60_TOUCH_RST_GPIO		143
#define HREFV60_PROX_SENSE_GPIO		217
#define HREFV60_HAL_SW_GPIO		145
#define HREFV60_SDMMC_EN_GPIO		169
#define HREFV60_SDMMC_1V8_3V_GPIO	5
#define HREFV60_SDMMC_CD_GPIO		95
#define HREFV60_ACCEL_INT1_GPIO		82
#define HREFV60_ACCEL_INT2_GPIO		83
#define HREFV60_MAGNET_DRDY_GPIO	32
#define HREFV60_DISP1_RST_GPIO		65
#define HREFV60_DISP2_RST_GPIO		66

/* GPIOs on the TC35892 expander */
#define MOP500_EGPIO(x)			(NOMADIK_NR_GPIO + (x))
#define GPIO_SDMMC_CD			MOP500_EGPIO(3)
#define GPIO_PROX_SENSOR		MOP500_EGPIO(7)
#define GPIO_BU21013_CS			MOP500_EGPIO(13)
#define GPIO_SDMMC_EN			MOP500_EGPIO(17)
#define GPIO_SDMMC_1V8_3V_SEL		MOP500_EGPIO(18)
#define MOP500_EGPIO_END		MOP500_EGPIO(24)

/* GPIOs on the AB8500 mixed-signals circuit */
#define MOP500_AB8500_GPIO(x)		(MOP500_EGPIO_END + (x))

struct i2c_board_info;

extern void mop500_sdi_init(void);
extern void mop500_sdi_tc35892_init(void);
void __init mop500_u8500uib_init(void);
void __init mop500_stuib_init(void);
void __init mop500_pins_init(void);

void mop500_uib_i2c_add(int busnum, struct i2c_board_info *info,
		unsigned n);
>>>>>>> 105e53f8

#endif<|MERGE_RESOLUTION|>--- conflicted
+++ resolved
@@ -7,18 +7,6 @@
 #ifndef __BOARD_MOP500_H
 #define __BOARD_MOP500_H
 
-<<<<<<< HEAD
-#define MOP500_EGPIO(x)			(NOMADIK_NR_GPIO + (x))
-
-/* GPIOs on the TC35892 expander */
-#define GPIO_SDMMC_CD			MOP500_EGPIO(3)
-#define GPIO_SDMMC_EN			MOP500_EGPIO(17)
-#define GPIO_SDMMC_1V8_3V_SEL		MOP500_EGPIO(18)
-
-extern void mop500_sdi_init(void);
-extern void mop500_sdi_tc35892_init(void);
-extern void mop500_keypad_init(void);
-=======
 /* HREFv60-specific GPIO assignments, this board has no GPIO expander */
 #define HREFV60_TOUCH_RST_GPIO		143
 #define HREFV60_PROX_SENSE_GPIO		217
@@ -54,6 +42,5 @@
 
 void mop500_uib_i2c_add(int busnum, struct i2c_board_info *info,
 		unsigned n);
->>>>>>> 105e53f8
 
 #endif