/*
 *  Copyright (C) 2009 ST-Ericsson
 *
 * This program is free software; you can redistribute it and/or modify
 * it under the terms of the GNU General Public License as published by
 * the Free Software Foundation; either version 2 of the License, or
 * (at your option) any later version.
 *
 * This program is distributed in the hope that it will be useful,
 * but WITHOUT ANY WARRANTY; without even the implied warranty of
 * MERCHANTABILITY or FITNESS FOR A PARTICULAR PURPOSE.  See the
 * GNU General Public License for more details.
 *
 * You should have received a copy of the GNU General Public License
 * along with this program; if not, write to the Free Software
 * Foundation, Inc., 59 Temple Place, Suite 330, Boston, MA  02111-1307  USA
 */
#ifndef __ASM_ARCH_UNCOMPRESS_H
#define __ASM_ARCH_UNCOMPRESS_H

#include <asm/setup.h>
#include <asm/mach-types.h>
#include <linux/io.h>
#include <linux/amba/serial.h>
#include <mach/hardware.h>

static u32 ux500_uart_base;

static void putc(const char c)
{
	/* Do nothing if the UART is not enabled. */
	if (!(__raw_readb(ux500_uart_base + UART011_CR) & 0x1))
		return;

	if (c == '\n')
		putc('\r');

	while (__raw_readb(ux500_uart_base + UART01x_FR) & (1 << 5))
		barrier();
	__raw_writeb(c, ux500_uart_base + UART01x_DR);
}

static void flush(void)
{
	if (!(__raw_readb(ux500_uart_base + UART011_CR) & 0x1))
		return;
	while (__raw_readb(ux500_uart_base + UART01x_FR) & (1 << 3))
		barrier();
}

static inline void arch_decomp_setup(void)
{
<<<<<<< HEAD
	if (machine_is_u8500())
=======
	/* Check in run time if we run on an U8500 or U5500 */
	if (machine_is_u8500() ||
	    machine_is_svp8500v1() ||
	    machine_is_svp8500v2() ||
	    machine_is_hrefv60())
>>>>>>> 105e53f8
		ux500_uart_base = U8500_UART2_BASE;
	else if (machine_is_u5500())
		ux500_uart_base = U5500_UART0_BASE;
	else /* not much can be done to help here */
		ux500_uart_base = U8500_UART2_BASE;
}

#define arch_decomp_wdog() /* nothing to do here */

#endif /* __ASM_ARCH_UNCOMPRESS_H */<|MERGE_RESOLUTION|>--- conflicted
+++ resolved
@@ -50,15 +50,11 @@
 
 static inline void arch_decomp_setup(void)
 {
-<<<<<<< HEAD
-	if (machine_is_u8500())
-=======
 	/* Check in run time if we run on an U8500 or U5500 */
 	if (machine_is_u8500() ||
 	    machine_is_svp8500v1() ||
 	    machine_is_svp8500v2() ||
 	    machine_is_hrefv60())
->>>>>>> 105e53f8
 		ux500_uart_base = U8500_UART2_BASE;
 	else if (machine_is_u5500())
 		ux500_uart_base = U5500_UART0_BASE;
