--- conflicted
+++ resolved
@@ -20,9 +20,6 @@
 #include <linux/amba/serial.h>
 #include <linux/spi/spi.h>
 #include <linux/mfd/ab8500.h>
-<<<<<<< HEAD
-#include <linux/mfd/tc3589x.h>
-=======
 #include <linux/regulator/ab8500.h>
 #include <linux/mfd/tc3589x.h>
 #include <linux/mfd/tps6105x.h>
@@ -30,69 +27,18 @@
 #include <linux/leds-lp5521.h>
 #include <linux/input.h>
 #include <linux/gpio_keys.h>
->>>>>>> 105e53f8
 
 #include <asm/mach-types.h>
 #include <asm/mach/arch.h>
 
 #include <plat/i2c.h>
-<<<<<<< HEAD
-=======
 #include <plat/ste_dma40.h>
->>>>>>> 105e53f8
 
 #include <mach/hardware.h>
 #include <mach/setup.h>
 #include <mach/devices.h>
 #include <mach/irqs.h>
 
-<<<<<<< HEAD
-#include "devices-db8500.h"
-#include "pins-db8500.h"
-#include "board-mop500.h"
-#include "board-mop500-regulators.h"
-
-static pin_cfg_t mop500_pins[] = {
-	/* SSP0 */
-	GPIO143_SSP0_CLK,
-	GPIO144_SSP0_FRM,
-	GPIO145_SSP0_RXD,
-	GPIO146_SSP0_TXD,
-
-	/* I2C */
-	GPIO147_I2C0_SCL,
-	GPIO148_I2C0_SDA,
-	GPIO16_I2C1_SCL,
-	GPIO17_I2C1_SDA,
-	GPIO10_I2C2_SDA,
-	GPIO11_I2C2_SCL,
-	GPIO229_I2C3_SDA,
-	GPIO230_I2C3_SCL,
-
-	/* SKE keypad */
-	GPIO153_KP_I7,
-	GPIO154_KP_I6,
-	GPIO155_KP_I5,
-	GPIO156_KP_I4,
-	GPIO157_KP_O7,
-	GPIO158_KP_O6,
-	GPIO159_KP_O5,
-	GPIO160_KP_O4,
-	GPIO161_KP_I3,
-	GPIO162_KP_I2,
-	GPIO163_KP_I1,
-	GPIO164_KP_I0,
-	GPIO165_KP_O3,
-	GPIO166_KP_O2,
-	GPIO167_KP_O1,
-	GPIO168_KP_O0,
-
-	/* GPIO_EXP_INT */
-	GPIO217_GPIO,
-
-	/* STMPE1601 IRQ */
-	GPIO218_GPIO    | PIN_INPUT_PULLUP,
-=======
 #include "ste-dma40-db8500.h"
 #include "devices-db8500.h"
 #include "board-mop500.h"
@@ -118,21 +64,15 @@
 	 */
 	.config_reg		= {0x00, 0x1E, 0x80, 0x01,
 					0x7A, 0x00, 0x00},
->>>>>>> 105e53f8
 };
 
 static struct ab8500_platform_data ab8500_platdata = {
 	.irq_base	= MOP500_AB8500_IRQ_BASE,
-<<<<<<< HEAD
-	.regulator	= ab8500_regulators,
-	.num_regulator	= ARRAY_SIZE(ab8500_regulators),
-=======
 	.regulator_reg_init = ab8500_regulator_reg_init,
 	.num_regulator_reg_init	= ARRAY_SIZE(ab8500_regulator_reg_init),
 	.regulator	= ab8500_regulators,
 	.num_regulator	= ARRAY_SIZE(ab8500_regulators),
 	.gpio		= &ab8500_gpio_pdata,
->>>>>>> 105e53f8
 };
 
 static struct resource ab8500_resources[] = {
@@ -153,16 +93,6 @@
 	.resource = ab8500_resources,
 };
 
-<<<<<<< HEAD
-static struct pl022_ssp_controller ssp0_platform_data = {
-	.bus_id = 0,
-	/* pl022 not yet supports dma */
-	.enable_dma = 0,
-	/* on this platform, gpio 31,142,144,214 &
-	 * 224 are connected as chip selects
-	 */
-	.num_chipselect = 5,
-=======
 /*
  * TPS61052
  */
@@ -271,35 +201,6 @@
 	{
 		/* Light sensor Rohm BH1780GLI */
 		I2C_BOARD_INFO("bh1780", 0x29),
-	},
->>>>>>> 105e53f8
-};
-
-/*
- * TC35892
- */
-
-static void mop500_tc35892_init(struct tc3589x *tc3589x, unsigned int base)
-{
-	mop500_sdi_tc35892_init();
-}
-
-static struct tc3589x_gpio_platform_data mop500_tc35892_gpio_data = {
-	.gpio_base	= MOP500_EGPIO(0),
-	.setup		= mop500_tc35892_init,
-};
-
-static struct tc3589x_platform_data mop500_tc35892_data = {
-	.block		= TC3589x_BLOCK_GPIO,
-	.gpio		= &mop500_tc35892_gpio_data,
-	.irq_base	= MOP500_EGPIO_IRQ_BASE,
-};
-
-static struct i2c_board_info mop500_i2c0_devices[] = {
-	{
-		I2C_BOARD_INFO("tc3589x", 0x42),
-		.irq            = NOMADIK_GPIO_TO_IRQ(217),
-		.platform_data  = &mop500_tc35892_data,
 	},
 };
 
@@ -339,28 +240,6 @@
 	db8500_add_i2c2(&u8500_i2c2_data);
 	db8500_add_i2c3(&u8500_i2c3_data);
 }
-<<<<<<< HEAD
-
-/* add any platform devices here - TODO */
-static struct platform_device *platform_devs[] __initdata = {
-};
-
-static void __init mop500_spi_init(void)
-{
-	db8500_add_ssp0(&ssp0_platform_data);
-}
-
-static void __init mop500_uart_init(void)
-{
-	db8500_add_uart0();
-	db8500_add_uart1();
-	db8500_add_uart2();
-}
-
-static void __init u8500_init_machine(void)
-{
-	u8500_init_devices();
-=======
 
 static struct gpio_keys_button mop500_gpio_keys[] = {
 	{
@@ -465,7 +344,6 @@
 	.src_info.data_width = STEDMA40_BYTE_WIDTH,
 	.dst_info.data_width = STEDMA40_BYTE_WIDTH,
 };
->>>>>>> 105e53f8
 
 static struct stedma40_chan_cfg uart0_dma_cfg_tx = {
 	.mode = STEDMA40_MODE_LOGICAL,
@@ -537,8 +415,6 @@
 #endif
 };
 
-<<<<<<< HEAD
-=======
 static void __init mop500_uart_init(void)
 {
 	db8500_add_uart0(&uart0_plat);
@@ -564,22 +440,12 @@
 
 	mop500_pins_init();
 
->>>>>>> 105e53f8
 	platform_add_devices(platform_devs, ARRAY_SIZE(platform_devs));
 
 	mop500_i2c_init();
 	mop500_sdi_init();
 	mop500_spi_init();
 	mop500_uart_init();
-<<<<<<< HEAD
-
-	mop500_keypad_init();
-
-	platform_device_register(&ab8500_device);
-
-	i2c_register_board_info(0, mop500_i2c0_devices,
-				ARRAY_SIZE(mop500_i2c0_devices));
-=======
 
 	platform_device_register(&ab8500_device);
 
@@ -590,7 +456,6 @@
 	i2c_register_board_info(0, mop500_i2c0_devices, i2c0_devs);
 	i2c_register_board_info(2, mop500_i2c2_devices,
 				ARRAY_SIZE(mop500_i2c2_devices));
->>>>>>> 105e53f8
 }
 
 MACHINE_START(U8500, "ST-Ericsson MOP500 platform")
