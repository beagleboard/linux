/*
 *  linux/arch/arm/kernel/irq.c
 *
 *  Copyright (C) 1992 Linus Torvalds
 *  Modifications for ARM processor Copyright (C) 1995-2000 Russell King.
 *
 *  Support for Dynamic Tick Timer Copyright (C) 2004-2005 Nokia Corporation.
 *  Dynamic Tick Timer written by Tony Lindgren <tony@atomide.com> and
 *  Tuukka Tikkanen <tuukka.tikkanen@elektrobit.com>.
 *
 * This program is free software; you can redistribute it and/or modify
 * it under the terms of the GNU General Public License version 2 as
 * published by the Free Software Foundation.
 *
 *  This file contains the code used by various IRQ handling routines:
 *  asking for different IRQ's should be done through these routines
 *  instead of just grabbing them. Thus setups with different IRQ numbers
 *  shouldn't result in any weird surprises, and installing new handlers
 *  should be easier.
 *
 *  IRQ's are in fact implemented a bit like signal handlers for the kernel.
 *  Naturally it's not a 1:1 relation, but there are similarities.
 */
#include <linux/kernel_stat.h>
#include <linux/module.h>
#include <linux/signal.h>
#include <linux/ioport.h>
#include <linux/interrupt.h>
#include <linux/irq.h>
#include <linux/random.h>
#include <linux/smp.h>
#include <linux/init.h>
#include <linux/seq_file.h>
#include <linux/errno.h>
#include <linux/list.h>
#include <linux/kallsyms.h>
#include <linux/proc_fs.h>
#include <linux/ftrace.h>

#include <asm/system.h>
#include <asm/mach/arch.h>
#include <asm/mach/irq.h>
#include <asm/mach/time.h>

/*
 * No architecture-specific irq_finish function defined in arm/arch/irqs.h.
 */
#ifndef irq_finish
#define irq_finish(irq) do { } while (0)
#endif

unsigned long irq_err_count;

int arch_show_interrupts(struct seq_file *p, int prec)
{
<<<<<<< HEAD
	int i = *(loff_t *) v, cpu;
	struct irq_desc *desc;
	struct irqaction * action;
	unsigned long flags;
	int prec, n;

	for (prec = 3, n = 1000; prec < 10 && n <= nr_irqs; prec++)
		n *= 10;

#ifdef CONFIG_SMP
	if (prec < 4)
		prec = 4;
#endif

	if (i == 0) {
		char cpuname[12];

		seq_printf(p, "%*s ", prec, "");
		for_each_present_cpu(cpu) {
			sprintf(cpuname, "CPU%d", cpu);
			seq_printf(p, " %10s", cpuname);
		}
		seq_putc(p, '\n');
	}

	if (i < nr_irqs) {
		desc = irq_to_desc(i);
		raw_spin_lock_irqsave(&desc->lock, flags);
		action = desc->action;
		if (!action)
			goto unlock;

		seq_printf(p, "%*d: ", prec, i);
		for_each_present_cpu(cpu)
			seq_printf(p, "%10u ", kstat_irqs_cpu(i, cpu));
		seq_printf(p, " %10s", desc->irq_data.chip->name ? : "-");
		seq_printf(p, "  %s", action->name);
		for (action = action->next; action; action = action->next)
			seq_printf(p, ", %s", action->name);

		seq_putc(p, '\n');
unlock:
		raw_spin_unlock_irqrestore(&desc->lock, flags);
	} else if (i == nr_irqs) {
#ifdef CONFIG_FIQ
		show_fiq_list(p, prec);
#endif
#ifdef CONFIG_SMP
		show_ipi_list(p, prec);
#endif
#ifdef CONFIG_LOCAL_TIMERS
		show_local_irqs(p, prec);
#endif
		seq_printf(p, "%*s: %10lu\n", prec, "Err", irq_err_count);
	}
=======
#ifdef CONFIG_FIQ
	show_fiq_list(p, prec);
#endif
#ifdef CONFIG_SMP
	show_ipi_list(p, prec);
#endif
#ifdef CONFIG_LOCAL_TIMERS
	show_local_irqs(p, prec);
#endif
	seq_printf(p, "%*s: %10lu\n", prec, "Err", irq_err_count);
>>>>>>> 105e53f8
	return 0;
}

/*
 * do_IRQ handles all hardware IRQ's.  Decoded IRQs should not
 * come via this function.  Instead, they should provide their
 * own 'handler'
 */
asmlinkage void __exception_irq_entry
asm_do_IRQ(unsigned int irq, struct pt_regs *regs)
{
	struct pt_regs *old_regs = set_irq_regs(regs);

	irq_enter();

	/*
	 * Some hardware gives randomly wrong interrupts.  Rather
	 * than crashing, do something sensible.
	 */
	if (unlikely(irq >= nr_irqs)) {
		if (printk_ratelimit())
			printk(KERN_WARNING "Bad IRQ%u\n", irq);
		ack_bad_irq(irq);
	} else {
		generic_handle_irq(irq);
	}

	/* AT91 specific workaround */
	irq_finish(irq);

	irq_exit();
	set_irq_regs(old_regs);
}

void set_irq_flags(unsigned int irq, unsigned int iflags)
{
	unsigned long clr = 0, set = IRQ_NOREQUEST | IRQ_NOPROBE | IRQ_NOAUTOEN;

	if (irq >= nr_irqs) {
		printk(KERN_ERR "Trying to set irq flags for IRQ%d\n", irq);
		return;
	}

	if (iflags & IRQF_VALID)
		clr |= IRQ_NOREQUEST;
	if (iflags & IRQF_PROBE)
		clr |= IRQ_NOPROBE;
	if (!(iflags & IRQF_NOAUTOEN))
		clr |= IRQ_NOAUTOEN;
	/* Order is clear bits in "clr" then set bits in "set" */
	irq_modify_status(irq, clr, set & ~clr);
}

void __init init_IRQ(void)
{
	machine_desc->init_irq();
}

#ifdef CONFIG_SPARSE_IRQ
int __init arch_probe_nr_irqs(void)
{
	nr_irqs = machine_desc->nr_irqs ? machine_desc->nr_irqs : NR_IRQS;
	return nr_irqs;
}
#endif

#ifdef CONFIG_HOTPLUG_CPU

static bool migrate_one_irq(struct irq_data *d)
{
<<<<<<< HEAD
	pr_debug("IRQ%u: moving from cpu%u to cpu%u\n", irq, desc->irq_data.node, cpu);

	raw_spin_lock_irq(&desc->lock);
	desc->irq_data.chip->irq_set_affinity(&desc->irq_data,
					      cpumask_of(cpu), false);
	raw_spin_unlock_irq(&desc->lock);
=======
	unsigned int cpu = cpumask_any_and(d->affinity, cpu_online_mask);
	bool ret = false;

	if (cpu >= nr_cpu_ids) {
		cpu = cpumask_any(cpu_online_mask);
		ret = true;
	}

	pr_debug("IRQ%u: moving from cpu%u to cpu%u\n", d->irq, d->node, cpu);

	d->chip->irq_set_affinity(d, cpumask_of(cpu), true);

	return ret;
>>>>>>> 105e53f8
}

/*
 * The CPU has been marked offline.  Migrate IRQs off this CPU.  If
 * the affinity settings do not allow other CPUs, force them onto any
 * available CPU.
 */
void migrate_irqs(void)
{
	unsigned int i, cpu = smp_processor_id();
	struct irq_desc *desc;
	unsigned long flags;

	local_irq_save(flags);

	for_each_irq_desc(i, desc) {
		struct irq_data *d = &desc->irq_data;
<<<<<<< HEAD

		if (d->node == cpu) {
			unsigned int newcpu = cpumask_any_and(d->affinity,
							      cpu_online_mask);
			if (newcpu >= nr_cpu_ids) {
				if (printk_ratelimit())
					printk(KERN_INFO "IRQ%u no longer affine to CPU%u\n",
					       i, cpu);

				cpumask_setall(d->affinity);
				newcpu = cpumask_any_and(d->affinity,
							 cpu_online_mask);
			}

			route_irq(desc, i, newcpu);
		}
=======
		bool affinity_broken = false;

		raw_spin_lock(&desc->lock);
		do {
			if (desc->action == NULL)
				break;

			if (d->node != cpu)
				break;

			affinity_broken = migrate_one_irq(d);
		} while (0);
		raw_spin_unlock(&desc->lock);

		if (affinity_broken && printk_ratelimit())
			pr_warning("IRQ%u no longer affine to CPU%u\n", i, cpu);
>>>>>>> 105e53f8
	}

	local_irq_restore(flags);
}
#endif /* CONFIG_HOTPLUG_CPU */<|MERGE_RESOLUTION|>--- conflicted
+++ resolved
@@ -53,63 +53,6 @@
 
 int arch_show_interrupts(struct seq_file *p, int prec)
 {
-<<<<<<< HEAD
-	int i = *(loff_t *) v, cpu;
-	struct irq_desc *desc;
-	struct irqaction * action;
-	unsigned long flags;
-	int prec, n;
-
-	for (prec = 3, n = 1000; prec < 10 && n <= nr_irqs; prec++)
-		n *= 10;
-
-#ifdef CONFIG_SMP
-	if (prec < 4)
-		prec = 4;
-#endif
-
-	if (i == 0) {
-		char cpuname[12];
-
-		seq_printf(p, "%*s ", prec, "");
-		for_each_present_cpu(cpu) {
-			sprintf(cpuname, "CPU%d", cpu);
-			seq_printf(p, " %10s", cpuname);
-		}
-		seq_putc(p, '\n');
-	}
-
-	if (i < nr_irqs) {
-		desc = irq_to_desc(i);
-		raw_spin_lock_irqsave(&desc->lock, flags);
-		action = desc->action;
-		if (!action)
-			goto unlock;
-
-		seq_printf(p, "%*d: ", prec, i);
-		for_each_present_cpu(cpu)
-			seq_printf(p, "%10u ", kstat_irqs_cpu(i, cpu));
-		seq_printf(p, " %10s", desc->irq_data.chip->name ? : "-");
-		seq_printf(p, "  %s", action->name);
-		for (action = action->next; action; action = action->next)
-			seq_printf(p, ", %s", action->name);
-
-		seq_putc(p, '\n');
-unlock:
-		raw_spin_unlock_irqrestore(&desc->lock, flags);
-	} else if (i == nr_irqs) {
-#ifdef CONFIG_FIQ
-		show_fiq_list(p, prec);
-#endif
-#ifdef CONFIG_SMP
-		show_ipi_list(p, prec);
-#endif
-#ifdef CONFIG_LOCAL_TIMERS
-		show_local_irqs(p, prec);
-#endif
-		seq_printf(p, "%*s: %10lu\n", prec, "Err", irq_err_count);
-	}
-=======
 #ifdef CONFIG_FIQ
 	show_fiq_list(p, prec);
 #endif
@@ -120,7 +63,6 @@
 	show_local_irqs(p, prec);
 #endif
 	seq_printf(p, "%*s: %10lu\n", prec, "Err", irq_err_count);
->>>>>>> 105e53f8
 	return 0;
 }
 
@@ -191,14 +133,6 @@
 
 static bool migrate_one_irq(struct irq_data *d)
 {
-<<<<<<< HEAD
-	pr_debug("IRQ%u: moving from cpu%u to cpu%u\n", irq, desc->irq_data.node, cpu);
-
-	raw_spin_lock_irq(&desc->lock);
-	desc->irq_data.chip->irq_set_affinity(&desc->irq_data,
-					      cpumask_of(cpu), false);
-	raw_spin_unlock_irq(&desc->lock);
-=======
 	unsigned int cpu = cpumask_any_and(d->affinity, cpu_online_mask);
 	bool ret = false;
 
@@ -212,7 +146,6 @@
 	d->chip->irq_set_affinity(d, cpumask_of(cpu), true);
 
 	return ret;
->>>>>>> 105e53f8
 }
 
 /*
@@ -230,24 +163,6 @@
 
 	for_each_irq_desc(i, desc) {
 		struct irq_data *d = &desc->irq_data;
-<<<<<<< HEAD
-
-		if (d->node == cpu) {
-			unsigned int newcpu = cpumask_any_and(d->affinity,
-							      cpu_online_mask);
-			if (newcpu >= nr_cpu_ids) {
-				if (printk_ratelimit())
-					printk(KERN_INFO "IRQ%u no longer affine to CPU%u\n",
-					       i, cpu);
-
-				cpumask_setall(d->affinity);
-				newcpu = cpumask_any_and(d->affinity,
-							 cpu_online_mask);
-			}
-
-			route_irq(desc, i, newcpu);
-		}
-=======
 		bool affinity_broken = false;
 
 		raw_spin_lock(&desc->lock);
@@ -264,7 +179,6 @@
 
 		if (affinity_broken && printk_ratelimit())
 			pr_warning("IRQ%u no longer affine to CPU%u\n", i, cpu);
->>>>>>> 105e53f8
 	}
 
 	local_irq_restore(flags);
