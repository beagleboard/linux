/*
 *  arch/arm/include/asm/localtimer.h
 *
 *  Copyright (C) 2004-2005 ARM Ltd.
 *
 * This program is free software; you can redistribute it and/or modify
 * it under the terms of the GNU General Public License version 2 as
 * published by the Free Software Foundation.
 */
#ifndef __ASM_ARM_LOCALTIMER_H
#define __ASM_ARM_LOCALTIMER_H

struct clock_event_device;

/*
 * Setup a per-cpu timer, whether it be a local timer or dummy broadcast
 */
void percpu_timer_setup(void);

/*
 * Called from assembly, this is the local timer IRQ handler
 */
asmlinkage void do_local_timer(struct pt_regs *);


#ifdef CONFIG_LOCAL_TIMERS

#ifdef CONFIG_HAVE_ARM_TWD

#include "smp_twd.h"

#define local_timer_ack()	twd_timer_ack()

#else

/*
 * Platform provides this to acknowledge a local timer IRQ.
 * Returns true if the local timer IRQ is to be processed.
 */
int local_timer_ack(void);

#endif

/*
 * Setup a local timer interrupt for a CPU.
 */
int local_timer_setup(struct clock_event_device *);

<<<<<<< HEAD
=======
#else

static inline int local_timer_setup(struct clock_event_device *evt)
{
	return -ENXIO;
}
>>>>>>> 105e53f8
#endif

#endif<|MERGE_RESOLUTION|>--- conflicted
+++ resolved
@@ -46,15 +46,12 @@
  */
 int local_timer_setup(struct clock_event_device *);
 
-<<<<<<< HEAD
-=======
 #else
 
 static inline int local_timer_setup(struct clock_event_device *evt)
 {
 	return -ENXIO;
 }
->>>>>>> 105e53f8
 #endif
 
 #endif