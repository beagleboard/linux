/*
 * This program is free software; you can redistribute it and/or modify
 * it under the terms of the GNU General Public License version 2 as
 * published by the Free Software Foundation.
 *
 * This program is distributed in the hope that it will be useful,
 * but WITHOUT ANY WARRANTY; without even the implied warranty of
 * MERCHANTABILITY or FITNESS FOR A PARTICULAR PURPOSE.  See the
 * GNU General Public License for more details.
 *
 * Copyright (C) 2012 ARM Limited
 */

#ifndef __ASM_ARM_PSCI_H
#define __ASM_ARM_PSCI_H

extern struct smp_operations psci_smp_ops;

<<<<<<< HEAD
#if defined(CONFIG_ARM_PSCI) && defined(CONFIG_SMP)
=======
#if defined(CONFIG_SMP) && defined(CONFIG_ARM_PSCI)
>>>>>>> c252409a
bool psci_smp_available(void);
#else
static inline bool psci_smp_available(void) { return false; }
#endif

#endif /* __ASM_ARM_PSCI_H */<|MERGE_RESOLUTION|>--- conflicted
+++ resolved
@@ -16,11 +16,7 @@
 
 extern struct smp_operations psci_smp_ops;
 
-<<<<<<< HEAD
-#if defined(CONFIG_ARM_PSCI) && defined(CONFIG_SMP)
-=======
 #if defined(CONFIG_SMP) && defined(CONFIG_ARM_PSCI)
->>>>>>> c252409a
 bool psci_smp_available(void);
 #else
 static inline bool psci_smp_available(void) { return false; }
