/*
 *  arch/arm/include/asm/thread_info.h
 *
 *  Copyright (C) 2002 Russell King.
 *
 * This program is free software; you can redistribute it and/or modify
 * it under the terms of the GNU General Public License version 2 as
 * published by the Free Software Foundation.
 */
#ifndef __ASM_ARM_THREAD_INFO_H
#define __ASM_ARM_THREAD_INFO_H

#ifdef __KERNEL__

#include <linux/compiler.h>
#include <asm/fpstate.h>
#include <asm/page.h>

#define THREAD_SIZE_ORDER	1
#define THREAD_SIZE		(PAGE_SIZE << THREAD_SIZE_ORDER)
#define THREAD_START_SP		(THREAD_SIZE - 8)

#ifndef __ASSEMBLY__

struct task_struct;

#include <asm/types.h>

typedef unsigned long mm_segment_t;

struct cpu_context_save {
	__u32	r4;
	__u32	r5;
	__u32	r6;
	__u32	r7;
	__u32	r8;
	__u32	r9;
	__u32	sl;
	__u32	fp;
	__u32	sp;
	__u32	pc;
	__u32	extra[2];		/* Xscale 'acc' register, etc */
};

/*
 * low level task data that entry.S needs immediate access to.
 * __switch_to() assumes cpu_context follows immediately after cpu_domain.
 */
struct thread_info {
	unsigned long		flags;		/* low level flags */
	int			preempt_count;	/* 0 => preemptable, <0 => bug */
	int			preempt_lazy_count; /* 0 => preemptable, <0 => bug */
	mm_segment_t		addr_limit;	/* address limit */
	struct task_struct	*task;		/* main task structure */
	__u32			cpu;		/* cpu */
	__u32			cpu_domain;	/* cpu domain */
	struct cpu_context_save	cpu_context;	/* cpu context */
	__u32			syscall;	/* syscall number */
	__u8			used_cp[16];	/* thread used copro */
	unsigned long		tp_value[2];	/* TLS registers */
#ifdef CONFIG_CRUNCH
	struct crunch_state	crunchstate;
#endif
	union fp_state		fpstate __attribute__((aligned(8)));
	union vfp_state		vfpstate;
#ifdef CONFIG_ARM_THUMBEE
	unsigned long		thumbee_state;	/* ThumbEE Handler Base register */
#endif
};

#define INIT_THREAD_INFO(tsk)						\
{									\
	.task		= &tsk,						\
	.flags		= 0,						\
	.preempt_count	= INIT_PREEMPT_COUNT,				\
	.addr_limit	= KERNEL_DS,					\
}

#define init_thread_info	(init_thread_union.thread_info)
#define init_stack		(init_thread_union.stack)

/*
 * how to get the current stack pointer in C
 */
register unsigned long current_stack_pointer asm ("sp");

/*
 * how to get the thread information struct from C
 */
static inline struct thread_info *current_thread_info(void) __attribute_const__;

static inline struct thread_info *current_thread_info(void)
{
	return (struct thread_info *)
		(current_stack_pointer & ~(THREAD_SIZE - 1));
}

#define thread_saved_pc(tsk)	\
	((unsigned long)(task_thread_info(tsk)->cpu_context.pc))
#define thread_saved_sp(tsk)	\
	((unsigned long)(task_thread_info(tsk)->cpu_context.sp))

#ifndef CONFIG_THUMB2_KERNEL
#define thread_saved_fp(tsk)	\
	((unsigned long)(task_thread_info(tsk)->cpu_context.fp))
#else
#define thread_saved_fp(tsk)	\
	((unsigned long)(task_thread_info(tsk)->cpu_context.r7))
#endif

extern void crunch_task_disable(struct thread_info *);
extern void crunch_task_copy(struct thread_info *, void *);
extern void crunch_task_restore(struct thread_info *, void *);
extern void crunch_task_release(struct thread_info *);

extern void iwmmxt_task_disable(struct thread_info *);
extern void iwmmxt_task_copy(struct thread_info *, void *);
extern void iwmmxt_task_restore(struct thread_info *, void *);
extern void iwmmxt_task_release(struct thread_info *);
extern void iwmmxt_task_switch(struct thread_info *);

extern void vfp_sync_hwstate(struct thread_info *);
extern void vfp_flush_hwstate(struct thread_info *);

struct user_vfp;
struct user_vfp_exc;

extern int vfp_preserve_user_clear_hwstate(struct user_vfp __user *,
					   struct user_vfp_exc __user *);
extern int vfp_restore_user_hwstate(struct user_vfp __user *,
				    struct user_vfp_exc __user *);
#endif

/*
 * thread information flags:
 *  TIF_USEDFPU		- FPU was used by this task this quantum (SMP)
 *  TIF_POLLING_NRFLAG	- true if poll_idle() is polling TIF_NEED_RESCHED
 */
#define TIF_SIGPENDING		0	/* signal pending */
#define TIF_NEED_RESCHED	1	/* rescheduling necessary */
#define TIF_NOTIFY_RESUME	2	/* callback before returning to user */
#define TIF_UPROBE		3	/* breakpointed or singlestepping */
#define TIF_SYSCALL_TRACE	4	/* syscall trace active */
#define TIF_SYSCALL_AUDIT	5	/* syscall auditing active */
#define TIF_SYSCALL_TRACEPOINT	6	/* syscall tracepoint instrumentation */
<<<<<<< HEAD
#define TIF_SECCOMP		7	/* seccomp syscall filtering active */
#define TIF_NEED_RESCHED_LAZY	8
=======
#define TIF_SECCOMP		8	/* seccomp syscall filtering active */
#define TIF_NEED_RESCHED_LAZY	7
>>>>>>> e6648ee4

#define TIF_NOHZ		12	/* in adaptive nohz mode */
#define TIF_USING_IWMMXT	17
#define TIF_MEMDIE		18	/* is terminating due to OOM killer */
#define TIF_RESTORE_SIGMASK	20

#define _TIF_SIGPENDING		(1 << TIF_SIGPENDING)
#define _TIF_NEED_RESCHED	(1 << TIF_NEED_RESCHED)
#define _TIF_NOTIFY_RESUME	(1 << TIF_NOTIFY_RESUME)
#define _TIF_NEED_RESCHED_LAZY	(1 << TIF_NEED_RESCHED_LAZY)
#define _TIF_UPROBE		(1 << TIF_UPROBE)
#define _TIF_SYSCALL_TRACE	(1 << TIF_SYSCALL_TRACE)
#define _TIF_SYSCALL_AUDIT	(1 << TIF_SYSCALL_AUDIT)
#define _TIF_SYSCALL_TRACEPOINT	(1 << TIF_SYSCALL_TRACEPOINT)
#define _TIF_SECCOMP		(1 << TIF_SECCOMP)
#define _TIF_USING_IWMMXT	(1 << TIF_USING_IWMMXT)

/* Checks for any syscall work in entry-common.S */
#define _TIF_SYSCALL_WORK (_TIF_SYSCALL_TRACE | _TIF_SYSCALL_AUDIT | \
			   _TIF_SYSCALL_TRACEPOINT | _TIF_SECCOMP)

/*
 * Change these and you break ASM code in entry-common.S
 */
#define _TIF_WORK_MASK		(_TIF_NEED_RESCHED | _TIF_SIGPENDING | \
				 _TIF_NOTIFY_RESUME | _TIF_UPROBE | \
				 _TIF_NEED_RESCHED_LAZY)

#endif /* __KERNEL__ */
#endif /* __ASM_ARM_THREAD_INFO_H */<|MERGE_RESOLUTION|>--- conflicted
+++ resolved
@@ -143,13 +143,8 @@
 #define TIF_SYSCALL_TRACE	4	/* syscall trace active */
 #define TIF_SYSCALL_AUDIT	5	/* syscall auditing active */
 #define TIF_SYSCALL_TRACEPOINT	6	/* syscall tracepoint instrumentation */
-<<<<<<< HEAD
-#define TIF_SECCOMP		7	/* seccomp syscall filtering active */
-#define TIF_NEED_RESCHED_LAZY	8
-=======
 #define TIF_SECCOMP		8	/* seccomp syscall filtering active */
 #define TIF_NEED_RESCHED_LAZY	7
->>>>>>> e6648ee4
 
 #define TIF_NOHZ		12	/* in adaptive nohz mode */
 #define TIF_USING_IWMMXT	17
