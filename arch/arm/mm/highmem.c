--- conflicted
+++ resolved
@@ -83,11 +83,7 @@
 }
 EXPORT_SYMBOL(__kmap_atomic);
 
-<<<<<<< HEAD
-void kunmap_atomic_notypecheck(void *kvaddr, enum km_type type)
-=======
 void __kunmap_atomic(void *kvaddr)
->>>>>>> 45f53cc9
 {
 	unsigned long vaddr = (unsigned long) kvaddr & PAGE_MASK;
 	int idx, type;
@@ -112,11 +108,7 @@
 	}
 	pagefault_enable();
 }
-<<<<<<< HEAD
-EXPORT_SYMBOL(kunmap_atomic_notypecheck);
-=======
 EXPORT_SYMBOL(__kunmap_atomic);
->>>>>>> 45f53cc9
 
 void *kmap_atomic_pfn(unsigned long pfn)
 {
