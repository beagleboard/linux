/*
 * arch/arm/mach-lpc32xx/irq.c
 *
 * Author: Kevin Wells <kevin.wells@nxp.com>
 *
 * Copyright (C) 2010 NXP Semiconductors
 *
 * This program is free software; you can redistribute it and/or modify
 * it under the terms of the GNU General Public License as published by
 * the Free Software Foundation; either version 2 of the License, or
 * (at your option) any later version.
 *
 * This program is distributed in the hope that it will be useful,
 * but WITHOUT ANY WARRANTY; without even the implied warranty of
 * MERCHANTABILITY or FITNESS FOR A PARTICULAR PURPOSE.  See the
 * GNU General Public License for more details.
 */

#include <linux/kernel.h>
#include <linux/types.h>
#include <linux/interrupt.h>
#include <linux/irq.h>
#include <linux/err.h>
#include <linux/io.h>

#include <mach/irqs.h>
#include <mach/hardware.h>
#include <mach/platform.h>
#include "common.h"

/*
 * Default value representing the Activation polarity of all internal
 * interrupt sources
 */
#define MIC_APR_DEFAULT		0x3FF0EFE0
#define SIC1_APR_DEFAULT	0xFBD27186
#define SIC2_APR_DEFAULT	0x801810C0

/*
 * Default value representing the Activation Type of all internal
 * interrupt sources. All are level sensitive.
 */
#define MIC_ATR_DEFAULT		0x00000000
#define SIC1_ATR_DEFAULT	0x00026000
#define SIC2_ATR_DEFAULT	0x00000000

struct lpc32xx_event_group_regs {
	void __iomem *enab_reg;
	void __iomem *edge_reg;
	void __iomem *maskstat_reg;
	void __iomem *rawstat_reg;
};

static const struct lpc32xx_event_group_regs lpc32xx_event_int_regs = {
	.enab_reg = LPC32XX_CLKPWR_INT_ER,
	.edge_reg = LPC32XX_CLKPWR_INT_AP,
	.maskstat_reg = LPC32XX_CLKPWR_INT_SR,
	.rawstat_reg = LPC32XX_CLKPWR_INT_RS,
};

static const struct lpc32xx_event_group_regs lpc32xx_event_pin_regs = {
	.enab_reg = LPC32XX_CLKPWR_PIN_ER,
	.edge_reg = LPC32XX_CLKPWR_PIN_AP,
	.maskstat_reg = LPC32XX_CLKPWR_PIN_SR,
	.rawstat_reg = LPC32XX_CLKPWR_PIN_RS,
};

struct lpc32xx_event_info {
	const struct lpc32xx_event_group_regs *event_group;
	u32 mask;
};

/*
 * Maps an IRQ number to and event mask and register
 */
static const struct lpc32xx_event_info lpc32xx_events[NR_IRQS] = {
	[IRQ_LPC32XX_GPI_08] = {
		.event_group = &lpc32xx_event_pin_regs,
		.mask = LPC32XX_CLKPWR_EXTSRC_GPI_08_BIT,
	},
	[IRQ_LPC32XX_GPI_09] = {
		.event_group = &lpc32xx_event_pin_regs,
		.mask = LPC32XX_CLKPWR_EXTSRC_GPI_09_BIT,
	},
	[IRQ_LPC32XX_GPI_19] = {
		.event_group = &lpc32xx_event_pin_regs,
		.mask = LPC32XX_CLKPWR_EXTSRC_GPI_19_BIT,
	},
	[IRQ_LPC32XX_GPI_07] = {
		.event_group = &lpc32xx_event_pin_regs,
		.mask = LPC32XX_CLKPWR_EXTSRC_GPI_07_BIT,
	},
	[IRQ_LPC32XX_GPI_00] = {
		.event_group = &lpc32xx_event_pin_regs,
		.mask = LPC32XX_CLKPWR_EXTSRC_GPI_00_BIT,
	},
	[IRQ_LPC32XX_GPI_01] = {
		.event_group = &lpc32xx_event_pin_regs,
		.mask = LPC32XX_CLKPWR_EXTSRC_GPI_01_BIT,
	},
	[IRQ_LPC32XX_GPI_02] = {
		.event_group = &lpc32xx_event_pin_regs,
		.mask = LPC32XX_CLKPWR_EXTSRC_GPI_02_BIT,
	},
	[IRQ_LPC32XX_GPI_03] = {
		.event_group = &lpc32xx_event_pin_regs,
		.mask = LPC32XX_CLKPWR_EXTSRC_GPI_03_BIT,
	},
	[IRQ_LPC32XX_GPI_04] = {
		.event_group = &lpc32xx_event_pin_regs,
		.mask = LPC32XX_CLKPWR_EXTSRC_GPI_04_BIT,
	},
	[IRQ_LPC32XX_GPI_05] = {
		.event_group = &lpc32xx_event_pin_regs,
		.mask = LPC32XX_CLKPWR_EXTSRC_GPI_05_BIT,
	},
	[IRQ_LPC32XX_GPI_06] = {
		.event_group = &lpc32xx_event_pin_regs,
		.mask = LPC32XX_CLKPWR_EXTSRC_GPI_06_BIT,
	},
	[IRQ_LPC32XX_GPIO_00] = {
		.event_group = &lpc32xx_event_int_regs,
		.mask = LPC32XX_CLKPWR_INTSRC_GPIO_00_BIT,
	},
	[IRQ_LPC32XX_GPIO_01] = {
		.event_group = &lpc32xx_event_int_regs,
		.mask = LPC32XX_CLKPWR_INTSRC_GPIO_01_BIT,
	},
	[IRQ_LPC32XX_GPIO_02] = {
		.event_group = &lpc32xx_event_int_regs,
		.mask = LPC32XX_CLKPWR_INTSRC_GPIO_02_BIT,
	},
	[IRQ_LPC32XX_GPIO_03] = {
		.event_group = &lpc32xx_event_int_regs,
		.mask = LPC32XX_CLKPWR_INTSRC_GPIO_03_BIT,
	},
	[IRQ_LPC32XX_GPIO_04] = {
		.event_group = &lpc32xx_event_int_regs,
		.mask = LPC32XX_CLKPWR_INTSRC_GPIO_04_BIT,
	},
	[IRQ_LPC32XX_GPIO_05] = {
		.event_group = &lpc32xx_event_int_regs,
		.mask = LPC32XX_CLKPWR_INTSRC_GPIO_05_BIT,
	},
	[IRQ_LPC32XX_KEY] = {
		.event_group = &lpc32xx_event_int_regs,
		.mask = LPC32XX_CLKPWR_INTSRC_KEY_BIT,
	},
	[IRQ_LPC32XX_USB_OTG_ATX] = {
		.event_group = &lpc32xx_event_int_regs,
		.mask = LPC32XX_CLKPWR_INTSRC_USBATXINT_BIT,
	},
	[IRQ_LPC32XX_USB_HOST] = {
		.event_group = &lpc32xx_event_int_regs,
		.mask = LPC32XX_CLKPWR_INTSRC_USB_BIT,
	},
	[IRQ_LPC32XX_RTC] = {
		.event_group = &lpc32xx_event_int_regs,
		.mask = LPC32XX_CLKPWR_INTSRC_RTC_BIT,
	},
	[IRQ_LPC32XX_MSTIMER] = {
		.event_group = &lpc32xx_event_int_regs,
		.mask = LPC32XX_CLKPWR_INTSRC_MSTIMER_BIT,
	},
	[IRQ_LPC32XX_TS_AUX] = {
		.event_group = &lpc32xx_event_int_regs,
		.mask = LPC32XX_CLKPWR_INTSRC_TS_AUX_BIT,
	},
	[IRQ_LPC32XX_TS_P] = {
		.event_group = &lpc32xx_event_int_regs,
		.mask = LPC32XX_CLKPWR_INTSRC_TS_P_BIT,
	},
	[IRQ_LPC32XX_TS_IRQ] = {
		.event_group = &lpc32xx_event_int_regs,
		.mask = LPC32XX_CLKPWR_INTSRC_ADC_BIT,
	},
};

static void get_controller(unsigned int irq, unsigned int *base,
	unsigned int *irqbit)
{
	if (irq < 32) {
		*base = LPC32XX_MIC_BASE;
		*irqbit = 1 << irq;
	} else if (irq < 64) {
		*base = LPC32XX_SIC1_BASE;
		*irqbit = 1 << (irq - 32);
	} else {
		*base = LPC32XX_SIC2_BASE;
		*irqbit = 1 << (irq - 64);
	}
}

static void lpc32xx_mask_irq(struct irq_data *d)
{
	unsigned int reg, ctrl, mask;

	get_controller(d->irq, &ctrl, &mask);

	reg = __raw_readl(LPC32XX_INTC_MASK(ctrl)) & ~mask;
	__raw_writel(reg, LPC32XX_INTC_MASK(ctrl));
}

static void lpc32xx_unmask_irq(struct irq_data *d)
{
	unsigned int reg, ctrl, mask;

	get_controller(d->irq, &ctrl, &mask);

	reg = __raw_readl(LPC32XX_INTC_MASK(ctrl)) | mask;
	__raw_writel(reg, LPC32XX_INTC_MASK(ctrl));
}

static void lpc32xx_ack_irq(struct irq_data *d)
{
	unsigned int ctrl, mask;

	get_controller(d->irq, &ctrl, &mask);

	__raw_writel(mask, LPC32XX_INTC_RAW_STAT(ctrl));

	/* Also need to clear pending wake event */
	if (lpc32xx_events[d->irq].mask != 0)
		__raw_writel(lpc32xx_events[d->irq].mask,
			lpc32xx_events[d->irq].event_group->rawstat_reg);
}

static void __lpc32xx_set_irq_type(unsigned int irq, int use_high_level,
	int use_edge)
{
	unsigned int reg, ctrl, mask;

	get_controller(irq, &ctrl, &mask);

	/* Activation level, high or low */
	reg = __raw_readl(LPC32XX_INTC_POLAR(ctrl));
	if (use_high_level)
		reg |= mask;
	else
		reg &= ~mask;
	__raw_writel(reg, LPC32XX_INTC_POLAR(ctrl));

	/* Activation type, edge or level */
	reg = __raw_readl(LPC32XX_INTC_ACT_TYPE(ctrl));
	if (use_edge)
		reg |= mask;
	else
		reg &= ~mask;
	__raw_writel(reg, LPC32XX_INTC_ACT_TYPE(ctrl));

	/* Use same polarity for the wake events */
	if (lpc32xx_events[irq].mask != 0) {
		reg = __raw_readl(lpc32xx_events[irq].event_group->edge_reg);

		if (use_high_level)
			reg |= lpc32xx_events[irq].mask;
		else
			reg &= ~lpc32xx_events[irq].mask;

		__raw_writel(reg, lpc32xx_events[irq].event_group->edge_reg);
	}
}

static int lpc32xx_set_irq_type(struct irq_data *d, unsigned int type)
{
	switch (type) {
	case IRQ_TYPE_EDGE_RISING:
		/* Rising edge sensitive */
		__lpc32xx_set_irq_type(d->irq, 1, 1);
		break;

	case IRQ_TYPE_EDGE_FALLING:
		/* Falling edge sensitive */
		__lpc32xx_set_irq_type(d->irq, 0, 1);
		break;

	case IRQ_TYPE_LEVEL_LOW:
		/* Low level sensitive */
		__lpc32xx_set_irq_type(d->irq, 0, 0);
		break;

	case IRQ_TYPE_LEVEL_HIGH:
		/* High level sensitive */
		__lpc32xx_set_irq_type(d->irq, 1, 0);
		break;

	/* Other modes are not supported */
	default:
		return -EINVAL;
	}

	/* Ok to use the level handler for all types */
<<<<<<< HEAD
	set_irq_handler(d->irq, handle_level_irq);
=======
	irq_set_handler(d->irq, handle_level_irq);
>>>>>>> 105e53f8

	return 0;
}

static int lpc32xx_irq_wake(struct irq_data *d, unsigned int state)
{
	unsigned long eventreg;

	if (lpc32xx_events[d->irq].mask != 0) {
		eventreg = __raw_readl(lpc32xx_events[d->irq].
			event_group->enab_reg);

		if (state)
			eventreg |= lpc32xx_events[d->irq].mask;
		else
			eventreg &= ~lpc32xx_events[d->irq].mask;

		__raw_writel(eventreg,
			lpc32xx_events[d->irq].event_group->enab_reg);

		return 0;
	}

	/* Clear event */
	__raw_writel(lpc32xx_events[d->irq].mask,
		lpc32xx_events[d->irq].event_group->rawstat_reg);

	return -ENODEV;
}

static void __init lpc32xx_set_default_mappings(unsigned int apr,
	unsigned int atr, unsigned int offset)
{
	unsigned int i;

	/* Set activation levels for each interrupt */
	i = 0;
	while (i < 32) {
		__lpc32xx_set_irq_type(offset + i, ((apr >> i) & 0x1),
			((atr >> i) & 0x1));
		i++;
	}
}

static struct irq_chip lpc32xx_irq_chip = {
	.irq_ack = lpc32xx_ack_irq,
	.irq_mask = lpc32xx_mask_irq,
	.irq_unmask = lpc32xx_unmask_irq,
	.irq_set_type = lpc32xx_set_irq_type,
	.irq_set_wake = lpc32xx_irq_wake
};

static void lpc32xx_sic1_handler(unsigned int irq, struct irq_desc *desc)
{
	unsigned long ints = __raw_readl(LPC32XX_INTC_STAT(LPC32XX_SIC1_BASE));

	while (ints != 0) {
		int irqno = fls(ints) - 1;

		ints &= ~(1 << irqno);

		generic_handle_irq(LPC32XX_SIC1_IRQ(irqno));
	}
}

static void lpc32xx_sic2_handler(unsigned int irq, struct irq_desc *desc)
{
	unsigned long ints = __raw_readl(LPC32XX_INTC_STAT(LPC32XX_SIC2_BASE));

	while (ints != 0) {
		int irqno = fls(ints) - 1;

		ints &= ~(1 << irqno);

		generic_handle_irq(LPC32XX_SIC2_IRQ(irqno));
	}
}

void __init lpc32xx_init_irq(void)
{
	unsigned int i;

	/* Setup MIC */
	__raw_writel(0, LPC32XX_INTC_MASK(LPC32XX_MIC_BASE));
	__raw_writel(MIC_APR_DEFAULT, LPC32XX_INTC_POLAR(LPC32XX_MIC_BASE));
	__raw_writel(MIC_ATR_DEFAULT, LPC32XX_INTC_ACT_TYPE(LPC32XX_MIC_BASE));

	/* Setup SIC1 */
	__raw_writel(0, LPC32XX_INTC_MASK(LPC32XX_SIC1_BASE));
	__raw_writel(MIC_APR_DEFAULT, LPC32XX_INTC_POLAR(LPC32XX_SIC1_BASE));
	__raw_writel(MIC_ATR_DEFAULT, LPC32XX_INTC_ACT_TYPE(LPC32XX_SIC1_BASE));

	/* Setup SIC2 */
	__raw_writel(0, LPC32XX_INTC_MASK(LPC32XX_SIC2_BASE));
	__raw_writel(MIC_APR_DEFAULT, LPC32XX_INTC_POLAR(LPC32XX_SIC2_BASE));
	__raw_writel(MIC_ATR_DEFAULT, LPC32XX_INTC_ACT_TYPE(LPC32XX_SIC2_BASE));

	/* Configure supported IRQ's */
	for (i = 0; i < NR_IRQS; i++) {
		irq_set_chip_and_handler(i, &lpc32xx_irq_chip,
					 handle_level_irq);
		set_irq_flags(i, IRQF_VALID);
	}

	/* Set default mappings */
	lpc32xx_set_default_mappings(MIC_APR_DEFAULT, MIC_ATR_DEFAULT, 0);
	lpc32xx_set_default_mappings(SIC1_APR_DEFAULT, SIC1_ATR_DEFAULT, 32);
	lpc32xx_set_default_mappings(SIC2_APR_DEFAULT, SIC2_ATR_DEFAULT, 64);

	/* mask all interrupts except SUBIRQ */
	__raw_writel(0, LPC32XX_INTC_MASK(LPC32XX_MIC_BASE));
	__raw_writel(0, LPC32XX_INTC_MASK(LPC32XX_SIC1_BASE));
	__raw_writel(0, LPC32XX_INTC_MASK(LPC32XX_SIC2_BASE));

	/* MIC SUBIRQx interrupts will route handling to the chain handlers */
	irq_set_chained_handler(IRQ_LPC32XX_SUB1IRQ, lpc32xx_sic1_handler);
	irq_set_chained_handler(IRQ_LPC32XX_SUB2IRQ, lpc32xx_sic2_handler);

	/* Initially disable all wake events */
	__raw_writel(0, LPC32XX_CLKPWR_P01_ER);
	__raw_writel(0, LPC32XX_CLKPWR_INT_ER);
	__raw_writel(0, LPC32XX_CLKPWR_PIN_ER);

	/*
	 * Default wake activation polarities, all pin sources are low edge
	 * triggered
	 */
	__raw_writel(LPC32XX_CLKPWR_INTSRC_TS_P_BIT |
		LPC32XX_CLKPWR_INTSRC_MSTIMER_BIT |
		LPC32XX_CLKPWR_INTSRC_RTC_BIT,
		LPC32XX_CLKPWR_INT_AP);
	__raw_writel(0, LPC32XX_CLKPWR_PIN_AP);

	/* Clear latched wake event states */
	__raw_writel(__raw_readl(LPC32XX_CLKPWR_PIN_RS),
		LPC32XX_CLKPWR_PIN_RS);
	__raw_writel(__raw_readl(LPC32XX_CLKPWR_INT_RS),
		LPC32XX_CLKPWR_INT_RS);
}<|MERGE_RESOLUTION|>--- conflicted
+++ resolved
@@ -290,11 +290,7 @@
 	}
 
 	/* Ok to use the level handler for all types */
-<<<<<<< HEAD
-	set_irq_handler(d->irq, handle_level_irq);
-=======
 	irq_set_handler(d->irq, handle_level_irq);
->>>>>>> 105e53f8
 
 	return 0;
 }
