obj-y += io.o idle.o timer.o
obj-y += clock.o
obj-$(CONFIG_DEBUG_FS) += clock-debug.o

obj-$(CONFIG_MSM_VIC) += irq-vic.o
obj-$(CONFIG_MSM_IOMMU) += iommu.o iommu_dev.o devices-iommu.o

obj-$(CONFIG_ARCH_MSM7X00A) += dma.o irq.o acpuclock-arm11.o
obj-$(CONFIG_ARCH_MSM7X30) += dma.o
obj-$(CONFIG_ARCH_QSD8X50) += dma.o sirc.o

obj-$(CONFIG_MSM_PROC_COMM) += proc_comm.o clock-pcom.o vreg.o

obj-$(CONFIG_MSM_SMD) += smd.o smd_debug.o
obj-$(CONFIG_MSM_SMD) += last_radio_log.o
obj-$(CONFIG_MSM_SCM) += scm.o scm-boot.o

obj-$(CONFIG_HOTPLUG_CPU) += hotplug.o
obj-$(CONFIG_SMP) += headsmp.o platsmp.o

obj-$(CONFIG_MACH_TROUT) += board-trout.o board-trout-gpio.o board-trout-mmc.o devices-msm7x00.o
obj-$(CONFIG_MACH_TROUT) += board-trout.o board-trout-gpio.o board-trout-mmc.o board-trout-panel.o devices-msm7x00.o
obj-$(CONFIG_MACH_HALIBUT) += board-halibut.o devices-msm7x00.o
obj-$(CONFIG_ARCH_MSM7X30) += board-msm7x30.o devices-msm7x30.o
obj-$(CONFIG_ARCH_QSD8X50) += board-qsd8x50.o devices-qsd8x50.o
obj-$(CONFIG_ARCH_MSM8X60) += board-msm8x60.o
obj-$(CONFIG_ARCH_MSM8960) += board-msm8960.o devices-msm8960.o

obj-$(CONFIG_ARCH_MSM7X30) += gpiomux-v1.o gpiomux.o
obj-$(CONFIG_ARCH_QSD8X50) += gpiomux-8x50.o gpiomux-v1.o gpiomux.o
obj-$(CONFIG_ARCH_MSM8X60) += gpiomux-8x60.o gpiomux-v2.o gpiomux.o
ifdef CONFIG_MSM_V2_TLMM
<<<<<<< HEAD
obj-y	+= gpio-v2.o
=======
ifndef CONFIG_ARCH_MSM8960
# TODO: TLMM Mapping issues need to be resolved
obj-y	+= gpio-v2.o
endif
>>>>>>> 105e53f8
else
obj-y	+= gpio.o
endif<|MERGE_RESOLUTION|>--- conflicted
+++ resolved
@@ -30,14 +30,10 @@
 obj-$(CONFIG_ARCH_QSD8X50) += gpiomux-8x50.o gpiomux-v1.o gpiomux.o
 obj-$(CONFIG_ARCH_MSM8X60) += gpiomux-8x60.o gpiomux-v2.o gpiomux.o
 ifdef CONFIG_MSM_V2_TLMM
-<<<<<<< HEAD
-obj-y	+= gpio-v2.o
-=======
 ifndef CONFIG_ARCH_MSM8960
 # TODO: TLMM Mapping issues need to be resolved
 obj-y	+= gpio-v2.o
 endif
->>>>>>> 105e53f8
 else
 obj-y	+= gpio.o
 endif