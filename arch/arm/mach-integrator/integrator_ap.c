/*
 *  linux/arch/arm/mach-integrator/integrator_ap.c
 *
 *  Copyright (C) 2000-2003 Deep Blue Solutions Ltd
 *
 * This program is free software; you can redistribute it and/or modify
 * it under the terms of the GNU General Public License as published by
 * the Free Software Foundation; either version 2 of the License, or
 * (at your option) any later version.
 *
 * This program is distributed in the hope that it will be useful,
 * but WITHOUT ANY WARRANTY; without even the implied warranty of
 * MERCHANTABILITY or FITNESS FOR A PARTICULAR PURPOSE.  See the
 * GNU General Public License for more details.
 *
 * You should have received a copy of the GNU General Public License
 * along with this program; if not, write to the Free Software
 * Foundation, Inc., 59 Temple Place, Suite 330, Boston, MA  02111-1307  USA
 */
#include <linux/types.h>
#include <linux/kernel.h>
#include <linux/init.h>
#include <linux/list.h>
#include <linux/platform_device.h>
#include <linux/slab.h>
#include <linux/string.h>
#include <linux/sysdev.h>
#include <linux/amba/bus.h>
#include <linux/amba/kmi.h>
#include <linux/clocksource.h>
#include <linux/clockchips.h>
#include <linux/interrupt.h>
#include <linux/io.h>

#include <mach/hardware.h>
#include <mach/platform.h>
#include <asm/hardware/arm_timer.h>
#include <asm/irq.h>
#include <asm/setup.h>
#include <asm/param.h>		/* HZ */
#include <asm/mach-types.h>

#include <mach/lm.h>

#include <asm/mach/arch.h>
#include <asm/mach/flash.h>
#include <asm/mach/irq.h>
#include <asm/mach/map.h>
#include <asm/mach/time.h>

#include <plat/fpga-irq.h>

#include "common.h"

/* 
 * All IO addresses are mapped onto VA 0xFFFx.xxxx, where x.xxxx
 * is the (PA >> 12).
 *
 * Setup a VA for the Integrator interrupt controller (for header #0,
 * just for now).
 */
#define VA_IC_BASE	__io_address(INTEGRATOR_IC_BASE)
#define VA_SC_BASE	__io_address(INTEGRATOR_SC_BASE)
#define VA_EBI_BASE	__io_address(INTEGRATOR_EBI_BASE)
#define VA_CMIC_BASE	__io_address(INTEGRATOR_HDR_IC)

/*
 * Logical      Physical
 * e8000000	40000000	PCI memory		PHYS_PCI_MEM_BASE	(max 512M)
 * ec000000	61000000	PCI config space	PHYS_PCI_CONFIG_BASE	(max 16M)
 * ed000000	62000000	PCI V3 regs		PHYS_PCI_V3_BASE	(max 64k)
 * ee000000	60000000	PCI IO			PHYS_PCI_IO_BASE	(max 16M)
 * ef000000			Cache flush
 * f1000000	10000000	Core module registers
 * f1100000	11000000	System controller registers
 * f1200000	12000000	EBI registers
 * f1300000	13000000	Counter/Timer
 * f1400000	14000000	Interrupt controller
 * f1600000	16000000	UART 0
 * f1700000	17000000	UART 1
 * f1a00000	1a000000	Debug LEDs
 * f1b00000	1b000000	GPIO
 */

static struct map_desc ap_io_desc[] __initdata = {
	{
		.virtual	= IO_ADDRESS(INTEGRATOR_HDR_BASE),
		.pfn		= __phys_to_pfn(INTEGRATOR_HDR_BASE),
		.length		= SZ_4K,
		.type		= MT_DEVICE
	}, {
		.virtual	= IO_ADDRESS(INTEGRATOR_SC_BASE),
		.pfn		= __phys_to_pfn(INTEGRATOR_SC_BASE),
		.length		= SZ_4K,
		.type		= MT_DEVICE
	}, {
		.virtual	= IO_ADDRESS(INTEGRATOR_EBI_BASE),
		.pfn		= __phys_to_pfn(INTEGRATOR_EBI_BASE),
		.length		= SZ_4K,
		.type		= MT_DEVICE
	}, {
		.virtual	= IO_ADDRESS(INTEGRATOR_CT_BASE),
		.pfn		= __phys_to_pfn(INTEGRATOR_CT_BASE),
		.length		= SZ_4K,
		.type		= MT_DEVICE
	}, {
		.virtual	= IO_ADDRESS(INTEGRATOR_IC_BASE),
		.pfn		= __phys_to_pfn(INTEGRATOR_IC_BASE),
		.length		= SZ_4K,
		.type		= MT_DEVICE
	}, {
		.virtual	= IO_ADDRESS(INTEGRATOR_UART0_BASE),
		.pfn		= __phys_to_pfn(INTEGRATOR_UART0_BASE),
		.length		= SZ_4K,
		.type		= MT_DEVICE
	}, {
		.virtual	= IO_ADDRESS(INTEGRATOR_UART1_BASE),
		.pfn		= __phys_to_pfn(INTEGRATOR_UART1_BASE),
		.length		= SZ_4K,
		.type		= MT_DEVICE
	}, {
		.virtual	= IO_ADDRESS(INTEGRATOR_DBG_BASE),
		.pfn		= __phys_to_pfn(INTEGRATOR_DBG_BASE),
		.length		= SZ_4K,
		.type		= MT_DEVICE
	}, {
		.virtual	= IO_ADDRESS(INTEGRATOR_AP_GPIO_BASE),
		.pfn		= __phys_to_pfn(INTEGRATOR_AP_GPIO_BASE),
		.length		= SZ_4K,
		.type		= MT_DEVICE
	}, {
		.virtual	= PCI_MEMORY_VADDR,
		.pfn		= __phys_to_pfn(PHYS_PCI_MEM_BASE),
		.length		= SZ_16M,
		.type		= MT_DEVICE
	}, {
		.virtual	= PCI_CONFIG_VADDR,
		.pfn		= __phys_to_pfn(PHYS_PCI_CONFIG_BASE),
		.length		= SZ_16M,
		.type		= MT_DEVICE
	}, {
		.virtual	= PCI_V3_VADDR,
		.pfn		= __phys_to_pfn(PHYS_PCI_V3_BASE),
		.length		= SZ_64K,
		.type		= MT_DEVICE
	}, {
		.virtual	= PCI_IO_VADDR,
		.pfn		= __phys_to_pfn(PHYS_PCI_IO_BASE),
		.length		= SZ_64K,
		.type		= MT_DEVICE
	}
};

static void __init ap_map_io(void)
{
	iotable_init(ap_io_desc, ARRAY_SIZE(ap_io_desc));
}

#define INTEGRATOR_SC_VALID_INT	0x003fffff

<<<<<<< HEAD
static void sc_mask_irq(struct irq_data *d)
{
	writel(1 << d->irq, VA_IC_BASE + IRQ_ENABLE_CLEAR);
}

static void sc_unmask_irq(struct irq_data *d)
{
	writel(1 << d->irq, VA_IC_BASE + IRQ_ENABLE_SET);
}

static struct irq_chip sc_chip = {
	.name		= "SC",
	.irq_ack	= sc_mask_irq,
	.irq_mask	= sc_mask_irq,
	.irq_unmask	= sc_unmask_irq,
=======
static struct fpga_irq_data sc_irq_data = {
	.base		= VA_IC_BASE,
	.irq_start	= 0,
	.chip.name	= "SC",
>>>>>>> 105e53f8
};

static void __init ap_init_irq(void)
{
	/* Disable all interrupts initially. */
	/* Do the core module ones */
	writel(-1, VA_CMIC_BASE + IRQ_ENABLE_CLEAR);

	/* do the header card stuff next */
	writel(-1, VA_IC_BASE + IRQ_ENABLE_CLEAR);
	writel(-1, VA_IC_BASE + FIQ_ENABLE_CLEAR);

	fpga_irq_init(-1, INTEGRATOR_SC_VALID_INT, &sc_irq_data);
}

#ifdef CONFIG_PM
static unsigned long ic_irq_enable;

static int irq_suspend(struct sys_device *dev, pm_message_t state)
{
	ic_irq_enable = readl(VA_IC_BASE + IRQ_ENABLE);
	return 0;
}

static int irq_resume(struct sys_device *dev)
{
	/* disable all irq sources */
	writel(-1, VA_CMIC_BASE + IRQ_ENABLE_CLEAR);
	writel(-1, VA_IC_BASE + IRQ_ENABLE_CLEAR);
	writel(-1, VA_IC_BASE + FIQ_ENABLE_CLEAR);

	writel(ic_irq_enable, VA_IC_BASE + IRQ_ENABLE_SET);
	return 0;
}
#else
#define irq_suspend NULL
#define irq_resume NULL
#endif

static struct sysdev_class irq_class = {
	.name		= "irq",
	.suspend	= irq_suspend,
	.resume		= irq_resume,
};

static struct sys_device irq_device = {
	.id	= 0,
	.cls	= &irq_class,
};

static int __init irq_init_sysfs(void)
{
	int ret = sysdev_class_register(&irq_class);
	if (ret == 0)
		ret = sysdev_register(&irq_device);
	return ret;
}

device_initcall(irq_init_sysfs);

/*
 * Flash handling.
 */
#define SC_CTRLC (VA_SC_BASE + INTEGRATOR_SC_CTRLC_OFFSET)
#define SC_CTRLS (VA_SC_BASE + INTEGRATOR_SC_CTRLS_OFFSET)
#define EBI_CSR1 (VA_EBI_BASE + INTEGRATOR_EBI_CSR1_OFFSET)
#define EBI_LOCK (VA_EBI_BASE + INTEGRATOR_EBI_LOCK_OFFSET)

static int ap_flash_init(void)
{
	u32 tmp;

	writel(INTEGRATOR_SC_CTRL_nFLVPPEN | INTEGRATOR_SC_CTRL_nFLWP, SC_CTRLC);

	tmp = readl(EBI_CSR1) | INTEGRATOR_EBI_WRITE_ENABLE;
	writel(tmp, EBI_CSR1);

	if (!(readl(EBI_CSR1) & INTEGRATOR_EBI_WRITE_ENABLE)) {
		writel(0xa05f, EBI_LOCK);
		writel(tmp, EBI_CSR1);
		writel(0, EBI_LOCK);
	}
	return 0;
}

static void ap_flash_exit(void)
{
	u32 tmp;

	writel(INTEGRATOR_SC_CTRL_nFLVPPEN | INTEGRATOR_SC_CTRL_nFLWP, SC_CTRLC);

	tmp = readl(EBI_CSR1) & ~INTEGRATOR_EBI_WRITE_ENABLE;
	writel(tmp, EBI_CSR1);

	if (readl(EBI_CSR1) & INTEGRATOR_EBI_WRITE_ENABLE) {
		writel(0xa05f, EBI_LOCK);
		writel(tmp, EBI_CSR1);
		writel(0, EBI_LOCK);
	}
}

static void ap_flash_set_vpp(int on)
{
	void __iomem *reg = on ? SC_CTRLS : SC_CTRLC;

	writel(INTEGRATOR_SC_CTRL_nFLVPPEN, reg);
}

static struct flash_platform_data ap_flash_data = {
	.map_name	= "cfi_probe",
	.width		= 4,
	.init		= ap_flash_init,
	.exit		= ap_flash_exit,
	.set_vpp	= ap_flash_set_vpp,
};

static struct resource cfi_flash_resource = {
	.start		= INTEGRATOR_FLASH_BASE,
	.end		= INTEGRATOR_FLASH_BASE + INTEGRATOR_FLASH_SIZE - 1,
	.flags		= IORESOURCE_MEM,
};

static struct platform_device cfi_flash_device = {
	.name		= "armflash",
	.id		= 0,
	.dev		= {
		.platform_data	= &ap_flash_data,
	},
	.num_resources	= 1,
	.resource	= &cfi_flash_resource,
};

static void __init ap_init(void)
{
	unsigned long sc_dec;
	int i;

	platform_device_register(&cfi_flash_device);

	sc_dec = readl(VA_SC_BASE + INTEGRATOR_SC_DEC_OFFSET);
	for (i = 0; i < 4; i++) {
		struct lm_device *lmdev;

		if ((sc_dec & (16 << i)) == 0)
			continue;

		lmdev = kzalloc(sizeof(struct lm_device), GFP_KERNEL);
		if (!lmdev)
			continue;

		lmdev->resource.start = 0xc0000000 + 0x10000000 * i;
		lmdev->resource.end = lmdev->resource.start + 0x0fffffff;
		lmdev->resource.flags = IORESOURCE_MEM;
		lmdev->irq = IRQ_AP_EXPINT0 + i;
		lmdev->id = i;

		lm_device_register(lmdev);
	}
}

/*
 * Where is the timer (VA)?
 */
#define TIMER0_VA_BASE IO_ADDRESS(INTEGRATOR_TIMER0_BASE)
#define TIMER1_VA_BASE IO_ADDRESS(INTEGRATOR_TIMER1_BASE)
#define TIMER2_VA_BASE IO_ADDRESS(INTEGRATOR_TIMER2_BASE)

/*
 * How long is the timer interval?
 */
#define TIMER_INTERVAL	(TICKS_PER_uSEC * mSEC_10)
#if TIMER_INTERVAL >= 0x100000
#define TICKS2USECS(x)	(256 * (x) / TICKS_PER_uSEC)
#elif TIMER_INTERVAL >= 0x10000
#define TICKS2USECS(x)	(16 * (x) / TICKS_PER_uSEC)
#else
#define TICKS2USECS(x)	((x) / TICKS_PER_uSEC)
#endif

static unsigned long timer_reload;

static void __iomem * const clksrc_base = (void __iomem *)TIMER2_VA_BASE;

static cycle_t timersp_read(struct clocksource *cs)
{
	return ~(readl(clksrc_base + TIMER_VALUE) & 0xffff);
}

static struct clocksource clocksource_timersp = {
	.name		= "timer2",
	.rating		= 200,
	.read		= timersp_read,
	.mask		= CLOCKSOURCE_MASK(16),
	.flags		= CLOCK_SOURCE_IS_CONTINUOUS,
};

static void integrator_clocksource_init(u32 khz)
{
	struct clocksource *cs = &clocksource_timersp;
	void __iomem *base = clksrc_base;
	u32 ctrl = TIMER_CTRL_ENABLE;

	if (khz >= 1500) {
		khz /= 16;
		ctrl = TIMER_CTRL_DIV16;
	}

	writel(ctrl, base + TIMER_CTRL);
	writel(0xffff, base + TIMER_LOAD);

	clocksource_register_khz(cs, khz);
}

static void __iomem * const clkevt_base = (void __iomem *)TIMER1_VA_BASE;

/*
 * IRQ handler for the timer
 */
static irqreturn_t integrator_timer_interrupt(int irq, void *dev_id)
{
	struct clock_event_device *evt = dev_id;

	/* clear the interrupt */
	writel(1, clkevt_base + TIMER_INTCLR);

	evt->event_handler(evt);

	return IRQ_HANDLED;
}

static void clkevt_set_mode(enum clock_event_mode mode, struct clock_event_device *evt)
{
	u32 ctrl = readl(clkevt_base + TIMER_CTRL) & ~TIMER_CTRL_ENABLE;

	BUG_ON(mode == CLOCK_EVT_MODE_ONESHOT);

	if (mode == CLOCK_EVT_MODE_PERIODIC) {
		writel(ctrl, clkevt_base + TIMER_CTRL);
		writel(timer_reload, clkevt_base + TIMER_LOAD);
		ctrl |= TIMER_CTRL_PERIODIC | TIMER_CTRL_ENABLE;
	}

	writel(ctrl, clkevt_base + TIMER_CTRL);
}

static int clkevt_set_next_event(unsigned long next, struct clock_event_device *evt)
{
	unsigned long ctrl = readl(clkevt_base + TIMER_CTRL);

	writel(ctrl & ~TIMER_CTRL_ENABLE, clkevt_base + TIMER_CTRL);
	writel(next, clkevt_base + TIMER_LOAD);
	writel(ctrl | TIMER_CTRL_ENABLE, clkevt_base + TIMER_CTRL);

	return 0;
}

static struct clock_event_device integrator_clockevent = {
	.name		= "timer1",
	.shift		= 34,
	.features	= CLOCK_EVT_FEAT_PERIODIC,
	.set_mode	= clkevt_set_mode,
	.set_next_event	= clkevt_set_next_event,
	.rating		= 300,
	.cpumask	= cpu_all_mask,
};

static struct irqaction integrator_timer_irq = {
	.name		= "timer",
	.flags		= IRQF_DISABLED | IRQF_TIMER | IRQF_IRQPOLL,
	.handler	= integrator_timer_interrupt,
	.dev_id		= &integrator_clockevent,
};

static void integrator_clockevent_init(u32 khz)
{
	struct clock_event_device *evt = &integrator_clockevent;
	unsigned int ctrl = 0;

	if (khz * 1000 > 0x100000 * HZ) {
		khz /= 256;
		ctrl |= TIMER_CTRL_DIV256;
	} else if (khz * 1000 > 0x10000 * HZ) {
		khz /= 16;
		ctrl |= TIMER_CTRL_DIV16;
	}

	timer_reload = khz * 1000 / HZ;
	writel(ctrl, clkevt_base + TIMER_CTRL);

	evt->irq = IRQ_TIMERINT1;
	evt->mult = div_sc(khz, NSEC_PER_MSEC, evt->shift);
	evt->max_delta_ns = clockevent_delta2ns(0xffff, evt);
	evt->min_delta_ns = clockevent_delta2ns(0xf, evt);

	setup_irq(IRQ_TIMERINT1, &integrator_timer_irq);
	clockevents_register_device(evt);
}

/*
 * Set up timer(s).
 */
static void __init ap_init_timer(void)
{
	u32 khz = TICKS_PER_uSEC * 1000;

	writel(0, TIMER0_VA_BASE + TIMER_CTRL);
	writel(0, TIMER1_VA_BASE + TIMER_CTRL);
	writel(0, TIMER2_VA_BASE + TIMER_CTRL);

	integrator_clocksource_init(khz);
	integrator_clockevent_init(khz);
}

static struct sys_timer ap_timer = {
	.init		= ap_init_timer,
};

MACHINE_START(INTEGRATOR, "ARM-Integrator")
	/* Maintainer: ARM Ltd/Deep Blue Solutions Ltd */
	.boot_params	= 0x00000100,
	.reserve	= integrator_reserve,
	.map_io		= ap_map_io,
	.init_early	= integrator_init_early,
	.init_irq	= ap_init_irq,
	.timer		= &ap_timer,
	.init_machine	= ap_init,
MACHINE_END<|MERGE_RESOLUTION|>--- conflicted
+++ resolved
@@ -158,28 +158,10 @@
 
 #define INTEGRATOR_SC_VALID_INT	0x003fffff
 
-<<<<<<< HEAD
-static void sc_mask_irq(struct irq_data *d)
-{
-	writel(1 << d->irq, VA_IC_BASE + IRQ_ENABLE_CLEAR);
-}
-
-static void sc_unmask_irq(struct irq_data *d)
-{
-	writel(1 << d->irq, VA_IC_BASE + IRQ_ENABLE_SET);
-}
-
-static struct irq_chip sc_chip = {
-	.name		= "SC",
-	.irq_ack	= sc_mask_irq,
-	.irq_mask	= sc_mask_irq,
-	.irq_unmask	= sc_unmask_irq,
-=======
 static struct fpga_irq_data sc_irq_data = {
 	.base		= VA_IC_BASE,
 	.irq_start	= 0,
 	.chip.name	= "SC",
->>>>>>> 105e53f8
 };
 
 static void __init ap_init_irq(void)
