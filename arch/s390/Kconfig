config MMU
	def_bool y

config ZONE_DMA
	def_bool y if 64BIT

config LOCKDEP_SUPPORT
	def_bool y

config STACKTRACE_SUPPORT
	def_bool y

config HAVE_LATENCYTOP_SUPPORT
	def_bool y

config RWSEM_GENERIC_SPINLOCK
	bool

config RWSEM_XCHGADD_ALGORITHM
	def_bool y

config ARCH_HAS_ILOG2_U32
	def_bool n

config ARCH_HAS_ILOG2_U64
	def_bool n

config GENERIC_HWEIGHT
	def_bool y

config GENERIC_TIME_VSYSCALL
	def_bool y

config GENERIC_CLOCKEVENTS
	def_bool y

config GENERIC_BUG
	def_bool y if BUG

config GENERIC_BUG_RELATIVE_POINTERS
	def_bool y

config NO_IOMEM
	def_bool y

config NO_DMA
	def_bool y

config ARCH_DMA_ADDR_T_64BIT
	def_bool 64BIT

config GENERIC_LOCKBREAK
	def_bool y if SMP && PREEMPT

config PGSTE
	def_bool y if KVM

config VIRT_CPU_ACCOUNTING
	def_bool y

config ARCH_SUPPORTS_DEBUG_PAGEALLOC
	def_bool y

config S390
	def_bool y
	select USE_GENERIC_SMP_HELPERS if SMP
	select HAVE_SYSCALL_WRAPPERS
	select HAVE_FUNCTION_TRACER
	select HAVE_FUNCTION_TRACE_MCOUNT_TEST
	select HAVE_FTRACE_MCOUNT_RECORD
	select HAVE_C_RECORDMCOUNT
	select HAVE_SYSCALL_TRACEPOINTS
	select HAVE_DYNAMIC_FTRACE
	select HAVE_FUNCTION_GRAPH_TRACER
	select HAVE_REGS_AND_STACK_ACCESS_API
	select HAVE_OPROFILE
	select HAVE_KPROBES
	select HAVE_KRETPROBES
	select HAVE_KVM if 64BIT
	select HAVE_ARCH_TRACEHOOK
	select INIT_ALL_POSSIBLE
	select HAVE_IRQ_WORK
	select HAVE_PERF_EVENTS
	select HAVE_KERNEL_GZIP
	select HAVE_KERNEL_BZIP2
	select HAVE_KERNEL_LZMA
	select HAVE_KERNEL_LZO
	select HAVE_KERNEL_XZ
	select HAVE_GET_USER_PAGES_FAST
	select HAVE_ARCH_MUTEX_CPU_RELAX
	select ARCH_INLINE_SPIN_TRYLOCK
	select ARCH_INLINE_SPIN_TRYLOCK_BH
	select ARCH_INLINE_SPIN_LOCK
	select ARCH_INLINE_SPIN_LOCK_BH
	select ARCH_INLINE_SPIN_LOCK_IRQ
	select ARCH_INLINE_SPIN_LOCK_IRQSAVE
	select ARCH_INLINE_SPIN_UNLOCK
	select ARCH_INLINE_SPIN_UNLOCK_BH
	select ARCH_INLINE_SPIN_UNLOCK_IRQ
	select ARCH_INLINE_SPIN_UNLOCK_IRQRESTORE
	select ARCH_INLINE_READ_TRYLOCK
	select ARCH_INLINE_READ_LOCK
	select ARCH_INLINE_READ_LOCK_BH
	select ARCH_INLINE_READ_LOCK_IRQ
	select ARCH_INLINE_READ_LOCK_IRQSAVE
	select ARCH_INLINE_READ_UNLOCK
	select ARCH_INLINE_READ_UNLOCK_BH
	select ARCH_INLINE_READ_UNLOCK_IRQ
	select ARCH_INLINE_READ_UNLOCK_IRQRESTORE
	select ARCH_INLINE_WRITE_TRYLOCK
	select ARCH_INLINE_WRITE_LOCK
	select ARCH_INLINE_WRITE_LOCK_BH
	select ARCH_INLINE_WRITE_LOCK_IRQ
	select ARCH_INLINE_WRITE_LOCK_IRQSAVE
	select ARCH_INLINE_WRITE_UNLOCK
	select ARCH_INLINE_WRITE_UNLOCK_BH
	select ARCH_INLINE_WRITE_UNLOCK_IRQ
	select ARCH_INLINE_WRITE_UNLOCK_IRQRESTORE

config SCHED_OMIT_FRAME_POINTER
	def_bool y

source "init/Kconfig"

source "kernel/Kconfig.freezer"

menu "Base setup"

comment "Processor type and features"

source "kernel/time/Kconfig"

config 64BIT
	def_bool y
	prompt "64 bit kernel"
	help
	  Select this option if you have an IBM z/Architecture machine
	  and want to use the 64 bit addressing mode.

config 32BIT
	def_bool y if !64BIT

config KTIME_SCALAR
	def_bool 32BIT

config SMP
	def_bool y
	prompt "Symmetric multi-processing support"
	---help---
	  This enables support for systems with more than one CPU. If you have
	  a system with only one CPU, like most personal computers, say N. If
	  you have a system with more than one CPU, say Y.

	  If you say N here, the kernel will run on single and multiprocessor
	  machines, but will use only one CPU of a multiprocessor machine. If
	  you say Y here, the kernel will run on many, but not all,
	  singleprocessor machines. On a singleprocessor machine, the kernel
	  will run faster if you say N here.

	  See also the SMP-HOWTO available at
	  <http://www.tldp.org/docs.html#howto>.

	  Even if you don't know what to do here, say Y.

config NR_CPUS
	int "Maximum number of CPUs (2-64)"
	range 2 64
	depends on SMP
	default "32" if !64BIT
	default "64" if 64BIT
	help
	  This allows you to specify the maximum number of CPUs which this
	  kernel will support.  The maximum supported value is 64 and the
	  minimum value which makes sense is 2.

	  This is purely to save memory - each supported CPU adds
	  approximately sixteen kilobytes to the kernel image.

config HOTPLUG_CPU
	def_bool y
	prompt "Support for hot-pluggable CPUs"
	depends on SMP
	select HOTPLUG
	help
	  Say Y here to be able to turn CPUs off and on. CPUs
	  can be controlled through /sys/devices/system/cpu/cpu#.
	  Say N if you want to disable CPU hotplug.

config SCHED_MC
	def_bool y
	prompt "Multi-core scheduler support"
	depends on SMP
	help
	  Multi-core scheduler support improves the CPU scheduler's decision
	  making when dealing with multi-core CPU chips at a cost of slightly
	  increased overhead in some places.

config SCHED_BOOK
	def_bool y
	prompt "Book scheduler support"
	depends on SMP && SCHED_MC
	help
	  Book scheduler support improves the CPU scheduler's decision making
	  when dealing with machines that have several books.

config MATHEMU
	def_bool y
	prompt "IEEE FPU emulation"
	depends on MARCH_G5
	help
	  This option is required for IEEE compliant floating point arithmetic
	  on older ESA/390 machines. Say Y unless you know your machine doesn't
	  need this.

config COMPAT
	def_bool y
	prompt "Kernel support for 31 bit emulation"
	depends on 64BIT
	select COMPAT_BINFMT_ELF
	help
	  Select this option if you want to enable your system kernel to
	  handle system-calls from ELF binaries for 31 bit ESA.  This option
	  (and some other stuff like libraries and such) is needed for
	  executing 31 bit applications.  It is safe to say "Y".

config SYSVIPC_COMPAT
	def_bool y if COMPAT && SYSVIPC

config AUDIT_ARCH
	def_bool y

config S390_EXEC_PROTECT
	def_bool y
	prompt "Data execute protection"
	help
	  This option allows to enable a buffer overflow protection for user
	  space programs and it also selects the addressing mode option above.
	  The kernel parameter noexec=on will enable this feature and also
	  switch the addressing modes, default is disabled. Enabling this (via
	  kernel parameter) on machines earlier than IBM System z9 this will
	  reduce system performance.

comment "Code generation options"

choice
	prompt "Processor type"
	default MARCH_G5

config MARCH_G5
	bool "System/390 model G5 and G6"
	depends on !64BIT
	help
	  Select this to build a 31 bit kernel that works
	  on all ESA/390 and z/Architecture machines.

config MARCH_Z900
	bool "IBM zSeries model z800 and z900"
	help
	  Select this to enable optimizations for model z800/z900 (2064 and
	  2066 series). This will enable some optimizations that are not
	  available on older ESA/390 (31 Bit) only CPUs.

config MARCH_Z990
	bool "IBM zSeries model z890 and z990"
	help
	  Select this to enable optimizations for model z890/z990 (2084 and
	  2086 series). The kernel will be slightly faster but will not work
	  on older machines.

config MARCH_Z9_109
	bool "IBM System z9"
	help
	  Select this to enable optimizations for IBM System z9 (2094 and
	  2096 series). The kernel will be slightly faster but will not work
	  on older machines.

config MARCH_Z10
	bool "IBM System z10"
	help
	  Select this to enable optimizations for IBM System z10 (2097 and
	  2098 series). The kernel will be slightly faster but will not work
	  on older machines.

config MARCH_Z196
	bool "IBM zEnterprise 196"
	help
	  Select this to enable optimizations for IBM zEnterprise 196
	  (2817 series). The kernel will be slightly faster but will not work
	  on older machines.

endchoice

config PACK_STACK
	def_bool y
	prompt "Pack kernel stack"
	help
	  This option enables the compiler option -mkernel-backchain if it
	  is available. If the option is available the compiler supports
	  the new stack layout which dramatically reduces the minimum stack
	  frame size. With an old compiler a non-leaf function needs a
	  minimum of 96 bytes on 31 bit and 160 bytes on 64 bit. With
	  -mkernel-backchain the minimum size drops to 16 byte on 31 bit
	  and 24 byte on 64 bit.

	  Say Y if you are unsure.

config SMALL_STACK
	def_bool n
	prompt "Use 8kb for kernel stack instead of 16kb"
	depends on PACK_STACK && 64BIT && !LOCKDEP
	help
	  If you say Y here and the compiler supports the -mkernel-backchain
	  option the kernel will use a smaller kernel stack size. The reduced
	  size is 8kb instead of 16kb. This allows to run more threads on a
	  system and reduces the pressure on the memory management for higher
	  order page allocations.

	  Say N if you are unsure.

config CHECK_STACK
	def_bool y
	prompt "Detect kernel stack overflow"
	help
	  This option enables the compiler option -mstack-guard and
	  -mstack-size if they are available. If the compiler supports them
	  it will emit additional code to each function prolog to trigger
	  an illegal operation if the kernel stack is about to overflow.

	  Say N if you are unsure.

config STACK_GUARD
	int "Size of the guard area (128-1024)"
	range 128 1024
	depends on CHECK_STACK
	default "256"
	help
	  This allows you to specify the size of the guard area at the lower
	  end of the kernel stack. If the kernel stack points into the guard
	  area on function entry an illegal operation is triggered. The size
	  needs to be a power of 2. Please keep in mind that the size of an
	  interrupt frame is 184 bytes for 31 bit and 328 bytes on 64 bit.
	  The minimum size for the stack guard should be 256 for 31 bit and
	  512 for 64 bit.

<<<<<<< HEAD
config WARN_STACK
	def_bool n
	prompt "Emit compiler warnings for function with broken stack usage"
=======
config WARN_DYNAMIC_STACK
	def_bool n
	prompt "Emit compiler warnings for function with dynamic stack usage"
>>>>>>> 105e53f8
	help
	  This option enables the compiler option -mwarn-dynamicstack. If the
	  compiler supports this options generates warnings for functions
	  that dynamically allocate stack space using alloca.

	  Say N if you are unsure.

config ARCH_POPULATES_NODE_MAP
	def_bool y

comment "Kernel preemption"

source "kernel/Kconfig.preempt"

config ARCH_SPARSEMEM_ENABLE
	def_bool y
	select SPARSEMEM_VMEMMAP_ENABLE
	select SPARSEMEM_VMEMMAP
	select SPARSEMEM_STATIC if !64BIT

config ARCH_SPARSEMEM_DEFAULT
	def_bool y

config ARCH_SELECT_MEMORY_MODEL
	def_bool y

config ARCH_ENABLE_MEMORY_HOTPLUG
	def_bool y if SPARSEMEM

config ARCH_ENABLE_MEMORY_HOTREMOVE
	def_bool y

config ARCH_HIBERNATION_POSSIBLE
	def_bool y if 64BIT

source "mm/Kconfig"

comment "I/O subsystem configuration"

config QDIO
	def_tristate y
	prompt "QDIO support"
	---help---
	  This driver provides the Queued Direct I/O base support for
	  IBM System z.

	  To compile this driver as a module, choose M here: the
	  module will be called qdio.

	  If unsure, say Y.

config CHSC_SCH
<<<<<<< HEAD
	def_tristate y
=======
	def_tristate m
>>>>>>> 105e53f8
	prompt "Support for CHSC subchannels"
	help
	  This driver allows usage of CHSC subchannels. A CHSC subchannel
	  is usually present on LPAR only.
	  The driver creates a device /dev/chsc, which may be used to
	  obtain I/O configuration information about the machine and
	  to issue asynchronous chsc commands (DANGEROUS).
	  You will usually only want to use this interface on a special
	  LPAR designated for system management.

	  To compile this driver as a module, choose M here: the
	  module will be called chsc_sch.

	  If unsure, say N.

comment "Misc"

config IPL
	def_bool y
	prompt "Builtin IPL record support"
	help
	  If you want to use the produced kernel to IPL directly from a
	  device, you have to merge a bootsector specific to the device
	  into the first bytes of the kernel. You will have to select the
	  IPL device.

choice
	prompt "IPL method generated into head.S"
	depends on IPL
	default IPL_VM
	help
	  Select "tape" if you want to IPL the image from a Tape.

	  Select "vm_reader" if you are running under VM/ESA and want
	  to IPL the image from the emulated card reader.

config IPL_TAPE
	bool "tape"

config IPL_VM
	bool "vm_reader"

endchoice

source "fs/Kconfig.binfmt"

config FORCE_MAX_ZONEORDER
	int
	default "9"

config PFAULT
	def_bool y
	prompt "Pseudo page fault support"
	help
	  Select this option, if you want to use PFAULT pseudo page fault
	  handling under VM. If running native or in LPAR, this option
	  has no effect. If your VM does not support PFAULT, PAGEEX
	  pseudo page fault handling will be used.
	  Note that VM 4.2 supports PFAULT but has a bug in its
	  implementation that causes some problems.
	  Everybody who wants to run Linux under VM != VM4.2 should select
	  this option.

config SHARED_KERNEL
	def_bool y
	prompt "VM shared kernel support"
	help
	  Select this option, if you want to share the text segment of the
	  Linux kernel between different VM guests. This reduces memory
	  usage with lots of guests but greatly increases kernel size.
	  Also if a kernel was IPL'ed from a shared segment the kexec system
	  call will not work.
	  You should only select this option if you know what you are
	  doing and want to exploit this feature.

config CMM
	def_tristate n
	prompt "Cooperative memory management"
	help
	  Select this option, if you want to enable the kernel interface
	  to reduce the memory size of the system. This is accomplished
	  by allocating pages of memory and put them "on hold". This only
	  makes sense for a system running under VM where the unused pages
	  will be reused by VM for other guest systems. The interface
	  allows an external monitor to balance memory of many systems.
	  Everybody who wants to run Linux under VM should select this
	  option.

config CMM_IUCV
	def_bool y
	prompt "IUCV special message interface to cooperative memory management"
	depends on CMM && (SMSGIUCV=y || CMM=SMSGIUCV)
	help
	  Select this option to enable the special message interface to
	  the cooperative memory management.

config APPLDATA_BASE
	def_bool n
	prompt "Linux - VM Monitor Stream, base infrastructure"
	depends on PROC_FS
	help
	  This provides a kernel interface for creating and updating z/VM APPLDATA
	  monitor records. The monitor records are updated at certain time
	  intervals, once the timer is started.
	  Writing 1 or 0 to /proc/appldata/timer starts(1) or stops(0) the timer,
	  i.e. enables or disables monitoring on the Linux side.
	  A custom interval value (in seconds) can be written to
	  /proc/appldata/interval.

	  Defaults are 60 seconds interval and timer off.
	  The /proc entries can also be read from, showing the current settings.

config APPLDATA_MEM
	def_tristate m
	prompt "Monitor memory management statistics"
	depends on APPLDATA_BASE && VM_EVENT_COUNTERS
	help
	  This provides memory management related data to the Linux - VM Monitor
	  Stream, like paging/swapping rate, memory utilisation, etc.
	  Writing 1 or 0 to /proc/appldata/memory creates(1) or removes(0) a z/VM
	  APPLDATA monitor record, i.e. enables or disables monitoring this record
	  on the z/VM side.

	  Default is disabled.
	  The /proc entry can also be read from, showing the current settings.

	  This can also be compiled as a module, which will be called
	  appldata_mem.o.

config APPLDATA_OS
	def_tristate m
	prompt "Monitor OS statistics"
	depends on APPLDATA_BASE
	help
	  This provides OS related data to the Linux - VM Monitor Stream, like
	  CPU utilisation, etc.
	  Writing 1 or 0 to /proc/appldata/os creates(1) or removes(0) a z/VM
	  APPLDATA monitor record, i.e. enables or disables monitoring this record
	  on the z/VM side.

	  Default is disabled.
	  This can also be compiled as a module, which will be called
	  appldata_os.o.

config APPLDATA_NET_SUM
	def_tristate m
	prompt "Monitor overall network statistics"
	depends on APPLDATA_BASE && NET
	help
	  This provides network related data to the Linux - VM Monitor Stream,
	  currently there is only a total sum of network I/O statistics, no
	  per-interface data.
	  Writing 1 or 0 to /proc/appldata/net_sum creates(1) or removes(0) a z/VM
	  APPLDATA monitor record, i.e. enables or disables monitoring this record
	  on the z/VM side.

	  Default is disabled.
	  This can also be compiled as a module, which will be called
	  appldata_net_sum.o.

source kernel/Kconfig.hz

config S390_HYPFS_FS
	def_bool y
	prompt "s390 hypervisor file system support"
	select SYS_HYPERVISOR
	help
	  This is a virtual file system intended to provide accounting
	  information in an s390 hypervisor environment.

config KEXEC
	def_bool n
	prompt "kexec system call"
	help
	  kexec is a system call that implements the ability to shutdown your
	  current kernel, and to start another kernel.  It is like a reboot
	  but is independent of hardware/microcode support.

config ZFCPDUMP
	def_bool n
	prompt "zfcpdump support"
	select SMP
	help
	  Select this option if you want to build an zfcpdump enabled kernel.
	  Refer to <file:Documentation/s390/zfcpdump.txt> for more details on this.

config S390_GUEST
	def_bool y
	prompt "s390 guest support for KVM (EXPERIMENTAL)"
	depends on 64BIT && EXPERIMENTAL
	select VIRTIO
	select VIRTIO_RING
	select VIRTIO_CONSOLE
	help
	  Select this option if you want to run the kernel as a guest under
	  the KVM hypervisor. This will add detection for KVM as well  as a
	  virtio transport. If KVM is detected, the virtio console will be
	  the default console.

config SECCOMP
	def_bool y
	prompt "Enable seccomp to safely compute untrusted bytecode"
	depends on PROC_FS
	help
	  This kernel feature is useful for number crunching applications
	  that may need to compute untrusted bytecode during their
	  execution. By using pipes or other transports made available to
	  the process as file descriptors supporting the read/write
	  syscalls, it's possible to isolate those applications in
	  their own address space using seccomp. Once seccomp is
	  enabled via /proc/<pid>/seccomp, it cannot be disabled
	  and the task is only allowed to execute a few safe syscalls
	  defined by each seccomp mode.

	  If unsure, say Y.

endmenu

menu "Power Management"

source "kernel/power/Kconfig"

endmenu

source "net/Kconfig"

config PCMCIA
	def_bool n

config CCW
	def_bool y

source "drivers/Kconfig"

source "fs/Kconfig"

source "arch/s390/Kconfig.debug"

source "security/Kconfig"

source "crypto/Kconfig"

source "lib/Kconfig"

source "arch/s390/kvm/Kconfig"<|MERGE_RESOLUTION|>--- conflicted
+++ resolved
@@ -342,15 +342,9 @@
 	  The minimum size for the stack guard should be 256 for 31 bit and
 	  512 for 64 bit.
 
-<<<<<<< HEAD
-config WARN_STACK
-	def_bool n
-	prompt "Emit compiler warnings for function with broken stack usage"
-=======
 config WARN_DYNAMIC_STACK
 	def_bool n
 	prompt "Emit compiler warnings for function with dynamic stack usage"
->>>>>>> 105e53f8
 	help
 	  This option enables the compiler option -mwarn-dynamicstack. If the
 	  compiler supports this options generates warnings for functions
@@ -403,11 +397,7 @@
 	  If unsure, say Y.
 
 config CHSC_SCH
-<<<<<<< HEAD
-	def_tristate y
-=======
 	def_tristate m
->>>>>>> 105e53f8
 	prompt "Support for CHSC subchannels"
 	help
 	  This driver allows usage of CHSC subchannels. A CHSC subchannel
