/* SPDX-License-Identifier: GPL-2.0-only */
/*
 * Copyright (C) 2009 Chen Liqin <liqin.chen@sunplusct.com>
 * Copyright (C) 2012 Regents of the University of California
 */

#ifndef _ASM_RISCV_TLBFLUSH_H
#define _ASM_RISCV_TLBFLUSH_H

#include <linux/mm_types.h>
#include <asm/smp.h>
#include <asm/errata_list.h>

#define FLUSH_TLB_MAX_SIZE      ((unsigned long)-1)
#define FLUSH_TLB_NO_ASID       ((unsigned long)-1)

#ifdef CONFIG_MMU
static inline void local_flush_tlb_all(void)
{
	__asm__ __volatile__ ("sfence.vma" : : : "memory");
}

static inline void local_flush_tlb_all_asid(unsigned long asid)
{
	if (asid != FLUSH_TLB_NO_ASID)
		ALT_SFENCE_VMA_ASID(asid);
	else
		local_flush_tlb_all();
}

/* Flush one page from local TLB */
static inline void local_flush_tlb_page(unsigned long addr)
{
	ALT_SFENCE_VMA_ADDR(addr);
}

static inline void local_flush_tlb_page_asid(unsigned long addr,
					     unsigned long asid)
{
	if (asid != FLUSH_TLB_NO_ASID)
		ALT_SFENCE_VMA_ADDR_ASID(addr, asid);
	else
		local_flush_tlb_page(addr);
}

void flush_tlb_all(void);
void flush_tlb_mm(struct mm_struct *mm);
void flush_tlb_mm_range(struct mm_struct *mm, unsigned long start,
			unsigned long end, unsigned int page_size);
void flush_tlb_page(struct vm_area_struct *vma, unsigned long addr);
void flush_tlb_range(struct vm_area_struct *vma, unsigned long start,
		     unsigned long end);
void flush_tlb_kernel_range(unsigned long start, unsigned long end);
void local_flush_tlb_kernel_range(unsigned long start, unsigned long end);
#ifdef CONFIG_TRANSPARENT_HUGEPAGE
#define __HAVE_ARCH_FLUSH_PMD_TLB_RANGE
void flush_pmd_tlb_range(struct vm_area_struct *vma, unsigned long start,
			unsigned long end);
#endif

bool arch_tlbbatch_should_defer(struct mm_struct *mm);
void arch_tlbbatch_add_pending(struct arch_tlbflush_unmap_batch *batch,
			       struct mm_struct *mm,
			       unsigned long uaddr);
void arch_flush_tlb_batched_pending(struct mm_struct *mm);
void arch_tlbbatch_flush(struct arch_tlbflush_unmap_batch *batch);

<<<<<<< HEAD
#else /* CONFIG_SMP && CONFIG_MMU */

#define flush_tlb_all() local_flush_tlb_all()
#define flush_tlb_page(vma, addr) local_flush_tlb_page(addr)

static inline void flush_tlb_range(struct vm_area_struct *vma,
		unsigned long start, unsigned long end)
{
	local_flush_tlb_all();
}

/* Flush a range of kernel pages */
static inline void flush_tlb_kernel_range(unsigned long start,
	unsigned long end)
{
	local_flush_tlb_all();
}

#define flush_tlb_mm(mm) flush_tlb_all()
#define flush_tlb_mm_range(mm, start, end, page_size) flush_tlb_all()
#define local_flush_tlb_kernel_range(start, end) flush_tlb_all()
#endif /* !CONFIG_SMP || !CONFIG_MMU */
=======
extern unsigned long tlb_flush_all_threshold;
#else /* CONFIG_MMU */
#define local_flush_tlb_all()			do { } while (0)
#endif /* CONFIG_MMU */
>>>>>>> 92cce919

#endif /* _ASM_RISCV_TLBFLUSH_H */<|MERGE_RESOLUTION|>--- conflicted
+++ resolved
@@ -65,34 +65,9 @@
 void arch_flush_tlb_batched_pending(struct mm_struct *mm);
 void arch_tlbbatch_flush(struct arch_tlbflush_unmap_batch *batch);
 
-<<<<<<< HEAD
-#else /* CONFIG_SMP && CONFIG_MMU */
-
-#define flush_tlb_all() local_flush_tlb_all()
-#define flush_tlb_page(vma, addr) local_flush_tlb_page(addr)
-
-static inline void flush_tlb_range(struct vm_area_struct *vma,
-		unsigned long start, unsigned long end)
-{
-	local_flush_tlb_all();
-}
-
-/* Flush a range of kernel pages */
-static inline void flush_tlb_kernel_range(unsigned long start,
-	unsigned long end)
-{
-	local_flush_tlb_all();
-}
-
-#define flush_tlb_mm(mm) flush_tlb_all()
-#define flush_tlb_mm_range(mm, start, end, page_size) flush_tlb_all()
-#define local_flush_tlb_kernel_range(start, end) flush_tlb_all()
-#endif /* !CONFIG_SMP || !CONFIG_MMU */
-=======
 extern unsigned long tlb_flush_all_threshold;
 #else /* CONFIG_MMU */
 #define local_flush_tlb_all()			do { } while (0)
 #endif /* CONFIG_MMU */
->>>>>>> 92cce919
 
 #endif /* _ASM_RISCV_TLBFLUSH_H */