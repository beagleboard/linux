/*
 * arch/sh/kernel/cpu/sh2/clock-sh7619.c
 *
 * SH7619 support for the clock framework
 *
 *  Copyright (C) 2006  Yoshinori Sato
 *
 * Based on clock-sh4.c
 *  Copyright (C) 2005  Paul Mundt
 *
 * This file is subject to the terms and conditions of the GNU General Public
 * License.  See the file "COPYING" in the main directory of this archive
 * for more details.
 */
#include <linux/init.h>
#include <linux/kernel.h>
#include <linux/io.h>
#include <asm/clock.h>
#include <asm/freq.h>
#include <asm/processor.h>

static const int pll1rate[] = {1,2};
static const int pfc_divisors[] = {1,2,0,4};
static unsigned int pll2_mult;

static void master_clk_init(struct clk *clk)
{
<<<<<<< HEAD
	clk->rate *= PLL2 * pll1rate[(__raw_readw(FREQCR) >> 8) & 7];
=======
	clk->rate *= pll2_mult * pll1rate[(__raw_readw(FREQCR) >> 8) & 7];
>>>>>>> 3cbea436
}

static struct clk_ops sh7619_master_clk_ops = {
	.init		= master_clk_init,
};

static unsigned long module_clk_recalc(struct clk *clk)
{
	int idx = (__raw_readw(FREQCR) & 0x0007);
	return clk->parent->rate / pfc_divisors[idx];
}

static struct clk_ops sh7619_module_clk_ops = {
	.recalc		= module_clk_recalc,
};

static unsigned long bus_clk_recalc(struct clk *clk)
{
	return clk->parent->rate / pll1rate[(__raw_readw(FREQCR) >> 8) & 7];
}

static struct clk_ops sh7619_bus_clk_ops = {
	.recalc		= bus_clk_recalc,
};

static struct clk_ops sh7619_cpu_clk_ops = {
	.recalc		= followparent_recalc,
};

static struct clk_ops *sh7619_clk_ops[] = {
	&sh7619_master_clk_ops,
	&sh7619_module_clk_ops,
	&sh7619_bus_clk_ops,
	&sh7619_cpu_clk_ops,
};

void __init arch_init_clk_ops(struct clk_ops **ops, int idx)
{
	if (test_mode_pin(MODE_PIN2 | MODE_PIN0) ||
	    test_mode_pin(MODE_PIN2 | MODE_PIN1))
		pll2_mult = 2;
	else if (test_mode_pin(MODE_PIN0) || test_mode_pin(MODE_PIN1))
		pll2_mult = 4;

	BUG_ON(!pll2_mult);

	if (idx < ARRAY_SIZE(sh7619_clk_ops))
		*ops = sh7619_clk_ops[idx];
}<|MERGE_RESOLUTION|>--- conflicted
+++ resolved
@@ -25,11 +25,7 @@
 
 static void master_clk_init(struct clk *clk)
 {
-<<<<<<< HEAD
-	clk->rate *= PLL2 * pll1rate[(__raw_readw(FREQCR) >> 8) & 7];
-=======
 	clk->rate *= pll2_mult * pll1rate[(__raw_readw(FREQCR) >> 8) & 7];
->>>>>>> 3cbea436
 }
 
 static struct clk_ops sh7619_master_clk_ops = {
