/*
 * Copyright (C) 2009 Renesas Solutions Corp.
 *
 * Kuninori Morimoto <morimoto.kuninori@renesas.com>
 *
 * This file is subject to the terms and conditions of the GNU General Public
 * License.  See the file "COPYING" in the main directory of this archive
 * for more details.
 */

#include <linux/init.h>
#include <linux/device.h>
#include <linux/platform_device.h>
#include <linux/mtd/physmap.h>
#include <linux/gpio.h>
#include <linux/interrupt.h>
#include <linux/io.h>
#include <linux/delay.h>
#include <linux/usb/r8a66597.h>
#include <linux/i2c.h>
#include <linux/i2c/tsc2007.h>
#include <linux/spi/spi.h>
#include <linux/spi/sh_msiof.h>
#include <linux/spi/mmc_spi.h>
#include <linux/mmc/host.h>
#include <linux/input.h>
#include <linux/input/sh_keysc.h>
#include <linux/mfd/sh_mobile_sdhi.h>
#include <video/sh_mobile_lcdc.h>
#include <sound/sh_fsi.h>
#include <media/sh_mobile_ceu.h>
#include <media/tw9910.h>
#include <media/mt9t112.h>
#include <asm/heartbeat.h>
#include <asm/sh_eth.h>
#include <asm/clock.h>
#include <asm/suspend.h>
#include <cpu/sh7724.h>

/*
 *  Address      Interface        BusWidth
 *-----------------------------------------
 *  0x0000_0000  uboot            16bit
 *  0x0004_0000  Linux romImage   16bit
 *  0x0014_0000  MTD for Linux    16bit
 *  0x0400_0000  Internal I/O     16/32bit
 *  0x0800_0000  DRAM             32bit
 *  0x1800_0000  MFI              16bit
 */

/* SWITCH
 *------------------------------
 * DS2[1] = FlashROM write protect  ON     : write protect
 *                                  OFF    : No write protect
 * DS2[2] = RMII / TS, SCIF         ON     : RMII
 *                                  OFF    : TS, SCIF3
 * DS2[3] = Camera / Video          ON     : Camera
 *                                  OFF    : NTSC/PAL (IN)
 * DS2[5] = NTSC_OUT Clock          ON     : On board OSC
 *                                  OFF    : SH7724 DV_CLK
 * DS2[6-7] = MMC / SD              ON-OFF : SD
 *                                  OFF-ON : MMC
 */

/* Heartbeat */
static unsigned char led_pos[] = { 0, 1, 2, 3 };
static struct heartbeat_data heartbeat_data = {
	.regsize = 8,
	.nr_bits = 4,
	.bit_pos = led_pos,
};

static struct resource heartbeat_resources[] = {
	[0] = {
		.start  = 0xA405012C, /* PTG */
		.end    = 0xA405012E - 1,
		.flags  = IORESOURCE_MEM,
	},
};

static struct platform_device heartbeat_device = {
	.name           = "heartbeat",
	.id             = -1,
	.dev = {
		.platform_data = &heartbeat_data,
	},
	.num_resources  = ARRAY_SIZE(heartbeat_resources),
	.resource       = heartbeat_resources,
};

/* MTD */
static struct mtd_partition nor_flash_partitions[] = {
	{
		.name = "boot loader",
		.offset = 0,
		.size = (5 * 1024 * 1024),
		.mask_flags = MTD_WRITEABLE,  /* force read-only */
	}, {
		.name = "free-area",
		.offset = MTDPART_OFS_APPEND,
		.size = MTDPART_SIZ_FULL,
	},
};

static struct physmap_flash_data nor_flash_data = {
	.width		= 2,
	.parts		= nor_flash_partitions,
	.nr_parts	= ARRAY_SIZE(nor_flash_partitions),
};

static struct resource nor_flash_resources[] = {
	[0] = {
		.name	= "NOR Flash",
		.start	= 0x00000000,
		.end	= 0x03ffffff,
		.flags	= IORESOURCE_MEM,
	}
};

static struct platform_device nor_flash_device = {
	.name		= "physmap-flash",
	.resource	= nor_flash_resources,
	.num_resources	= ARRAY_SIZE(nor_flash_resources),
	.dev		= {
		.platform_data = &nor_flash_data,
	},
};

/* SH Eth */
#define SH_ETH_ADDR	(0xA4600000)
static struct resource sh_eth_resources[] = {
	[0] = {
		.start = SH_ETH_ADDR,
		.end   = SH_ETH_ADDR + 0x1FC,
		.flags = IORESOURCE_MEM,
	},
	[1] = {
		.start = 91,
		.flags = IORESOURCE_IRQ | IORESOURCE_IRQ_HIGHLEVEL,
	},
};

struct sh_eth_plat_data sh_eth_plat = {
	.phy = 0x1f, /* SMSC LAN8700 */
	.edmac_endian = EDMAC_LITTLE_ENDIAN,
	.ether_link_active_low = 1
};

static struct platform_device sh_eth_device = {
	.name = "sh-eth",
	.id	= 0,
	.dev = {
		.platform_data = &sh_eth_plat,
	},
	.num_resources = ARRAY_SIZE(sh_eth_resources),
	.resource = sh_eth_resources,
	.archdata = {
		.hwblk_id = HWBLK_ETHER,
	},
};

/* USB0 host */
void usb0_port_power(int port, int power)
{
	gpio_set_value(GPIO_PTB4, power);
}

static struct r8a66597_platdata usb0_host_data = {
	.on_chip = 1,
	.port_power = usb0_port_power,
};

static struct resource usb0_host_resources[] = {
	[0] = {
		.start	= 0xa4d80000,
		.end	= 0xa4d80124 - 1,
		.flags	= IORESOURCE_MEM,
	},
	[1] = {
		.start	= 65,
		.end	= 65,
		.flags	= IORESOURCE_IRQ | IRQF_TRIGGER_LOW,
	},
};

static struct platform_device usb0_host_device = {
	.name		= "r8a66597_hcd",
	.id		= 0,
	.dev = {
		.dma_mask		= NULL,         /*  not use dma */
		.coherent_dma_mask	= 0xffffffff,
		.platform_data		= &usb0_host_data,
	},
	.num_resources	= ARRAY_SIZE(usb0_host_resources),
	.resource	= usb0_host_resources,
};

/* USB1 host/function */
void usb1_port_power(int port, int power)
{
	gpio_set_value(GPIO_PTB5, power);
}

static struct r8a66597_platdata usb1_common_data = {
	.on_chip = 1,
	.port_power = usb1_port_power,
};

static struct resource usb1_common_resources[] = {
	[0] = {
		.start	= 0xa4d90000,
		.end	= 0xa4d90124 - 1,
		.flags	= IORESOURCE_MEM,
	},
	[1] = {
		.start	= 66,
		.end	= 66,
		.flags	= IORESOURCE_IRQ | IRQF_TRIGGER_LOW,
	},
};

static struct platform_device usb1_common_device = {
	/* .name will be added in arch_setup */
	.id		= 1,
	.dev = {
		.dma_mask		= NULL,         /*  not use dma */
		.coherent_dma_mask	= 0xffffffff,
		.platform_data		= &usb1_common_data,
	},
	.num_resources	= ARRAY_SIZE(usb1_common_resources),
	.resource	= usb1_common_resources,
};

/* LCDC */
static struct sh_mobile_lcdc_info lcdc_info = {
	.ch[0] = {
		.interface_type = RGB18,
		.chan = LCDC_CHAN_MAINLCD,
		.bpp = 16,
		.lcd_cfg = {
			.sync = 0, /* hsync and vsync are active low */
		},
		.lcd_size_cfg = { /* 7.0 inch */
			.width = 152,
			.height = 91,
		},
		.board_cfg = {
		},
	}
};

static struct resource lcdc_resources[] = {
	[0] = {
		.name	= "LCDC",
		.start	= 0xfe940000,
		.end	= 0xfe942fff,
		.flags	= IORESOURCE_MEM,
	},
	[1] = {
		.start	= 106,
		.flags	= IORESOURCE_IRQ,
	},
};

static struct platform_device lcdc_device = {
	.name		= "sh_mobile_lcdc_fb",
	.num_resources	= ARRAY_SIZE(lcdc_resources),
	.resource	= lcdc_resources,
	.dev		= {
		.platform_data	= &lcdc_info,
	},
	.archdata = {
		.hwblk_id = HWBLK_LCDC,
	},
};

/* CEU0 */
static struct sh_mobile_ceu_info sh_mobile_ceu0_info = {
	.flags = SH_CEU_FLAG_USE_8BIT_BUS,
};

static struct resource ceu0_resources[] = {
	[0] = {
		.name	= "CEU0",
		.start	= 0xfe910000,
		.end	= 0xfe91009f,
		.flags	= IORESOURCE_MEM,
	},
	[1] = {
		.start  = 52,
		.flags  = IORESOURCE_IRQ,
	},
	[2] = {
		/* place holder for contiguous memory */
	},
};

static struct platform_device ceu0_device = {
	.name		= "sh_mobile_ceu",
	.id             = 0, /* "ceu0" clock */
	.num_resources	= ARRAY_SIZE(ceu0_resources),
	.resource	= ceu0_resources,
	.dev	= {
		.platform_data	= &sh_mobile_ceu0_info,
	},
	.archdata = {
		.hwblk_id = HWBLK_CEU0,
	},
};

/* CEU1 */
static struct sh_mobile_ceu_info sh_mobile_ceu1_info = {
	.flags = SH_CEU_FLAG_USE_8BIT_BUS,
};

static struct resource ceu1_resources[] = {
	[0] = {
		.name	= "CEU1",
		.start	= 0xfe914000,
		.end	= 0xfe91409f,
		.flags	= IORESOURCE_MEM,
	},
	[1] = {
		.start  = 63,
		.flags  = IORESOURCE_IRQ,
	},
	[2] = {
		/* place holder for contiguous memory */
	},
};

static struct platform_device ceu1_device = {
	.name		= "sh_mobile_ceu",
	.id             = 1, /* "ceu1" clock */
	.num_resources	= ARRAY_SIZE(ceu1_resources),
	.resource	= ceu1_resources,
	.dev	= {
		.platform_data	= &sh_mobile_ceu1_info,
	},
	.archdata = {
		.hwblk_id = HWBLK_CEU1,
	},
};

/* I2C device */
static struct i2c_board_info i2c0_devices[] = {
	{
		I2C_BOARD_INFO("da7210", 0x1a),
	},
};

static struct i2c_board_info i2c1_devices[] = {
	{
		I2C_BOARD_INFO("r2025sd", 0x32),
	},
};

/* KEYSC */
static struct sh_keysc_info keysc_info = {
	.mode		= SH_KEYSC_MODE_1,
	.scan_timing	= 3,
	.delay		= 50,
	.kycr2_delay	= 100,
	.keycodes	= { KEY_1, 0, 0, 0, 0,
			    KEY_2, 0, 0, 0, 0,
			    KEY_3, 0, 0, 0, 0,
			    KEY_4, 0, 0, 0, 0,
			    KEY_5, 0, 0, 0, 0,
			    KEY_6, 0, 0, 0, 0, },
};

static struct resource keysc_resources[] = {
	[0] = {
		.name	= "KEYSC",
		.start  = 0x044b0000,
		.end    = 0x044b000f,
		.flags  = IORESOURCE_MEM,
	},
	[1] = {
		.start  = 79,
		.flags  = IORESOURCE_IRQ,
	},
};

static struct platform_device keysc_device = {
	.name           = "sh_keysc",
	.id             = 0, /* keysc0 clock */
	.num_resources  = ARRAY_SIZE(keysc_resources),
	.resource       = keysc_resources,
	.dev	= {
		.platform_data	= &keysc_info,
	},
	.archdata = {
		.hwblk_id = HWBLK_KEYSC,
	},
};

/* TouchScreen */
#define IRQ0 32
static int ts_get_pendown_state(void)
{
	int val = 0;
	gpio_free(GPIO_FN_INTC_IRQ0);
	gpio_request(GPIO_PTZ0, NULL);
	gpio_direction_input(GPIO_PTZ0);

	val = gpio_get_value(GPIO_PTZ0);

	gpio_free(GPIO_PTZ0);
	gpio_request(GPIO_FN_INTC_IRQ0, NULL);

	return val ? 0 : 1;
}

static int ts_init(void)
{
	gpio_request(GPIO_FN_INTC_IRQ0, NULL);
	return 0;
}

struct tsc2007_platform_data tsc2007_info = {
	.model			= 2007,
	.x_plate_ohms		= 180,
	.get_pendown_state	= ts_get_pendown_state,
	.init_platform_hw	= ts_init,
};

static struct i2c_board_info ts_i2c_clients = {
	I2C_BOARD_INFO("tsc2007", 0x48),
	.type		= "tsc2007",
	.platform_data	= &tsc2007_info,
	.irq		= IRQ0,
};

#ifdef CONFIG_MFD_SH_MOBILE_SDHI
/* SHDI0 */
static void sdhi0_set_pwr(struct platform_device *pdev, int state)
{
	gpio_set_value(GPIO_PTB6, state);
}

static struct sh_mobile_sdhi_info sdhi0_info = {
	.set_pwr = sdhi0_set_pwr,
};

static struct resource sdhi0_resources[] = {
	[0] = {
		.name	= "SDHI0",
		.start  = 0x04ce0000,
		.end    = 0x04ce01ff,
		.flags  = IORESOURCE_MEM,
	},
	[1] = {
		.start  = 101,
		.flags  = IORESOURCE_IRQ,
	},
};

static struct platform_device sdhi0_device = {
	.name           = "sh_mobile_sdhi",
	.num_resources  = ARRAY_SIZE(sdhi0_resources),
	.resource       = sdhi0_resources,
	.id             = 0,
	.dev	= {
		.platform_data	= &sdhi0_info,
	},
	.archdata = {
		.hwblk_id = HWBLK_SDHI0,
	},
};

/* SHDI1 */
static void sdhi1_set_pwr(struct platform_device *pdev, int state)
{
	gpio_set_value(GPIO_PTB7, state);
}

static struct sh_mobile_sdhi_info sdhi1_info = {
	.set_pwr = sdhi1_set_pwr,
};

static struct resource sdhi1_resources[] = {
	[0] = {
		.name	= "SDHI1",
		.start  = 0x04cf0000,
		.end    = 0x04cf01ff,
		.flags  = IORESOURCE_MEM,
	},
	[1] = {
		.start  = 24,
		.flags  = IORESOURCE_IRQ,
	},
};

static struct platform_device sdhi1_device = {
	.name           = "sh_mobile_sdhi",
	.num_resources  = ARRAY_SIZE(sdhi1_resources),
	.resource       = sdhi1_resources,
	.id             = 1,
	.dev	= {
		.platform_data	= &sdhi1_info,
	},
	.archdata = {
		.hwblk_id = HWBLK_SDHI1,
	},
};

#else

<<<<<<< HEAD
=======
/* MMC SPI */
>>>>>>> ef18bede
static int mmc_spi_get_ro(struct device *dev)
{
	return gpio_get_value(GPIO_PTY6);
}

static int mmc_spi_get_cd(struct device *dev)
{
	return !gpio_get_value(GPIO_PTY7);
}

static void mmc_spi_setpower(struct device *dev, unsigned int maskval)
{
	gpio_set_value(GPIO_PTB6, maskval ? 1 : 0);
}

static struct mmc_spi_platform_data mmc_spi_info = {
	.get_ro = mmc_spi_get_ro,
	.get_cd = mmc_spi_get_cd,
	.caps = MMC_CAP_NEEDS_POLL,
	.ocr_mask = MMC_VDD_32_33 | MMC_VDD_33_34, /* 3.3V only */
	.setpower = mmc_spi_setpower,
};

static struct spi_board_info spi_bus[] = {
	{
		.modalias	= "mmc_spi",
		.platform_data	= &mmc_spi_info,
		.max_speed_hz	= 5000000,
		.mode		= SPI_MODE_0,
		.controller_data = (void *) GPIO_PTM4,
	},
};

<<<<<<< HEAD
=======
/* MSIOF0 */
>>>>>>> ef18bede
static struct sh_msiof_spi_info msiof0_data = {
	.num_chipselect = 1,
};

static struct resource msiof0_resources[] = {
	[0] = {
		.name	= "MSIOF0",
		.start	= 0xa4c40000,
		.end	= 0xa4c40063,
		.flags	= IORESOURCE_MEM,
	},
	[1] = {
		.start	= 84,
		.flags	= IORESOURCE_IRQ,
	},
};

static struct platform_device msiof0_device = {
	.name		= "spi_sh_msiof",
	.id		= 0, /* MSIOF0 */
	.dev = {
		.platform_data = &msiof0_data,
	},
	.num_resources	= ARRAY_SIZE(msiof0_resources),
	.resource	= msiof0_resources,
	.archdata = {
		.hwblk_id = HWBLK_MSIOF0,
	},
};

#endif

/* I2C Video/Camera */
static struct i2c_board_info i2c_camera[] = {
	{
		I2C_BOARD_INFO("tw9910", 0x45),
	},
	{
		/* 1st camera */
		I2C_BOARD_INFO("mt9t112", 0x3c),
	},
	{
		/* 2nd camera */
		I2C_BOARD_INFO("mt9t112", 0x3c),
	},
};

/* tw9910 */
static int tw9910_power(struct device *dev, int mode)
{
	int val = mode ? 0 : 1;

	gpio_set_value(GPIO_PTU2, val);
	if (mode)
		mdelay(100);

	return 0;
}

static struct tw9910_video_info tw9910_info = {
	.buswidth	= SOCAM_DATAWIDTH_8,
	.mpout		= TW9910_MPO_FIELD,
};

static struct soc_camera_link tw9910_link = {
	.i2c_adapter_id	= 0,
	.bus_id		= 1,
	.power		= tw9910_power,
	.board_info	= &i2c_camera[0],
	.module_name	= "tw9910",
	.priv		= &tw9910_info,
};

/* mt9t112 */
static int mt9t112_power1(struct device *dev, int mode)
{
	gpio_set_value(GPIO_PTA3, mode);
	if (mode)
		mdelay(100);

	return 0;
}

static struct mt9t112_camera_info mt9t112_info1 = {
	.flags = MT9T112_FLAG_PCLK_RISING_EDGE | MT9T112_FLAG_DATAWIDTH_8,
	.divider = { 0x49, 0x6, 0, 6, 0, 9, 9, 6, 0 }, /* for 24MHz */
};

static struct soc_camera_link mt9t112_link1 = {
	.i2c_adapter_id	= 0,
	.power		= mt9t112_power1,
	.bus_id		= 0,
	.board_info	= &i2c_camera[1],
	.module_name	= "mt9t112",
	.priv		= &mt9t112_info1,
};

static int mt9t112_power2(struct device *dev, int mode)
{
	gpio_set_value(GPIO_PTA4, mode);
	if (mode)
		mdelay(100);

	return 0;
}

static struct mt9t112_camera_info mt9t112_info2 = {
	.flags = MT9T112_FLAG_PCLK_RISING_EDGE | MT9T112_FLAG_DATAWIDTH_8,
	.divider = { 0x49, 0x6, 0, 6, 0, 9, 9, 6, 0 }, /* for 24MHz */
};

static struct soc_camera_link mt9t112_link2 = {
	.i2c_adapter_id	= 1,
	.power		= mt9t112_power2,
	.bus_id		= 1,
	.board_info	= &i2c_camera[2],
	.module_name	= "mt9t112",
	.priv		= &mt9t112_info2,
};

static struct platform_device camera_devices[] = {
	{
		.name	= "soc-camera-pdrv",
		.id	= 0,
		.dev	= {
			.platform_data = &tw9910_link,
		},
	},
	{
		.name	= "soc-camera-pdrv",
		.id	= 1,
		.dev	= {
			.platform_data = &mt9t112_link1,
		},
	},
	{
		.name	= "soc-camera-pdrv",
		.id	= 2,
		.dev	= {
			.platform_data = &mt9t112_link2,
		},
	},
};

/* FSI */
/*
 * FSI-B use external clock which came from da7210.
 * So, we should change parent of fsi
 */
#define FCLKBCR		0xa415000c
static void fsimck_init(struct clk *clk)
{
	u32 status = ctrl_inl(clk->enable_reg);

	/* use external clock */
	status &= ~0x000000ff;
	status |= 0x00000080;

	ctrl_outl(status, clk->enable_reg);
}

static struct clk_ops fsimck_clk_ops = {
	.init = fsimck_init,
};

static struct clk fsimckb_clk = {
	.name		= "fsimckb_clk",
	.id		= -1,
	.ops		= &fsimck_clk_ops,
	.enable_reg	= (void __iomem *)FCLKBCR,
	.rate		= 0, /* unknown */
};

struct sh_fsi_platform_info fsi_info = {
	.portb_flags = SH_FSI_BRS_INV |
		       SH_FSI_OUT_SLAVE_MODE |
		       SH_FSI_IN_SLAVE_MODE |
		       SH_FSI_OFMT(I2S) |
		       SH_FSI_IFMT(I2S),
};

static struct resource fsi_resources[] = {
	[0] = {
		.name	= "FSI",
		.start	= 0xFE3C0000,
		.end	= 0xFE3C021d,
		.flags	= IORESOURCE_MEM,
	},
	[1] = {
		.start  = 108,
		.flags  = IORESOURCE_IRQ,
	},
};

static struct platform_device fsi_device = {
	.name		= "sh_fsi",
	.id		= 0,
	.num_resources	= ARRAY_SIZE(fsi_resources),
	.resource	= fsi_resources,
	.dev	= {
		.platform_data	= &fsi_info,
	},
	.archdata = {
		.hwblk_id = HWBLK_SPU, /* FSI needs SPU hwblk */
	},
};

static struct platform_device *ecovec_devices[] __initdata = {
	&heartbeat_device,
	&nor_flash_device,
	&sh_eth_device,
	&usb0_host_device,
	&usb1_common_device,
	&lcdc_device,
	&ceu0_device,
	&ceu1_device,
	&keysc_device,
#ifdef CONFIG_MFD_SH_MOBILE_SDHI
	&sdhi0_device,
	&sdhi1_device,
#else
	&msiof0_device,
#endif
	&camera_devices[0],
	&camera_devices[1],
	&camera_devices[2],
	&fsi_device,
};

#define EEPROM_ADDR 0x50
static u8 mac_read(struct i2c_adapter *a, u8 command)
{
	struct i2c_msg msg[2];
	u8 buf;
	int ret;

	msg[0].addr  = EEPROM_ADDR;
	msg[0].flags = 0;
	msg[0].len   = 1;
	msg[0].buf   = &command;

	msg[1].addr  = EEPROM_ADDR;
	msg[1].flags = I2C_M_RD;
	msg[1].len   = 1;
	msg[1].buf   = &buf;

	ret = i2c_transfer(a, msg, 2);
	if (ret < 0) {
		printk(KERN_ERR "error %d\n", ret);
		buf = 0xff;
	}

	return buf;
}

static void __init sh_eth_init(struct sh_eth_plat_data *pd)
{
	struct i2c_adapter *a = i2c_get_adapter(1);
	int i;

	if (!a) {
		pr_err("can not get I2C 1\n");
		return;
	}

	/* read MAC address frome EEPROM */
	for (i = 0; i < sizeof(pd->mac_addr); i++) {
		pd->mac_addr[i] = mac_read(a, 0x10 + i);
		msleep(10);
	}
}

#define PORT_HIZA 0xA4050158
#define IODRIVEA  0xA405018A

extern char ecovec24_sdram_enter_start;
extern char ecovec24_sdram_enter_end;
extern char ecovec24_sdram_leave_start;
extern char ecovec24_sdram_leave_end;

static int __init arch_setup(void)
{
	struct clk *clk;

	/* register board specific self-refresh code */
	sh_mobile_register_self_refresh(SUSP_SH_STANDBY | SUSP_SH_SF,
					&ecovec24_sdram_enter_start,
					&ecovec24_sdram_enter_end,
					&ecovec24_sdram_leave_start,
					&ecovec24_sdram_leave_end);

	/* enable STATUS0, STATUS2 and PDSTATUS */
	gpio_request(GPIO_FN_STATUS0, NULL);
	gpio_request(GPIO_FN_STATUS2, NULL);
	gpio_request(GPIO_FN_PDSTATUS, NULL);

	/* enable SCIFA0 */
	gpio_request(GPIO_FN_SCIF0_TXD, NULL);
	gpio_request(GPIO_FN_SCIF0_RXD, NULL);

	/* enable debug LED */
	gpio_request(GPIO_PTG0, NULL);
	gpio_request(GPIO_PTG1, NULL);
	gpio_request(GPIO_PTG2, NULL);
	gpio_request(GPIO_PTG3, NULL);
	gpio_direction_output(GPIO_PTG0, 0);
	gpio_direction_output(GPIO_PTG1, 0);
	gpio_direction_output(GPIO_PTG2, 0);
	gpio_direction_output(GPIO_PTG3, 0);
	ctrl_outw((ctrl_inw(PORT_HIZA) & ~(0x1 << 1)) , PORT_HIZA);

	/* enable SH-Eth */
	gpio_request(GPIO_PTA1, NULL);
	gpio_direction_output(GPIO_PTA1, 1);
	mdelay(20);

	gpio_request(GPIO_FN_RMII_RXD0,    NULL);
	gpio_request(GPIO_FN_RMII_RXD1,    NULL);
	gpio_request(GPIO_FN_RMII_TXD0,    NULL);
	gpio_request(GPIO_FN_RMII_TXD1,    NULL);
	gpio_request(GPIO_FN_RMII_REF_CLK, NULL);
	gpio_request(GPIO_FN_RMII_TX_EN,   NULL);
	gpio_request(GPIO_FN_RMII_RX_ER,   NULL);
	gpio_request(GPIO_FN_RMII_CRS_DV,  NULL);
	gpio_request(GPIO_FN_MDIO,         NULL);
	gpio_request(GPIO_FN_MDC,          NULL);
	gpio_request(GPIO_FN_LNKSTA,       NULL);

	/* enable USB */
	ctrl_outw(0x0000, 0xA4D80000);
	ctrl_outw(0x0000, 0xA4D90000);
	gpio_request(GPIO_PTB3,  NULL);
	gpio_request(GPIO_PTB4,  NULL);
	gpio_request(GPIO_PTB5,  NULL);
	gpio_direction_input(GPIO_PTB3);
	gpio_direction_output(GPIO_PTB4, 0);
	gpio_direction_output(GPIO_PTB5, 0);
	ctrl_outw(0x0600, 0xa40501d4);
	ctrl_outw(0x0600, 0xa4050192);

	if (gpio_get_value(GPIO_PTB3)) {
		printk(KERN_INFO "USB1 function is selected\n");
		usb1_common_device.name = "r8a66597_udc";
	} else {
		printk(KERN_INFO "USB1 host is selected\n");
		usb1_common_device.name = "r8a66597_hcd";
	}

	/* enable LCDC */
	gpio_request(GPIO_FN_LCDD23,   NULL);
	gpio_request(GPIO_FN_LCDD22,   NULL);
	gpio_request(GPIO_FN_LCDD21,   NULL);
	gpio_request(GPIO_FN_LCDD20,   NULL);
	gpio_request(GPIO_FN_LCDD19,   NULL);
	gpio_request(GPIO_FN_LCDD18,   NULL);
	gpio_request(GPIO_FN_LCDD17,   NULL);
	gpio_request(GPIO_FN_LCDD16,   NULL);
	gpio_request(GPIO_FN_LCDD15,   NULL);
	gpio_request(GPIO_FN_LCDD14,   NULL);
	gpio_request(GPIO_FN_LCDD13,   NULL);
	gpio_request(GPIO_FN_LCDD12,   NULL);
	gpio_request(GPIO_FN_LCDD11,   NULL);
	gpio_request(GPIO_FN_LCDD10,   NULL);
	gpio_request(GPIO_FN_LCDD9,    NULL);
	gpio_request(GPIO_FN_LCDD8,    NULL);
	gpio_request(GPIO_FN_LCDD7,    NULL);
	gpio_request(GPIO_FN_LCDD6,    NULL);
	gpio_request(GPIO_FN_LCDD5,    NULL);
	gpio_request(GPIO_FN_LCDD4,    NULL);
	gpio_request(GPIO_FN_LCDD3,    NULL);
	gpio_request(GPIO_FN_LCDD2,    NULL);
	gpio_request(GPIO_FN_LCDD1,    NULL);
	gpio_request(GPIO_FN_LCDD0,    NULL);
	gpio_request(GPIO_FN_LCDDISP,  NULL);
	gpio_request(GPIO_FN_LCDHSYN,  NULL);
	gpio_request(GPIO_FN_LCDDCK,   NULL);
	gpio_request(GPIO_FN_LCDVSYN,  NULL);
	gpio_request(GPIO_FN_LCDDON,   NULL);
	gpio_request(GPIO_FN_LCDLCLK,  NULL);
	ctrl_outw((ctrl_inw(PORT_HIZA) & ~0x0001), PORT_HIZA);

	gpio_request(GPIO_PTE6, NULL);
	gpio_request(GPIO_PTU1, NULL);
	gpio_request(GPIO_PTR1, NULL);
	gpio_request(GPIO_PTA2, NULL);
	gpio_direction_input(GPIO_PTE6);
	gpio_direction_output(GPIO_PTU1, 0);
	gpio_direction_output(GPIO_PTR1, 0);
	gpio_direction_output(GPIO_PTA2, 0);

	/* I/O buffer drive ability is high */
	ctrl_outw((ctrl_inw(IODRIVEA) & ~0x00c0) | 0x0080 , IODRIVEA);

	if (gpio_get_value(GPIO_PTE6)) {
		/* DVI */
		lcdc_info.clock_source			= LCDC_CLK_EXTERNAL;
		lcdc_info.ch[0].clock_divider		= 1,
		lcdc_info.ch[0].lcd_cfg.name		= "DVI";
		lcdc_info.ch[0].lcd_cfg.xres		= 1280;
		lcdc_info.ch[0].lcd_cfg.yres		= 720;
		lcdc_info.ch[0].lcd_cfg.left_margin	= 220;
		lcdc_info.ch[0].lcd_cfg.right_margin	= 110;
		lcdc_info.ch[0].lcd_cfg.hsync_len	= 40;
		lcdc_info.ch[0].lcd_cfg.upper_margin	= 20;
		lcdc_info.ch[0].lcd_cfg.lower_margin	= 5;
		lcdc_info.ch[0].lcd_cfg.vsync_len	= 5;

		gpio_set_value(GPIO_PTA2, 1);
		gpio_set_value(GPIO_PTU1, 1);
	} else {
		/* Panel */

		lcdc_info.clock_source			= LCDC_CLK_PERIPHERAL;
		lcdc_info.ch[0].clock_divider		= 2,
		lcdc_info.ch[0].lcd_cfg.name		= "Panel";
		lcdc_info.ch[0].lcd_cfg.xres		= 800;
		lcdc_info.ch[0].lcd_cfg.yres		= 480;
		lcdc_info.ch[0].lcd_cfg.left_margin	= 220;
		lcdc_info.ch[0].lcd_cfg.right_margin	= 110;
		lcdc_info.ch[0].lcd_cfg.hsync_len	= 70;
		lcdc_info.ch[0].lcd_cfg.upper_margin	= 20;
		lcdc_info.ch[0].lcd_cfg.lower_margin	= 5;
		lcdc_info.ch[0].lcd_cfg.vsync_len	= 5;

		gpio_set_value(GPIO_PTR1, 1);

		/* FIXME
		 *
		 * LCDDON control is needed for Panel,
		 * but current sh_mobile_lcdc driver doesn't control it.
		 * It is temporary correspondence
		 */
		gpio_request(GPIO_PTF4, NULL);
		gpio_direction_output(GPIO_PTF4, 1);

		/* enable TouchScreen */
		i2c_register_board_info(0, &ts_i2c_clients, 1);
		set_irq_type(IRQ0, IRQ_TYPE_LEVEL_LOW);
	}

	/* enable CEU0 */
	gpio_request(GPIO_FN_VIO0_D15, NULL);
	gpio_request(GPIO_FN_VIO0_D14, NULL);
	gpio_request(GPIO_FN_VIO0_D13, NULL);
	gpio_request(GPIO_FN_VIO0_D12, NULL);
	gpio_request(GPIO_FN_VIO0_D11, NULL);
	gpio_request(GPIO_FN_VIO0_D10, NULL);
	gpio_request(GPIO_FN_VIO0_D9,  NULL);
	gpio_request(GPIO_FN_VIO0_D8,  NULL);
	gpio_request(GPIO_FN_VIO0_D7,  NULL);
	gpio_request(GPIO_FN_VIO0_D6,  NULL);
	gpio_request(GPIO_FN_VIO0_D5,  NULL);
	gpio_request(GPIO_FN_VIO0_D4,  NULL);
	gpio_request(GPIO_FN_VIO0_D3,  NULL);
	gpio_request(GPIO_FN_VIO0_D2,  NULL);
	gpio_request(GPIO_FN_VIO0_D1,  NULL);
	gpio_request(GPIO_FN_VIO0_D0,  NULL);
	gpio_request(GPIO_FN_VIO0_VD,  NULL);
	gpio_request(GPIO_FN_VIO0_CLK, NULL);
	gpio_request(GPIO_FN_VIO0_FLD, NULL);
	gpio_request(GPIO_FN_VIO0_HD,  NULL);
	platform_resource_setup_memory(&ceu0_device, "ceu0", 4 << 20);

	/* enable CEU1 */
	gpio_request(GPIO_FN_VIO1_D7,  NULL);
	gpio_request(GPIO_FN_VIO1_D6,  NULL);
	gpio_request(GPIO_FN_VIO1_D5,  NULL);
	gpio_request(GPIO_FN_VIO1_D4,  NULL);
	gpio_request(GPIO_FN_VIO1_D3,  NULL);
	gpio_request(GPIO_FN_VIO1_D2,  NULL);
	gpio_request(GPIO_FN_VIO1_D1,  NULL);
	gpio_request(GPIO_FN_VIO1_D0,  NULL);
	gpio_request(GPIO_FN_VIO1_FLD, NULL);
	gpio_request(GPIO_FN_VIO1_HD,  NULL);
	gpio_request(GPIO_FN_VIO1_VD,  NULL);
	gpio_request(GPIO_FN_VIO1_CLK, NULL);
	platform_resource_setup_memory(&ceu1_device, "ceu1", 4 << 20);

	/* enable KEYSC */
	gpio_request(GPIO_FN_KEYOUT5_IN5, NULL);
	gpio_request(GPIO_FN_KEYOUT4_IN6, NULL);
	gpio_request(GPIO_FN_KEYOUT3,     NULL);
	gpio_request(GPIO_FN_KEYOUT2,     NULL);
	gpio_request(GPIO_FN_KEYOUT1,     NULL);
	gpio_request(GPIO_FN_KEYOUT0,     NULL);
	gpio_request(GPIO_FN_KEYIN0,      NULL);

	/* enable user debug switch */
	gpio_request(GPIO_PTR0, NULL);
	gpio_request(GPIO_PTR4, NULL);
	gpio_request(GPIO_PTR5, NULL);
	gpio_request(GPIO_PTR6, NULL);
	gpio_direction_input(GPIO_PTR0);
	gpio_direction_input(GPIO_PTR4);
	gpio_direction_input(GPIO_PTR5);
	gpio_direction_input(GPIO_PTR6);

#ifdef CONFIG_MFD_SH_MOBILE_SDHI
	/* enable SDHI0 on CN11 (needs DS2.4 set to ON) */
	gpio_request(GPIO_FN_SDHI0CD,  NULL);
	gpio_request(GPIO_FN_SDHI0WP,  NULL);
	gpio_request(GPIO_FN_SDHI0CMD, NULL);
	gpio_request(GPIO_FN_SDHI0CLK, NULL);
	gpio_request(GPIO_FN_SDHI0D3,  NULL);
	gpio_request(GPIO_FN_SDHI0D2,  NULL);
	gpio_request(GPIO_FN_SDHI0D1,  NULL);
	gpio_request(GPIO_FN_SDHI0D0,  NULL);
	gpio_request(GPIO_PTB6, NULL);
	gpio_direction_output(GPIO_PTB6, 0);

	/* enable SDHI1 on CN12 (needs DS2.6,7 set to ON,OFF) */
	gpio_request(GPIO_FN_SDHI1CD,  NULL);
	gpio_request(GPIO_FN_SDHI1WP,  NULL);
	gpio_request(GPIO_FN_SDHI1CMD, NULL);
	gpio_request(GPIO_FN_SDHI1CLK, NULL);
	gpio_request(GPIO_FN_SDHI1D3,  NULL);
	gpio_request(GPIO_FN_SDHI1D2,  NULL);
	gpio_request(GPIO_FN_SDHI1D1,  NULL);
	gpio_request(GPIO_FN_SDHI1D0,  NULL);
	gpio_request(GPIO_PTB7, NULL);
	gpio_direction_output(GPIO_PTB7, 0);

	/* I/O buffer drive ability is high for SDHI1 */
	ctrl_outw((ctrl_inw(IODRIVEA) & ~0x3000) | 0x2000 , IODRIVEA);
#else
	/* enable MSIOF0 on CN11 (needs DS2.4 set to OFF) */
	gpio_request(GPIO_FN_MSIOF0_TXD, NULL);
	gpio_request(GPIO_FN_MSIOF0_RXD, NULL);
	gpio_request(GPIO_FN_MSIOF0_TSCK, NULL);
	gpio_request(GPIO_PTM4, NULL); /* software CS control of TSYNC pin */
	gpio_direction_output(GPIO_PTM4, 1); /* active low CS */
	gpio_request(GPIO_PTB6, NULL); /* 3.3V power control */
	gpio_direction_output(GPIO_PTB6, 0); /* disable power by default */
	gpio_request(GPIO_PTY6, NULL); /* write protect */
	gpio_direction_input(GPIO_PTY6);
	gpio_request(GPIO_PTY7, NULL); /* card detect */
	gpio_direction_input(GPIO_PTY7);

	spi_register_board_info(spi_bus, ARRAY_SIZE(spi_bus));
#endif

	/* enable Video */
	gpio_request(GPIO_PTU2, NULL);
	gpio_direction_output(GPIO_PTU2, 1);

	/* enable Camera */
	gpio_request(GPIO_PTA3, NULL);
	gpio_request(GPIO_PTA4, NULL);
	gpio_direction_output(GPIO_PTA3, 0);
	gpio_direction_output(GPIO_PTA4, 0);

	/* enable FSI */
	gpio_request(GPIO_FN_FSIMCKB,    NULL);
	gpio_request(GPIO_FN_FSIIBSD,    NULL);
	gpio_request(GPIO_FN_FSIOBSD,    NULL);
	gpio_request(GPIO_FN_FSIIBBCK,   NULL);
	gpio_request(GPIO_FN_FSIIBLRCK,  NULL);
	gpio_request(GPIO_FN_FSIOBBCK,   NULL);
	gpio_request(GPIO_FN_FSIOBLRCK,  NULL);
	gpio_request(GPIO_FN_CLKAUDIOBO, NULL);

	/* change parent of FSI B */
	clk = clk_get(NULL, "fsib_clk");
	clk_register(&fsimckb_clk);
	clk_set_parent(clk, &fsimckb_clk);
	clk_set_rate(clk, 11000);
	clk_set_rate(&fsimckb_clk, 11000);
	clk_put(clk);

	gpio_request(GPIO_PTU0, NULL);
	gpio_direction_output(GPIO_PTU0, 0);
	mdelay(20);

	/* enable I2C device */
	i2c_register_board_info(0, i2c0_devices,
				ARRAY_SIZE(i2c0_devices));

	i2c_register_board_info(1, i2c1_devices,
				ARRAY_SIZE(i2c1_devices));

	return platform_add_devices(ecovec_devices,
				    ARRAY_SIZE(ecovec_devices));
}
arch_initcall(arch_setup);

static int __init devices_setup(void)
{
	sh_eth_init(&sh_eth_plat);
	return 0;
}
device_initcall(devices_setup);

static struct sh_machine_vector mv_ecovec __initmv = {
	.mv_name	= "R0P7724 (EcoVec)",
};<|MERGE_RESOLUTION|>--- conflicted
+++ resolved
@@ -507,10 +507,7 @@
 
 #else
 
-<<<<<<< HEAD
-=======
 /* MMC SPI */
->>>>>>> ef18bede
 static int mmc_spi_get_ro(struct device *dev)
 {
 	return gpio_get_value(GPIO_PTY6);
@@ -544,10 +541,7 @@
 	},
 };
 
-<<<<<<< HEAD
-=======
 /* MSIOF0 */
->>>>>>> ef18bede
 static struct sh_msiof_spi_info msiof0_data = {
 	.num_chipselect = 1,
 };
