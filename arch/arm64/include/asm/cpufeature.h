--- conflicted
+++ resolved
@@ -680,20 +680,11 @@
 	       system_uses_irq_prio_masking();
 }
 
-<<<<<<< HEAD
-=======
 static inline bool system_supports_bti(void)
 {
-	return IS_ENABLED(CONFIG_ARM64_BTI) &&
-		cpus_have_const_cap(ARM64_BTI);
-}
-
-static inline bool system_capabilities_finalized(void)
-{
-	return static_branch_likely(&arm64_const_caps_ready);
-}
-
->>>>>>> 5d1b631c
+	return IS_ENABLED(CONFIG_ARM64_BTI) && cpus_have_const_cap(ARM64_BTI);
+}
+
 #define ARM64_BP_HARDEN_UNKNOWN		-1
 #define ARM64_BP_HARDEN_WA_NEEDED	0
 #define ARM64_BP_HARDEN_NOT_REQUIRED	1
