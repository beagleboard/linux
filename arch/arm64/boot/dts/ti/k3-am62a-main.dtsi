// SPDX-License-Identifier: GPL-2.0
/*
 * Device Tree Source for AM62A SoC Family Main Domain peripherals
 *
 * Copyright (C) 2022 Texas Instruments Incorporated - https://www.ti.com/
 */

&cbass_main {
	oc_sram: sram@70000000 {
		compatible = "mmio-sram";
		reg = <0x00 0x70000000 0x00 0x10000>;
		#address-cells = <1>;
		#size-cells = <1>;
		ranges = <0x0 0x00 0x70000000 0x10000>;
	};

	gic500: interrupt-controller@1800000 {
		compatible = "arm,gic-v3";
		reg = <0x00 0x01800000 0x00 0x10000>,	/* GICD */
		      <0x00 0x01880000 0x00 0xc0000>,	/* GICR */
		      <0x00 0x01880000 0x00 0xc0000>,   /* GICR */
		      <0x01 0x00000000 0x00 0x2000>,    /* GICC */
		      <0x01 0x00010000 0x00 0x1000>,    /* GICH */
		      <0x01 0x00020000 0x00 0x2000>;    /* GICV */
		#address-cells = <2>;
		#size-cells = <2>;
		ranges;
		#interrupt-cells = <3>;
		interrupt-controller;
		/*
		 * vcpumntirq:
		 * virtual CPU interface maintenance interrupt
		 */
		interrupts = <GIC_PPI 9 IRQ_TYPE_LEVEL_HIGH>;

		gic_its: msi-controller@1820000 {
			compatible = "arm,gic-v3-its";
			reg = <0x00 0x01820000 0x00 0x10000>;
			socionext,synquacer-pre-its = <0x1000000 0x400000>;
			msi-controller;
			#msi-cells = <1>;
		};
	};

	main_conf: syscon@100000 {
		compatible = "ti,j721e-system-controller", "syscon", "simple-mfd";
		reg = <0x00 0x00100000 0x00 0x20000>;
		#address-cells = <1>;
		#size-cells = <1>;
		ranges = <0x00 0x00 0x00100000 0x20000>;

		phy_gmii_sel: phy@4044 {
			compatible = "ti,am654-phy-gmii-sel";
			reg = <0x4044 0x8>;
			#phy-cells = <1>;
		};

		epwm_tbclk: clock@4130 {
			compatible = "ti,am62-epwm-tbclk", "syscon";
			reg = <0x4130 0x4>;
			#clock-cells = <1>;
		};
	};

	dmss: bus@48000000 {
		compatible = "simple-bus";
		#address-cells = <2>;
		#size-cells = <2>;
		dma-ranges;
		ranges = <0x00 0x48000000 0x00 0x48000000 0x00 0x06000000>;

		ti,sci-dev-id = <25>;

		secure_proxy_main: mailbox@4d000000 {
			compatible = "ti,am654-secure-proxy";
			reg = <0x00 0x4d000000 0x00 0x80000>,
			      <0x00 0x4a600000 0x00 0x80000>,
			      <0x00 0x4a400000 0x00 0x80000>;
			reg-names = "target_data", "rt", "scfg";
			#mbox-cells = <1>;
			interrupt-names = "rx_012";
			interrupts = <GIC_SPI 34 IRQ_TYPE_LEVEL_HIGH>;
		};

		inta_main_dmss: interrupt-controller@48000000 {
			compatible = "ti,sci-inta";
			reg = <0x00 0x48000000 0x00 0x100000>;
			#interrupt-cells = <0>;
			interrupt-controller;
			interrupt-parent = <&gic500>;
			msi-controller;
			ti,sci = <&dmsc>;
			ti,sci-dev-id = <28>;
			ti,interrupt-ranges = <6 70 34>;
			ti,unmapped-event-sources = <&main_bcdma>, <&main_pktdma>;
		};

		main_bcdma: dma-controller@485c0100 {
			compatible = "ti,am64-dmss-bcdma";
			reg = <0x00 0x485c0100 0x00 0x100>,
			      <0x00 0x4c000000 0x00 0x20000>,
			      <0x00 0x4a820000 0x00 0x20000>,
			      <0x00 0x4aa40000 0x00 0x20000>,
			      <0x00 0x4bc00000 0x00 0x100000>;
			reg-names = "gcfg", "bchanrt", "rchanrt", "tchanrt", "ringrt";
			msi-parent = <&inta_main_dmss>;
			#dma-cells = <3>;
			ti,sci = <&dmsc>;
			ti,sci-dev-id = <26>;
			ti,sci-rm-range-bchan = <0x20>; /* BLOCK_COPY_CHAN */
			ti,sci-rm-range-rchan = <0x21>; /* SPLIT_TR_RX_CHAN */
			ti,sci-rm-range-tchan = <0x22>; /* SPLIT_TR_TX_CHAN */
		};

		main_pktdma: dma-controller@485c0000 {
			compatible = "ti,am64-dmss-pktdma";
			reg = <0x00 0x485c0000 0x00 0x100>,
			      <0x00 0x4a800000 0x00 0x20000>,
			      <0x00 0x4aa00000 0x00 0x40000>,
			      <0x00 0x4b800000 0x00 0x400000>;
			reg-names = "gcfg", "rchanrt", "tchanrt", "ringrt";
			msi-parent = <&inta_main_dmss>;
			#dma-cells = <2>;
			ti,sci = <&dmsc>;
			ti,sci-dev-id = <30>;
			ti,sci-rm-range-tchan = <0x23>, /* UNMAPPED_TX_CHAN */
						<0x24>, /* CPSW_TX_CHAN */
						<0x25>, /* SAUL_TX_0_CHAN */
						<0x26>; /* SAUL_TX_1_CHAN */
			ti,sci-rm-range-tflow = <0x10>, /* RING_UNMAPPED_TX_CHAN */
						<0x11>, /* RING_CPSW_TX_CHAN */
						<0x12>, /* RING_SAUL_TX_0_CHAN */
						<0x13>; /* RING_SAUL_TX_1_CHAN */
			ti,sci-rm-range-rchan = <0x29>, /* UNMAPPED_RX_CHAN */
						<0x2b>, /* CPSW_RX_CHAN */
						<0x2d>, /* SAUL_RX_0_CHAN */
						<0x2f>, /* SAUL_RX_1_CHAN */
						<0x31>, /* SAUL_RX_2_CHAN */
						<0x33>; /* SAUL_RX_3_CHAN */
			ti,sci-rm-range-rflow = <0x2a>, /* FLOW_UNMAPPED_RX_CHAN */
						<0x2c>, /* FLOW_CPSW_RX_CHAN */
						<0x2e>, /* FLOW_SAUL_RX_0/1_CHAN */
						<0x32>; /* FLOW_SAUL_RX_2/3_CHAN */
		};
	};

	dmss_csi: bus@4e000000 {
		compatible = "simple-bus";
		#address-cells = <2>;
		#size-cells = <2>;
		dma-ranges;
		ranges = <0x00 0x4e000000 0x00 0x4e000000 0x00 0x300000>;

		ti,sci-dev-id = <198>;

		inta_main_dmss_csi: interrupt-controller@4e0a0000 {
			compatible = "ti,sci-inta";
			reg = <0x00 0x4e0a0000 0x00 0x8000>;
			#interrupt-cells = <0>;
			interrupt-controller;
			interrupt-parent = <&gic500>;
			msi-controller;
			ti,sci = <&dmsc>;
			ti,sci-dev-id = <200>;
			ti,interrupt-ranges = <0 237 8>;
			ti,unmapped-event-sources = <&main_bcdma_csi>;
			power-domains = <&k3_pds 182 TI_SCI_PD_EXCLUSIVE>;
		};

		main_bcdma_csi: dma-controller@4e230000 {
			compatible = "ti,am62a-dmss-bcdma-csirx";
			reg = <0x00 0x4e230000 0x00 0x100>,
			      <0x00 0x4e180000 0x00 0x8000>,
			      <0x00 0x4e100000 0x00 0x10000>;
			reg-names = "gcfg", "rchanrt", "ringrt";
			msi-parent = <&inta_main_dmss_csi>;
			#dma-cells = <3>;
			ti,sci = <&dmsc>;
			ti,sci-dev-id = <199>;
			ti,sci-rm-range-rchan = <0x21>;
			power-domains = <&k3_pds 182 TI_SCI_PD_EXCLUSIVE>;
		};
	};

	dmsc: system-controller@44043000 {
		compatible = "ti,k2g-sci";
		reg = <0x00 0x44043000 0x00 0xfe0>;
		reg-names = "debug_messages";
		ti,host-id = <12>;
		mbox-names = "rx", "tx";
		mboxes= <&secure_proxy_main 12>,
			<&secure_proxy_main 13>;

		k3_pds: power-controller {
			compatible = "ti,sci-pm-domain";
			#power-domain-cells = <2>;
		};

		k3_clks: clock-controller {
			compatible = "ti,k2g-sci-clk";
			#clock-cells = <2>;
		};

		k3_reset: reset-controller {
			compatible = "ti,sci-reset";
			#reset-cells = <2>;
		};
	};

	main_pmx0: pinctrl@f4000 {
		compatible = "pinctrl-single";
		reg = <0x00 0xf4000 0x00 0x2ac>;
		#pinctrl-cells = <1>;
		pinctrl-single,register-width = <32>;
		pinctrl-single,function-mask = <0xffffffff>;
	};

	main_uart0: serial@2800000 {
		compatible = "ti,am64-uart", "ti,am654-uart";
		reg = <0x00 0x02800000 0x00 0x100>;
		interrupts = <GIC_SPI 178 IRQ_TYPE_LEVEL_HIGH>;
		power-domains = <&k3_pds 146 TI_SCI_PD_EXCLUSIVE>;
		clocks = <&k3_clks 146 0>;
		clock-names = "fclk";
		status = "disabled";
	};

	main_uart1: serial@2810000 {
		compatible = "ti,am64-uart", "ti,am654-uart";
		reg = <0x00 0x02810000 0x00 0x100>;
		interrupts = <GIC_SPI 179 IRQ_TYPE_LEVEL_HIGH>;
		power-domains = <&k3_pds 152 TI_SCI_PD_EXCLUSIVE>;
		clocks = <&k3_clks 152 0>;
		clock-names = "fclk";
		status = "disabled";
	};

	main_uart2: serial@2820000 {
		compatible = "ti,am64-uart", "ti,am654-uart";
		reg = <0x00 0x02820000 0x00 0x100>;
		interrupts = <GIC_SPI 180 IRQ_TYPE_LEVEL_HIGH>;
		power-domains = <&k3_pds 153 TI_SCI_PD_EXCLUSIVE>;
		clocks = <&k3_clks 153 0>;
		clock-names = "fclk";
		status = "disabled";
	};

	main_uart3: serial@2830000 {
		compatible = "ti,am64-uart", "ti,am654-uart";
		reg = <0x00 0x02830000 0x00 0x100>;
		interrupts = <GIC_SPI 181 IRQ_TYPE_LEVEL_HIGH>;
		power-domains = <&k3_pds 154 TI_SCI_PD_EXCLUSIVE>;
		clocks = <&k3_clks 154 0>;
		clock-names = "fclk";
		status = "disabled";
	};

	main_uart4: serial@2840000 {
		compatible = "ti,am64-uart", "ti,am654-uart";
		reg = <0x00 0x02840000 0x00 0x100>;
		interrupts = <GIC_SPI 182 IRQ_TYPE_LEVEL_HIGH>;
		power-domains = <&k3_pds 155 TI_SCI_PD_EXCLUSIVE>;
		clocks = <&k3_clks 155 0>;
		clock-names = "fclk";
		status = "disabled";
	};

	main_uart5: serial@2850000 {
		compatible = "ti,am64-uart", "ti,am654-uart";
		reg = <0x00 0x02850000 0x00 0x100>;
		interrupts = <GIC_SPI 183 IRQ_TYPE_LEVEL_HIGH>;
		power-domains = <&k3_pds 156 TI_SCI_PD_EXCLUSIVE>;
		clocks = <&k3_clks 156 0>;
		clock-names = "fclk";
		status = "disabled";
	};

	main_uart6: serial@2860000 {
		compatible = "ti,am64-uart", "ti,am654-uart";
		reg = <0x00 0x02860000 0x00 0x100>;
		interrupts = <GIC_SPI 184 IRQ_TYPE_LEVEL_HIGH>;
		power-domains = <&k3_pds 158 TI_SCI_PD_EXCLUSIVE>;
		clocks = <&k3_clks 158 0>;
		clock-names = "fclk";
		status = "disabled";
	};

	main_i2c0: i2c@20000000 {
		compatible = "ti,am64-i2c", "ti,omap4-i2c";
		reg = <0x00 0x20000000 0x00 0x100>;
		interrupts = <GIC_SPI 161 IRQ_TYPE_LEVEL_HIGH>;
		#address-cells = <1>;
		#size-cells = <0>;
		power-domains = <&k3_pds 102 TI_SCI_PD_EXCLUSIVE>;
		clocks = <&k3_clks 102 2>;
		clock-names = "fck";
		status = "disabled";
	};

	main_i2c1: i2c@20010000 {
		compatible = "ti,am64-i2c", "ti,omap4-i2c";
		reg = <0x00 0x20010000 0x00 0x100>;
		interrupts = <GIC_SPI 162 IRQ_TYPE_LEVEL_HIGH>;
		#address-cells = <1>;
		#size-cells = <0>;
		power-domains = <&k3_pds 103 TI_SCI_PD_EXCLUSIVE>;
		clocks = <&k3_clks 103 2>;
		clock-names = "fck";
		status = "disabled";
	};

	main_i2c2: i2c@20020000 {
		compatible = "ti,am64-i2c", "ti,omap4-i2c";
		reg = <0x00 0x20020000 0x00 0x100>;
		interrupts = <GIC_SPI 163 IRQ_TYPE_LEVEL_HIGH>;
		#address-cells = <1>;
		#size-cells = <0>;
		power-domains = <&k3_pds 104 TI_SCI_PD_EXCLUSIVE>;
		clocks = <&k3_clks 104 2>;
		clock-names = "fck";
		status = "disabled";
	};

	main_i2c3: i2c@20030000 {
		compatible = "ti,am64-i2c", "ti,omap4-i2c";
		reg = <0x00 0x20030000 0x00 0x100>;
		interrupts = <GIC_SPI 164 IRQ_TYPE_LEVEL_HIGH>;
		#address-cells = <1>;
		#size-cells = <0>;
		power-domains = <&k3_pds 105 TI_SCI_PD_EXCLUSIVE>;
		clocks = <&k3_clks 105 2>;
		clock-names = "fck";
		status = "disabled";
	};

	main_spi0: spi@20100000 {
		compatible = "ti,am654-mcspi", "ti,omap4-mcspi";
		reg = <0x00 0x20100000 0x00 0x400>;
		interrupts = <GIC_SPI 172 IRQ_TYPE_LEVEL_HIGH>;
		#address-cells = <1>;
		#size-cells = <0>;
		power-domains = <&k3_pds 141 TI_SCI_PD_EXCLUSIVE>;
		clocks = <&k3_clks 141 0>;
		status = "disabled";
	};

	main_spi1: spi@20110000 {
		compatible = "ti,am654-mcspi","ti,omap4-mcspi";
		reg = <0x00 0x20110000 0x00 0x400>;
		interrupts = <GIC_SPI 173 IRQ_TYPE_LEVEL_HIGH>;
		#address-cells = <1>;
		#size-cells = <0>;
		power-domains = <&k3_pds 142 TI_SCI_PD_EXCLUSIVE>;
		clocks = <&k3_clks 142 0>;
		status = "disabled";
	};

	main_spi2: spi@20120000 {
		compatible = "ti,am654-mcspi","ti,omap4-mcspi";
		reg = <0x00 0x20120000 0x00 0x400>;
		interrupts = <GIC_SPI 174 IRQ_TYPE_LEVEL_HIGH>;
		#address-cells = <1>;
		#size-cells = <0>;
		power-domains = <&k3_pds 143 TI_SCI_PD_EXCLUSIVE>;
		clocks = <&k3_clks 143 0>;
		status = "disabled";
	};

	main_gpio_intr: interrupt-controller@a00000 {
		compatible = "ti,sci-intr";
		reg = <0x00 0x00a00000 0x00 0x800>;
		ti,intr-trigger-type = <1>;
		interrupt-controller;
		interrupt-parent = <&gic500>;
		#interrupt-cells = <1>;
		ti,sci = <&dmsc>;
		ti,sci-dev-id = <3>;
		ti,interrupt-ranges = <0 32 16>;
		status = "disabled";
	};

	main_gpio0: gpio@600000 {
		compatible = "ti,am64-gpio", "ti,keystone-gpio";
		reg = <0x00 0x00600000 0x0 0x100>;
		gpio-controller;
		#gpio-cells = <2>;
		interrupt-parent = <&main_gpio_intr>;
		interrupts = <190>, <191>, <192>,
			     <193>, <194>, <195>;
		interrupt-controller;
		#interrupt-cells = <2>;
		ti,ngpio = <87>;
		ti,davinci-gpio-unbanked = <0>;
		power-domains = <&k3_pds 77 TI_SCI_PD_EXCLUSIVE>;
		clocks = <&k3_clks 77 0>;
		clock-names = "gpio";
		status = "disabled";
	};

	main_gpio1: gpio@601000 {
		compatible = "ti,am64-gpio", "ti,keystone-gpio";
		reg = <0x00 0x00601000 0x0 0x100>;
		gpio-controller;
		#gpio-cells = <2>;
		interrupt-parent = <&main_gpio_intr>;
		interrupts = <180>, <181>, <182>,
			     <183>, <184>, <185>;
		interrupt-controller;
		#interrupt-cells = <2>;
		ti,ngpio = <88>;
		ti,davinci-gpio-unbanked = <0>;
		power-domains = <&k3_pds 78 TI_SCI_PD_EXCLUSIVE>;
		clocks = <&k3_clks 78 0>;
		clock-names = "gpio";
		status = "disabled";
	};

	sdhci0: mmc@fa10000 {
		compatible = "ti,am62-sdhci";
		reg = <0x00 0xfa10000 0x00 0x260>, <0x00 0xfa18000 0x00 0x134>;
		interrupts = <GIC_SPI 133 IRQ_TYPE_LEVEL_HIGH>;
		power-domains = <&k3_pds 57 TI_SCI_PD_EXCLUSIVE>;
		clocks = <&k3_clks 57 5>, <&k3_clks 57 6>;
		clock-names = "clk_ahb", "clk_xin";
		assigned-clocks = <&k3_clks 57 6>;
		assigned-clock-parents = <&k3_clks 57 8>;
		mmc-ddr-1_8v;
		mmc-hs200-1_8v;
		ti,trm-icp = <0x2>;
		bus-width = <8>;
		ti,clkbuf-sel = <0x7>;
		ti,otap-del-sel-legacy = <0x0>;
		ti,otap-del-sel-mmc-hs = <0x0>;
		ti,otap-del-sel-ddr52 = <0x9>;
		ti,otap-del-sel-hs200 = <0x6>;
		status = "disabled";
	};

	sdhci1: mmc@fa00000 {
		compatible = "ti,am62-sdhci";
		reg = <0x00 0xfa00000 0x00 0x260>, <0x00 0xfa08000 0x00 0x134>;
		interrupts = <GIC_SPI 83 IRQ_TYPE_LEVEL_HIGH>;
		power-domains = <&k3_pds 58 TI_SCI_PD_EXCLUSIVE>;
		clocks = <&k3_clks 58 5>, <&k3_clks 58 6>;
		clock-names = "clk_ahb", "clk_xin";
		ti,trm-icp = <0x2>;
		ti,otap-del-sel-legacy = <0x0>;
		ti,otap-del-sel-sd-hs = <0x0>;
		ti,otap-del-sel-sdr12 = <0xf>;
		ti,otap-del-sel-sdr25 = <0xf>;
		ti,otap-del-sel-sdr50 = <0xc>;
		ti,otap-del-sel-sdr104 = <0x6>;
		ti,otap-del-sel-ddr50 = <0x9>;
		ti,itap-del-sel-legacy = <0x0>;
		ti,itap-del-sel-sd-hs = <0x0>;
		ti,itap-del-sel-sdr12 = <0x0>;
		ti,itap-del-sel-sdr25 = <0x0>;
		ti,clkbuf-sel = <0x7>;
		bus-width = <4>;
		no-1-8-v;
		status = "disabled";
	};

	dss: dss@30200000 {
		compatible = "ti,am625-dss";

		reg = <0x00 0x30200000 0x00 0x1000>, /* common */
		      <0x00 0x30201000 0x00 0x1000>, /* common1 */
		      <0x00 0x30202000 0x00 0x1000>, /* vidl1 */
		      <0x00 0x30206000 0x00 0x1000>, /* vid */
		      <0x00 0x30207000 0x00 0x1000>, /* ovr1 */
		      <0x00 0x30208000 0x00 0x1000>, /* ovr2 */
		      <0x00 0x3020a000 0x00 0x1000>, /* vp1: OLDI: Tied OFF */
		      <0x00 0x3020b000 0x00 0x1000>; /* vp2: Used as DPI Out */

		reg-names = "common", "common1",
			    "vidl1", "vid",
			    "ovr1", "ovr2",
			    "vp1", "vp2";

		power-domains = <&k3_pds 186 TI_SCI_PD_EXCLUSIVE>;

		clocks = <&k3_clks 186 6>,
			 <&k3_clks 186 0>,
			 <&k3_clks 186 2>;

		clock-names = "fck", "vp1", "vp2";

		interrupts = <GIC_SPI 84 IRQ_TYPE_LEVEL_HIGH>,
			     <GIC_SPI 85 IRQ_TYPE_LEVEL_HIGH>;

		dss_ports: ports {
			#address-cells = <1>;
			#size-cells = <0>;
		};
	};

	sdhci2: mmc@fa20000 {
		compatible = "ti,am62-sdhci";
		reg = <0x00 0xfa20000 0x00 0x260>, <0x00 0xfa28000 0x00 0x134>;
		interrupts = <GIC_SPI 82 IRQ_TYPE_LEVEL_HIGH>;
		power-domains = <&k3_pds 184 TI_SCI_PD_EXCLUSIVE>;
		clocks = <&k3_clks 184 5>, <&k3_clks 184 6>;
		clock-names = "clk_ahb", "clk_xin";
		ti,trm-icp = <0x2>;
		ti,otap-del-sel-legacy = <0x0>;
		ti,otap-del-sel-sd-hs = <0x0>;
		ti,otap-del-sel-sdr12 = <0xf>;
		ti,otap-del-sel-sdr25 = <0xf>;
		ti,otap-del-sel-sdr50 = <0xc>;
		ti,otap-del-sel-sdr104 = <0x6>;
		ti,otap-del-sel-ddr50 = <0x9>;
		ti,itap-del-sel-legacy = <0x0>;
		ti,itap-del-sel-sd-hs = <0x0>;
		ti,itap-del-sel-sdr12 = <0x0>;
		ti,itap-del-sel-sdr25 = <0x0>;
		ti,clkbuf-sel = <0x7>;
		status = "disabled";
	};

	usbss0: dwc3-usb@f900000 {
		compatible = "ti,am62-usb";
		reg = <0x00 0x0f900000 0x00 0x800>;
		clocks = <&k3_clks 161 3>;
		clock-names = "ref";
		ti,syscon-phy-pll-refclk = <&wkup_conf 0x4008>;
		#address-cells = <2>;
		#size-cells = <2>;
		power-domains = <&k3_pds 178 TI_SCI_PD_EXCLUSIVE>;
		ranges;
		status = "disabled";

		usb0: usb@31000000 {
			compatible = "snps,dwc3";
			reg =<0x00 0x31000000 0x00 0x50000>;
			interrupts = <GIC_SPI 188 IRQ_TYPE_LEVEL_HIGH>, /* irq.0 */
				     <GIC_SPI 188 IRQ_TYPE_LEVEL_HIGH>; /* irq.0 */
			interrupt-names = "host", "peripheral";
			maximum-speed = "high-speed";
			dr_mode = "otg";
		};
	};

	usbss1: dwc3-usb@f910000 {
		compatible = "ti,am62-usb";
		reg = <0x00 0x0f910000 0x00 0x800>;
		clocks = <&k3_clks 162 3>;
		clock-names = "ref";
		ti,syscon-phy-pll-refclk = <&wkup_conf 0x4018>;
		#address-cells = <2>;
		#size-cells = <2>;
		power-domains = <&k3_pds 179 TI_SCI_PD_EXCLUSIVE>;
		ranges;
		status = "disabled";

		usb1: usb@31100000 {
			compatible = "snps,dwc3";
			reg =<0x00 0x31100000 0x00 0x50000>;
			interrupts = <GIC_SPI 226 IRQ_TYPE_LEVEL_HIGH>, /* irq.0 */
				     <GIC_SPI 226 IRQ_TYPE_LEVEL_HIGH>; /* irq.0 */
			interrupt-names = "host", "peripheral";
			maximum-speed = "high-speed";
			dr_mode = "otg";
		};
	};

	fss: bus@fc00000 {
		compatible = "simple-bus";
		reg = <0x00 0x0fc00000 0x00 0x70000>;
		#address-cells = <2>;
		#size-cells = <2>;
		ranges;
		status = "disabled";

		ospi0: spi@fc40000 {
			compatible = "ti,am654-ospi", "cdns,qspi-nor";
			reg = <0x00 0x0fc40000 0x00 0x100>,
			      <0x05 0x00000000 0x01 0x00000000>;
			interrupts = <GIC_SPI 139 IRQ_TYPE_LEVEL_HIGH>;
			cdns,fifo-depth = <256>;
			cdns,fifo-width = <4>;
			cdns,trigger-address = <0x0>;
			clocks = <&k3_clks 75 7>;
			assigned-clocks = <&k3_clks 75 7>;
			assigned-clock-parents = <&k3_clks 75 8>;
			assigned-clock-rates = <166666666>;
			power-domains = <&k3_pds 75 TI_SCI_PD_EXCLUSIVE>;
			#address-cells = <1>;
			#size-cells = <0>;
		};
	};

	cpsw3g: ethernet@8000000 {
		compatible = "ti,am642-cpsw-nuss";
		#address-cells = <2>;
		#size-cells = <2>;
		reg = <0x0 0x8000000 0x0 0x200000>;
		reg-names = "cpsw_nuss";
		ranges = <0x0 0x0 0x0 0x8000000 0x0 0x200000>;
		clocks = <&k3_clks 13 0>;
		assigned-clocks = <&k3_clks 13 3>;
		assigned-clock-parents = <&k3_clks 13 11>;
		clock-names = "fck";
		power-domains = <&k3_pds 13 TI_SCI_PD_EXCLUSIVE>;
		status = "disabled";

		dmas = <&main_pktdma 0xc600 15>,
		       <&main_pktdma 0xc601 15>,
		       <&main_pktdma 0xc602 15>,
		       <&main_pktdma 0xc603 15>,
		       <&main_pktdma 0xc604 15>,
		       <&main_pktdma 0xc605 15>,
		       <&main_pktdma 0xc606 15>,
		       <&main_pktdma 0xc607 15>,
		       <&main_pktdma 0x4600 15>;
		dma-names = "tx0", "tx1", "tx2", "tx3", "tx4", "tx5", "tx6",
			    "tx7", "rx";

		ethernet-ports {
			#address-cells = <1>;
			#size-cells = <0>;

			cpsw_port1: port@1 {
				reg = <1>;
				ti,mac-only;
				label = "port1";
				phys = <&phy_gmii_sel 1>;
				mac-address = [00 00 00 00 00 00];
				ti,syscon-efuse = <&wkup_conf 0x200>;
			};

			cpsw_port2: port@2 {
				reg = <2>;
				ti,mac-only;
				label = "port2";
				phys = <&phy_gmii_sel 2>;
				mac-address = [00 00 00 00 00 00];
			};
		};

		cpsw3g_mdio: mdio@f00 {
			compatible = "ti,cpsw-mdio","ti,davinci_mdio";
			reg = <0x0 0xf00 0x0 0x100>;
			#address-cells = <1>;
			#size-cells = <0>;
			clocks = <&k3_clks 13 0>;
			clock-names = "fck";
			bus_freq = <1000000>;
		};

		cpts@3d000 {
			compatible = "ti,j721e-cpts";
			reg = <0x0 0x3d000 0x0 0x400>;
			clocks = <&k3_clks 13 3>;
			clock-names = "cpts";
			interrupts-extended = <&gic500 GIC_SPI 102 IRQ_TYPE_LEVEL_HIGH>;
			interrupt-names = "cpts";
			ti,cpts-ext-ts-inputs = <4>;
			ti,cpts-periodic-outputs = <2>;
		};
	};

	hwspinlock: spinlock@2a000000 {
		compatible = "ti,am64-hwspinlock";
		reg = <0x00 0x2a000000 0x00 0x1000>;
		#hwlock-cells = <1>;
	};

	mailbox0_cluster0: mailbox@29000000 {
		compatible = "ti,am64-mailbox";
		reg = <0x00 0x29000000 0x00 0x200>;
		interrupts = <GIC_SPI 76 IRQ_TYPE_LEVEL_HIGH>;
		#mbox-cells = <1>;
		ti,mbox-num-users = <4>;
		ti,mbox-num-fifos = <16>;
	};

	mailbox0_cluster1: mailbox@29010000 {
		compatible = "ti,am64-mailbox";
		reg = <0x00 0x29010000 0x00 0x200>;
		interrupts = <GIC_SPI 77 IRQ_TYPE_LEVEL_HIGH>;
		#mbox-cells = <1>;
		ti,mbox-num-users = <4>;
		ti,mbox-num-fifos = <16>;
	};

	mailbox0_cluster2: mailbox@29020000 {
		compatible = "ti,am64-mailbox";
		reg = <0x00 0x29020000 0x00 0x200>;
		interrupts = <GIC_SPI 108 IRQ_TYPE_LEVEL_HIGH>;
		#mbox-cells = <1>;
		ti,mbox-num-users = <4>;
		ti,mbox-num-fifos = <16>;
	};

	mailbox0_cluster3: mailbox@29030000 {
		compatible = "ti,am64-mailbox";
		reg = <0x00 0x29030000 0x00 0x200>;
		interrupts = <GIC_SPI 109 IRQ_TYPE_LEVEL_HIGH>;
		#mbox-cells = <1>;
		ti,mbox-num-users = <4>;
		ti,mbox-num-fifos = <16>;
	};

	ti_csi2rx0: ticsi2rx@30102000 {
		compatible = "ti,j721e-csi2rx";
		dmas = <&main_bcdma_csi 0 0x5000 0>, <&main_bcdma_csi 0 0x5001 0>,
			<&main_bcdma_csi 0 0x5002 0>, <&main_bcdma_csi 0 0x5003 0>;
		dma-names = "rx0", "rx1", "rx2", "rx3";
		reg = <0x00 0x30102000 0x00 0x1000>;
		power-domains = <&k3_pds 182 TI_SCI_PD_EXCLUSIVE>;
		#address-cells = <2>;
		#size-cells = <2>;
		ranges;

		cdns_csi2rx0: csi-bridge@30101000 {
			compatible = "cdns,csi2rx";
			reg = <0x00 0x30101000 0x00 0x1000>;
			clocks = <&k3_clks 182 0>, <&k3_clks 182 3>, <&k3_clks 182 0>,
				<&k3_clks 182 0>, <&k3_clks 182 4>, <&k3_clks 182 4>;
			clock-names = "sys_clk", "p_clk", "pixel_if0_clk",
				"pixel_if1_clk", "pixel_if2_clk", "pixel_if3_clk";
			phys = <&dphy0>;
			phy-names = "dphy";
			power-domains = <&k3_pds 182 TI_SCI_PD_EXCLUSIVE>;

			ports {
				#address-cells = <1>;
				#size-cells = <0>;

				csi0_port0: port@0 {
					reg = <0>;
				};

				csi0_port1: port@1 {
					reg = <1>;
				};

				csi0_port2: port@2 {
					reg = <2>;
				};

				csi0_port3: port@3 {
					reg = <3>;
				};

				csi0_port4: port@4 {
					reg = <4>;
				};
			};
		};
	};

	dphy0: phy@30110000 {
		compatible = "ti,j721e-dphy", "cdns,dphy";
		reg = <0x00 0x30110000 0x00 0x1100>;
		#phy-cells = <0>;
		power-domains = <&k3_pds 185 TI_SCI_PD_EXCLUSIVE>;
	};

	main_mcan0: can@20701000 {
		compatible = "bosch,m_can";
		reg = <0x00 0x20701000 0x00 0x200>,
		      <0x00 0x20708000 0x00 0x8000>;
		reg-names = "m_can", "message_ram";
		power-domains = <&k3_pds 98 TI_SCI_PD_EXCLUSIVE>;
		clocks = <&k3_clks 98 6>, <&k3_clks 98 1>;
		clock-names = "hclk", "cclk";
		interrupts = <GIC_SPI 155 IRQ_TYPE_LEVEL_HIGH>,
			     <GIC_SPI 156 IRQ_TYPE_LEVEL_HIGH>;
		interrupt-names = "int0", "int1";
		bosch,mram-cfg = <0x0 128 64 64 64 64 32 32>;
		status = "disabled";
	};

	epwm0: pwm@23000000 {
		compatible = "ti,am64-epwm", "ti,am3352-ehrpwm";
		#pwm-cells = <3>;
		reg = <0x00 0x23000000 0x00 0x100>;
		power-domains = <&k3_pds 86 TI_SCI_PD_EXCLUSIVE>;
		clocks = <&epwm_tbclk 0>, <&k3_clks 86 0>;
		clock-names = "tbclk", "fck";
		status = "disabled";
	};

	epwm1: pwm@23010000 {
		compatible = "ti,am64-epwm", "ti,am3352-ehrpwm";
		#pwm-cells = <3>;
		reg = <0x00 0x23010000 0x00 0x100>;
		power-domains = <&k3_pds 87 TI_SCI_PD_EXCLUSIVE>;
		clocks = <&epwm_tbclk 1>, <&k3_clks 87 0>;
		clock-names = "tbclk", "fck";
		status = "disabled";
	};

	epwm2: pwm@23020000 {
		compatible = "ti,am64-epwm", "ti,am3352-ehrpwm";
		#pwm-cells = <3>;
		reg = <0x00 0x23020000 0x00 0x100>;
		power-domains = <&k3_pds 88 TI_SCI_PD_EXCLUSIVE>;
		clocks = <&epwm_tbclk 2>, <&k3_clks 88 0>;
		clock-names = "tbclk", "fck";
		status = "disabled";
	};

	ecap0: pwm@23100000 {
		compatible = "ti,am3352-ecap";
		#pwm-cells = <3>;
		reg = <0x00 0x23100000 0x00 0x100>;
		power-domains = <&k3_pds 51 TI_SCI_PD_EXCLUSIVE>;
		clocks = <&k3_clks 51 0>;
		clock-names = "fck";
		status = "disabled";
	};

	ecap1: pwm@23110000 {
		compatible = "ti,am3352-ecap";
		#pwm-cells = <3>;
		reg = <0x00 0x23110000 0x00 0x100>;
		power-domains = <&k3_pds 52 TI_SCI_PD_EXCLUSIVE>;
		clocks = <&k3_clks 52 0>;
		clock-names = "fck";
		status = "disabled";
	};

	ecap2: pwm@23120000 {
		compatible = "ti,am3352-ecap";
		#pwm-cells = <3>;
		reg = <0x00 0x23120000 0x00 0x100>;
		power-domains = <&k3_pds 53 TI_SCI_PD_EXCLUSIVE>;
		clocks = <&k3_clks 53 0>;
		clock-names = "fck";
		status = "disabled";
	};

<<<<<<< HEAD
	c7x_0: dsp@7e000000 {
		compatible = "ti,am62a-c7xv-dsp";
		reg = <0x00 0x7e000000 0x00 0x00100000>;
		reg-names = "l2sram";
		ti,sci = <&dmsc>;
		ti,sci-dev-id = <208>;
		ti,sci-proc-ids = <0x04 0xff>;
		resets = <&k3_reset 208 1>;
		firmware-name = "am62a-c71_0-fw";
=======
	mcasp0: mcasp@2b00000 {
		compatible = "ti,am33xx-mcasp-audio";
		reg = <0x00 0x02b00000 0x00 0x2000>,
		      <0x00 0x02b08000 0x00 0x400>;
		reg-names = "mpu","dat";
		interrupts = <GIC_SPI 236 IRQ_TYPE_LEVEL_HIGH>,
				<GIC_SPI 235 IRQ_TYPE_LEVEL_HIGH>;
		interrupt-names = "tx", "rx";

		dmas = <&main_bcdma 0 0xc500 0>, <&main_bcdma 0 0x4500 0>;
		dma-names = "tx", "rx";

		clocks = <&k3_clks 190 0>;
		clock-names = "fck";
		power-domains = <&k3_pds 190 TI_SCI_PD_EXCLUSIVE>;
		assigned-clocks = <&k3_clks 190 0>;
		assigned-clock-parents = <&k3_clks 190 2>;
		status = "disabled";
	};

	mcasp1: mcasp@2b10000 {
		compatible = "ti,am33xx-mcasp-audio";
		reg = <0x00 0x02b10000 0x00 0x2000>,
		      <0x00 0x02b18000 0x00 0x400>;
		reg-names = "mpu","dat";
		interrupts = <GIC_SPI 238 IRQ_TYPE_LEVEL_HIGH>,
				<GIC_SPI 237 IRQ_TYPE_LEVEL_HIGH>;
		interrupt-names = "tx", "rx";

		dmas = <&main_bcdma 0 0xc501 0>, <&main_bcdma 0 0x4501 0>;
		dma-names = "tx", "rx";

		clocks = <&k3_clks 191 0>;
		clock-names = "fck";
		power-domains = <&k3_pds 191 TI_SCI_PD_EXCLUSIVE>;
		assigned-clocks = <&k3_clks 191 0>;
		assigned-clock-parents = <&k3_clks 191 2>;
		status = "disabled";
	};

	mcasp2: mcasp@2b20000 {
		compatible = "ti,am33xx-mcasp-audio";
		reg = <0x00 0x02b20000 0x00 0x2000>,
		      <0x00 0x02b28000 0x00 0x400>;
		reg-names = "mpu","dat";
		interrupts = <GIC_SPI 240 IRQ_TYPE_LEVEL_HIGH>,
				<GIC_SPI 239 IRQ_TYPE_LEVEL_HIGH>;
		interrupt-names = "tx", "rx";

		dmas = <&main_bcdma 0 0xc502 0>, <&main_bcdma 0 0x4502 0>;
		dma-names = "tx", "rx";

		clocks = <&k3_clks 192 0>;
		clock-names = "fck";
		power-domains = <&k3_pds 192 TI_SCI_PD_EXCLUSIVE>;
		assigned-clocks = <&k3_clks 192 0>;
		assigned-clock-parents = <&k3_clks 192 2>;
		status = "disabled";
>>>>>>> a39e070e
	};
};<|MERGE_RESOLUTION|>--- conflicted
+++ resolved
@@ -833,7 +833,66 @@
 		status = "disabled";
 	};
 
-<<<<<<< HEAD
+	mcasp0: mcasp@2b00000 {
+		compatible = "ti,am33xx-mcasp-audio";
+		reg = <0x00 0x02b00000 0x00 0x2000>,
+		      <0x00 0x02b08000 0x00 0x400>;
+		reg-names = "mpu","dat";
+		interrupts = <GIC_SPI 236 IRQ_TYPE_LEVEL_HIGH>,
+				<GIC_SPI 235 IRQ_TYPE_LEVEL_HIGH>;
+		interrupt-names = "tx", "rx";
+
+		dmas = <&main_bcdma 0 0xc500 0>, <&main_bcdma 0 0x4500 0>;
+		dma-names = "tx", "rx";
+
+		clocks = <&k3_clks 190 0>;
+		clock-names = "fck";
+		power-domains = <&k3_pds 190 TI_SCI_PD_EXCLUSIVE>;
+		assigned-clocks = <&k3_clks 190 0>;
+		assigned-clock-parents = <&k3_clks 190 2>;
+		status = "disabled";
+	};
+
+	mcasp1: mcasp@2b10000 {
+		compatible = "ti,am33xx-mcasp-audio";
+		reg = <0x00 0x02b10000 0x00 0x2000>,
+		      <0x00 0x02b18000 0x00 0x400>;
+		reg-names = "mpu","dat";
+		interrupts = <GIC_SPI 238 IRQ_TYPE_LEVEL_HIGH>,
+				<GIC_SPI 237 IRQ_TYPE_LEVEL_HIGH>;
+		interrupt-names = "tx", "rx";
+
+		dmas = <&main_bcdma 0 0xc501 0>, <&main_bcdma 0 0x4501 0>;
+		dma-names = "tx", "rx";
+
+		clocks = <&k3_clks 191 0>;
+		clock-names = "fck";
+		power-domains = <&k3_pds 191 TI_SCI_PD_EXCLUSIVE>;
+		assigned-clocks = <&k3_clks 191 0>;
+		assigned-clock-parents = <&k3_clks 191 2>;
+		status = "disabled";
+	};
+
+	mcasp2: mcasp@2b20000 {
+		compatible = "ti,am33xx-mcasp-audio";
+		reg = <0x00 0x02b20000 0x00 0x2000>,
+		      <0x00 0x02b28000 0x00 0x400>;
+		reg-names = "mpu","dat";
+		interrupts = <GIC_SPI 240 IRQ_TYPE_LEVEL_HIGH>,
+				<GIC_SPI 239 IRQ_TYPE_LEVEL_HIGH>;
+		interrupt-names = "tx", "rx";
+
+		dmas = <&main_bcdma 0 0xc502 0>, <&main_bcdma 0 0x4502 0>;
+		dma-names = "tx", "rx";
+
+		clocks = <&k3_clks 192 0>;
+		clock-names = "fck";
+		power-domains = <&k3_pds 192 TI_SCI_PD_EXCLUSIVE>;
+		assigned-clocks = <&k3_clks 192 0>;
+		assigned-clock-parents = <&k3_clks 192 2>;
+		status = "disabled";
+	};
+
 	c7x_0: dsp@7e000000 {
 		compatible = "ti,am62a-c7xv-dsp";
 		reg = <0x00 0x7e000000 0x00 0x00100000>;
@@ -843,65 +902,5 @@
 		ti,sci-proc-ids = <0x04 0xff>;
 		resets = <&k3_reset 208 1>;
 		firmware-name = "am62a-c71_0-fw";
-=======
-	mcasp0: mcasp@2b00000 {
-		compatible = "ti,am33xx-mcasp-audio";
-		reg = <0x00 0x02b00000 0x00 0x2000>,
-		      <0x00 0x02b08000 0x00 0x400>;
-		reg-names = "mpu","dat";
-		interrupts = <GIC_SPI 236 IRQ_TYPE_LEVEL_HIGH>,
-				<GIC_SPI 235 IRQ_TYPE_LEVEL_HIGH>;
-		interrupt-names = "tx", "rx";
-
-		dmas = <&main_bcdma 0 0xc500 0>, <&main_bcdma 0 0x4500 0>;
-		dma-names = "tx", "rx";
-
-		clocks = <&k3_clks 190 0>;
-		clock-names = "fck";
-		power-domains = <&k3_pds 190 TI_SCI_PD_EXCLUSIVE>;
-		assigned-clocks = <&k3_clks 190 0>;
-		assigned-clock-parents = <&k3_clks 190 2>;
-		status = "disabled";
-	};
-
-	mcasp1: mcasp@2b10000 {
-		compatible = "ti,am33xx-mcasp-audio";
-		reg = <0x00 0x02b10000 0x00 0x2000>,
-		      <0x00 0x02b18000 0x00 0x400>;
-		reg-names = "mpu","dat";
-		interrupts = <GIC_SPI 238 IRQ_TYPE_LEVEL_HIGH>,
-				<GIC_SPI 237 IRQ_TYPE_LEVEL_HIGH>;
-		interrupt-names = "tx", "rx";
-
-		dmas = <&main_bcdma 0 0xc501 0>, <&main_bcdma 0 0x4501 0>;
-		dma-names = "tx", "rx";
-
-		clocks = <&k3_clks 191 0>;
-		clock-names = "fck";
-		power-domains = <&k3_pds 191 TI_SCI_PD_EXCLUSIVE>;
-		assigned-clocks = <&k3_clks 191 0>;
-		assigned-clock-parents = <&k3_clks 191 2>;
-		status = "disabled";
-	};
-
-	mcasp2: mcasp@2b20000 {
-		compatible = "ti,am33xx-mcasp-audio";
-		reg = <0x00 0x02b20000 0x00 0x2000>,
-		      <0x00 0x02b28000 0x00 0x400>;
-		reg-names = "mpu","dat";
-		interrupts = <GIC_SPI 240 IRQ_TYPE_LEVEL_HIGH>,
-				<GIC_SPI 239 IRQ_TYPE_LEVEL_HIGH>;
-		interrupt-names = "tx", "rx";
-
-		dmas = <&main_bcdma 0 0xc502 0>, <&main_bcdma 0 0x4502 0>;
-		dma-names = "tx", "rx";
-
-		clocks = <&k3_clks 192 0>;
-		clock-names = "fck";
-		power-domains = <&k3_pds 192 TI_SCI_PD_EXCLUSIVE>;
-		assigned-clocks = <&k3_clks 192 0>;
-		assigned-clock-parents = <&k3_clks 192 2>;
-		status = "disabled";
->>>>>>> a39e070e
 	};
 };