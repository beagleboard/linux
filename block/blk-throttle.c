--- conflicted
+++ resolved
@@ -928,23 +928,8 @@
 	struct throtl_data *td = key;
 	struct throtl_grp *tg = tg_of_blkg(blkg);
 
-<<<<<<< HEAD
-	tg_of_blkg(blkg)->bps[READ] = read_bps;
-	/* Make sure read_bps is updated before setting limits_changed */
-	smp_wmb();
-	tg_of_blkg(blkg)->limits_changed = true;
-
-	/* Make sure tg->limits_changed is updated before td->limits_changed */
-	smp_mb__before_atomic_inc();
-	atomic_inc(&td->limits_changed);
-	smp_mb__after_atomic_inc();
-
-	/* Schedule a work now to process the limit change */
-	throtl_schedule_delayed_work(td, 0);
-=======
 	tg->bps[READ] = read_bps;
 	throtl_update_blkio_group_common(td, tg);
->>>>>>> 0ce790e7
 }
 
 static void throtl_update_blkio_group_write_bps(void *key,
@@ -953,18 +938,8 @@
 	struct throtl_data *td = key;
 	struct throtl_grp *tg = tg_of_blkg(blkg);
 
-<<<<<<< HEAD
-	tg_of_blkg(blkg)->bps[WRITE] = write_bps;
-	smp_wmb();
-	tg_of_blkg(blkg)->limits_changed = true;
-	smp_mb__before_atomic_inc();
-	atomic_inc(&td->limits_changed);
-	smp_mb__after_atomic_inc();
-	throtl_schedule_delayed_work(td, 0);
-=======
 	tg->bps[WRITE] = write_bps;
 	throtl_update_blkio_group_common(td, tg);
->>>>>>> 0ce790e7
 }
 
 static void throtl_update_blkio_group_read_iops(void *key,
@@ -973,18 +948,8 @@
 	struct throtl_data *td = key;
 	struct throtl_grp *tg = tg_of_blkg(blkg);
 
-<<<<<<< HEAD
-	tg_of_blkg(blkg)->iops[READ] = read_iops;
-	smp_wmb();
-	tg_of_blkg(blkg)->limits_changed = true;
-	smp_mb__before_atomic_inc();
-	atomic_inc(&td->limits_changed);
-	smp_mb__after_atomic_inc();
-	throtl_schedule_delayed_work(td, 0);
-=======
 	tg->iops[READ] = read_iops;
 	throtl_update_blkio_group_common(td, tg);
->>>>>>> 0ce790e7
 }
 
 static void throtl_update_blkio_group_write_iops(void *key,
@@ -993,18 +958,8 @@
 	struct throtl_data *td = key;
 	struct throtl_grp *tg = tg_of_blkg(blkg);
 
-<<<<<<< HEAD
-	tg_of_blkg(blkg)->iops[WRITE] = write_iops;
-	smp_wmb();
-	tg_of_blkg(blkg)->limits_changed = true;
-	smp_mb__before_atomic_inc();
-	atomic_inc(&td->limits_changed);
-	smp_mb__after_atomic_inc();
-	throtl_schedule_delayed_work(td, 0);
-=======
 	tg->iops[WRITE] = write_iops;
 	throtl_update_blkio_group_common(td, tg);
->>>>>>> 0ce790e7
 }
 
 static void throtl_shutdown_wq(struct request_queue *q)
