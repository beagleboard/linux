/*
 * kvm asynchronous fault support
 *
 * Copyright 2010 Red Hat, Inc.
 *
 * Author:
 *      Gleb Natapov <gleb@redhat.com>
 *
 * This file is free software; you can redistribute it and/or modify
 * it under the terms of version 2 of the GNU General Public License
 * as published by the Free Software Foundation.
 *
 * This program is distributed in the hope that it will be useful,
 * but WITHOUT ANY WARRANTY; without even the implied warranty of
 * MERCHANTABILITY or FITNESS FOR A PARTICULAR PURPOSE.  See the
 * GNU General Public License for more details.
 *
 * You should have received a copy of the GNU General Public License
 * along with this program; if not, write to the Free Software Foundation,
 * Inc., 51 Franklin St, Fifth Floor, Boston, MA 02110-1301, USA.
 */

#include <linux/kvm_host.h>
#include <linux/slab.h>
#include <linux/module.h>
#include <linux/mmu_context.h>

#include "async_pf.h"
#include <trace/events/kvm.h>

static inline void kvm_async_page_present_sync(struct kvm_vcpu *vcpu,
					       struct kvm_async_pf *work)
{
#ifdef CONFIG_KVM_ASYNC_PF_SYNC
	kvm_arch_async_page_present(vcpu, work);
#endif
}
static inline void kvm_async_page_present_async(struct kvm_vcpu *vcpu,
						struct kvm_async_pf *work)
{
#ifndef CONFIG_KVM_ASYNC_PF_SYNC
	kvm_arch_async_page_present(vcpu, work);
#endif
}

static struct kmem_cache *async_pf_cache;

int kvm_async_pf_init(void)
{
	async_pf_cache = KMEM_CACHE(kvm_async_pf, 0);

	if (!async_pf_cache)
		return -ENOMEM;

	return 0;
}

void kvm_async_pf_deinit(void)
{
	if (async_pf_cache)
		kmem_cache_destroy(async_pf_cache);
	async_pf_cache = NULL;
}

void kvm_async_pf_vcpu_init(struct kvm_vcpu *vcpu)
{
	INIT_LIST_HEAD(&vcpu->async_pf.done);
	INIT_LIST_HEAD(&vcpu->async_pf.queue);
	spin_lock_init(&vcpu->async_pf.lock);
}

static void async_pf_execute(struct work_struct *work)
{
	struct kvm_async_pf *apf =
		container_of(work, struct kvm_async_pf, work);
	struct mm_struct *mm = apf->mm;
	struct kvm_vcpu *vcpu = apf->vcpu;
	unsigned long addr = apf->addr;
	gva_t gva = apf->gva;

	might_sleep();

	get_user_pages_unlocked(NULL, mm, addr, 1, 1, 0, NULL);
	kvm_async_page_present_sync(vcpu, apf);

	spin_lock(&vcpu->async_pf.lock);
	list_add_tail(&apf->link, &vcpu->async_pf.done);
	spin_unlock(&vcpu->async_pf.lock);

	/*
	 * apf may be freed by kvm_check_async_pf_completion() after
	 * this point
	 */

	trace_kvm_async_pf_completed(addr, gva);

	/*
	 * This memory barrier pairs with prepare_to_wait's set_current_state()
	 */
	smp_mb();
<<<<<<< HEAD
	if (swaitqueue_active(&vcpu->wq))
		swait_wake_interruptible(&vcpu->wq);
=======
	if (swait_active(&vcpu->wq))
		swake_up(&vcpu->wq);
>>>>>>> 412f52db

	mmput(mm);
	kvm_put_kvm(vcpu->kvm);
}

void kvm_clear_async_pf_completion_queue(struct kvm_vcpu *vcpu)
{
	/* cancel outstanding work queue item */
	while (!list_empty(&vcpu->async_pf.queue)) {
		struct kvm_async_pf *work =
			list_entry(vcpu->async_pf.queue.next,
				   typeof(*work), queue);
		list_del(&work->queue);

#ifdef CONFIG_KVM_ASYNC_PF_SYNC
		flush_work(&work->work);
#else
		if (cancel_work_sync(&work->work)) {
			mmput(work->mm);
			kvm_put_kvm(vcpu->kvm); /* == work->vcpu->kvm */
			kmem_cache_free(async_pf_cache, work);
		}
#endif
	}

	spin_lock(&vcpu->async_pf.lock);
	while (!list_empty(&vcpu->async_pf.done)) {
		struct kvm_async_pf *work =
			list_entry(vcpu->async_pf.done.next,
				   typeof(*work), link);
		list_del(&work->link);
		kmem_cache_free(async_pf_cache, work);
	}
	spin_unlock(&vcpu->async_pf.lock);

	vcpu->async_pf.queued = 0;
}

void kvm_check_async_pf_completion(struct kvm_vcpu *vcpu)
{
	struct kvm_async_pf *work;

	while (!list_empty_careful(&vcpu->async_pf.done) &&
	      kvm_arch_can_inject_async_page_present(vcpu)) {
		spin_lock(&vcpu->async_pf.lock);
		work = list_first_entry(&vcpu->async_pf.done, typeof(*work),
					      link);
		list_del(&work->link);
		spin_unlock(&vcpu->async_pf.lock);

		kvm_arch_async_page_ready(vcpu, work);
		kvm_async_page_present_async(vcpu, work);

		list_del(&work->queue);
		vcpu->async_pf.queued--;
		kmem_cache_free(async_pf_cache, work);
	}
}

int kvm_setup_async_pf(struct kvm_vcpu *vcpu, gva_t gva, unsigned long hva,
		       struct kvm_arch_async_pf *arch)
{
	struct kvm_async_pf *work;

	if (vcpu->async_pf.queued >= ASYNC_PF_PER_VCPU)
		return 0;

	/* setup delayed work */

	/*
	 * do alloc nowait since if we are going to sleep anyway we
	 * may as well sleep faulting in page
	 */
	work = kmem_cache_zalloc(async_pf_cache, GFP_NOWAIT | __GFP_NOWARN);
	if (!work)
		return 0;

	work->wakeup_all = false;
	work->vcpu = vcpu;
	work->gva = gva;
	work->addr = hva;
	work->arch = *arch;
	work->mm = current->mm;
	atomic_inc(&work->mm->mm_users);
	kvm_get_kvm(work->vcpu->kvm);

	/* this can't really happen otherwise gfn_to_pfn_async
	   would succeed */
	if (unlikely(kvm_is_error_hva(work->addr)))
		goto retry_sync;

	INIT_WORK(&work->work, async_pf_execute);
	if (!schedule_work(&work->work))
		goto retry_sync;

	list_add_tail(&work->queue, &vcpu->async_pf.queue);
	vcpu->async_pf.queued++;
	kvm_arch_async_page_not_present(vcpu, work);
	return 1;
retry_sync:
	kvm_put_kvm(work->vcpu->kvm);
	mmput(work->mm);
	kmem_cache_free(async_pf_cache, work);
	return 0;
}

int kvm_async_pf_wakeup_all(struct kvm_vcpu *vcpu)
{
	struct kvm_async_pf *work;

	if (!list_empty_careful(&vcpu->async_pf.done))
		return 0;

	work = kmem_cache_zalloc(async_pf_cache, GFP_ATOMIC);
	if (!work)
		return -ENOMEM;

	work->wakeup_all = true;
	INIT_LIST_HEAD(&work->queue); /* for list_del to work */

	spin_lock(&vcpu->async_pf.lock);
	list_add_tail(&work->link, &vcpu->async_pf.done);
	spin_unlock(&vcpu->async_pf.lock);

	vcpu->async_pf.queued++;
	return 0;
}<|MERGE_RESOLUTION|>--- conflicted
+++ resolved
@@ -98,13 +98,8 @@
 	 * This memory barrier pairs with prepare_to_wait's set_current_state()
 	 */
 	smp_mb();
-<<<<<<< HEAD
-	if (swaitqueue_active(&vcpu->wq))
-		swait_wake_interruptible(&vcpu->wq);
-=======
 	if (swait_active(&vcpu->wq))
 		swake_up(&vcpu->wq);
->>>>>>> 412f52db
 
 	mmput(mm);
 	kvm_put_kvm(vcpu->kvm);
