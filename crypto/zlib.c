/*
 * Cryptographic API.
 *
 * Zlib algorithm
 *
 * Copyright 2008 Sony Corporation
 *
 * Based on deflate.c, which is
 * Copyright (c) 2003 James Morris <jmorris@intercode.com.au>
 *
 * This program is free software; you can redistribute it and/or modify it
 * under the terms of the GNU General Public License as published by the Free
 * Software Foundation; either version 2 of the License, or (at your option)
 * any later version.
 *
 * FIXME: deflate transforms will require up to a total of about 436k of kernel
 * memory on i386 (390k for compression, the rest for decompression), as the
 * current zlib kernel code uses a worst case pre-allocation system by default.
 * This needs to be fixed so that the amount of memory required is properly
 * related to the winbits and memlevel parameters.
 */

#define pr_fmt(fmt)	"%s: " fmt, __func__

#include <linux/init.h>
#include <linux/module.h>
#include <linux/zlib.h>
#include <linux/vmalloc.h>
#include <linux/interrupt.h>
#include <linux/mm.h>
#include <linux/net.h>
#include <linux/slab.h>

#include <crypto/internal/compress.h>

#include <net/netlink.h>


struct zlib_ctx {
	struct z_stream_s comp_stream;
	struct z_stream_s decomp_stream;
	int decomp_windowBits;
};


static void zlib_comp_exit(struct zlib_ctx *ctx)
{
	struct z_stream_s *stream = &ctx->comp_stream;

	if (stream->workspace) {
		zlib_deflateEnd(stream);
		vfree(stream->workspace);
		stream->workspace = NULL;
	}
}

static void zlib_decomp_exit(struct zlib_ctx *ctx)
{
	struct z_stream_s *stream = &ctx->decomp_stream;

	if (stream->workspace) {
		zlib_inflateEnd(stream);
		kfree(stream->workspace);
		stream->workspace = NULL;
	}
}

static int zlib_init(struct crypto_tfm *tfm)
{
	return 0;
}

static void zlib_exit(struct crypto_tfm *tfm)
{
	struct zlib_ctx *ctx = crypto_tfm_ctx(tfm);

	zlib_comp_exit(ctx);
	zlib_decomp_exit(ctx);
}


static int zlib_compress_setup(struct crypto_pcomp *tfm, void *params,
			       unsigned int len)
{
	struct zlib_ctx *ctx = crypto_tfm_ctx(crypto_pcomp_tfm(tfm));
	struct z_stream_s *stream = &ctx->comp_stream;
	struct nlattr *tb[ZLIB_COMP_MAX + 1];
	int window_bits, mem_level;
	size_t workspacesize;
	int ret;

	ret = nla_parse(tb, ZLIB_COMP_MAX, params, len, NULL);
	if (ret)
		return ret;

	zlib_comp_exit(ctx);

<<<<<<< HEAD
	workspacesize = zlib_deflate_workspacesize();
=======
	window_bits = tb[ZLIB_COMP_WINDOWBITS]
					? nla_get_u32(tb[ZLIB_COMP_WINDOWBITS])
					: MAX_WBITS;
	mem_level = tb[ZLIB_COMP_MEMLEVEL]
					? nla_get_u32(tb[ZLIB_COMP_MEMLEVEL])
					: DEF_MEM_LEVEL;

	workspacesize = zlib_deflate_workspacesize(window_bits, mem_level);
>>>>>>> 105e53f8
	stream->workspace = vzalloc(workspacesize);
	if (!stream->workspace)
		return -ENOMEM;

	ret = zlib_deflateInit2(stream,
				tb[ZLIB_COMP_LEVEL]
					? nla_get_u32(tb[ZLIB_COMP_LEVEL])
					: Z_DEFAULT_COMPRESSION,
				tb[ZLIB_COMP_METHOD]
					? nla_get_u32(tb[ZLIB_COMP_METHOD])
					: Z_DEFLATED,
				window_bits,
				mem_level,
				tb[ZLIB_COMP_STRATEGY]
					? nla_get_u32(tb[ZLIB_COMP_STRATEGY])
					: Z_DEFAULT_STRATEGY);
	if (ret != Z_OK) {
		vfree(stream->workspace);
		stream->workspace = NULL;
		return -EINVAL;
	}

	return 0;
}

static int zlib_compress_init(struct crypto_pcomp *tfm)
{
	int ret;
	struct zlib_ctx *dctx = crypto_tfm_ctx(crypto_pcomp_tfm(tfm));
	struct z_stream_s *stream = &dctx->comp_stream;

	ret = zlib_deflateReset(stream);
	if (ret != Z_OK)
		return -EINVAL;

	return 0;
}

static int zlib_compress_update(struct crypto_pcomp *tfm,
				struct comp_request *req)
{
	int ret;
	struct zlib_ctx *dctx = crypto_tfm_ctx(crypto_pcomp_tfm(tfm));
	struct z_stream_s *stream = &dctx->comp_stream;

	pr_debug("avail_in %u, avail_out %u\n", req->avail_in, req->avail_out);
	stream->next_in = req->next_in;
	stream->avail_in = req->avail_in;
	stream->next_out = req->next_out;
	stream->avail_out = req->avail_out;

	ret = zlib_deflate(stream, Z_NO_FLUSH);
	switch (ret) {
	case Z_OK:
		break;

	case Z_BUF_ERROR:
		pr_debug("zlib_deflate could not make progress\n");
		return -EAGAIN;

	default:
		pr_debug("zlib_deflate failed %d\n", ret);
		return -EINVAL;
	}

	ret = req->avail_out - stream->avail_out;
	pr_debug("avail_in %u, avail_out %u (consumed %u, produced %u)\n",
		 stream->avail_in, stream->avail_out,
		 req->avail_in - stream->avail_in, ret);
	req->next_in = stream->next_in;
	req->avail_in = stream->avail_in;
	req->next_out = stream->next_out;
	req->avail_out = stream->avail_out;
	return ret;
}

static int zlib_compress_final(struct crypto_pcomp *tfm,
			       struct comp_request *req)
{
	int ret;
	struct zlib_ctx *dctx = crypto_tfm_ctx(crypto_pcomp_tfm(tfm));
	struct z_stream_s *stream = &dctx->comp_stream;

	pr_debug("avail_in %u, avail_out %u\n", req->avail_in, req->avail_out);
	stream->next_in = req->next_in;
	stream->avail_in = req->avail_in;
	stream->next_out = req->next_out;
	stream->avail_out = req->avail_out;

	ret = zlib_deflate(stream, Z_FINISH);
	if (ret != Z_STREAM_END) {
		pr_debug("zlib_deflate failed %d\n", ret);
		return -EINVAL;
	}

	ret = req->avail_out - stream->avail_out;
	pr_debug("avail_in %u, avail_out %u (consumed %u, produced %u)\n",
		 stream->avail_in, stream->avail_out,
		 req->avail_in - stream->avail_in, ret);
	req->next_in = stream->next_in;
	req->avail_in = stream->avail_in;
	req->next_out = stream->next_out;
	req->avail_out = stream->avail_out;
	return ret;
}


static int zlib_decompress_setup(struct crypto_pcomp *tfm, void *params,
				 unsigned int len)
{
	struct zlib_ctx *ctx = crypto_tfm_ctx(crypto_pcomp_tfm(tfm));
	struct z_stream_s *stream = &ctx->decomp_stream;
	struct nlattr *tb[ZLIB_DECOMP_MAX + 1];
	int ret = 0;

	ret = nla_parse(tb, ZLIB_DECOMP_MAX, params, len, NULL);
	if (ret)
		return ret;

	zlib_decomp_exit(ctx);

	ctx->decomp_windowBits = tb[ZLIB_DECOMP_WINDOWBITS]
				 ? nla_get_u32(tb[ZLIB_DECOMP_WINDOWBITS])
				 : DEF_WBITS;

	stream->workspace = kzalloc(zlib_inflate_workspacesize(), GFP_KERNEL);
	if (!stream->workspace)
		return -ENOMEM;

	ret = zlib_inflateInit2(stream, ctx->decomp_windowBits);
	if (ret != Z_OK) {
		kfree(stream->workspace);
		stream->workspace = NULL;
		return -EINVAL;
	}

	return 0;
}

static int zlib_decompress_init(struct crypto_pcomp *tfm)
{
	int ret;
	struct zlib_ctx *dctx = crypto_tfm_ctx(crypto_pcomp_tfm(tfm));
	struct z_stream_s *stream = &dctx->decomp_stream;

	ret = zlib_inflateReset(stream);
	if (ret != Z_OK)
		return -EINVAL;

	return 0;
}

static int zlib_decompress_update(struct crypto_pcomp *tfm,
				  struct comp_request *req)
{
	int ret;
	struct zlib_ctx *dctx = crypto_tfm_ctx(crypto_pcomp_tfm(tfm));
	struct z_stream_s *stream = &dctx->decomp_stream;

	pr_debug("avail_in %u, avail_out %u\n", req->avail_in, req->avail_out);
	stream->next_in = req->next_in;
	stream->avail_in = req->avail_in;
	stream->next_out = req->next_out;
	stream->avail_out = req->avail_out;

	ret = zlib_inflate(stream, Z_SYNC_FLUSH);
	switch (ret) {
	case Z_OK:
	case Z_STREAM_END:
		break;

	case Z_BUF_ERROR:
		pr_debug("zlib_inflate could not make progress\n");
		return -EAGAIN;

	default:
		pr_debug("zlib_inflate failed %d\n", ret);
		return -EINVAL;
	}

	ret = req->avail_out - stream->avail_out;
	pr_debug("avail_in %u, avail_out %u (consumed %u, produced %u)\n",
		 stream->avail_in, stream->avail_out,
		 req->avail_in - stream->avail_in, ret);
	req->next_in = stream->next_in;
	req->avail_in = stream->avail_in;
	req->next_out = stream->next_out;
	req->avail_out = stream->avail_out;
	return ret;
}

static int zlib_decompress_final(struct crypto_pcomp *tfm,
				 struct comp_request *req)
{
	int ret;
	struct zlib_ctx *dctx = crypto_tfm_ctx(crypto_pcomp_tfm(tfm));
	struct z_stream_s *stream = &dctx->decomp_stream;

	pr_debug("avail_in %u, avail_out %u\n", req->avail_in, req->avail_out);
	stream->next_in = req->next_in;
	stream->avail_in = req->avail_in;
	stream->next_out = req->next_out;
	stream->avail_out = req->avail_out;

	if (dctx->decomp_windowBits < 0) {
		ret = zlib_inflate(stream, Z_SYNC_FLUSH);
		/*
		 * Work around a bug in zlib, which sometimes wants to taste an
		 * extra byte when being used in the (undocumented) raw deflate
		 * mode. (From USAGI).
		 */
		if (ret == Z_OK && !stream->avail_in && stream->avail_out) {
			const void *saved_next_in = stream->next_in;
			u8 zerostuff = 0;

			stream->next_in = &zerostuff;
			stream->avail_in = 1;
			ret = zlib_inflate(stream, Z_FINISH);
			stream->next_in = saved_next_in;
			stream->avail_in = 0;
		}
	} else
		ret = zlib_inflate(stream, Z_FINISH);
	if (ret != Z_STREAM_END) {
		pr_debug("zlib_inflate failed %d\n", ret);
		return -EINVAL;
	}

	ret = req->avail_out - stream->avail_out;
	pr_debug("avail_in %u, avail_out %u (consumed %u, produced %u)\n",
		 stream->avail_in, stream->avail_out,
		 req->avail_in - stream->avail_in, ret);
	req->next_in = stream->next_in;
	req->avail_in = stream->avail_in;
	req->next_out = stream->next_out;
	req->avail_out = stream->avail_out;
	return ret;
}


static struct pcomp_alg zlib_alg = {
	.compress_setup		= zlib_compress_setup,
	.compress_init		= zlib_compress_init,
	.compress_update	= zlib_compress_update,
	.compress_final		= zlib_compress_final,
	.decompress_setup	= zlib_decompress_setup,
	.decompress_init	= zlib_decompress_init,
	.decompress_update	= zlib_decompress_update,
	.decompress_final	= zlib_decompress_final,

	.base			= {
		.cra_name	= "zlib",
		.cra_flags	= CRYPTO_ALG_TYPE_PCOMPRESS,
		.cra_ctxsize	= sizeof(struct zlib_ctx),
		.cra_module	= THIS_MODULE,
		.cra_init	= zlib_init,
		.cra_exit	= zlib_exit,
	}
};

static int __init zlib_mod_init(void)
{
	return crypto_register_pcomp(&zlib_alg);
}

static void __exit zlib_mod_fini(void)
{
	crypto_unregister_pcomp(&zlib_alg);
}

module_init(zlib_mod_init);
module_exit(zlib_mod_fini);

MODULE_LICENSE("GPL");
MODULE_DESCRIPTION("Zlib Compression Algorithm");
MODULE_AUTHOR("Sony Corporation");<|MERGE_RESOLUTION|>--- conflicted
+++ resolved
@@ -95,9 +95,6 @@
 
 	zlib_comp_exit(ctx);
 
-<<<<<<< HEAD
-	workspacesize = zlib_deflate_workspacesize();
-=======
 	window_bits = tb[ZLIB_COMP_WINDOWBITS]
 					? nla_get_u32(tb[ZLIB_COMP_WINDOWBITS])
 					: MAX_WBITS;
@@ -106,7 +103,6 @@
 					: DEF_MEM_LEVEL;
 
 	workspacesize = zlib_deflate_workspacesize(window_bits, mem_level);
->>>>>>> 105e53f8
 	stream->workspace = vzalloc(workspacesize);
 	if (!stream->workspace)
 		return -ENOMEM;
