--- conflicted
+++ resolved
@@ -221,37 +221,6 @@
 	struct sam9_rtc *rtc = dev_get_drvdata(dev);
 	u32 mr = rtt_readl(rtc, MR);
 
-<<<<<<< HEAD
-	dev_dbg(dev, "ioctl: cmd=%08x, arg=%08lx, mr %08x\n", cmd, arg, mr);
-
-	switch (cmd) {
-	case RTC_UIE_OFF:		/* update off */
-		rtt_writel(rtc, MR, mr & ~AT91_RTT_RTTINCIEN);
-		break;
-	case RTC_UIE_ON:		/* update on */
-		rtt_writel(rtc, MR, mr | AT91_RTT_RTTINCIEN);
-		break;
-	default:
-		ret = -ENOIOCTLCMD;
-		break;
-	}
-
-	return ret;
-=======
-	dev_dbg(dev, "alarm_irq_enable: enabled=%08x, mr %08x\n", enabled, mr);
-	if (enabled)
-		rtt_writel(rtc, MR, mr | AT91_RTT_ALMIEN);
-	else
-		rtt_writel(rtc, MR, mr & ~AT91_RTT_ALMIEN);
-	return 0;
->>>>>>> 0ce790e7
-}
-
-static int at91_rtc_alarm_irq_enable(struct device *dev, unsigned int enabled)
-{
-	struct sam9_rtc *rtc = dev_get_drvdata(dev);
-	u32 mr = rtt_readl(rtc, MR);
-
 	dev_dbg(dev, "alarm_irq_enable: enabled=%08x, mr %08x\n", enabled, mr);
 	if (enabled)
 		rtt_writel(rtc, MR, mr | AT91_RTT_ALMIEN);
