--- conflicted
+++ resolved
@@ -594,10 +594,7 @@
 
 void amd_decode_nb_mce(int node_id, struct mce *m, u32 nbcfg)
 {
-<<<<<<< HEAD
-=======
 	struct cpuinfo_x86 *c = &boot_cpu_data;
->>>>>>> 105e53f8
 	u16 ec   = EC(m->status);
 	u8 xec   = XEC(m->status, 0x1f);
 	u32 nbsh = (u32)(m->status >> 32);
@@ -606,14 +603,8 @@
 	pr_emerg(HW_ERR "Northbridge Error (node %d", node_id);
 
 	/* F10h, revD can disable ErrCpu[3:0] through ErrCpuVal */
-<<<<<<< HEAD
-	if ((boot_cpu_data.x86 == 0x10) &&
-	    (boot_cpu_data.x86_model > 7)) {
-		if (nbsh & K8_NBSH_ERR_CPU_VAL)
-=======
 	if (c->x86 == 0x10 && c->x86_model > 7) {
 		if (nbsh & NBSH_ERR_CPU_VAL)
->>>>>>> 105e53f8
 			core = nbsh & nb_err_cpumask;
 	} else {
 		u8 assoc_cpus = nbsh & nb_err_cpumask;
