--- conflicted
+++ resolved
@@ -865,16 +865,12 @@
 
 static irqreturn_t sh_dmae_err(int irq, void *data)
 {
-<<<<<<< HEAD
-	return IRQ_RETVAL(sh_dmae_reset(data));
-=======
 	struct sh_dmae_device *shdev = data;
 
 	if (dmaor_read(shdev) & DMAOR_AE)
 		return IRQ_RETVAL(sh_dmae_reset(data));
 	else
 		return IRQ_NONE;
->>>>>>> 105e53f8
 }
 
 static void dmae_do_tasklet(unsigned long data)
