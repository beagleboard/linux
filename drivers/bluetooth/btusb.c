/*
 *
 *  Generic Bluetooth USB driver
 *
 *  Copyright (C) 2005-2008  Marcel Holtmann <marcel@holtmann.org>
 *
 *
 *  This program is free software; you can redistribute it and/or modify
 *  it under the terms of the GNU General Public License as published by
 *  the Free Software Foundation; either version 2 of the License, or
 *  (at your option) any later version.
 *
 *  This program is distributed in the hope that it will be useful,
 *  but WITHOUT ANY WARRANTY; without even the implied warranty of
 *  MERCHANTABILITY or FITNESS FOR A PARTICULAR PURPOSE.  See the
 *  GNU General Public License for more details.
 *
 *  You should have received a copy of the GNU General Public License
 *  along with this program; if not, write to the Free Software
 *  Foundation, Inc., 59 Temple Place, Suite 330, Boston, MA  02111-1307  USA
 *
 */

#include <linux/kernel.h>
#include <linux/module.h>
#include <linux/init.h>
#include <linux/slab.h>
#include <linux/types.h>
#include <linux/sched.h>
#include <linux/errno.h>
#include <linux/skbuff.h>

#include <linux/usb.h>

#include <net/bluetooth/bluetooth.h>
#include <net/bluetooth/hci_core.h>

#define VERSION "0.6"

static int ignore_dga;
static int ignore_csr;
static int ignore_sniffer;
static int disable_scofix;
static int force_scofix;

static int reset = 1;

static struct usb_driver btusb_driver;

#define BTUSB_IGNORE		0x01
#define BTUSB_DIGIANSWER	0x02
#define BTUSB_CSR		0x04
#define BTUSB_SNIFFER		0x08
#define BTUSB_BCM92035		0x10
#define BTUSB_BROKEN_ISOC	0x20
#define BTUSB_WRONG_SCO_MTU	0x40

static struct usb_device_id btusb_table[] = {
	/* Generic Bluetooth USB device */
	{ USB_DEVICE_INFO(0xe0, 0x01, 0x01) },

	/* Apple MacBookPro 7,1 */
	{ USB_DEVICE(0x05ac, 0x8213) },

	/* Apple iMac11,1 */
	{ USB_DEVICE(0x05ac, 0x8215) },

	/* Apple MacBookPro6,2 */
	{ USB_DEVICE(0x05ac, 0x8218) },

	/* Apple MacBookAir3,1, MacBookAir3,2 */
	{ USB_DEVICE(0x05ac, 0x821b) },

	/* Apple MacBookPro8,2 */
	{ USB_DEVICE(0x05ac, 0x821a) },

	/* AVM BlueFRITZ! USB v2.0 */
	{ USB_DEVICE(0x057c, 0x3800) },

	/* Bluetooth Ultraport Module from IBM */
	{ USB_DEVICE(0x04bf, 0x030a) },

	/* ALPS Modules with non-standard id */
	{ USB_DEVICE(0x044e, 0x3001) },
	{ USB_DEVICE(0x044e, 0x3002) },

	/* Ericsson with non-standard id */
	{ USB_DEVICE(0x0bdb, 0x1002) },

	/* Canyon CN-BTU1 with HID interfaces */
	{ USB_DEVICE(0x0c10, 0x0000) },

	{ }	/* Terminating entry */
};

MODULE_DEVICE_TABLE(usb, btusb_table);

static struct usb_device_id blacklist_table[] = {
	/* CSR BlueCore devices */
	{ USB_DEVICE(0x0a12, 0x0001), .driver_info = BTUSB_CSR },

	/* Broadcom BCM2033 without firmware */
	{ USB_DEVICE(0x0a5c, 0x2033), .driver_info = BTUSB_IGNORE },

	/* Atheros 3011 with sflash firmware */
	{ USB_DEVICE(0x0cf3, 0x3002), .driver_info = BTUSB_IGNORE },

<<<<<<< HEAD
=======
	/* Atheros AR9285 Malbec with sflash firmware */
	{ USB_DEVICE(0x03f0, 0x311d), .driver_info = BTUSB_IGNORE },

	/* Atheros 3012 with sflash firmware */
	{ USB_DEVICE(0x0cf3, 0x3004), .driver_info = BTUSB_IGNORE },

	/* Atheros AR5BBU12 with sflash firmware */
	{ USB_DEVICE(0x0489, 0xe02c), .driver_info = BTUSB_IGNORE },

>>>>>>> 105e53f8
	/* Broadcom BCM2035 */
	{ USB_DEVICE(0x0a5c, 0x2035), .driver_info = BTUSB_WRONG_SCO_MTU },
	{ USB_DEVICE(0x0a5c, 0x200a), .driver_info = BTUSB_WRONG_SCO_MTU },
	{ USB_DEVICE(0x0a5c, 0x2009), .driver_info = BTUSB_BCM92035 },

	/* Broadcom BCM2045 */
	{ USB_DEVICE(0x0a5c, 0x2039), .driver_info = BTUSB_WRONG_SCO_MTU },
	{ USB_DEVICE(0x0a5c, 0x2101), .driver_info = BTUSB_WRONG_SCO_MTU },

	/* IBM/Lenovo ThinkPad with Broadcom chip */
	{ USB_DEVICE(0x0a5c, 0x201e), .driver_info = BTUSB_WRONG_SCO_MTU },
	{ USB_DEVICE(0x0a5c, 0x2110), .driver_info = BTUSB_WRONG_SCO_MTU },

	/* HP laptop with Broadcom chip */
	{ USB_DEVICE(0x03f0, 0x171d), .driver_info = BTUSB_WRONG_SCO_MTU },

	/* Dell laptop with Broadcom chip */
	{ USB_DEVICE(0x413c, 0x8126), .driver_info = BTUSB_WRONG_SCO_MTU },

	/* Dell Wireless 370 and 410 devices */
	{ USB_DEVICE(0x413c, 0x8152), .driver_info = BTUSB_WRONG_SCO_MTU },
	{ USB_DEVICE(0x413c, 0x8156), .driver_info = BTUSB_WRONG_SCO_MTU },

	/* Belkin F8T012 and F8T013 devices */
	{ USB_DEVICE(0x050d, 0x0012), .driver_info = BTUSB_WRONG_SCO_MTU },
	{ USB_DEVICE(0x050d, 0x0013), .driver_info = BTUSB_WRONG_SCO_MTU },

	/* Asus WL-BTD202 device */
	{ USB_DEVICE(0x0b05, 0x1715), .driver_info = BTUSB_WRONG_SCO_MTU },

	/* Kensington Bluetooth USB adapter */
	{ USB_DEVICE(0x047d, 0x105e), .driver_info = BTUSB_WRONG_SCO_MTU },

	/* RTX Telecom based adapters with buggy SCO support */
	{ USB_DEVICE(0x0400, 0x0807), .driver_info = BTUSB_BROKEN_ISOC },
	{ USB_DEVICE(0x0400, 0x080a), .driver_info = BTUSB_BROKEN_ISOC },

	/* CONWISE Technology based adapters with buggy SCO support */
	{ USB_DEVICE(0x0e5e, 0x6622), .driver_info = BTUSB_BROKEN_ISOC },

	/* Digianswer devices */
	{ USB_DEVICE(0x08fd, 0x0001), .driver_info = BTUSB_DIGIANSWER },
	{ USB_DEVICE(0x08fd, 0x0002), .driver_info = BTUSB_IGNORE },

	/* CSR BlueCore Bluetooth Sniffer */
	{ USB_DEVICE(0x0a12, 0x0002), .driver_info = BTUSB_SNIFFER },

	/* Frontline ComProbe Bluetooth Sniffer */
	{ USB_DEVICE(0x16d3, 0x0002), .driver_info = BTUSB_SNIFFER },

	{ }	/* Terminating entry */
};

#define BTUSB_MAX_ISOC_FRAMES	10

#define BTUSB_INTR_RUNNING	0
#define BTUSB_BULK_RUNNING	1
#define BTUSB_ISOC_RUNNING	2
#define BTUSB_SUSPENDING	3
#define BTUSB_DID_ISO_RESUME	4

struct btusb_data {
	struct hci_dev       *hdev;
	struct usb_device    *udev;
	struct usb_interface *intf;
	struct usb_interface *isoc;

	spinlock_t lock;

	unsigned long flags;

	struct work_struct work;
	struct work_struct waker;

	struct usb_anchor tx_anchor;
	struct usb_anchor intr_anchor;
	struct usb_anchor bulk_anchor;
	struct usb_anchor isoc_anchor;
	struct usb_anchor deferred;
	int tx_in_flight;
	spinlock_t txlock;

	struct usb_endpoint_descriptor *intr_ep;
	struct usb_endpoint_descriptor *bulk_tx_ep;
	struct usb_endpoint_descriptor *bulk_rx_ep;
	struct usb_endpoint_descriptor *isoc_tx_ep;
	struct usb_endpoint_descriptor *isoc_rx_ep;

	__u8 cmdreq_type;

	unsigned int sco_num;
	int isoc_altsetting;
	int suspend_count;
};

static int inc_tx(struct btusb_data *data)
{
	unsigned long flags;
	int rv;

	spin_lock_irqsave(&data->txlock, flags);
	rv = test_bit(BTUSB_SUSPENDING, &data->flags);
	if (!rv)
		data->tx_in_flight++;
	spin_unlock_irqrestore(&data->txlock, flags);

	return rv;
}

static void btusb_intr_complete(struct urb *urb)
{
	struct hci_dev *hdev = urb->context;
	struct btusb_data *data = hdev->driver_data;
	int err;

	BT_DBG("%s urb %p status %d count %d", hdev->name,
					urb, urb->status, urb->actual_length);

	if (!test_bit(HCI_RUNNING, &hdev->flags))
		return;

	if (urb->status == 0) {
		hdev->stat.byte_rx += urb->actual_length;

		if (hci_recv_fragment(hdev, HCI_EVENT_PKT,
						urb->transfer_buffer,
						urb->actual_length) < 0) {
			BT_ERR("%s corrupted event packet", hdev->name);
			hdev->stat.err_rx++;
		}
	}

	if (!test_bit(BTUSB_INTR_RUNNING, &data->flags))
		return;

	usb_mark_last_busy(data->udev);
	usb_anchor_urb(urb, &data->intr_anchor);

	err = usb_submit_urb(urb, GFP_ATOMIC);
	if (err < 0) {
		if (err != -EPERM)
			BT_ERR("%s urb %p failed to resubmit (%d)",
						hdev->name, urb, -err);
		usb_unanchor_urb(urb);
	}
}

static int btusb_submit_intr_urb(struct hci_dev *hdev, gfp_t mem_flags)
{
	struct btusb_data *data = hdev->driver_data;
	struct urb *urb;
	unsigned char *buf;
	unsigned int pipe;
	int err, size;

	BT_DBG("%s", hdev->name);

	if (!data->intr_ep)
		return -ENODEV;

	urb = usb_alloc_urb(0, mem_flags);
	if (!urb)
		return -ENOMEM;

	size = le16_to_cpu(data->intr_ep->wMaxPacketSize);

	buf = kmalloc(size, mem_flags);
	if (!buf) {
		usb_free_urb(urb);
		return -ENOMEM;
	}

	pipe = usb_rcvintpipe(data->udev, data->intr_ep->bEndpointAddress);

	usb_fill_int_urb(urb, data->udev, pipe, buf, size,
						btusb_intr_complete, hdev,
						data->intr_ep->bInterval);

	urb->transfer_flags |= URB_FREE_BUFFER;

	usb_anchor_urb(urb, &data->intr_anchor);

	err = usb_submit_urb(urb, mem_flags);
	if (err < 0) {
		BT_ERR("%s urb %p submission failed (%d)",
						hdev->name, urb, -err);
		usb_unanchor_urb(urb);
	}

	usb_free_urb(urb);

	return err;
}

static void btusb_bulk_complete(struct urb *urb)
{
	struct hci_dev *hdev = urb->context;
	struct btusb_data *data = hdev->driver_data;
	int err;

	BT_DBG("%s urb %p status %d count %d", hdev->name,
					urb, urb->status, urb->actual_length);

	if (!test_bit(HCI_RUNNING, &hdev->flags))
		return;

	if (urb->status == 0) {
		hdev->stat.byte_rx += urb->actual_length;

		if (hci_recv_fragment(hdev, HCI_ACLDATA_PKT,
						urb->transfer_buffer,
						urb->actual_length) < 0) {
			BT_ERR("%s corrupted ACL packet", hdev->name);
			hdev->stat.err_rx++;
		}
	}

	if (!test_bit(BTUSB_BULK_RUNNING, &data->flags))
		return;

	usb_anchor_urb(urb, &data->bulk_anchor);
	usb_mark_last_busy(data->udev);

	err = usb_submit_urb(urb, GFP_ATOMIC);
	if (err < 0) {
		if (err != -EPERM)
			BT_ERR("%s urb %p failed to resubmit (%d)",
						hdev->name, urb, -err);
		usb_unanchor_urb(urb);
	}
}

static int btusb_submit_bulk_urb(struct hci_dev *hdev, gfp_t mem_flags)
{
	struct btusb_data *data = hdev->driver_data;
	struct urb *urb;
	unsigned char *buf;
	unsigned int pipe;
	int err, size = HCI_MAX_FRAME_SIZE;

	BT_DBG("%s", hdev->name);

	if (!data->bulk_rx_ep)
		return -ENODEV;

	urb = usb_alloc_urb(0, mem_flags);
	if (!urb)
		return -ENOMEM;

	buf = kmalloc(size, mem_flags);
	if (!buf) {
		usb_free_urb(urb);
		return -ENOMEM;
	}

	pipe = usb_rcvbulkpipe(data->udev, data->bulk_rx_ep->bEndpointAddress);

	usb_fill_bulk_urb(urb, data->udev, pipe,
					buf, size, btusb_bulk_complete, hdev);

	urb->transfer_flags |= URB_FREE_BUFFER;

	usb_mark_last_busy(data->udev);
	usb_anchor_urb(urb, &data->bulk_anchor);

	err = usb_submit_urb(urb, mem_flags);
	if (err < 0) {
		BT_ERR("%s urb %p submission failed (%d)",
						hdev->name, urb, -err);
		usb_unanchor_urb(urb);
	}

	usb_free_urb(urb);

	return err;
}

static void btusb_isoc_complete(struct urb *urb)
{
	struct hci_dev *hdev = urb->context;
	struct btusb_data *data = hdev->driver_data;
	int i, err;

	BT_DBG("%s urb %p status %d count %d", hdev->name,
					urb, urb->status, urb->actual_length);

	if (!test_bit(HCI_RUNNING, &hdev->flags))
		return;

	if (urb->status == 0) {
		for (i = 0; i < urb->number_of_packets; i++) {
			unsigned int offset = urb->iso_frame_desc[i].offset;
			unsigned int length = urb->iso_frame_desc[i].actual_length;

			if (urb->iso_frame_desc[i].status)
				continue;

			hdev->stat.byte_rx += length;

			if (hci_recv_fragment(hdev, HCI_SCODATA_PKT,
						urb->transfer_buffer + offset,
								length) < 0) {
				BT_ERR("%s corrupted SCO packet", hdev->name);
				hdev->stat.err_rx++;
			}
		}
	}

	if (!test_bit(BTUSB_ISOC_RUNNING, &data->flags))
		return;

	usb_anchor_urb(urb, &data->isoc_anchor);

	err = usb_submit_urb(urb, GFP_ATOMIC);
	if (err < 0) {
		if (err != -EPERM)
			BT_ERR("%s urb %p failed to resubmit (%d)",
						hdev->name, urb, -err);
		usb_unanchor_urb(urb);
	}
}

static inline void __fill_isoc_descriptor(struct urb *urb, int len, int mtu)
{
	int i, offset = 0;

	BT_DBG("len %d mtu %d", len, mtu);

	for (i = 0; i < BTUSB_MAX_ISOC_FRAMES && len >= mtu;
					i++, offset += mtu, len -= mtu) {
		urb->iso_frame_desc[i].offset = offset;
		urb->iso_frame_desc[i].length = mtu;
	}

	if (len && i < BTUSB_MAX_ISOC_FRAMES) {
		urb->iso_frame_desc[i].offset = offset;
		urb->iso_frame_desc[i].length = len;
		i++;
	}

	urb->number_of_packets = i;
}

static int btusb_submit_isoc_urb(struct hci_dev *hdev, gfp_t mem_flags)
{
	struct btusb_data *data = hdev->driver_data;
	struct urb *urb;
	unsigned char *buf;
	unsigned int pipe;
	int err, size;

	BT_DBG("%s", hdev->name);

	if (!data->isoc_rx_ep)
		return -ENODEV;

	urb = usb_alloc_urb(BTUSB_MAX_ISOC_FRAMES, mem_flags);
	if (!urb)
		return -ENOMEM;

	size = le16_to_cpu(data->isoc_rx_ep->wMaxPacketSize) *
						BTUSB_MAX_ISOC_FRAMES;

	buf = kmalloc(size, mem_flags);
	if (!buf) {
		usb_free_urb(urb);
		return -ENOMEM;
	}

	pipe = usb_rcvisocpipe(data->udev, data->isoc_rx_ep->bEndpointAddress);

	urb->dev      = data->udev;
	urb->pipe     = pipe;
	urb->context  = hdev;
	urb->complete = btusb_isoc_complete;
	urb->interval = data->isoc_rx_ep->bInterval;

	urb->transfer_flags  = URB_FREE_BUFFER | URB_ISO_ASAP;
	urb->transfer_buffer = buf;
	urb->transfer_buffer_length = size;

	__fill_isoc_descriptor(urb, size,
			le16_to_cpu(data->isoc_rx_ep->wMaxPacketSize));

	usb_anchor_urb(urb, &data->isoc_anchor);

	err = usb_submit_urb(urb, mem_flags);
	if (err < 0) {
		BT_ERR("%s urb %p submission failed (%d)",
						hdev->name, urb, -err);
		usb_unanchor_urb(urb);
	}

	usb_free_urb(urb);

	return err;
}

static void btusb_tx_complete(struct urb *urb)
{
	struct sk_buff *skb = urb->context;
	struct hci_dev *hdev = (struct hci_dev *) skb->dev;
	struct btusb_data *data = hdev->driver_data;

	BT_DBG("%s urb %p status %d count %d", hdev->name,
					urb, urb->status, urb->actual_length);

	if (!test_bit(HCI_RUNNING, &hdev->flags))
		goto done;

	if (!urb->status)
		hdev->stat.byte_tx += urb->transfer_buffer_length;
	else
		hdev->stat.err_tx++;

done:
	spin_lock(&data->txlock);
	data->tx_in_flight--;
	spin_unlock(&data->txlock);

	kfree(urb->setup_packet);

	kfree_skb(skb);
}

static void btusb_isoc_tx_complete(struct urb *urb)
{
	struct sk_buff *skb = urb->context;
	struct hci_dev *hdev = (struct hci_dev *) skb->dev;

	BT_DBG("%s urb %p status %d count %d", hdev->name,
					urb, urb->status, urb->actual_length);

	if (!test_bit(HCI_RUNNING, &hdev->flags))
		goto done;

	if (!urb->status)
		hdev->stat.byte_tx += urb->transfer_buffer_length;
	else
		hdev->stat.err_tx++;

done:
	kfree(urb->setup_packet);

	kfree_skb(skb);
}

static int btusb_open(struct hci_dev *hdev)
{
	struct btusb_data *data = hdev->driver_data;
	int err;

	BT_DBG("%s", hdev->name);

	err = usb_autopm_get_interface(data->intf);
	if (err < 0)
		return err;

	data->intf->needs_remote_wakeup = 1;

	if (test_and_set_bit(HCI_RUNNING, &hdev->flags))
		goto done;

	if (test_and_set_bit(BTUSB_INTR_RUNNING, &data->flags))
		goto done;

	err = btusb_submit_intr_urb(hdev, GFP_KERNEL);
	if (err < 0)
		goto failed;

	err = btusb_submit_bulk_urb(hdev, GFP_KERNEL);
	if (err < 0) {
		usb_kill_anchored_urbs(&data->intr_anchor);
		goto failed;
	}

	set_bit(BTUSB_BULK_RUNNING, &data->flags);
	btusb_submit_bulk_urb(hdev, GFP_KERNEL);

done:
	usb_autopm_put_interface(data->intf);
	return 0;

failed:
	clear_bit(BTUSB_INTR_RUNNING, &data->flags);
	clear_bit(HCI_RUNNING, &hdev->flags);
	usb_autopm_put_interface(data->intf);
	return err;
}

static void btusb_stop_traffic(struct btusb_data *data)
{
	usb_kill_anchored_urbs(&data->intr_anchor);
	usb_kill_anchored_urbs(&data->bulk_anchor);
	usb_kill_anchored_urbs(&data->isoc_anchor);
}

static int btusb_close(struct hci_dev *hdev)
{
	struct btusb_data *data = hdev->driver_data;
	int err;

	BT_DBG("%s", hdev->name);

	if (!test_and_clear_bit(HCI_RUNNING, &hdev->flags))
		return 0;

	cancel_work_sync(&data->work);
	cancel_work_sync(&data->waker);

	clear_bit(BTUSB_ISOC_RUNNING, &data->flags);
	clear_bit(BTUSB_BULK_RUNNING, &data->flags);
	clear_bit(BTUSB_INTR_RUNNING, &data->flags);

	btusb_stop_traffic(data);
	err = usb_autopm_get_interface(data->intf);
	if (err < 0)
		goto failed;

	data->intf->needs_remote_wakeup = 0;
	usb_autopm_put_interface(data->intf);

failed:
	usb_scuttle_anchored_urbs(&data->deferred);
	return 0;
}

static int btusb_flush(struct hci_dev *hdev)
{
	struct btusb_data *data = hdev->driver_data;

	BT_DBG("%s", hdev->name);

	usb_kill_anchored_urbs(&data->tx_anchor);

	return 0;
}

static int btusb_send_frame(struct sk_buff *skb)
{
	struct hci_dev *hdev = (struct hci_dev *) skb->dev;
	struct btusb_data *data = hdev->driver_data;
	struct usb_ctrlrequest *dr;
	struct urb *urb;
	unsigned int pipe;
	int err;

	BT_DBG("%s", hdev->name);

	if (!test_bit(HCI_RUNNING, &hdev->flags))
		return -EBUSY;

	switch (bt_cb(skb)->pkt_type) {
	case HCI_COMMAND_PKT:
		urb = usb_alloc_urb(0, GFP_ATOMIC);
		if (!urb)
			return -ENOMEM;

		dr = kmalloc(sizeof(*dr), GFP_ATOMIC);
		if (!dr) {
			usb_free_urb(urb);
			return -ENOMEM;
		}

		dr->bRequestType = data->cmdreq_type;
		dr->bRequest     = 0;
		dr->wIndex       = 0;
		dr->wValue       = 0;
		dr->wLength      = __cpu_to_le16(skb->len);

		pipe = usb_sndctrlpipe(data->udev, 0x00);

		usb_fill_control_urb(urb, data->udev, pipe, (void *) dr,
				skb->data, skb->len, btusb_tx_complete, skb);

		hdev->stat.cmd_tx++;
		break;

	case HCI_ACLDATA_PKT:
		if (!data->bulk_tx_ep || (hdev->conn_hash.acl_num < 1 &&
						hdev->conn_hash.le_num < 1))
			return -ENODEV;

		urb = usb_alloc_urb(0, GFP_ATOMIC);
		if (!urb)
			return -ENOMEM;

		pipe = usb_sndbulkpipe(data->udev,
					data->bulk_tx_ep->bEndpointAddress);

		usb_fill_bulk_urb(urb, data->udev, pipe,
				skb->data, skb->len, btusb_tx_complete, skb);

		hdev->stat.acl_tx++;
		break;

	case HCI_SCODATA_PKT:
		if (!data->isoc_tx_ep || hdev->conn_hash.sco_num < 1)
			return -ENODEV;

		urb = usb_alloc_urb(BTUSB_MAX_ISOC_FRAMES, GFP_ATOMIC);
		if (!urb)
			return -ENOMEM;

		pipe = usb_sndisocpipe(data->udev,
					data->isoc_tx_ep->bEndpointAddress);

		usb_fill_int_urb(urb, data->udev, pipe,
				skb->data, skb->len, btusb_isoc_tx_complete,
				skb, data->isoc_tx_ep->bInterval);

		urb->transfer_flags  = URB_ISO_ASAP;

		__fill_isoc_descriptor(urb, skb->len,
				le16_to_cpu(data->isoc_tx_ep->wMaxPacketSize));

		hdev->stat.sco_tx++;
		goto skip_waking;

	default:
		return -EILSEQ;
	}

	err = inc_tx(data);
	if (err) {
		usb_anchor_urb(urb, &data->deferred);
		schedule_work(&data->waker);
		err = 0;
		goto done;
	}

skip_waking:
	usb_anchor_urb(urb, &data->tx_anchor);

	err = usb_submit_urb(urb, GFP_ATOMIC);
	if (err < 0) {
		BT_ERR("%s urb %p submission failed", hdev->name, urb);
		kfree(urb->setup_packet);
		usb_unanchor_urb(urb);
	} else {
		usb_mark_last_busy(data->udev);
	}

	usb_free_urb(urb);

done:
	return err;
}

static void btusb_destruct(struct hci_dev *hdev)
{
	struct btusb_data *data = hdev->driver_data;

	BT_DBG("%s", hdev->name);

	kfree(data);
}

static void btusb_notify(struct hci_dev *hdev, unsigned int evt)
{
	struct btusb_data *data = hdev->driver_data;

	BT_DBG("%s evt %d", hdev->name, evt);

	if (hdev->conn_hash.sco_num != data->sco_num) {
		data->sco_num = hdev->conn_hash.sco_num;
		schedule_work(&data->work);
	}
}

static inline int __set_isoc_interface(struct hci_dev *hdev, int altsetting)
{
	struct btusb_data *data = hdev->driver_data;
	struct usb_interface *intf = data->isoc;
	struct usb_endpoint_descriptor *ep_desc;
	int i, err;

	if (!data->isoc)
		return -ENODEV;

	err = usb_set_interface(data->udev, 1, altsetting);
	if (err < 0) {
		BT_ERR("%s setting interface failed (%d)", hdev->name, -err);
		return err;
	}

	data->isoc_altsetting = altsetting;

	data->isoc_tx_ep = NULL;
	data->isoc_rx_ep = NULL;

	for (i = 0; i < intf->cur_altsetting->desc.bNumEndpoints; i++) {
		ep_desc = &intf->cur_altsetting->endpoint[i].desc;

		if (!data->isoc_tx_ep && usb_endpoint_is_isoc_out(ep_desc)) {
			data->isoc_tx_ep = ep_desc;
			continue;
		}

		if (!data->isoc_rx_ep && usb_endpoint_is_isoc_in(ep_desc)) {
			data->isoc_rx_ep = ep_desc;
			continue;
		}
	}

	if (!data->isoc_tx_ep || !data->isoc_rx_ep) {
		BT_ERR("%s invalid SCO descriptors", hdev->name);
		return -ENODEV;
	}

	return 0;
}

static void btusb_work(struct work_struct *work)
{
	struct btusb_data *data = container_of(work, struct btusb_data, work);
	struct hci_dev *hdev = data->hdev;
	int err;

	if (hdev->conn_hash.sco_num > 0) {
		if (!test_bit(BTUSB_DID_ISO_RESUME, &data->flags)) {
			err = usb_autopm_get_interface(data->isoc ? data->isoc : data->intf);
			if (err < 0) {
				clear_bit(BTUSB_ISOC_RUNNING, &data->flags);
				usb_kill_anchored_urbs(&data->isoc_anchor);
				return;
			}

			set_bit(BTUSB_DID_ISO_RESUME, &data->flags);
		}
		if (data->isoc_altsetting != 2) {
			clear_bit(BTUSB_ISOC_RUNNING, &data->flags);
			usb_kill_anchored_urbs(&data->isoc_anchor);

			if (__set_isoc_interface(hdev, 2) < 0)
				return;
		}

		if (!test_and_set_bit(BTUSB_ISOC_RUNNING, &data->flags)) {
			if (btusb_submit_isoc_urb(hdev, GFP_KERNEL) < 0)
				clear_bit(BTUSB_ISOC_RUNNING, &data->flags);
			else
				btusb_submit_isoc_urb(hdev, GFP_KERNEL);
		}
	} else {
		clear_bit(BTUSB_ISOC_RUNNING, &data->flags);
		usb_kill_anchored_urbs(&data->isoc_anchor);

		__set_isoc_interface(hdev, 0);
		if (test_and_clear_bit(BTUSB_DID_ISO_RESUME, &data->flags))
			usb_autopm_put_interface(data->isoc ? data->isoc : data->intf);
	}
}

static void btusb_waker(struct work_struct *work)
{
	struct btusb_data *data = container_of(work, struct btusb_data, waker);
	int err;

	err = usb_autopm_get_interface(data->intf);
	if (err < 0)
		return;

	usb_autopm_put_interface(data->intf);
}

static int btusb_probe(struct usb_interface *intf,
				const struct usb_device_id *id)
{
	struct usb_endpoint_descriptor *ep_desc;
	struct btusb_data *data;
	struct hci_dev *hdev;
	int i, err;

	BT_DBG("intf %p id %p", intf, id);

	/* interface numbers are hardcoded in the spec */
	if (intf->cur_altsetting->desc.bInterfaceNumber != 0)
		return -ENODEV;

	if (!id->driver_info) {
		const struct usb_device_id *match;
		match = usb_match_id(intf, blacklist_table);
		if (match)
			id = match;
	}

	if (id->driver_info == BTUSB_IGNORE)
		return -ENODEV;

	if (ignore_dga && id->driver_info & BTUSB_DIGIANSWER)
		return -ENODEV;

	if (ignore_csr && id->driver_info & BTUSB_CSR)
		return -ENODEV;

	if (ignore_sniffer && id->driver_info & BTUSB_SNIFFER)
		return -ENODEV;

	data = kzalloc(sizeof(*data), GFP_KERNEL);
	if (!data)
		return -ENOMEM;

	for (i = 0; i < intf->cur_altsetting->desc.bNumEndpoints; i++) {
		ep_desc = &intf->cur_altsetting->endpoint[i].desc;

		if (!data->intr_ep && usb_endpoint_is_int_in(ep_desc)) {
			data->intr_ep = ep_desc;
			continue;
		}

		if (!data->bulk_tx_ep && usb_endpoint_is_bulk_out(ep_desc)) {
			data->bulk_tx_ep = ep_desc;
			continue;
		}

		if (!data->bulk_rx_ep && usb_endpoint_is_bulk_in(ep_desc)) {
			data->bulk_rx_ep = ep_desc;
			continue;
		}
	}

	if (!data->intr_ep || !data->bulk_tx_ep || !data->bulk_rx_ep) {
		kfree(data);
		return -ENODEV;
	}

	data->cmdreq_type = USB_TYPE_CLASS;

	data->udev = interface_to_usbdev(intf);
	data->intf = intf;

	spin_lock_init(&data->lock);

	INIT_WORK(&data->work, btusb_work);
	INIT_WORK(&data->waker, btusb_waker);
	spin_lock_init(&data->txlock);

	init_usb_anchor(&data->tx_anchor);
	init_usb_anchor(&data->intr_anchor);
	init_usb_anchor(&data->bulk_anchor);
	init_usb_anchor(&data->isoc_anchor);
	init_usb_anchor(&data->deferred);

	hdev = hci_alloc_dev();
	if (!hdev) {
		kfree(data);
		return -ENOMEM;
	}

	hdev->bus = HCI_USB;
	hdev->driver_data = data;

	data->hdev = hdev;

	SET_HCIDEV_DEV(hdev, &intf->dev);

	hdev->open     = btusb_open;
	hdev->close    = btusb_close;
	hdev->flush    = btusb_flush;
	hdev->send     = btusb_send_frame;
	hdev->destruct = btusb_destruct;
	hdev->notify   = btusb_notify;

	hdev->owner = THIS_MODULE;

	/* Interface numbers are hardcoded in the specification */
	data->isoc = usb_ifnum_to_if(data->udev, 1);

	if (!reset)
		set_bit(HCI_QUIRK_NO_RESET, &hdev->quirks);

	if (force_scofix || id->driver_info & BTUSB_WRONG_SCO_MTU) {
		if (!disable_scofix)
			set_bit(HCI_QUIRK_FIXUP_BUFFER_SIZE, &hdev->quirks);
	}

	if (id->driver_info & BTUSB_BROKEN_ISOC)
		data->isoc = NULL;

	if (id->driver_info & BTUSB_DIGIANSWER) {
		data->cmdreq_type = USB_TYPE_VENDOR;
		set_bit(HCI_QUIRK_NO_RESET, &hdev->quirks);
	}

	if (id->driver_info & BTUSB_CSR) {
		struct usb_device *udev = data->udev;

		/* Old firmware would otherwise execute USB reset */
		if (le16_to_cpu(udev->descriptor.bcdDevice) < 0x117)
			set_bit(HCI_QUIRK_NO_RESET, &hdev->quirks);
	}

	if (id->driver_info & BTUSB_SNIFFER) {
		struct usb_device *udev = data->udev;

		/* New sniffer firmware has crippled HCI interface */
		if (le16_to_cpu(udev->descriptor.bcdDevice) > 0x997)
			set_bit(HCI_QUIRK_RAW_DEVICE, &hdev->quirks);

		data->isoc = NULL;
	}

	if (id->driver_info & BTUSB_BCM92035) {
		unsigned char cmd[] = { 0x3b, 0xfc, 0x01, 0x00 };
		struct sk_buff *skb;

		skb = bt_skb_alloc(sizeof(cmd), GFP_KERNEL);
		if (skb) {
			memcpy(skb_put(skb, sizeof(cmd)), cmd, sizeof(cmd));
			skb_queue_tail(&hdev->driver_init, skb);
		}
	}

	if (data->isoc) {
		err = usb_driver_claim_interface(&btusb_driver,
							data->isoc, data);
		if (err < 0) {
			hci_free_dev(hdev);
			kfree(data);
			return err;
		}
	}

	err = hci_register_dev(hdev);
	if (err < 0) {
		hci_free_dev(hdev);
		kfree(data);
		return err;
	}

	usb_set_intfdata(intf, data);

	return 0;
}

static void btusb_disconnect(struct usb_interface *intf)
{
	struct btusb_data *data = usb_get_intfdata(intf);
	struct hci_dev *hdev;

	BT_DBG("intf %p", intf);

	if (!data)
		return;

	hdev = data->hdev;

	__hci_dev_hold(hdev);

	usb_set_intfdata(data->intf, NULL);

	if (data->isoc)
		usb_set_intfdata(data->isoc, NULL);

	hci_unregister_dev(hdev);

	if (intf == data->isoc)
		usb_driver_release_interface(&btusb_driver, data->intf);
	else if (data->isoc)
		usb_driver_release_interface(&btusb_driver, data->isoc);

	__hci_dev_put(hdev);

	hci_free_dev(hdev);
}

#ifdef CONFIG_PM
static int btusb_suspend(struct usb_interface *intf, pm_message_t message)
{
	struct btusb_data *data = usb_get_intfdata(intf);

	BT_DBG("intf %p", intf);

	if (data->suspend_count++)
		return 0;

	spin_lock_irq(&data->txlock);
	if (!((message.event & PM_EVENT_AUTO) && data->tx_in_flight)) {
		set_bit(BTUSB_SUSPENDING, &data->flags);
		spin_unlock_irq(&data->txlock);
	} else {
		spin_unlock_irq(&data->txlock);
		data->suspend_count--;
		return -EBUSY;
	}

	cancel_work_sync(&data->work);

	btusb_stop_traffic(data);
	usb_kill_anchored_urbs(&data->tx_anchor);

	return 0;
}

static void play_deferred(struct btusb_data *data)
{
	struct urb *urb;
	int err;

	while ((urb = usb_get_from_anchor(&data->deferred))) {
		err = usb_submit_urb(urb, GFP_ATOMIC);
		if (err < 0)
			break;

		data->tx_in_flight++;
	}
	usb_scuttle_anchored_urbs(&data->deferred);
}

static int btusb_resume(struct usb_interface *intf)
{
	struct btusb_data *data = usb_get_intfdata(intf);
	struct hci_dev *hdev = data->hdev;
	int err = 0;

	BT_DBG("intf %p", intf);

	if (--data->suspend_count)
		return 0;

	if (!test_bit(HCI_RUNNING, &hdev->flags))
		goto done;

	if (test_bit(BTUSB_INTR_RUNNING, &data->flags)) {
		err = btusb_submit_intr_urb(hdev, GFP_NOIO);
		if (err < 0) {
			clear_bit(BTUSB_INTR_RUNNING, &data->flags);
			goto failed;
		}
	}

	if (test_bit(BTUSB_BULK_RUNNING, &data->flags)) {
		err = btusb_submit_bulk_urb(hdev, GFP_NOIO);
		if (err < 0) {
			clear_bit(BTUSB_BULK_RUNNING, &data->flags);
			goto failed;
		}

		btusb_submit_bulk_urb(hdev, GFP_NOIO);
	}

	if (test_bit(BTUSB_ISOC_RUNNING, &data->flags)) {
		if (btusb_submit_isoc_urb(hdev, GFP_NOIO) < 0)
			clear_bit(BTUSB_ISOC_RUNNING, &data->flags);
		else
			btusb_submit_isoc_urb(hdev, GFP_NOIO);
	}

	spin_lock_irq(&data->txlock);
	play_deferred(data);
	clear_bit(BTUSB_SUSPENDING, &data->flags);
	spin_unlock_irq(&data->txlock);
	schedule_work(&data->work);

	return 0;

failed:
	usb_scuttle_anchored_urbs(&data->deferred);
done:
	spin_lock_irq(&data->txlock);
	clear_bit(BTUSB_SUSPENDING, &data->flags);
	spin_unlock_irq(&data->txlock);

	return err;
}
#endif

static struct usb_driver btusb_driver = {
	.name		= "btusb",
	.probe		= btusb_probe,
	.disconnect	= btusb_disconnect,
#ifdef CONFIG_PM
	.suspend	= btusb_suspend,
	.resume		= btusb_resume,
#endif
	.id_table	= btusb_table,
	.supports_autosuspend = 1,
};

static int __init btusb_init(void)
{
	BT_INFO("Generic Bluetooth USB driver ver %s", VERSION);

	return usb_register(&btusb_driver);
}

static void __exit btusb_exit(void)
{
	usb_deregister(&btusb_driver);
}

module_init(btusb_init);
module_exit(btusb_exit);

module_param(ignore_dga, bool, 0644);
MODULE_PARM_DESC(ignore_dga, "Ignore devices with id 08fd:0001");

module_param(ignore_csr, bool, 0644);
MODULE_PARM_DESC(ignore_csr, "Ignore devices with id 0a12:0001");

module_param(ignore_sniffer, bool, 0644);
MODULE_PARM_DESC(ignore_sniffer, "Ignore devices with id 0a12:0002");

module_param(disable_scofix, bool, 0644);
MODULE_PARM_DESC(disable_scofix, "Disable fixup of wrong SCO buffer size");

module_param(force_scofix, bool, 0644);
MODULE_PARM_DESC(force_scofix, "Force fixup of wrong SCO buffers size");

module_param(reset, bool, 0644);
MODULE_PARM_DESC(reset, "Send HCI reset command on initialization");

MODULE_AUTHOR("Marcel Holtmann <marcel@holtmann.org>");
MODULE_DESCRIPTION("Generic Bluetooth USB driver ver " VERSION);
MODULE_VERSION(VERSION);
MODULE_LICENSE("GPL");<|MERGE_RESOLUTION|>--- conflicted
+++ resolved
@@ -105,8 +105,6 @@
 	/* Atheros 3011 with sflash firmware */
 	{ USB_DEVICE(0x0cf3, 0x3002), .driver_info = BTUSB_IGNORE },
 
-<<<<<<< HEAD
-=======
 	/* Atheros AR9285 Malbec with sflash firmware */
 	{ USB_DEVICE(0x03f0, 0x311d), .driver_info = BTUSB_IGNORE },
 
@@ -116,7 +114,6 @@
 	/* Atheros AR5BBU12 with sflash firmware */
 	{ USB_DEVICE(0x0489, 0xe02c), .driver_info = BTUSB_IGNORE },
 
->>>>>>> 105e53f8
 	/* Broadcom BCM2035 */
 	{ USB_DEVICE(0x0a5c, 0x2035), .driver_info = BTUSB_WRONG_SCO_MTU },
 	{ USB_DEVICE(0x0a5c, 0x200a), .driver_info = BTUSB_WRONG_SCO_MTU },
