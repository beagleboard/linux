/*
 * Driver for Regulator part of Palmas PMIC Chips
 *
 * Copyright 2011-2013 Texas Instruments Inc.
 *
 * Author: Graeme Gregory <gg@slimlogic.co.uk>
 * Author: Ian Lartey <ian@slimlogic.co.uk>
 *
 *  This program is free software; you can redistribute it and/or modify it
 *  under  the terms of the GNU General  Public License as published by the
 *  Free Software Foundation;  either version 2 of the License, or (at your
 *  option) any later version.
 *
 */

#include <linux/kernel.h>
#include <linux/module.h>
#include <linux/init.h>
#include <linux/err.h>
#include <linux/platform_device.h>
#include <linux/regulator/driver.h>
#include <linux/regulator/machine.h>
#include <linux/slab.h>
#include <linux/regmap.h>
#include <linux/mfd/palmas.h>
#include <linux/of.h>
#include <linux/of_platform.h>
#include <linux/regulator/of_regulator.h>

static const struct regulator_linear_range smps_low_ranges[] = {
	REGULATOR_LINEAR_RANGE(0, 0x0, 0x0, 0),
	REGULATOR_LINEAR_RANGE(500000, 0x1, 0x6, 0),
	REGULATOR_LINEAR_RANGE(510000, 0x7, 0x79, 10000),
	REGULATOR_LINEAR_RANGE(1650000, 0x7A, 0x7f, 0),
};

static const struct regulator_linear_range smps_high_ranges[] = {
	REGULATOR_LINEAR_RANGE(0, 0x0, 0x0, 0),
	REGULATOR_LINEAR_RANGE(1000000, 0x1, 0x6, 0),
	REGULATOR_LINEAR_RANGE(1020000, 0x7, 0x79, 20000),
	REGULATOR_LINEAR_RANGE(3300000, 0x7A, 0x7f, 0),
};

static struct palmas_regs_info palmas_generic_regs_info[] = {
	{
		.name		= "SMPS12",
		.sname		= "smps1-in",
		.vsel_addr	= PALMAS_SMPS12_VOLTAGE,
		.ctrl_addr	= PALMAS_SMPS12_CTRL,
		.tstep_addr	= PALMAS_SMPS12_TSTEP,
		.sleep_id	= PALMAS_EXTERNAL_REQSTR_ID_SMPS12,
	},
	{
		.name		= "SMPS123",
		.sname		= "smps1-in",
		.vsel_addr	= PALMAS_SMPS12_VOLTAGE,
		.ctrl_addr	= PALMAS_SMPS12_CTRL,
		.tstep_addr	= PALMAS_SMPS12_TSTEP,
		.sleep_id	= PALMAS_EXTERNAL_REQSTR_ID_SMPS12,
	},
	{
		.name		= "SMPS3",
		.sname		= "smps3-in",
		.vsel_addr	= PALMAS_SMPS3_VOLTAGE,
		.ctrl_addr	= PALMAS_SMPS3_CTRL,
		.sleep_id	= PALMAS_EXTERNAL_REQSTR_ID_SMPS3,
	},
	{
		.name		= "SMPS45",
		.sname		= "smps4-in",
		.vsel_addr	= PALMAS_SMPS45_VOLTAGE,
		.ctrl_addr	= PALMAS_SMPS45_CTRL,
		.tstep_addr	= PALMAS_SMPS45_TSTEP,
		.sleep_id	= PALMAS_EXTERNAL_REQSTR_ID_SMPS45,
	},
	{
		.name		= "SMPS457",
		.sname		= "smps4-in",
		.vsel_addr	= PALMAS_SMPS45_VOLTAGE,
		.ctrl_addr	= PALMAS_SMPS45_CTRL,
		.tstep_addr	= PALMAS_SMPS45_TSTEP,
		.sleep_id	= PALMAS_EXTERNAL_REQSTR_ID_SMPS45,
	},
	{
		.name		= "SMPS6",
		.sname		= "smps6-in",
		.vsel_addr	= PALMAS_SMPS6_VOLTAGE,
		.ctrl_addr	= PALMAS_SMPS6_CTRL,
		.tstep_addr	= PALMAS_SMPS6_TSTEP,
		.sleep_id	= PALMAS_EXTERNAL_REQSTR_ID_SMPS6,
	},
	{
		.name		= "SMPS7",
		.sname		= "smps7-in",
		.vsel_addr	= PALMAS_SMPS7_VOLTAGE,
		.ctrl_addr	= PALMAS_SMPS7_CTRL,
		.sleep_id	= PALMAS_EXTERNAL_REQSTR_ID_SMPS7,
	},
	{
		.name		= "SMPS8",
		.sname		= "smps8-in",
		.vsel_addr	= PALMAS_SMPS8_VOLTAGE,
		.ctrl_addr	= PALMAS_SMPS8_CTRL,
		.tstep_addr	= PALMAS_SMPS8_TSTEP,
		.sleep_id	= PALMAS_EXTERNAL_REQSTR_ID_SMPS8,
	},
	{
		.name		= "SMPS9",
		.sname		= "smps9-in",
		.vsel_addr	= PALMAS_SMPS9_VOLTAGE,
		.ctrl_addr	= PALMAS_SMPS9_CTRL,
		.sleep_id	= PALMAS_EXTERNAL_REQSTR_ID_SMPS9,
	},
	{
		.name		= "SMPS10_OUT2",
		.sname		= "smps10-in",
		.ctrl_addr	= PALMAS_SMPS10_CTRL,
		.sleep_id	= PALMAS_EXTERNAL_REQSTR_ID_SMPS10,
	},
	{
		.name		= "SMPS10_OUT1",
		.sname		= "smps10-out2",
		.ctrl_addr	= PALMAS_SMPS10_CTRL,
		.sleep_id	= PALMAS_EXTERNAL_REQSTR_ID_SMPS10,
	},
	{
		.name		= "LDO1",
		.sname		= "ldo1-in",
		.vsel_addr	= PALMAS_LDO1_VOLTAGE,
		.ctrl_addr	= PALMAS_LDO1_CTRL,
		.sleep_id	= PALMAS_EXTERNAL_REQSTR_ID_LDO1,
	},
	{
		.name		= "LDO2",
		.sname		= "ldo2-in",
		.vsel_addr	= PALMAS_LDO2_VOLTAGE,
		.ctrl_addr	= PALMAS_LDO2_CTRL,
		.sleep_id	= PALMAS_EXTERNAL_REQSTR_ID_LDO2,
	},
	{
		.name		= "LDO3",
		.sname		= "ldo3-in",
		.vsel_addr	= PALMAS_LDO3_VOLTAGE,
		.ctrl_addr	= PALMAS_LDO3_CTRL,
		.sleep_id	= PALMAS_EXTERNAL_REQSTR_ID_LDO3,
	},
	{
		.name		= "LDO4",
		.sname		= "ldo4-in",
		.vsel_addr	= PALMAS_LDO4_VOLTAGE,
		.ctrl_addr	= PALMAS_LDO4_CTRL,
		.sleep_id	= PALMAS_EXTERNAL_REQSTR_ID_LDO4,
	},
	{
		.name		= "LDO5",
		.sname		= "ldo5-in",
		.vsel_addr	= PALMAS_LDO5_VOLTAGE,
		.ctrl_addr	= PALMAS_LDO5_CTRL,
		.sleep_id	= PALMAS_EXTERNAL_REQSTR_ID_LDO5,
	},
	{
		.name		= "LDO6",
		.sname		= "ldo6-in",
		.vsel_addr	= PALMAS_LDO6_VOLTAGE,
		.ctrl_addr	= PALMAS_LDO6_CTRL,
		.sleep_id	= PALMAS_EXTERNAL_REQSTR_ID_LDO6,
	},
	{
		.name		= "LDO7",
		.sname		= "ldo7-in",
		.vsel_addr	= PALMAS_LDO7_VOLTAGE,
		.ctrl_addr	= PALMAS_LDO7_CTRL,
		.sleep_id	= PALMAS_EXTERNAL_REQSTR_ID_LDO7,
	},
	{
		.name		= "LDO8",
		.sname		= "ldo8-in",
		.vsel_addr	= PALMAS_LDO8_VOLTAGE,
		.ctrl_addr	= PALMAS_LDO8_CTRL,
		.sleep_id	= PALMAS_EXTERNAL_REQSTR_ID_LDO8,
	},
	{
		.name		= "LDO9",
		.sname		= "ldo9-in",
		.vsel_addr	= PALMAS_LDO9_VOLTAGE,
		.ctrl_addr	= PALMAS_LDO9_CTRL,
		.sleep_id	= PALMAS_EXTERNAL_REQSTR_ID_LDO9,
	},
	{
		.name		= "LDOLN",
		.sname		= "ldoln-in",
		.vsel_addr	= PALMAS_LDOLN_VOLTAGE,
		.ctrl_addr	= PALMAS_LDOLN_CTRL,
		.sleep_id	= PALMAS_EXTERNAL_REQSTR_ID_LDOLN,
	},
	{
		.name		= "LDOUSB",
		.sname		= "ldousb-in",
		.vsel_addr	= PALMAS_LDOUSB_VOLTAGE,
		.ctrl_addr	= PALMAS_LDOUSB_CTRL,
		.sleep_id	= PALMAS_EXTERNAL_REQSTR_ID_LDOUSB,
	},
	{
		.name		= "REGEN1",
		.ctrl_addr	= PALMAS_REGEN1_CTRL,
		.sleep_id	= PALMAS_EXTERNAL_REQSTR_ID_REGEN1,
	},
	{
		.name		= "REGEN2",
		.ctrl_addr	= PALMAS_REGEN2_CTRL,
		.sleep_id	= PALMAS_EXTERNAL_REQSTR_ID_REGEN2,
	},
	{
		.name		= "REGEN3",
		.ctrl_addr	= PALMAS_REGEN3_CTRL,
		.sleep_id	= PALMAS_EXTERNAL_REQSTR_ID_REGEN3,
	},
	{
		.name		= "SYSEN1",
		.ctrl_addr	= PALMAS_SYSEN1_CTRL,
		.sleep_id	= PALMAS_EXTERNAL_REQSTR_ID_SYSEN1,
	},
	{
		.name		= "SYSEN2",
		.ctrl_addr	= PALMAS_SYSEN2_CTRL,
		.sleep_id	= PALMAS_EXTERNAL_REQSTR_ID_SYSEN2,
	},
};

static struct palmas_regs_info tps65917_regs_info[] = {
	{
		.name		= "SMPS1",
		.sname		= "smps1-in",
		.vsel_addr	= TPS65917_SMPS1_VOLTAGE,
		.ctrl_addr	= TPS65917_SMPS1_CTRL,
		.sleep_id	= TPS65917_EXTERNAL_REQSTR_ID_SMPS1,
	},
	{
		.name		= "SMPS2",
		.sname		= "smps2-in",
		.vsel_addr	= TPS65917_SMPS2_VOLTAGE,
		.ctrl_addr	= TPS65917_SMPS2_CTRL,
		.sleep_id	= TPS65917_EXTERNAL_REQSTR_ID_SMPS2,
	},
	{
		.name		= "SMPS3",
		.sname		= "smps3-in",
		.vsel_addr	= TPS65917_SMPS3_VOLTAGE,
		.ctrl_addr	= TPS65917_SMPS3_CTRL,
		.sleep_id	= TPS65917_EXTERNAL_REQSTR_ID_SMPS3,
	},
	{
		.name		= "SMPS4",
		.sname		= "smps4-in",
		.vsel_addr	= TPS65917_SMPS4_VOLTAGE,
		.ctrl_addr	= TPS65917_SMPS4_CTRL,
		.sleep_id	= TPS65917_EXTERNAL_REQSTR_ID_SMPS4,
	},
	{
		.name		= "SMPS5",
		.sname		= "smps5-in",
		.vsel_addr	= TPS65917_SMPS5_VOLTAGE,
		.ctrl_addr	= TPS65917_SMPS5_CTRL,
		.sleep_id	= TPS65917_EXTERNAL_REQSTR_ID_SMPS5,
	},
	{
		.name		= "LDO1",
		.sname		= "ldo1-in",
		.vsel_addr	= TPS65917_LDO1_VOLTAGE,
		.ctrl_addr	= TPS65917_LDO1_CTRL,
		.sleep_id	= TPS65917_EXTERNAL_REQSTR_ID_LDO1,
	},
	{
		.name		= "LDO2",
		.sname		= "ldo2-in",
		.vsel_addr	= TPS65917_LDO2_VOLTAGE,
		.ctrl_addr	= TPS65917_LDO2_CTRL,
		.sleep_id	= TPS65917_EXTERNAL_REQSTR_ID_LDO2,
	},
	{
		.name		= "LDO3",
		.sname		= "ldo3-in",
		.vsel_addr	= TPS65917_LDO3_VOLTAGE,
		.ctrl_addr	= TPS65917_LDO3_CTRL,
		.sleep_id	= TPS65917_EXTERNAL_REQSTR_ID_LDO3,
	},
	{
		.name		= "LDO4",
		.sname		= "ldo4-in",
		.vsel_addr	= TPS65917_LDO4_VOLTAGE,
		.ctrl_addr	= TPS65917_LDO4_CTRL,
		.sleep_id	= TPS65917_EXTERNAL_REQSTR_ID_LDO4,
	},
	{
		.name		= "LDO5",
		.sname		= "ldo5-in",
		.vsel_addr	= TPS65917_LDO5_VOLTAGE,
		.ctrl_addr	= TPS65917_LDO5_CTRL,
		.sleep_id	= TPS65917_EXTERNAL_REQSTR_ID_LDO5,
	},
	{
		.name		= "REGEN1",
		.ctrl_addr	= TPS65917_REGEN1_CTRL,
		.sleep_id	= TPS65917_EXTERNAL_REQSTR_ID_REGEN1,
	},
	{
		.name		= "REGEN2",
		.ctrl_addr	= TPS65917_REGEN2_CTRL,
		.sleep_id	= TPS65917_EXTERNAL_REQSTR_ID_REGEN2,
	},
	{
		.name		= "REGEN3",
		.ctrl_addr	= TPS65917_REGEN3_CTRL,
		.sleep_id	= TPS65917_EXTERNAL_REQSTR_ID_REGEN3,
	},
};

#define EXTERNAL_REQUESTOR(_id, _offset, _pos)		\
	[PALMAS_EXTERNAL_REQSTR_ID_##_id] = {		\
		.id = PALMAS_EXTERNAL_REQSTR_ID_##_id,	\
		.reg_offset = _offset,			\
		.bit_pos = _pos,			\
	}

static struct palmas_sleep_requestor_info palma_sleep_req_info[] = {
	EXTERNAL_REQUESTOR(REGEN1, 0, 0),
	EXTERNAL_REQUESTOR(REGEN2, 0, 1),
	EXTERNAL_REQUESTOR(SYSEN1, 0, 2),
	EXTERNAL_REQUESTOR(SYSEN2, 0, 3),
	EXTERNAL_REQUESTOR(CLK32KG, 0, 4),
	EXTERNAL_REQUESTOR(CLK32KGAUDIO, 0, 5),
	EXTERNAL_REQUESTOR(REGEN3, 0, 6),
	EXTERNAL_REQUESTOR(SMPS12, 1, 0),
	EXTERNAL_REQUESTOR(SMPS3, 1, 1),
	EXTERNAL_REQUESTOR(SMPS45, 1, 2),
	EXTERNAL_REQUESTOR(SMPS6, 1, 3),
	EXTERNAL_REQUESTOR(SMPS7, 1, 4),
	EXTERNAL_REQUESTOR(SMPS8, 1, 5),
	EXTERNAL_REQUESTOR(SMPS9, 1, 6),
	EXTERNAL_REQUESTOR(SMPS10, 1, 7),
	EXTERNAL_REQUESTOR(LDO1, 2, 0),
	EXTERNAL_REQUESTOR(LDO2, 2, 1),
	EXTERNAL_REQUESTOR(LDO3, 2, 2),
	EXTERNAL_REQUESTOR(LDO4, 2, 3),
	EXTERNAL_REQUESTOR(LDO5, 2, 4),
	EXTERNAL_REQUESTOR(LDO6, 2, 5),
	EXTERNAL_REQUESTOR(LDO7, 2, 6),
	EXTERNAL_REQUESTOR(LDO8, 2, 7),
	EXTERNAL_REQUESTOR(LDO9, 3, 0),
	EXTERNAL_REQUESTOR(LDOLN, 3, 1),
	EXTERNAL_REQUESTOR(LDOUSB, 3, 2),
};

#define EXTERNAL_REQUESTOR_TPS65917(_id, _offset, _pos)		\
	[TPS65917_EXTERNAL_REQSTR_ID_##_id] = {		\
		.id = TPS65917_EXTERNAL_REQSTR_ID_##_id,	\
		.reg_offset = _offset,			\
		.bit_pos = _pos,			\
	}

static struct palmas_sleep_requestor_info tps65917_sleep_req_info[] = {
	EXTERNAL_REQUESTOR_TPS65917(REGEN1, 0, 0),
	EXTERNAL_REQUESTOR_TPS65917(REGEN2, 0, 1),
	EXTERNAL_REQUESTOR_TPS65917(REGEN3, 0, 6),
	EXTERNAL_REQUESTOR_TPS65917(SMPS1, 1, 0),
	EXTERNAL_REQUESTOR_TPS65917(SMPS2, 1, 1),
	EXTERNAL_REQUESTOR_TPS65917(SMPS3, 1, 2),
	EXTERNAL_REQUESTOR_TPS65917(SMPS4, 1, 3),
	EXTERNAL_REQUESTOR_TPS65917(SMPS5, 1, 4),
	EXTERNAL_REQUESTOR_TPS65917(LDO1, 2, 0),
	EXTERNAL_REQUESTOR_TPS65917(LDO2, 2, 1),
	EXTERNAL_REQUESTOR_TPS65917(LDO3, 2, 2),
	EXTERNAL_REQUESTOR_TPS65917(LDO4, 2, 3),
	EXTERNAL_REQUESTOR_TPS65917(LDO5, 2, 4),
};

static unsigned int palmas_smps_ramp_delay[4] = {0, 10000, 5000, 2500};

#define SMPS_CTRL_MODE_OFF		0x00
#define SMPS_CTRL_MODE_ON		0x01
#define SMPS_CTRL_MODE_ECO		0x02
#define SMPS_CTRL_MODE_PWM		0x03

#define PALMAS_SMPS_NUM_VOLTAGES	122
#define PALMAS_SMPS10_NUM_VOLTAGES	2
#define PALMAS_LDO_NUM_VOLTAGES		50

#define SMPS10_VSEL			(1<<3)
#define SMPS10_BOOST_EN			(1<<2)
#define SMPS10_BYPASS_EN		(1<<1)
#define SMPS10_SWITCH_EN		(1<<0)

#define REGULATOR_SLAVE			0

static int palmas_smps_read(struct palmas *palmas, unsigned int reg,
		unsigned int *dest)
{
	unsigned int addr;

	addr = PALMAS_BASE_TO_REG(PALMAS_SMPS_BASE, reg);

	return regmap_read(palmas->regmap[REGULATOR_SLAVE], addr, dest);
}

static int palmas_smps_write(struct palmas *palmas, unsigned int reg,
		unsigned int value)
{
	unsigned int addr;

	addr = PALMAS_BASE_TO_REG(PALMAS_SMPS_BASE, reg);

	return regmap_write(palmas->regmap[REGULATOR_SLAVE], addr, value);
}

static int palmas_ldo_read(struct palmas *palmas, unsigned int reg,
		unsigned int *dest)
{
	unsigned int addr;

	addr = PALMAS_BASE_TO_REG(PALMAS_LDO_BASE, reg);

	return regmap_read(palmas->regmap[REGULATOR_SLAVE], addr, dest);
}

static int palmas_ldo_write(struct palmas *palmas, unsigned int reg,
		unsigned int value)
{
	unsigned int addr;

	addr = PALMAS_BASE_TO_REG(PALMAS_LDO_BASE, reg);

	return regmap_write(palmas->regmap[REGULATOR_SLAVE], addr, value);
}

static int palmas_set_mode_smps(struct regulator_dev *dev, unsigned int mode)
{
	int id = rdev_get_id(dev);
	struct palmas_pmic *pmic = rdev_get_drvdata(dev);
	struct palmas_pmic_driver_data *ddata = pmic->palmas->pmic_ddata;
	struct palmas_regs_info *rinfo = &ddata->palmas_regs_info[id];
	unsigned int reg;
	bool rail_enable = true;

	palmas_smps_read(pmic->palmas, rinfo->ctrl_addr, &reg);

	reg &= ~PALMAS_SMPS12_CTRL_MODE_ACTIVE_MASK;

	if (reg == SMPS_CTRL_MODE_OFF)
		rail_enable = false;

	switch (mode) {
	case REGULATOR_MODE_NORMAL:
		reg |= SMPS_CTRL_MODE_ON;
		break;
	case REGULATOR_MODE_IDLE:
		reg |= SMPS_CTRL_MODE_ECO;
		break;
	case REGULATOR_MODE_FAST:
		reg |= SMPS_CTRL_MODE_PWM;
		break;
	default:
		return -EINVAL;
	}

	pmic->current_reg_mode[id] = reg & PALMAS_SMPS12_CTRL_MODE_ACTIVE_MASK;
	if (rail_enable)
		palmas_smps_write(pmic->palmas, rinfo->ctrl_addr, reg);

	/* Switch the enable value to ensure this is used for enable */
	pmic->desc[id].enable_val = pmic->current_reg_mode[id];

	return 0;
}

static unsigned int palmas_get_mode_smps(struct regulator_dev *dev)
{
	struct palmas_pmic *pmic = rdev_get_drvdata(dev);
	int id = rdev_get_id(dev);
	unsigned int reg;

	reg = pmic->current_reg_mode[id] & PALMAS_SMPS12_CTRL_MODE_ACTIVE_MASK;

	switch (reg) {
	case SMPS_CTRL_MODE_ON:
		return REGULATOR_MODE_NORMAL;
	case SMPS_CTRL_MODE_ECO:
		return REGULATOR_MODE_IDLE;
	case SMPS_CTRL_MODE_PWM:
		return REGULATOR_MODE_FAST;
	}

	return 0;
}

static int palmas_smps_set_ramp_delay(struct regulator_dev *rdev,
		 int ramp_delay)
{
	int id = rdev_get_id(rdev);
	struct palmas_pmic *pmic = rdev_get_drvdata(rdev);
	struct palmas_pmic_driver_data *ddata = pmic->palmas->pmic_ddata;
	struct palmas_regs_info *rinfo = &ddata->palmas_regs_info[id];
	unsigned int reg = 0;
	int ret;

	/* SMPS3 and SMPS7 do not have tstep_addr setting */
	switch (id) {
	case PALMAS_REG_SMPS3:
	case PALMAS_REG_SMPS7:
		return 0;
	}

	if (ramp_delay <= 0)
		reg = 0;
	else if (ramp_delay <= 2500)
		reg = 3;
	else if (ramp_delay <= 5000)
		reg = 2;
	else
		reg = 1;

	ret = palmas_smps_write(pmic->palmas, rinfo->tstep_addr, reg);
	if (ret < 0) {
		dev_err(pmic->palmas->dev, "TSTEP write failed: %d\n", ret);
		return ret;
	}

	pmic->ramp_delay[id] = palmas_smps_ramp_delay[reg];
	return ret;
}

static struct regulator_ops palmas_ops_smps = {
	.is_enabled		= regulator_is_enabled_regmap,
	.enable			= regulator_enable_regmap,
	.disable		= regulator_disable_regmap,
	.set_mode		= palmas_set_mode_smps,
	.get_mode		= palmas_get_mode_smps,
	.get_voltage_sel	= regulator_get_voltage_sel_regmap,
	.set_voltage_sel	= regulator_set_voltage_sel_regmap,
	.list_voltage		= regulator_list_voltage_linear_range,
	.map_voltage		= regulator_map_voltage_linear_range,
	.set_voltage_time_sel	= regulator_set_voltage_time_sel,
	.set_ramp_delay		= palmas_smps_set_ramp_delay,
};

static struct regulator_ops palmas_ops_ext_control_smps = {
	.set_mode		= palmas_set_mode_smps,
	.get_mode		= palmas_get_mode_smps,
	.get_voltage_sel	= regulator_get_voltage_sel_regmap,
	.set_voltage_sel	= regulator_set_voltage_sel_regmap,
	.list_voltage		= regulator_list_voltage_linear_range,
	.map_voltage		= regulator_map_voltage_linear_range,
	.set_voltage_time_sel	= regulator_set_voltage_time_sel,
	.set_ramp_delay		= palmas_smps_set_ramp_delay,
};

static struct regulator_ops palmas_ops_smps10 = {
	.is_enabled		= regulator_is_enabled_regmap,
	.enable			= regulator_enable_regmap,
	.disable		= regulator_disable_regmap,
	.get_voltage_sel	= regulator_get_voltage_sel_regmap,
	.set_voltage_sel	= regulator_set_voltage_sel_regmap,
	.list_voltage		= regulator_list_voltage_linear,
	.map_voltage		= regulator_map_voltage_linear,
	.set_bypass		= regulator_set_bypass_regmap,
	.get_bypass		= regulator_get_bypass_regmap,
};

static struct regulator_ops tps65917_ops_smps = {
	.is_enabled		= regulator_is_enabled_regmap,
	.enable			= regulator_enable_regmap,
	.disable		= regulator_disable_regmap,
	.set_mode		= palmas_set_mode_smps,
	.get_mode		= palmas_get_mode_smps,
	.get_voltage_sel	= regulator_get_voltage_sel_regmap,
	.set_voltage_sel	= regulator_set_voltage_sel_regmap,
	.list_voltage		= regulator_list_voltage_linear_range,
	.map_voltage		= regulator_map_voltage_linear_range,
	.set_voltage_time_sel	= regulator_set_voltage_time_sel,
};

static struct regulator_ops tps65917_ops_ext_control_smps = {
	.set_mode		= palmas_set_mode_smps,
	.get_mode		= palmas_get_mode_smps,
	.get_voltage_sel	= regulator_get_voltage_sel_regmap,
	.set_voltage_sel	= regulator_set_voltage_sel_regmap,
	.list_voltage		= regulator_list_voltage_linear_range,
	.map_voltage		= regulator_map_voltage_linear_range,
};

static int palmas_is_enabled_ldo(struct regulator_dev *dev)
{
	int id = rdev_get_id(dev);
	struct palmas_pmic *pmic = rdev_get_drvdata(dev);
	struct palmas_pmic_driver_data *ddata = pmic->palmas->pmic_ddata;
	struct palmas_regs_info *rinfo = &ddata->palmas_regs_info[id];
	unsigned int reg;

	palmas_ldo_read(pmic->palmas, rinfo->ctrl_addr, &reg);

	reg &= PALMAS_LDO1_CTRL_STATUS;

	return !!(reg);
}

static struct regulator_ops palmas_ops_ldo = {
	.is_enabled		= palmas_is_enabled_ldo,
	.enable			= regulator_enable_regmap,
	.disable		= regulator_disable_regmap,
	.get_voltage_sel	= regulator_get_voltage_sel_regmap,
	.set_voltage_sel	= regulator_set_voltage_sel_regmap,
	.list_voltage		= regulator_list_voltage_linear,
	.map_voltage		= regulator_map_voltage_linear,
};

static struct regulator_ops palmas_ops_ext_control_ldo = {
	.get_voltage_sel	= regulator_get_voltage_sel_regmap,
	.set_voltage_sel	= regulator_set_voltage_sel_regmap,
	.list_voltage		= regulator_list_voltage_linear,
	.map_voltage		= regulator_map_voltage_linear,
};

static struct regulator_ops palmas_ops_extreg = {
	.is_enabled		= regulator_is_enabled_regmap,
	.enable			= regulator_enable_regmap,
	.disable		= regulator_disable_regmap,
};

static struct regulator_ops palmas_ops_ext_control_extreg = {
};

static struct regulator_ops tps65917_ops_ldo = {
	.is_enabled		= palmas_is_enabled_ldo,
	.enable			= regulator_enable_regmap,
	.disable		= regulator_disable_regmap,
	.get_voltage_sel	= regulator_get_voltage_sel_regmap,
	.set_voltage_sel	= regulator_set_voltage_sel_regmap,
	.list_voltage		= regulator_list_voltage_linear,
	.map_voltage		= regulator_map_voltage_linear,
	.set_voltage_time_sel	= regulator_set_voltage_time_sel,
};

static int palmas_regulator_config_external(struct palmas *palmas, int id,
		struct palmas_reg_init *reg_init)
{
	struct palmas_pmic_driver_data *ddata = palmas->pmic_ddata;
	struct palmas_regs_info *rinfo = &ddata->palmas_regs_info[id];
	int ret;

	ret = palmas_ext_control_req_config(palmas, rinfo->sleep_id,
					    reg_init->roof_floor, true);
	if (ret < 0)
		dev_err(palmas->dev,
			"Ext control config for regulator %d failed %d\n",
			id, ret);
	return ret;
}

/*
 * setup the hardware based sleep configuration of the SMPS/LDO regulators
 * from the platform data. This is different to the software based control
 * supported by the regulator framework as it is controlled by toggling
 * pins on the PMIC such as PREQ, SYSEN, ...
 */
static int palmas_smps_init(struct palmas *palmas, int id,
		struct palmas_reg_init *reg_init)
{
	unsigned int reg;
	int ret;
	struct palmas_pmic_driver_data *ddata = palmas->pmic_ddata;
	struct palmas_regs_info *rinfo = &ddata->palmas_regs_info[id];
	unsigned int addr = rinfo->ctrl_addr;

	ret = palmas_smps_read(palmas, addr, &reg);
	if (ret)
		return ret;

	switch (id) {
	case PALMAS_REG_SMPS10_OUT1:
	case PALMAS_REG_SMPS10_OUT2:
		reg &= ~PALMAS_SMPS10_CTRL_MODE_SLEEP_MASK;
		if (reg_init->mode_sleep)
			reg |= reg_init->mode_sleep <<
					PALMAS_SMPS10_CTRL_MODE_SLEEP_SHIFT;
		break;
	default:
		if (reg_init->warm_reset)
			reg |= PALMAS_SMPS12_CTRL_WR_S;
		else
			reg &= ~PALMAS_SMPS12_CTRL_WR_S;

		if (reg_init->roof_floor)
			reg |= PALMAS_SMPS12_CTRL_ROOF_FLOOR_EN;
		else
			reg &= ~PALMAS_SMPS12_CTRL_ROOF_FLOOR_EN;

		reg &= ~PALMAS_SMPS12_CTRL_MODE_SLEEP_MASK;
		if (reg_init->mode_sleep)
			reg |= reg_init->mode_sleep <<
					PALMAS_SMPS12_CTRL_MODE_SLEEP_SHIFT;
	}

	ret = palmas_smps_write(palmas, addr, reg);
	if (ret)
		return ret;

	if (rinfo->vsel_addr && reg_init->vsel) {

		reg = reg_init->vsel;

		ret = palmas_smps_write(palmas, rinfo->vsel_addr, reg);
		if (ret)
			return ret;
	}

	if (reg_init->roof_floor && (id != PALMAS_REG_SMPS10_OUT1) &&
			(id != PALMAS_REG_SMPS10_OUT2)) {
		/* Enable externally controlled regulator */
		ret = palmas_smps_read(palmas, addr, &reg);
		if (ret < 0)
			return ret;

		if (!(reg & PALMAS_SMPS12_CTRL_MODE_ACTIVE_MASK)) {
			reg |= SMPS_CTRL_MODE_ON;
			ret = palmas_smps_write(palmas, addr, reg);
			if (ret < 0)
				return ret;
		}
		return palmas_regulator_config_external(palmas, id, reg_init);
	}
	return 0;
}

static int palmas_ldo_init(struct palmas *palmas, int id,
		struct palmas_reg_init *reg_init)
{
	unsigned int reg;
	unsigned int addr;
	int ret;
	struct palmas_pmic_driver_data *ddata = palmas->pmic_ddata;
	struct palmas_regs_info *rinfo = &ddata->palmas_regs_info[id];

	addr = rinfo->ctrl_addr;

	ret = palmas_ldo_read(palmas, addr, &reg);
	if (ret)
		return ret;

	if (reg_init->warm_reset)
		reg |= PALMAS_LDO1_CTRL_WR_S;
	else
		reg &= ~PALMAS_LDO1_CTRL_WR_S;

	if (reg_init->mode_sleep)
		reg |= PALMAS_LDO1_CTRL_MODE_SLEEP;
	else
		reg &= ~PALMAS_LDO1_CTRL_MODE_SLEEP;

	ret = palmas_ldo_write(palmas, addr, reg);
	if (ret)
		return ret;

	if (reg_init->roof_floor) {
		/* Enable externally controlled regulator */
		ret = palmas_update_bits(palmas, PALMAS_LDO_BASE,
				addr, PALMAS_LDO1_CTRL_MODE_ACTIVE,
				PALMAS_LDO1_CTRL_MODE_ACTIVE);
		if (ret < 0) {
			dev_err(palmas->dev,
				"LDO Register 0x%02x update failed %d\n",
				addr, ret);
			return ret;
		}
		return palmas_regulator_config_external(palmas, id, reg_init);
	}
	return 0;
}

static int palmas_extreg_init(struct palmas *palmas, int id,
		struct palmas_reg_init *reg_init)
{
	unsigned int addr;
	int ret;
	unsigned int val = 0;
	struct palmas_pmic_driver_data *ddata = palmas->pmic_ddata;
	struct palmas_regs_info *rinfo = &ddata->palmas_regs_info[id];

	addr = rinfo->ctrl_addr;

	if (reg_init->mode_sleep)
		val = PALMAS_REGEN1_CTRL_MODE_SLEEP;

	ret = palmas_update_bits(palmas, PALMAS_RESOURCE_BASE,
			addr, PALMAS_REGEN1_CTRL_MODE_SLEEP, val);
	if (ret < 0) {
		dev_err(palmas->dev, "Resource reg 0x%02x update failed %d\n",
			addr, ret);
		return ret;
	}

	if (reg_init->roof_floor) {
		/* Enable externally controlled regulator */
		ret = palmas_update_bits(palmas, PALMAS_RESOURCE_BASE,
				addr, PALMAS_REGEN1_CTRL_MODE_ACTIVE,
				PALMAS_REGEN1_CTRL_MODE_ACTIVE);
		if (ret < 0) {
			dev_err(palmas->dev,
				"Resource Register 0x%02x update failed %d\n",
				addr, ret);
			return ret;
		}
		return palmas_regulator_config_external(palmas, id, reg_init);
	}
	return 0;
}

static void palmas_enable_ldo8_track(struct palmas *palmas)
{
	unsigned int reg;
	unsigned int addr;
	int ret;
	struct palmas_pmic_driver_data *ddata = palmas->pmic_ddata;
	struct palmas_regs_info *rinfo;

	rinfo = &ddata->palmas_regs_info[PALMAS_REG_LDO8];
	addr = rinfo->ctrl_addr;

	ret = palmas_ldo_read(palmas, addr, &reg);
	if (ret) {
		dev_err(palmas->dev, "Error in reading ldo8 control reg\n");
		return;
	}

	reg |= PALMAS_LDO8_CTRL_LDO_TRACKING_EN;
	ret = palmas_ldo_write(palmas, addr, reg);
	if (ret < 0) {
		dev_err(palmas->dev, "Error in enabling tracking mode\n");
		return;
	}
	/*
	 * When SMPS45 is set to off and LDO8 tracking is enabled, the LDO8
	 * output is defined by the LDO8_VOLTAGE.VSEL register divided by two,
	 * and can be set from 0.45 to 1.65 V.
	 */
	addr = rinfo->vsel_addr;
	ret = palmas_ldo_read(palmas, addr, &reg);
	if (ret) {
		dev_err(palmas->dev, "Error in reading ldo8 voltage reg\n");
		return;
	}

	reg = (reg << 1) & PALMAS_LDO8_VOLTAGE_VSEL_MASK;
	ret = palmas_ldo_write(palmas, addr, reg);
	if (ret < 0)
		dev_err(palmas->dev, "Error in setting ldo8 voltage reg\n");

	return;
}

static int palmas_ldo_registration(struct palmas_pmic *pmic,
				   struct palmas_pmic_driver_data *ddata,
				   struct palmas_pmic_platform_data *pdata,
				   const char *pdev_name,
				   struct regulator_config config)
{
	int id, ret;
	struct regulator_dev *rdev;
	struct palmas_reg_init *reg_init;
	struct palmas_regs_info *rinfo;
	struct regulator_desc *desc;

	for (id = ddata->ldo_begin; id < ddata->max_reg; id++) {
		if (pdata && pdata->reg_init[id])
			reg_init = pdata->reg_init[id];
		else
			reg_init = NULL;

		rinfo = &ddata->palmas_regs_info[id];
		/* Miss out regulators which are not available due
		 * to alternate functions.
		 */

		/* Register the regulators */
		desc = &pmic->desc[id];
		desc->name = rinfo->name;
		desc->id = id;
		desc->type = REGULATOR_VOLTAGE;
		desc->owner = THIS_MODULE;

		if (id < PALMAS_REG_REGEN1) {
			desc->n_voltages = PALMAS_LDO_NUM_VOLTAGES;
			if (reg_init && reg_init->roof_floor)
				desc->ops = &palmas_ops_ext_control_ldo;
			else
				desc->ops = &palmas_ops_ldo;
			desc->min_uV = 900000;
			desc->uV_step = 50000;
			desc->linear_min_sel = 1;
			desc->enable_time = 500;
			desc->vsel_reg = PALMAS_BASE_TO_REG(PALMAS_LDO_BASE,
							    rinfo->vsel_addr);
			desc->vsel_mask = PALMAS_LDO1_VOLTAGE_VSEL_MASK;
			desc->enable_reg = PALMAS_BASE_TO_REG(PALMAS_LDO_BASE,
							      rinfo->ctrl_addr);
			desc->enable_mask = PALMAS_LDO1_CTRL_MODE_ACTIVE;

			/* Check if LDO8 is in tracking mode or not */
			if (pdata && (id == PALMAS_REG_LDO8) &&
			    pdata->enable_ldo8_tracking) {
				palmas_enable_ldo8_track(pmic->palmas);
				desc->min_uV = 450000;
				desc->uV_step = 25000;
			}

			/* LOD6 in vibrator mode will have enable time 2000us */
			if (pdata && pdata->ldo6_vibrator &&
			    (id == PALMAS_REG_LDO6))
				desc->enable_time = 2000;
		} else {
<<<<<<< HEAD
=======
			if (!ddata->has_regen3 && id == PALMAS_REG_REGEN3)
				continue;

>>>>>>> e555469f
			desc->n_voltages = 1;
			if (reg_init && reg_init->roof_floor)
				desc->ops = &palmas_ops_ext_control_extreg;
			else
				desc->ops = &palmas_ops_extreg;
			desc->enable_reg =
					PALMAS_BASE_TO_REG(PALMAS_RESOURCE_BASE,
							   rinfo->ctrl_addr);
			desc->enable_mask = PALMAS_REGEN1_CTRL_MODE_ACTIVE;
		}

		if (pdata)
			config.init_data = pdata->reg_data[id];
		else
			config.init_data = NULL;

		desc->supply_name = rinfo->sname;
		config.of_node = ddata->palmas_matches[id].of_node;

		rdev = devm_regulator_register(pmic->dev, desc, &config);
		if (IS_ERR(rdev)) {
			dev_err(pmic->dev,
				"failed to register %s regulator\n",
				pdev_name);
			return PTR_ERR(rdev);
		}

		/* Save regulator for cleanup */
		pmic->rdev[id] = rdev;

		/* Initialise sleep/init values from platform data */
		if (pdata) {
			reg_init = pdata->reg_init[id];
			if (reg_init) {
				if (id <= ddata->ldo_end)
					ret = palmas_ldo_init(pmic->palmas, id,
							      reg_init);
				else
					ret = palmas_extreg_init(pmic->palmas,
								 id, reg_init);
				if (ret)
					return ret;
			}
		}
	}

	return 0;
}

static int tps65917_ldo_registration(struct palmas_pmic *pmic,
				     struct palmas_pmic_driver_data *ddata,
				     struct palmas_pmic_platform_data *pdata,
				     const char *pdev_name,
				     struct regulator_config config)
{
	int id, ret;
	struct regulator_dev *rdev;
	struct palmas_reg_init *reg_init;
	struct palmas_regs_info *rinfo;
	struct regulator_desc *desc;

	for (id = ddata->ldo_begin; id < ddata->max_reg; id++) {
		if (pdata && pdata->reg_init[id])
			reg_init = pdata->reg_init[id];
		else
			reg_init = NULL;

		/* Miss out regulators which are not available due
		 * to alternate functions.
		 */
		rinfo = &ddata->palmas_regs_info[id];

		/* Register the regulators */
		desc = &pmic->desc[id];
		desc->name = rinfo->name;
		desc->id = id;
		desc->type = REGULATOR_VOLTAGE;
		desc->owner = THIS_MODULE;

		if (id < TPS65917_REG_REGEN1) {
			desc->n_voltages = PALMAS_LDO_NUM_VOLTAGES;
			if (reg_init && reg_init->roof_floor)
				desc->ops = &palmas_ops_ext_control_ldo;
			else
				desc->ops = &tps65917_ops_ldo;
			desc->min_uV = 900000;
			desc->uV_step = 50000;
			desc->linear_min_sel = 1;
			desc->enable_time = 500;
			desc->vsel_reg = PALMAS_BASE_TO_REG(PALMAS_LDO_BASE,
							    rinfo->vsel_addr);
			desc->vsel_mask = PALMAS_LDO1_VOLTAGE_VSEL_MASK;
			desc->enable_reg = PALMAS_BASE_TO_REG(PALMAS_LDO_BASE,
							      rinfo->ctrl_addr);
			desc->enable_mask = PALMAS_LDO1_CTRL_MODE_ACTIVE;
			/*
			 * To be confirmed. Discussion on going with PMIC Team.
			 * It is of the order of ~60mV/uS.
			 */
			desc->ramp_delay = 2500;
		} else {
			desc->n_voltages = 1;
			if (reg_init && reg_init->roof_floor)
				desc->ops = &palmas_ops_ext_control_extreg;
			else
				desc->ops = &palmas_ops_extreg;
			desc->enable_reg =
					PALMAS_BASE_TO_REG(PALMAS_RESOURCE_BASE,
							   rinfo->ctrl_addr);
			desc->enable_mask = PALMAS_REGEN1_CTRL_MODE_ACTIVE;
		}

		if (pdata)
			config.init_data = pdata->reg_data[id];
		else
			config.init_data = NULL;

		desc->supply_name = rinfo->sname;
		config.of_node = ddata->palmas_matches[id].of_node;

		rdev = devm_regulator_register(pmic->dev, desc, &config);
		if (IS_ERR(rdev)) {
			dev_err(pmic->dev,
				"failed to register %s regulator\n",
				pdev_name);
			return PTR_ERR(rdev);
		}

		/* Save regulator for cleanup */
		pmic->rdev[id] = rdev;

		/* Initialise sleep/init values from platform data */
		if (pdata) {
			reg_init = pdata->reg_init[id];
			if (reg_init) {
				if (id < TPS65917_REG_REGEN1)
					ret = palmas_ldo_init(pmic->palmas,
							      id, reg_init);
				else
					ret = palmas_extreg_init(pmic->palmas,
								 id, reg_init);
				if (ret)
					return ret;
			}
		}
	}

	return 0;
}

static int palmas_smps_registration(struct palmas_pmic *pmic,
				    struct palmas_pmic_driver_data *ddata,
				    struct palmas_pmic_platform_data *pdata,
				    const char *pdev_name,
				    struct regulator_config config)
{
	int id, ret;
	unsigned int addr, reg;
	struct regulator_dev *rdev;
	struct palmas_reg_init *reg_init;
	struct palmas_regs_info *rinfo;
	struct regulator_desc *desc;

	for (id = ddata->smps_start; id <= ddata->smps_end; id++) {
		bool ramp_delay_support = false;

		/*
		 * Miss out regulators which are not available due
		 * to slaving configurations.
		 */
		switch (id) {
		case PALMAS_REG_SMPS12:
		case PALMAS_REG_SMPS3:
			if (pmic->smps123)
				continue;
			if (id == PALMAS_REG_SMPS12)
				ramp_delay_support = true;
			break;
		case PALMAS_REG_SMPS123:
			if (!pmic->smps123)
				continue;
			ramp_delay_support = true;
			break;
		case PALMAS_REG_SMPS45:
		case PALMAS_REG_SMPS7:
			if (pmic->smps457)
				continue;
			if (id == PALMAS_REG_SMPS45)
				ramp_delay_support = true;
			break;
		case PALMAS_REG_SMPS457:
			if (!pmic->smps457)
				continue;
			ramp_delay_support = true;
			break;
		case PALMAS_REG_SMPS10_OUT1:
		case PALMAS_REG_SMPS10_OUT2:
			if (!PALMAS_PMIC_HAS(pmic->palmas, SMPS10_BOOST))
				continue;
		}
		rinfo = &ddata->palmas_regs_info[id];
		desc = &pmic->desc[id];

		if ((id == PALMAS_REG_SMPS6) || (id == PALMAS_REG_SMPS8))
			ramp_delay_support = true;

		if (ramp_delay_support) {
			addr = rinfo->tstep_addr;
			ret = palmas_smps_read(pmic->palmas, addr, &reg);
			if (ret < 0) {
				dev_err(pmic->dev,
					"reading TSTEP reg failed: %d\n", ret);
				return ret;
			}
			desc->ramp_delay = palmas_smps_ramp_delay[reg & 0x3];
			pmic->ramp_delay[id] = desc->ramp_delay;
		}

		/* Initialise sleep/init values from platform data */
		if (pdata && pdata->reg_init[id]) {
			reg_init = pdata->reg_init[id];
			ret = palmas_smps_init(pmic->palmas, id, reg_init);
			if (ret)
				return ret;
		} else {
			reg_init = NULL;
		}

		/* Register the regulators */
		desc->name = rinfo->name;
		desc->id = id;

		switch (id) {
		case PALMAS_REG_SMPS10_OUT1:
		case PALMAS_REG_SMPS10_OUT2:
			desc->n_voltages = PALMAS_SMPS10_NUM_VOLTAGES;
			desc->ops = &palmas_ops_smps10;
			desc->vsel_reg = PALMAS_BASE_TO_REG(PALMAS_SMPS_BASE,
							    PALMAS_SMPS10_CTRL);
			desc->vsel_mask = SMPS10_VSEL;
			desc->enable_reg = PALMAS_BASE_TO_REG(PALMAS_SMPS_BASE,
							    PALMAS_SMPS10_CTRL);
			if (id == PALMAS_REG_SMPS10_OUT1)
				desc->enable_mask = SMPS10_SWITCH_EN;
			else
				desc->enable_mask = SMPS10_BOOST_EN;
			desc->bypass_reg = PALMAS_BASE_TO_REG(PALMAS_SMPS_BASE,
							    PALMAS_SMPS10_CTRL);
			desc->bypass_mask = SMPS10_BYPASS_EN;
			desc->min_uV = 3750000;
			desc->uV_step = 1250000;
			break;
		default:
			/*
			 * Read and store the RANGE bit for later use
			 * This must be done before regulator is probed,
			 * otherwise we error in probe with unsupportable
			 * ranges. Read the current smps mode for later use.
			 */
			addr = rinfo->vsel_addr;
			desc->n_linear_ranges = 3;

			ret = palmas_smps_read(pmic->palmas, addr, &reg);
			if (ret)
				return ret;
			if (reg & PALMAS_SMPS12_VOLTAGE_RANGE)
				pmic->range[id] = 1;
			if (pmic->range[id])
				desc->linear_ranges = smps_high_ranges;
			else
				desc->linear_ranges = smps_low_ranges;

			if (reg_init && reg_init->roof_floor)
				desc->ops = &palmas_ops_ext_control_smps;
			else
				desc->ops = &palmas_ops_smps;
			desc->n_voltages = PALMAS_SMPS_NUM_VOLTAGES;
			desc->vsel_reg = PALMAS_BASE_TO_REG(PALMAS_SMPS_BASE,
							    rinfo->vsel_addr);
			desc->vsel_mask = PALMAS_SMPS12_VOLTAGE_VSEL_MASK;

			/* Read the smps mode for later use. */
			addr = rinfo->ctrl_addr;
			ret = palmas_smps_read(pmic->palmas, addr, &reg);
			if (ret)
				return ret;
			pmic->current_reg_mode[id] = reg &
					PALMAS_SMPS12_CTRL_MODE_ACTIVE_MASK;

			desc->enable_reg = PALMAS_BASE_TO_REG(PALMAS_SMPS_BASE,
							      rinfo->ctrl_addr);
			desc->enable_mask = PALMAS_SMPS12_CTRL_MODE_ACTIVE_MASK;
			/* set_mode overrides this value */
			desc->enable_val = SMPS_CTRL_MODE_ON;
		}

		desc->type = REGULATOR_VOLTAGE;
		desc->owner = THIS_MODULE;

		if (pdata)
			config.init_data = pdata->reg_data[id];
		else
			config.init_data = NULL;

		desc->supply_name = rinfo->sname;
		config.of_node = ddata->palmas_matches[id].of_node;

		rdev = devm_regulator_register(pmic->dev, desc, &config);
		if (IS_ERR(rdev)) {
			dev_err(pmic->dev,
				"failed to register %s regulator\n",
				pdev_name);
			return PTR_ERR(rdev);
		}

		/* Save regulator for cleanup */
		pmic->rdev[id] = rdev;
	}

	return 0;
}

static int tps65917_smps_registration(struct palmas_pmic *pmic,
				      struct palmas_pmic_driver_data *ddata,
				      struct palmas_pmic_platform_data *pdata,
				      const char *pdev_name,
				      struct regulator_config config)
{
	int id, ret;
	unsigned int addr, reg;
	struct regulator_dev *rdev;
	struct palmas_reg_init *reg_init;
	struct palmas_regs_info *rinfo;
	struct regulator_desc *desc;

	for (id = ddata->smps_start; id <= ddata->smps_end; id++) {
		/*
		 * Miss out regulators which are not available due
		 * to slaving configurations.
		 */
		desc = &pmic->desc[id];
		desc->n_linear_ranges = 3;
		if ((id == TPS65917_REG_SMPS2) && pmic->smps12)
			continue;

		/* Initialise sleep/init values from platform data */
		if (pdata && pdata->reg_init[id]) {
			reg_init = pdata->reg_init[id];
			ret = palmas_smps_init(pmic->palmas, id, reg_init);
			if (ret)
				return ret;
		} else {
			reg_init = NULL;
		}
		rinfo = &ddata->palmas_regs_info[id];

		/* Register the regulators */
		desc->name = rinfo->name;
		desc->id = id;

		/*
		 * Read and store the RANGE bit for later use
		 * This must be done before regulator is probed,
		 * otherwise we error in probe with unsupportable
		 * ranges. Read the current smps mode for later use.
		 */
		addr = rinfo->vsel_addr;

		ret = palmas_smps_read(pmic->palmas, addr, &reg);
		if (ret)
			return ret;
		if (reg & TPS65917_SMPS1_VOLTAGE_RANGE)
			pmic->range[id] = 1;

		if (pmic->range[id])
			desc->linear_ranges = smps_high_ranges;
		else
			desc->linear_ranges = smps_low_ranges;

		if (reg_init && reg_init->roof_floor)
			desc->ops = &tps65917_ops_ext_control_smps;
		else
			desc->ops = &tps65917_ops_smps;
		desc->n_voltages = PALMAS_SMPS_NUM_VOLTAGES;
		desc->vsel_reg = PALMAS_BASE_TO_REG(PALMAS_SMPS_BASE,
						    rinfo->vsel_addr);
		desc->vsel_mask = PALMAS_SMPS12_VOLTAGE_VSEL_MASK;
		desc->ramp_delay = 2500;

		/* Read the smps mode for later use. */
		addr = rinfo->ctrl_addr;
		ret = palmas_smps_read(pmic->palmas, addr, &reg);
		if (ret)
			return ret;
		pmic->current_reg_mode[id] = reg &
				PALMAS_SMPS12_CTRL_MODE_ACTIVE_MASK;
		desc->enable_reg = PALMAS_BASE_TO_REG(PALMAS_SMPS_BASE,
						      rinfo->ctrl_addr);
		desc->enable_mask = PALMAS_SMPS12_CTRL_MODE_ACTIVE_MASK;
		/* set_mode overrides this value */
		desc->enable_val = SMPS_CTRL_MODE_ON;

		desc->type = REGULATOR_VOLTAGE;
		desc->owner = THIS_MODULE;

		if (pdata)
			config.init_data = pdata->reg_data[id];
		else
			config.init_data = NULL;

		desc->supply_name = rinfo->sname;
		config.of_node = ddata->palmas_matches[id].of_node;

		rdev = devm_regulator_register(pmic->dev, desc, &config);
		if (IS_ERR(rdev)) {
			dev_err(pmic->dev,
				"failed to register %s regulator\n",
				pdev_name);
			return PTR_ERR(rdev);
		}

		/* Save regulator for cleanup */
		pmic->rdev[id] = rdev;
	}

	return 0;
}

static struct of_regulator_match palmas_matches[] = {
	{ .name = "smps12", },
	{ .name = "smps123", },
	{ .name = "smps3", },
	{ .name = "smps45", },
	{ .name = "smps457", },
	{ .name = "smps6", },
	{ .name = "smps7", },
	{ .name = "smps8", },
	{ .name = "smps9", },
	{ .name = "smps10_out2", },
	{ .name = "smps10_out1", },
	{ .name = "ldo1", },
	{ .name = "ldo2", },
	{ .name = "ldo3", },
	{ .name = "ldo4", },
	{ .name = "ldo5", },
	{ .name = "ldo6", },
	{ .name = "ldo7", },
	{ .name = "ldo8", },
	{ .name = "ldo9", },
	{ .name = "ldoln", },
	{ .name = "ldousb", },
	{ .name = "regen1", },
	{ .name = "regen2", },
	{ .name = "regen3", },
	{ .name = "sysen1", },
	{ .name = "sysen2", },
};

static struct of_regulator_match tps65917_matches[] = {
	{ .name = "smps1", },
	{ .name = "smps2", },
	{ .name = "smps3", },
	{ .name = "smps4", },
	{ .name = "smps5", },
	{ .name = "ldo1", },
	{ .name = "ldo2", },
	{ .name = "ldo3", },
	{ .name = "ldo4", },
	{ .name = "ldo5", },
	{ .name = "regen1", },
	{ .name = "regen2", },
	{ .name = "regen3", },
	{ .name = "sysen1", },
	{ .name = "sysen2", },
};

static struct palmas_pmic_driver_data palmas_ddata = {
	.smps_start = PALMAS_REG_SMPS12,
	.smps_end = PALMAS_REG_SMPS10_OUT1,
	.ldo_begin = PALMAS_REG_LDO1,
	.ldo_end = PALMAS_REG_LDOUSB,
	.max_reg = PALMAS_NUM_REGS,
<<<<<<< HEAD
=======
	.has_regen3 = true,
>>>>>>> e555469f
	.palmas_regs_info = palmas_generic_regs_info,
	.palmas_matches = palmas_matches,
	.sleep_req_info = palma_sleep_req_info,
	.smps_register = palmas_smps_registration,
	.ldo_register = palmas_ldo_registration,
};

static struct palmas_pmic_driver_data tps65917_ddata = {
	.smps_start = TPS65917_REG_SMPS1,
	.smps_end = TPS65917_REG_SMPS5,
	.ldo_begin = TPS65917_REG_LDO1,
	.ldo_end = TPS65917_REG_LDO5,
	.max_reg = TPS65917_NUM_REGS,
	.has_regen3 = true,
	.palmas_regs_info = tps65917_regs_info,
	.palmas_matches = tps65917_matches,
	.sleep_req_info = tps65917_sleep_req_info,
	.smps_register = tps65917_smps_registration,
	.ldo_register = tps65917_ldo_registration,
};

static void palmas_dt_to_pdata(struct device *dev,
			       struct device_node *node,
			       struct palmas_pmic_platform_data *pdata,
			       struct palmas_pmic_driver_data *ddata)
{
	struct device_node *regulators;
	u32 prop;
	int idx, ret;

	node = of_node_get(node);
	regulators = of_get_child_by_name(node, "regulators");
	if (!regulators) {
		dev_info(dev, "regulator node not found\n");
		return;
	}

	ret = of_regulator_match(dev, regulators, ddata->palmas_matches,
				 ddata->max_reg);
	of_node_put(regulators);
	if (ret < 0) {
		dev_err(dev, "Error parsing regulator init data: %d\n", ret);
		return;
	}

	for (idx = 0; idx < ddata->max_reg; idx++) {
		if (!ddata->palmas_matches[idx].init_data ||
		    !ddata->palmas_matches[idx].of_node)
			continue;

		pdata->reg_data[idx] = ddata->palmas_matches[idx].init_data;

		pdata->reg_init[idx] = devm_kzalloc(dev,
				sizeof(struct palmas_reg_init), GFP_KERNEL);

		pdata->reg_init[idx]->warm_reset =
			of_property_read_bool(ddata->palmas_matches[idx].of_node,
					      "ti,warm-reset");

		ret = of_property_read_u32(ddata->palmas_matches[idx].of_node,
					   "ti,roof-floor", &prop);
		/* EINVAL: Property not found */
		if (ret != -EINVAL) {
			int econtrol;

			/* use default value, when no value is specified */
			econtrol = PALMAS_EXT_CONTROL_NSLEEP;
			if (!ret) {
				switch (prop) {
				case 1:
					econtrol = PALMAS_EXT_CONTROL_ENABLE1;
					break;
				case 2:
					econtrol = PALMAS_EXT_CONTROL_ENABLE2;
					break;
				case 3:
					econtrol = PALMAS_EXT_CONTROL_NSLEEP;
					break;
				default:
					WARN_ON(1);
					dev_warn(dev,
						 "%s: Invalid roof-floor option: %u\n",
					     palmas_matches[idx].name, prop);
					break;
				}
			}
			pdata->reg_init[idx]->roof_floor = econtrol;
		}

		ret = of_property_read_u32(ddata->palmas_matches[idx].of_node,
					   "ti,mode-sleep", &prop);
		if (!ret)
			pdata->reg_init[idx]->mode_sleep = prop;

		ret = of_property_read_bool(ddata->palmas_matches[idx].of_node,
					    "ti,smps-range");
		if (ret)
			pdata->reg_init[idx]->vsel =
				PALMAS_SMPS12_VOLTAGE_RANGE;

		if (idx == PALMAS_REG_LDO8)
			pdata->enable_ldo8_tracking = of_property_read_bool(
						ddata->palmas_matches[idx].of_node,
						"ti,enable-ldo8-tracking");
	}

	pdata->ldo6_vibrator = of_property_read_bool(node, "ti,ldo6-vibrator");
}

static struct of_device_id of_palmas_match_tbl[] = {
	{
		.compatible = "ti,palmas-pmic",
		.data = &palmas_ddata,
	},
	{
		.compatible = "ti,twl6035-pmic",
		.data = &palmas_ddata,
	},
	{
		.compatible = "ti,twl6036-pmic",
		.data = &palmas_ddata,
	},
	{
		.compatible = "ti,twl6037-pmic",
		.data = &palmas_ddata,
	},
	{
		.compatible = "ti,tps65913-pmic",
		.data = &palmas_ddata,
	},
	{
		.compatible = "ti,tps65914-pmic",
		.data = &palmas_ddata,
	},
	{
		.compatible = "ti,tps80036-pmic",
		.data = &palmas_ddata,
	},
	{
		.compatible = "ti,tps659038-pmic",
		.data = &palmas_ddata,
	},
	 {
		.compatible = "ti,tps65917-pmic",
		.data = &tps65917_ddata,
	},
	{ /* end */ }
};

static int palmas_regulators_probe(struct platform_device *pdev)
{
	struct palmas *palmas = dev_get_drvdata(pdev->dev.parent);
	struct palmas_pmic_platform_data *pdata = dev_get_platdata(&pdev->dev);
	struct device_node *node = pdev->dev.of_node;
	struct palmas_pmic_driver_data *driver_data;
	struct regulator_config config = { };
	struct palmas_pmic *pmic;
	const char *pdev_name;
	const struct of_device_id *match;
	int ret = 0;
	unsigned int reg;

	match = of_match_device(of_match_ptr(of_palmas_match_tbl), &pdev->dev);

	if (!match)
		return -ENODATA;

	driver_data = (struct palmas_pmic_driver_data *)match->data;
	pdata = devm_kzalloc(&pdev->dev, sizeof(*pdata), GFP_KERNEL);
	if (!pdata)
		return -ENOMEM;

	pmic = devm_kzalloc(&pdev->dev, sizeof(*pmic), GFP_KERNEL);
	if (!pmic)
		return -ENOMEM;

	if (of_device_is_compatible(node, "ti,tps659038-pmic")) {
		palmas_generic_regs_info[PALMAS_REG_REGEN2].ctrl_addr =
							TPS659038_REGEN2_CTRL;
		palmas_ddata.has_regen3 = false;
	}

	pmic->dev = &pdev->dev;
	pmic->palmas = palmas;
	palmas->pmic = pmic;
	platform_set_drvdata(pdev, pmic);
	pmic->palmas->pmic_ddata = driver_data;

	palmas_dt_to_pdata(&pdev->dev, node, pdata, driver_data);

	ret = palmas_smps_read(palmas, PALMAS_SMPS_CTRL, &reg);
	if (ret)
		return ret;

	if (reg & PALMAS_SMPS_CTRL_SMPS12_SMPS123_EN)
		pmic->smps123 = 1;

	if (reg & PALMAS_SMPS_CTRL_SMPS45_SMPS457_EN)
		pmic->smps457 = 1;

	config.regmap = palmas->regmap[REGULATOR_SLAVE];
	config.dev = &pdev->dev;
	config.driver_data = pmic;
	pdev_name = pdev->name;

	ret = driver_data->smps_register(pmic, driver_data, pdata, pdev_name,
					 config);
	if (ret)
		return ret;

	ret = driver_data->ldo_register(pmic, driver_data, pdata, pdev_name,
					config);

	return ret;
}

static struct platform_driver palmas_driver = {
	.driver = {
		.name = "palmas-pmic",
		.of_match_table = of_palmas_match_tbl,
		.owner = THIS_MODULE,
	},
	.probe = palmas_regulators_probe,
};

static int __init palmas_init(void)
{
	return platform_driver_register(&palmas_driver);
}
subsys_initcall(palmas_init);

static void __exit palmas_exit(void)
{
	platform_driver_unregister(&palmas_driver);
}
module_exit(palmas_exit);

MODULE_AUTHOR("Graeme Gregory <gg@slimlogic.co.uk>");
MODULE_DESCRIPTION("Palmas voltage regulator driver");
MODULE_LICENSE("GPL");
MODULE_ALIAS("platform:palmas-pmic");
MODULE_DEVICE_TABLE(of, of_palmas_match_tbl);<|MERGE_RESOLUTION|>--- conflicted
+++ resolved
@@ -916,12 +916,9 @@
 			    (id == PALMAS_REG_LDO6))
 				desc->enable_time = 2000;
 		} else {
-<<<<<<< HEAD
-=======
 			if (!ddata->has_regen3 && id == PALMAS_REG_REGEN3)
 				continue;
 
->>>>>>> e555469f
 			desc->n_voltages = 1;
 			if (reg_init && reg_init->roof_floor)
 				desc->ops = &palmas_ops_ext_control_extreg;
@@ -1404,10 +1401,7 @@
 	.ldo_begin = PALMAS_REG_LDO1,
 	.ldo_end = PALMAS_REG_LDOUSB,
 	.max_reg = PALMAS_NUM_REGS,
-<<<<<<< HEAD
-=======
 	.has_regen3 = true,
->>>>>>> e555469f
 	.palmas_regs_info = palmas_generic_regs_info,
 	.palmas_matches = palmas_matches,
 	.sleep_req_info = palma_sleep_req_info,
