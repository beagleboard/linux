/*
 *  Driver for the NXP SAA7164 PCIe bridge
 *
 *  Copyright (c) 2010 Steven Toth <stoth@kernellabs.com>
 *
 *  This program is free software; you can redistribute it and/or modify
 *  it under the terms of the GNU General Public License as published by
 *  the Free Software Foundation; either version 2 of the License, or
 *  (at your option) any later version.
 *
 *  This program is distributed in the hope that it will be useful,
 *  but WITHOUT ANY WARRANTY; without even the implied warranty of
 *  MERCHANTABILITY or FITNESS FOR A PARTICULAR PURPOSE.  See the
 *
 *  GNU General Public License for more details.
 *
 *  You should have received a copy of the GNU General Public License
 *  along with this program; if not, write to the Free Software
 *  Foundation, Inc., 675 Mass Ave, Cambridge, MA 02139, USA.
 */

#include <linux/slab.h>

#include "saa7164.h"

/* The PCI address space for buffer handling looks like this:
 *
 * +-u32 wide-------------+
 * |                      +
 * +-u64 wide------------------------------------+
 * +                                             +
 * +----------------------+
 * | CurrentBufferPtr     + Pointer to current PCI buffer >-+
 * +----------------------+                                 |
 * | Unused               +                                 |
 * +----------------------+                                 |
 * | Pitch                + = 188 (bytes)                   |
 * +----------------------+                                 |
 * | PCI buffer size      + = pitch * number of lines (312) |
 * +----------------------+                                 |
 * |0| Buf0 Write Offset  +                                 |
 * +----------------------+                                 v
 * |1| Buf1 Write Offset  +                                 |
 * +----------------------+                                 |
 * |2| Buf2 Write Offset  +                                 |
 * +----------------------+                                 |
 * |3| Buf3 Write Offset  +                                 |
 * +----------------------+                                 |
 * ... More write offsets                                   |
 * +---------------------------------------------+          |
 * +0| set of ptrs to PCI pagetables             +          |
 * +---------------------------------------------+          |
 * +1| set of ptrs to PCI pagetables             + <--------+
 * +---------------------------------------------+
 * +2| set of ptrs to PCI pagetables             +
 * +---------------------------------------------+
 * +3| set of ptrs to PCI pagetables             + >--+
 * +---------------------------------------------+    |
 * ... More buffer pointers                           |  +----------------+
 *						    +->| pt[0] TS data  |
 *						    |  +----------------+
 *						    |
 *						    |  +----------------+
 *						    +->| pt[1] TS data  |
 *						    |  +----------------+
 *						    | etc
 */

void saa7164_buffer_display(struct saa7164_buffer *buf)
{
	struct saa7164_dev *dev = buf->port->dev;
	int i;

	dprintk(DBGLVL_BUF, "%s()   buffer @ 0x%p nr=%d\n",
		__func__, buf, buf->idx);
	dprintk(DBGLVL_BUF, "  pci_cpu @ 0x%p    dma @ 0x%08llx len = 0x%x\n",
		buf->cpu, (long long)buf->dma, buf->pci_size);
	dprintk(DBGLVL_BUF, "   pt_cpu @ 0x%p pt_dma @ 0x%08llx len = 0x%x\n",
		buf->pt_cpu, (long long)buf->pt_dma, buf->pt_size);

	/* Format the Page Table Entries to point into the data buffer */
	for (i = 0 ; i < SAA7164_PT_ENTRIES; i++) {

		dprintk(DBGLVL_BUF, "    pt[%02d] = 0x%p -> 0x%llx\n",
			i, buf->pt_cpu, (u64)*(buf->pt_cpu));

	}
}
/* Allocate a new buffer structure and associated PCI space in bytes.
 * len must be a multiple of sizeof(u64)
 */
struct saa7164_buffer *saa7164_buffer_alloc(struct saa7164_port *port,
	u32 len)
{
	struct tmHWStreamParameters *params = &port->hw_streamingparams;
	struct saa7164_buffer *buf = NULL;
	struct saa7164_dev *dev = port->dev;
	int i;

	if ((len == 0) || (len >= 65536) || (len % sizeof(u64))) {
		log_warn("%s() SAA_ERR_BAD_PARAMETER\n", __func__);
		goto ret;
	}

	buf = kzalloc(sizeof(struct saa7164_buffer), GFP_KERNEL);
	if (!buf) {
		log_warn("%s() SAA_ERR_NO_RESOURCES\n", __func__);
		goto ret;
	}

	buf->idx = -1;
	buf->port = port;
	buf->flags = SAA7164_BUFFER_FREE;
	buf->pos = 0;
	buf->actual_size = params->pitch * params->numberoflines;
	buf->crc = 0;
	/* TODO: arg len is being ignored */
	buf->pci_size = SAA7164_PT_ENTRIES * 0x1000;
	buf->pt_size = (SAA7164_PT_ENTRIES * sizeof(u64)) + 0x1000;

	/* Allocate contiguous memory */
	buf->cpu = pci_alloc_consistent(port->dev->pci, buf->pci_size,
		&buf->dma);
	if (!buf->cpu)
		goto fail1;

	buf->pt_cpu = pci_alloc_consistent(port->dev->pci, buf->pt_size,
		&buf->pt_dma);
	if (!buf->pt_cpu)
		goto fail2;

	/* init the buffers to a known pattern, easier during debugging */
	memset_io(buf->cpu, 0xff, buf->pci_size);
	buf->crc = crc32(0, buf->cpu, buf->actual_size);
	memset_io(buf->pt_cpu, 0xff, buf->pt_size);

	dprintk(DBGLVL_BUF, "%s()   allocated buffer @ 0x%p (%d pageptrs)\n",
		__func__, buf, params->numpagetables);
	dprintk(DBGLVL_BUF, "  pci_cpu @ 0x%p    dma @ 0x%08lx len = 0x%x\n",
		buf->cpu, (long)buf->dma, buf->pci_size);
	dprintk(DBGLVL_BUF, "   pt_cpu @ 0x%p pt_dma @ 0x%08lx len = 0x%x\n",
		buf->pt_cpu, (long)buf->pt_dma, buf->pt_size);

	/* Format the Page Table Entries to point into the data buffer */
	for (i = 0 ; i < params->numpagetables; i++) {

		*(buf->pt_cpu + i) = buf->dma + (i * 0x1000); /* TODO */
		dprintk(DBGLVL_BUF, "    pt[%02d] = 0x%p -> 0x%llx\n",
			i, buf->pt_cpu, (u64)*(buf->pt_cpu));

	}

	goto ret;

fail2:
	pci_free_consistent(port->dev->pci, buf->pci_size, buf->cpu, buf->dma);
fail1:
	kfree(buf);

	buf = NULL;
ret:
	return buf;
}

int saa7164_buffer_dealloc(struct saa7164_buffer *buf)
{
	struct saa7164_dev *dev;

	if (!buf || !buf->port)
		return SAA_ERR_BAD_PARAMETER;
	dev = buf->port->dev;

	dprintk(DBGLVL_BUF, "%s() deallocating buffer @ 0x%p\n",
		__func__, buf);

	if (buf->flags != SAA7164_BUFFER_FREE)
		log_warn(" freeing a non-free buffer\n");

	pci_free_consistent(dev->pci, buf->pci_size, buf->cpu, buf->dma);
	pci_free_consistent(dev->pci, buf->pt_size, buf->pt_cpu, buf->pt_dma);

	kfree(buf);

	return SAA_OK;
}

int saa7164_buffer_zero_offsets(struct saa7164_port *port, int i)
{
	struct saa7164_dev *dev = port->dev;

	if ((i < 0) || (i >= port->hwcfg.buffercount))
		return -EINVAL;

	dprintk(DBGLVL_BUF, "%s(idx = %d)\n", __func__, i);

	saa7164_writel(port->bufoffset + (sizeof(u32) * i), 0);

	return 0;
}

/* Write a buffer into the hardware */
int saa7164_buffer_activate(struct saa7164_buffer *buf, int i)
{
	struct saa7164_port *port = buf->port;
	struct saa7164_dev *dev = port->dev;

	if ((i < 0) || (i >= port->hwcfg.buffercount))
		return -EINVAL;

	dprintk(DBGLVL_BUF, "%s(idx = %d)\n", __func__, i);

	buf->idx = i; /* Note of which buffer list index position we occupy */
	buf->flags = SAA7164_BUFFER_BUSY;
	buf->pos = 0;

	/* TODO: Review this in light of 32v64 assignments */
	saa7164_writel(port->bufoffset + (sizeof(u32) * i), 0);
	saa7164_writel(port->bufptr32h + ((sizeof(u32) * 2) * i), buf->pt_dma);
	saa7164_writel(port->bufptr32l + ((sizeof(u32) * 2) * i), 0);

	dprintk(DBGLVL_BUF, "   buf[%d] offset 0x%llx (0x%x) "
		"buf 0x%llx/%llx (0x%x/%x) nr=%d\n",
		buf->idx,
		(u64)port->bufoffset + (i * sizeof(u32)),
		saa7164_readl(port->bufoffset + (sizeof(u32) * i)),
		(u64)port->bufptr32h + ((sizeof(u32) * 2) * i),
		(u64)port->bufptr32l + ((sizeof(u32) * 2) * i),
		saa7164_readl(port->bufptr32h + ((sizeof(u32) * i) * 2)),
		saa7164_readl(port->bufptr32l + ((sizeof(u32) * i) * 2)),
		buf->idx);

	return 0;
}

int saa7164_buffer_cfg_port(struct saa7164_port *port)
{
	struct tmHWStreamParameters *params = &port->hw_streamingparams;
	struct saa7164_dev *dev = port->dev;
	struct saa7164_buffer *buf;
	struct list_head *c, *n;
	int i = 0;

	dprintk(DBGLVL_BUF, "%s(port=%d)\n", __func__, port->nr);

	saa7164_writel(port->bufcounter, 0);
	saa7164_writel(port->pitch, params->pitch);
	saa7164_writel(port->bufsize, params->pitch * params->numberoflines);

	dprintk(DBGLVL_BUF, " configured:\n");
	dprintk(DBGLVL_BUF, "   lmmio       0x%p\n", dev->lmmio);
	dprintk(DBGLVL_BUF, "   bufcounter  0x%x = 0x%x\n", port->bufcounter,
		saa7164_readl(port->bufcounter));

	dprintk(DBGLVL_BUF, "   pitch       0x%x = %d\n", port->pitch,
		saa7164_readl(port->pitch));

	dprintk(DBGLVL_BUF, "   bufsize     0x%x = %d\n", port->bufsize,
		saa7164_readl(port->bufsize));

	dprintk(DBGLVL_BUF, "   buffercount = %d\n", port->hwcfg.buffercount);
	dprintk(DBGLVL_BUF, "   bufoffset = 0x%x\n", port->bufoffset);
	dprintk(DBGLVL_BUF, "   bufptr32h = 0x%x\n", port->bufptr32h);
	dprintk(DBGLVL_BUF, "   bufptr32l = 0x%x\n", port->bufptr32l);

	/* Poke the buffers and offsets into PCI space */
	mutex_lock(&port->dmaqueue_lock);
	list_for_each_safe(c, n, &port->dmaqueue.list) {
		buf = list_entry(c, struct saa7164_buffer, list);

		if (buf->flags != SAA7164_BUFFER_FREE)
			BUG();

		/* Place the buffer in the h/w queue */
		saa7164_buffer_activate(buf, i);

		/* Don't exceed the device maximum # bufs */
		if (i++ > port->hwcfg.buffercount)
			BUG();

	}
	mutex_unlock(&port->dmaqueue_lock);

	return 0;
}

struct saa7164_user_buffer *saa7164_buffer_alloc_user(struct saa7164_dev *dev,
	u32 len)
{
	struct saa7164_user_buffer *buf;

	buf = kzalloc(sizeof(struct saa7164_user_buffer), GFP_KERNEL);
	if (!buf)
		return NULL;

	buf->data = kzalloc(len, GFP_KERNEL);

	if (!buf->data) {
		kfree(buf);
		return NULL;
	}

	buf->actual_size = len;
	buf->pos = 0;
	buf->crc = 0;

	dprintk(DBGLVL_BUF, "%s()   allocated user buffer @ 0x%p\n",
		__func__, buf);

	return buf;
}

void saa7164_buffer_dealloc_user(struct saa7164_user_buffer *buf)
{
	if (!buf)
		return;

	kfree(buf->data);
<<<<<<< HEAD
	buf->data = 0;
=======
	buf->data = NULL;
>>>>>>> 105e53f8

	kfree(buf);
}
<|MERGE_RESOLUTION|>--- conflicted
+++ resolved
@@ -315,11 +315,7 @@
 		return;
 
 	kfree(buf->data);
-<<<<<<< HEAD
-	buf->data = 0;
-=======
 	buf->data = NULL;
->>>>>>> 105e53f8
 
 	kfree(buf);
 }
