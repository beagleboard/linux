/* DVB USB compliant linux driver for
 *
 * DM04/QQBOX DVB-S USB BOX	LME2510C + SHARP:BS2F7HZ7395
 *				LME2510C + LG TDQY-P001F
 *				LME2510C + BS2F7HZ0194
 *				LME2510 + LG TDQY-P001F
 *				LME2510 + BS2F7HZ0194
 *
 * MVB7395 (LME2510C+SHARP:BS2F7HZ7395)
 * SHARP:BS2F7HZ7395 = (STV0288+Sharp IX2505V)
 *
 * MV001F (LME2510+LGTDQY-P001F)
 * LG TDQY - P001F =(TDA8263 + TDA10086H)
 *
 * MVB0001F (LME2510C+LGTDQT-P001F)
 *
 * MV0194 (LME2510+SHARP:BS2F7HZ0194)
 * SHARP:BS2F7HZ0194 = (STV0299+IX2410)
 *
 * MVB0194 (LME2510C+SHARP0194)
 *
 * For firmware see Documentation/dvb/lmedm04.txt
 *
 * I2C addresses:
 * 0xd0 - STV0288	- Demodulator
 * 0xc0 - Sharp IX2505V	- Tuner
 * --
 * 0x1c - TDA10086   - Demodulator
 * 0xc0 - TDA8263    - Tuner
 * --
 * 0xd0 - STV0299	- Demodulator
 * 0xc0 - IX2410	- Tuner
 *
 *
 * VID = 3344  PID LME2510=1122 LME2510C=1120
 *
 * Copyright (C) 2010 Malcolm Priestley (tvboxspy@gmail.com)
 * LME2510(C)(C) Leaguerme (Shenzhen) MicroElectronics Co., Ltd.
 *
 * This program is free software; you can redistribute it and/or modify
 * it under the terms of the GNU General Public License Version 2, as
 * published by the Free Software Foundation.
 *
 * This program is distributed in the hope that it will be useful,
 * but WITHOUT ANY WARRANTY; without even the implied warranty of
 * MERCHANTABILITY or FITNESS FOR A PARTICULAR PURPOSE.  See the
 * GNU General Public License for more details.
 *
 * You should have received a copy of the GNU General Public License
 * along with this program; if not, write to the Free Software
 * Foundation, Inc., 675 Mass Ave, Cambridge, MA 02139, USA.
 *
 *
 * see Documentation/dvb/README.dvb-usb for more information
 *
 * Known Issues :
 *	LME2510: Non Intel USB chipsets fail to maintain High Speed on
 * Boot or Hot Plug.
 *
 * QQbox suffers from noise on LNB voltage.
 *
 *	LME2510: SHARP:BS2F7HZ0194(MV0194) cannot cold reset and share system
 * with other tuners. After a cold reset streaming will not start.
 *
 *	PID functions have been removed from this driver version due to
 * problems with different firmware and application versions.
 */
#define DVB_USB_LOG_PREFIX "LME2510(C)"
#include <linux/usb.h>
#include <linux/usb/input.h>
#include <media/rc-core.h>

#include "dvb-usb.h"
#include "lmedm04.h"
#include "tda826x.h"
#include "tda10086.h"
#include "stv0288.h"
#include "ix2505v.h"
#include "stv0299.h"
#include "dvb-pll.h"
#include "z0194a.h"



/* debug */
static int dvb_usb_lme2510_debug;
#define l_dprintk(var, level, args...) do { \
	if ((var >= level)) \
		printk(KERN_DEBUG DVB_USB_LOG_PREFIX ": " args); \
} while (0)

#define deb_info(level, args...) l_dprintk(dvb_usb_lme2510_debug, level, args)
#define debug_data_snipet(level, name, p) \
	 deb_info(level, name" (%02x%02x%02x%02x%02x%02x%02x%02x)", \
		*p, *(p+1), *(p+2), *(p+3), *(p+4), \
			*(p+5), *(p+6), *(p+7));


module_param_named(debug, dvb_usb_lme2510_debug, int, 0644);
MODULE_PARM_DESC(debug, "set debugging level (1=info (or-able))."
			DVB_USB_DEBUG_STATUS);

static int dvb_usb_lme2510_firmware;
module_param_named(firmware, dvb_usb_lme2510_firmware, int, 0644);
MODULE_PARM_DESC(firmware, "set default firmware 0=Sharp7395 1=LG");


DVB_DEFINE_MOD_OPT_ADAPTER_NR(adapter_nr);

#define TUNER_DEFAULT	0x0
#define TUNER_LG	0x1
#define TUNER_S7395	0x2
#define TUNER_S0194	0x3

struct lme2510_state {
	u8 id;
	u8 tuner_config;
	u8 signal_lock;
	u8 signal_level;
	u8 signal_sn;
	u8 time_key;
	u8 i2c_talk_onoff;
	u8 i2c_gate;
	u8 i2c_tuner_gate_w;
	u8 i2c_tuner_gate_r;
	u8 i2c_tuner_addr;
	u8 stream_on;
	void *buffer;
	struct urb *lme_urb;
	void *usb_buffer;

};

static int lme2510_bulk_write(struct usb_device *dev,
				u8 *snd, int len, u8 pipe)
{
	int ret, actual_l;

	ret = usb_bulk_msg(dev, usb_sndbulkpipe(dev, pipe),
				snd, len , &actual_l, 100);
	return ret;
}

static int lme2510_bulk_read(struct usb_device *dev,
				u8 *rev, int len, u8 pipe)
{
	int ret, actual_l;

	ret = usb_bulk_msg(dev, usb_rcvbulkpipe(dev, pipe),
				 rev, len , &actual_l, 200);
	return ret;
}

static int lme2510_usb_talk(struct dvb_usb_device *d,
		u8 *wbuf, int wlen, u8 *rbuf, int rlen)
{
	struct lme2510_state *st = d->priv;
	u8 *buff;
	int ret = 0;

	if (st->usb_buffer == NULL) {
		st->usb_buffer = kmalloc(512, GFP_KERNEL);
		if (st->usb_buffer == NULL) {
			info("MEM Error no memory");
			return -ENOMEM;
		}
	}
	buff = st->usb_buffer;

	/* the read/write capped at 512 */
	memcpy(buff, wbuf, (wlen > 512) ? 512 : wlen);

	ret = mutex_lock_interruptible(&d->usb_mutex);

	if (ret < 0)
		return -EAGAIN;

	ret |= usb_clear_halt(d->udev, usb_sndbulkpipe(d->udev, 0x01));

	ret |= lme2510_bulk_write(d->udev, buff, wlen , 0x01);

	msleep(10);

	ret |= usb_clear_halt(d->udev, usb_rcvbulkpipe(d->udev, 0x01));

	ret |= lme2510_bulk_read(d->udev, buff, (rlen > 512) ?
			512 : rlen , 0x01);

	if (rlen > 0)
		memcpy(rbuf, buff, rlen);

	mutex_unlock(&d->usb_mutex);

	return (ret < 0) ? -ENODEV : 0;
}

static int lme2510_stream_restart(struct dvb_usb_device *d)
{
	static u8 stream_on[] = LME_ST_ON_W;
	int ret;
	u8 rbuff[10];
	/*Restart Stream Command*/
	ret = lme2510_usb_talk(d, stream_on, sizeof(stream_on),
			rbuff, sizeof(rbuff));
	return ret;
}
static int lme2510_remote_keypress(struct dvb_usb_adapter *adap, u32 keypress)
{
	struct dvb_usb_device *d = adap->dev;

	deb_info(1, "INT Key Keypress =%04x", keypress);

	if (keypress > 0)
		rc_keydown(d->rc_dev, keypress, 0);

	return 0;
}

static void lme2510_int_response(struct urb *lme_urb)
{
	struct dvb_usb_adapter *adap = lme_urb->context;
	struct lme2510_state *st = adap->dev->priv;
	static u8 *ibuf, *rbuf;
	int i = 0, offset;

	switch (lme_urb->status) {
	case 0:
	case -ETIMEDOUT:
		break;
	case -ECONNRESET:
	case -ENOENT:
	case -ESHUTDOWN:
		return;
	default:
		info("Error %x", lme_urb->status);
		break;
	}

	rbuf = (u8 *) lme_urb->transfer_buffer;

	offset = ((lme_urb->actual_length/8) > 4)
			? 4 : (lme_urb->actual_length/8) ;

	for (i = 0; i < offset; ++i) {
		ibuf = (u8 *)&rbuf[i*8];
		deb_info(5, "INT O/S C =%02x C/O=%02x Type =%02x%02x",
		offset, i, ibuf[0], ibuf[1]);

		switch (ibuf[0]) {
		case 0xaa:
			debug_data_snipet(1, "INT Remote data snipet in", ibuf);
			lme2510_remote_keypress(adap,
				(u32)(ibuf[2] << 24) + (ibuf[3] << 16) +
				(ibuf[4] << 8) + ibuf[5]);
			break;
		case 0xbb:
			switch (st->tuner_config) {
			case TUNER_LG:
				if (ibuf[2] > 0)
					st->signal_lock = ibuf[2];
				st->signal_level = ibuf[4];
				st->signal_sn = ibuf[3];
				st->time_key = ibuf[7];
				break;
			case TUNER_S7395:
			case TUNER_S0194:
				/* Tweak for earlier firmware*/
				if (ibuf[1] == 0x03) {
					if (ibuf[2] > 1)
						st->signal_lock = ibuf[2];
					st->signal_level = ibuf[3];
					st->signal_sn = ibuf[4];
				} else {
					st->signal_level = ibuf[4];
					st->signal_sn = ibuf[5];
					st->signal_lock =
						(st->signal_lock & 0xf7) +
						((ibuf[2] & 0x01) << 0x03);
				}
				break;
			default:
				break;
			}
			debug_data_snipet(5, "INT Remote data snipet in", ibuf);
		break;
		case 0xcc:
			debug_data_snipet(1, "INT Control data snipet", ibuf);
			break;
		default:
			debug_data_snipet(1, "INT Unknown data snipet", ibuf);
		break;
		}
	}
	usb_submit_urb(lme_urb, GFP_ATOMIC);
}

static int lme2510_int_read(struct dvb_usb_adapter *adap)
{
	struct lme2510_state *lme_int = adap->dev->priv;

	lme_int->lme_urb = usb_alloc_urb(0, GFP_ATOMIC);

	if (lme_int->lme_urb == NULL)
			return -ENOMEM;

	lme_int->buffer = usb_alloc_coherent(adap->dev->udev, 5000, GFP_ATOMIC,
					&lme_int->lme_urb->transfer_dma);

	if (lme_int->buffer == NULL)
			return -ENOMEM;

	usb_fill_int_urb(lme_int->lme_urb,
				adap->dev->udev,
				usb_rcvintpipe(adap->dev->udev, 0xa),
				lme_int->buffer,
				4096,
				lme2510_int_response,
				adap,
				11);

	lme_int->lme_urb->transfer_flags |= URB_NO_TRANSFER_DMA_MAP;

	usb_submit_urb(lme_int->lme_urb, GFP_ATOMIC);
	info("INT Interrupt Service Started");

	return 0;
}

static int lme2510_return_status(struct usb_device *dev)
{
	int ret = 0;
	u8 data[10] = {0};

	ret |= usb_control_msg(dev, usb_rcvctrlpipe(dev, 0),
			0x06, 0x80, 0x0302, 0x00, data, 0x0006, 200);
	info("Firmware Status: %x (%x)", ret , data[2]);

	return (ret < 0) ? -ENODEV : data[2];
}

static int lme2510_msg(struct dvb_usb_device *d,
		u8 *wbuf, int wlen, u8 *rbuf, int rlen)
{
	int ret = 0;
	struct lme2510_state *st = d->priv;

	if (mutex_lock_interruptible(&d->i2c_mutex) < 0)
			return -EAGAIN;

	if (st->i2c_talk_onoff == 1) {

		ret = lme2510_usb_talk(d, wbuf, wlen, rbuf, rlen);

		switch (st->tuner_config) {
		case TUNER_LG:
			if (wbuf[2] == 0x1c) {
				if (wbuf[3] == 0x0e) {
					st->signal_lock = rbuf[1];
					if ((st->stream_on & 1) &&
						(st->signal_lock & 0x10)) {
						lme2510_stream_restart(d);
						st->i2c_talk_onoff = 0;
					}
					msleep(80);
				}
			}
			break;
		case TUNER_S7395:
			if (wbuf[2] == 0xd0) {
				if (wbuf[3] == 0x24) {
					st->signal_lock = rbuf[1];
					if ((st->stream_on & 1) &&
						(st->signal_lock & 0x8)) {
						lme2510_stream_restart(d);
						st->i2c_talk_onoff = 0;
					}
				}
				if ((wbuf[3] != 0x6) & (wbuf[3] != 0x5))
					msleep(5);
<<<<<<< HEAD
=======
			}
			break;
		case TUNER_S0194:
			if (wbuf[2] == 0xd0) {
				if (wbuf[3] == 0x1b) {
					st->signal_lock = rbuf[1];
					if ((st->stream_on & 1) &&
						(st->signal_lock & 0x8)) {
						lme2510_stream_restart(d);
						st->i2c_talk_onoff = 0;
					}
				}
>>>>>>> 105e53f8
			}
			break;
		default:
			break;
		}
	} else {
		switch (st->tuner_config) {
		case TUNER_LG:
			switch (wbuf[3]) {
			case 0x0e:
				rbuf[0] = 0x55;
				rbuf[1] = st->signal_lock;
				break;
			case 0x43:
				rbuf[0] = 0x55;
				rbuf[1] = st->signal_level;
				break;
			case 0x1c:
				rbuf[0] = 0x55;
				rbuf[1] = st->signal_sn;
				break;
			case 0x15:
			case 0x16:
			case 0x17:
			case 0x18:
				rbuf[0] = 0x55;
				rbuf[1] = 0x00;
				break;
			default:
				lme2510_usb_talk(d, wbuf, wlen, rbuf, rlen);
				st->i2c_talk_onoff = 1;
				break;
			}
			break;
		case TUNER_S7395:
			switch (wbuf[3]) {
			case 0x10:
				rbuf[0] = 0x55;
				rbuf[1] = (st->signal_level & 0x80)
						? 0 : (st->signal_level * 2);
				break;
			case 0x2d:
				rbuf[0] = 0x55;
				rbuf[1] = st->signal_sn;
				break;
			case 0x24:
				rbuf[0] = 0x55;
				rbuf[1] = st->signal_lock;
<<<<<<< HEAD
				break;
			case 0x2e:
			case 0x26:
			case 0x27:
=======
				break;
			case 0x2e:
			case 0x26:
			case 0x27:
				rbuf[0] = 0x55;
				rbuf[1] = 0x00;
				break;
			default:
				lme2510_usb_talk(d, wbuf, wlen, rbuf, rlen);
				st->i2c_talk_onoff = 1;
				break;
			}
			break;
		case TUNER_S0194:
			switch (wbuf[3]) {
			case 0x18:
				rbuf[0] = 0x55;
				rbuf[1] = (st->signal_level & 0x80)
						? 0 : (st->signal_level * 2);
				break;
			case 0x24:
				rbuf[0] = 0x55;
				rbuf[1] = st->signal_sn;
				break;
			case 0x1b:
				rbuf[0] = 0x55;
				rbuf[1] = st->signal_lock;
				break;
			case 0x19:
			case 0x25:
			case 0x1e:
			case 0x1d:
>>>>>>> 105e53f8
				rbuf[0] = 0x55;
				rbuf[1] = 0x00;
				break;
			default:
				lme2510_usb_talk(d, wbuf, wlen, rbuf, rlen);
				st->i2c_talk_onoff = 1;
				break;
			}
			break;
		default:
			break;
		}

		deb_info(4, "I2C From Interrupt Message out(%02x) in(%02x)",
				wbuf[3], rbuf[1]);

	}

	mutex_unlock(&d->i2c_mutex);

	return ret;
}


static int lme2510_i2c_xfer(struct i2c_adapter *adap, struct i2c_msg msg[],
				 int num)
{
	struct dvb_usb_device *d = i2c_get_adapdata(adap);
	struct lme2510_state *st = d->priv;
	static u8 obuf[64], ibuf[512];
	int i, read, read_o;
	u16 len;
	u8 gate = st->i2c_gate;

	if (gate == 0)
		gate = 5;

	if (num > 2)
		warn("more than 2 i2c messages"
			"at a time is not handled yet.	TODO.");

	for (i = 0; i < num; i++) {
		read_o = 1 & (msg[i].flags & I2C_M_RD);
		read = i+1 < num && (msg[i+1].flags & I2C_M_RD);
		read |= read_o;
		gate = (msg[i].addr == st->i2c_tuner_addr)
			? (read)	? st->i2c_tuner_gate_r
					: st->i2c_tuner_gate_w
			: st->i2c_gate;
		obuf[0] = gate | (read << 7);

		if (gate == 5)
			obuf[1] = (read) ? 2 : msg[i].len + 1;
		else
			obuf[1] = msg[i].len + read + 1;

		obuf[2] = msg[i].addr;
		if (read) {
			if (read_o)
				len = 3;
			else {
				memcpy(&obuf[3], msg[i].buf, msg[i].len);
				obuf[msg[i].len+3] = msg[i+1].len;
				len = msg[i].len+4;
			}
		} else {
			memcpy(&obuf[3], msg[i].buf, msg[i].len);
			len = msg[i].len+3;
		}

		if (lme2510_msg(d, obuf, len, ibuf, 512) < 0) {
			deb_info(1, "i2c transfer failed.");
			return -EAGAIN;
		}

		if (read) {
			if (read_o)
				memcpy(msg[i].buf, &ibuf[1], msg[i].len);
			else {
				memcpy(msg[i+1].buf, &ibuf[1], msg[i+1].len);
				i++;
			}
		}
	}
	return i;
}

static u32 lme2510_i2c_func(struct i2c_adapter *adapter)
{
	return I2C_FUNC_I2C;
}

static struct i2c_algorithm lme2510_i2c_algo = {
	.master_xfer   = lme2510_i2c_xfer,
	.functionality = lme2510_i2c_func,
};

/* Callbacks for DVB USB */
static int lme2510_identify_state(struct usb_device *udev,
		struct dvb_usb_device_properties *props,
		struct dvb_usb_device_description **desc,
		int *cold)
{
	*cold = 0;
	return 0;
}

static int lme2510_streaming_ctrl(struct dvb_usb_adapter *adap, int onoff)
{
	struct lme2510_state *st = adap->dev->priv;
<<<<<<< HEAD
	static u8 clear_reg_3[] =  LME_CLEAR_PID;
=======
	static u8 clear_reg_3[] = LME_CLEAR_PID;
>>>>>>> 105e53f8
	static u8 rbuf[1];
	int ret = 0, rlen = sizeof(rbuf);

	deb_info(1, "STM  (%02x)", onoff);

	/* Streaming is started by FE_HAS_LOCK */
	if (onoff == 1)
		st->stream_on = 1;
	else {
		deb_info(1, "STM Steam Off");
		/* mutex is here only to avoid collision with I2C */
		ret = mutex_lock_interruptible(&adap->dev->i2c_mutex);

		ret |= lme2510_usb_talk(adap->dev, clear_reg_3,
				sizeof(clear_reg_3), rbuf, rlen);
		st->stream_on = 0;
		st->i2c_talk_onoff = 1;

		mutex_unlock(&adap->dev->i2c_mutex);
	}

	return (ret < 0) ? -ENODEV : 0;
}

static int lme2510_int_service(struct dvb_usb_adapter *adap)
{
	struct dvb_usb_device *d = adap->dev;
	struct rc_dev *rc;
	int ret;

	info("STA Configuring Remote");

	rc = rc_allocate_device();
	if (!rc)
		return -ENOMEM;

	usb_make_path(d->udev, d->rc_phys, sizeof(d->rc_phys));
	strlcat(d->rc_phys, "/ir0", sizeof(d->rc_phys));

	rc->input_name = "LME2510 Remote Control";
	rc->input_phys = d->rc_phys;
	rc->map_name = RC_MAP_LME2510;
	rc->driver_name = "LME 2510";
	usb_to_input_id(d->udev, &rc->input_id);

	ret = rc_register_device(rc);
	if (ret) {
		rc_free_device(rc);
		return ret;
	}
	d->rc_dev = rc;

<<<<<<< HEAD
	/* Start the Interupt */
	ret = lme2510_int_read(adap);
	if (ret < 0) {
		rc_unregister_device(rc);
		info("INT Unable to start Interupt Service");
=======
	/* Start the Interrupt */
	ret = lme2510_int_read(adap);
	if (ret < 0) {
		rc_unregister_device(rc);
		info("INT Unable to start Interrupt Service");
>>>>>>> 105e53f8
		return -ENODEV;
	}

	return 0;
}

static u8 check_sum(u8 *p, u8 len)
{
	u8 sum = 0;
	while (len--)
		sum += *p++;
	return sum;
}

static int lme2510_download_firmware(struct usb_device *dev,
					const struct firmware *fw)
{
	int ret = 0;
	u8 data[512] = {0};
	u16 j, wlen, len_in, start, end;
	u8 packet_size, dlen, i;
	u8 *fw_data;

	packet_size = 0x31;
	len_in = 1;


	info("FRM Starting Firmware Download");

	for (i = 1; i < 3; i++) {
		start = (i == 1) ? 0 : 512;
		end = (i == 1) ? 512 : fw->size;
		for (j = start; j < end; j += (packet_size+1)) {
			fw_data = (u8 *)(fw->data + j);
			if ((end - j) > packet_size) {
				data[0] = i;
				dlen = packet_size;
			} else {
				data[0] = i | 0x80;
				dlen = (u8)(end - j)-1;
			}
		data[1] = dlen;
		memcpy(&data[2], fw_data, dlen+1);
		wlen = (u8) dlen + 4;
		data[wlen-1] = check_sum(fw_data, dlen+1);
		deb_info(1, "Data S=%02x:E=%02x CS= %02x", data[3],
				data[dlen+2], data[dlen+3]);
		ret |= lme2510_bulk_write(dev, data,  wlen, 1);
		ret |= lme2510_bulk_read(dev, data, len_in , 1);
		ret |= (data[0] == 0x88) ? 0 : -1;
		}
	}

	usb_control_msg(dev, usb_rcvctrlpipe(dev, 0),
			0x06, 0x80, 0x0200, 0x00, data, 0x0109, 1000);


	data[0] = 0x8a;
	len_in = 1;
	msleep(2000);
	ret |= lme2510_bulk_write(dev, data , len_in, 1); /*Resetting*/
	ret |= lme2510_bulk_read(dev, data, len_in, 1);
	msleep(400);

	if (ret < 0)
		info("FRM Firmware Download Failed (%04x)" , ret);
	else
		info("FRM Firmware Download Completed - Resetting Device");


	return (ret < 0) ? -ENODEV : 0;
}

static void lme_coldreset(struct usb_device *dev)
{
	int ret = 0, len_in;
	u8 data[512] = {0};

	data[0] = 0x0a;
	len_in = 1;
	info("FRM Firmware Cold Reset");
	ret |= lme2510_bulk_write(dev, data , len_in, 1); /*Cold Resetting*/
	ret |= lme2510_bulk_read(dev, data, len_in, 1);

	return;
}

static int lme_firmware_switch(struct usb_device *udev, int cold)
{
	const struct firmware *fw = NULL;
	const char fw_c_s7395[] = "dvb-usb-lme2510c-s7395.fw";
	const char fw_c_lg[] = "dvb-usb-lme2510c-lg.fw";
	const char fw_c_s0194[] = "dvb-usb-lme2510c-s0194.fw";
	const char fw_lg[] = "dvb-usb-lme2510-lg.fw";
	const char fw_s0194[] = "dvb-usb-lme2510-s0194.fw";
	const char *fw_lme;
	int ret, cold_fw;

	cold = (cold > 0) ? (cold & 1) : 0;
<<<<<<< HEAD

	if (udev->descriptor.idProduct == 0x1122)
		return 0;
=======
>>>>>>> 105e53f8

	cold_fw = !cold;

	if (udev->descriptor.idProduct == 0x1122) {
		switch (dvb_usb_lme2510_firmware) {
		default:
			dvb_usb_lme2510_firmware = TUNER_S0194;
		case TUNER_S0194:
			fw_lme = fw_s0194;
			ret = request_firmware(&fw, fw_lme, &udev->dev);
			if (ret == 0) {
				cold = 0;/*lme2510-s0194 cannot cold reset*/
				break;
			}
			dvb_usb_lme2510_firmware = TUNER_LG;
		case TUNER_LG:
			fw_lme = fw_lg;
			ret = request_firmware(&fw, fw_lme, &udev->dev);
			if (ret == 0)
				break;
			info("FRM No Firmware Found - please install");
			dvb_usb_lme2510_firmware = TUNER_DEFAULT;
			cold = 0;
			cold_fw = 0;
			break;
		}
	} else {
		switch (dvb_usb_lme2510_firmware) {
		default:
			dvb_usb_lme2510_firmware = TUNER_S7395;
		case TUNER_S7395:
			fw_lme = fw_c_s7395;
			ret = request_firmware(&fw, fw_lme, &udev->dev);
			if (ret == 0)
				break;
			dvb_usb_lme2510_firmware = TUNER_LG;
		case TUNER_LG:
			fw_lme = fw_c_lg;
			ret = request_firmware(&fw, fw_lme, &udev->dev);
			if (ret == 0)
				break;
			dvb_usb_lme2510_firmware = TUNER_S0194;
		case TUNER_S0194:
			fw_lme = fw_c_s0194;
			ret = request_firmware(&fw, fw_lme, &udev->dev);
			if (ret == 0)
				break;
			info("FRM No Firmware Found - please install");
			dvb_usb_lme2510_firmware = TUNER_DEFAULT;
			cold = 0;
			cold_fw = 0;
			break;
		}
	}

<<<<<<< HEAD
	release_firmware(fw);

	if (cold) {
=======
	if (cold_fw) {
		info("FRM Loading %s file", fw_lme);
		ret = lme2510_download_firmware(udev, fw);
	}

	if (cold) {
		info("FRM Changing to %s firmware", fw_lme);
>>>>>>> 105e53f8
		lme_coldreset(udev);
		return -ENODEV;
	}

<<<<<<< HEAD
=======
	release_firmware(fw);

>>>>>>> 105e53f8
	return ret;
}

static int lme2510_kill_urb(struct usb_data_stream *stream)
{
	int i;

	for (i = 0; i < stream->urbs_submitted; i++) {
		deb_info(3, "killing URB no. %d.", i);
		/* stop the URB */
		usb_kill_urb(stream->urb_list[i]);
	}
	stream->urbs_submitted = 0;

	return 0;
}

static struct tda10086_config tda10086_config = {
	.demod_address = 0x1c,
	.invert = 0,
	.diseqc_tone = 1,
	.xtal_freq = TDA10086_XTAL_16M,
};

static struct stv0288_config lme_config = {
	.demod_address = 0xd0,
	.min_delay_ms = 15,
	.inittab = s7395_inittab,
};

static struct ix2505v_config lme_tuner = {
	.tuner_address = 0xc0,
	.min_delay_ms = 100,
	.tuner_gain = 0x0,
	.tuner_chargepump = 0x3,
};

static struct stv0299_config sharp_z0194_config = {
	.demod_address = 0xd0,
	.inittab = sharp_z0194a_inittab,
	.mclk = 88000000UL,
	.invert = 0,
	.skip_reinit = 0,
	.lock_output = STV0299_LOCKOUTPUT_1,
	.volt13_op0_op1 = STV0299_VOLT13_OP1,
	.min_delay_ms = 100,
	.set_symbol_rate = sharp_z0194a_set_symbol_rate,
};

static int dm04_lme2510_set_voltage(struct dvb_frontend *fe,
					fe_sec_voltage_t voltage)
{
	struct dvb_usb_adapter *adap = fe->dvb->priv;
	static u8 voltage_low[]	= LME_VOLTAGE_L;
	static u8 voltage_high[] = LME_VOLTAGE_H;
	static u8 rbuf[1];
	int ret = 0, len = 3, rlen = 1;

	if (mutex_lock_interruptible(&adap->dev->i2c_mutex) < 0)
			return -EAGAIN;

	switch (voltage) {
	case SEC_VOLTAGE_18:
		ret |= lme2510_usb_talk(adap->dev,
			voltage_high, len, rbuf, rlen);
		break;

	case SEC_VOLTAGE_OFF:
	case SEC_VOLTAGE_13:
	default:
		ret |= lme2510_usb_talk(adap->dev,
				voltage_low, len, rbuf, rlen);
		break;
	}

	mutex_unlock(&adap->dev->i2c_mutex);

	return (ret < 0) ? -ENODEV : 0;
}

static int lme_name(struct dvb_usb_adapter *adap)
{
	struct lme2510_state *st = adap->dev->priv;
	const char *desc = adap->dev->desc->name;
<<<<<<< HEAD
	char *fe_name[] = {"", " LG TDQY-P001F", " SHARP:BS2F7HZ7395"};
=======
	char *fe_name[] = {"", " LG TDQY-P001F", " SHARP:BS2F7HZ7395",
				" SHARP:BS2F7HZ0194"};
>>>>>>> 105e53f8
	char *name = adap->fe->ops.info.name;

	strlcpy(name, desc, 128);
	strlcat(name, fe_name[st->tuner_config], 128);

	return 0;
}

static int dm04_lme2510_frontend_attach(struct dvb_usb_adapter *adap)
{
	struct lme2510_state *st = adap->dev->priv;

	int ret = 0;

	st->i2c_talk_onoff = 1;

	st->i2c_gate = 4;
	adap->fe = dvb_attach(tda10086_attach, &tda10086_config,
		&adap->dev->i2c_adap);

	if (adap->fe) {
		info("TUN Found Frontend TDA10086");
		st->i2c_tuner_gate_w = 4;
		st->i2c_tuner_gate_r = 4;
		st->i2c_tuner_addr = 0xc0;
		st->tuner_config = TUNER_LG;
<<<<<<< HEAD
		if (dvb_usb_lme2510_firmware != 1) {
			dvb_usb_lme2510_firmware = 1;
			ret = lme_firmware_switch(adap->dev->udev, 1);
		} else /*stops LG/Sharp multi tuner problems*/
			dvb_usb_lme2510_firmware = 0;
=======
		if (dvb_usb_lme2510_firmware != TUNER_LG) {
			dvb_usb_lme2510_firmware = TUNER_LG;
			ret = lme_firmware_switch(adap->dev->udev, 1);
		}
		goto end;
	}

	st->i2c_gate = 4;
	adap->fe = dvb_attach(stv0299_attach, &sharp_z0194_config,
			&adap->dev->i2c_adap);
	if (adap->fe) {
		info("FE Found Stv0299");
		st->i2c_tuner_gate_w = 4;
		st->i2c_tuner_gate_r = 5;
		st->i2c_tuner_addr = 0xc0;
		st->tuner_config = TUNER_S0194;
		if (dvb_usb_lme2510_firmware != TUNER_S0194) {
			dvb_usb_lme2510_firmware = TUNER_S0194;
			ret = lme_firmware_switch(adap->dev->udev, 1);
		}
>>>>>>> 105e53f8
		goto end;
	}

	st->i2c_gate = 5;
	adap->fe = dvb_attach(stv0288_attach, &lme_config,
			&adap->dev->i2c_adap);
	if (adap->fe) {
		info("FE Found Stv0288");
		st->i2c_tuner_gate_w = 4;
		st->i2c_tuner_gate_r = 5;
		st->i2c_tuner_addr = 0xc0;
		st->tuner_config = TUNER_S7395;
<<<<<<< HEAD
		if (dvb_usb_lme2510_firmware != 0) {
			dvb_usb_lme2510_firmware = 0;
=======
		if (dvb_usb_lme2510_firmware != TUNER_S7395) {
			dvb_usb_lme2510_firmware = TUNER_S7395;
>>>>>>> 105e53f8
			ret = lme_firmware_switch(adap->dev->udev, 1);
		}
	} else {
		info("DM04 Not Supported");
		return -ENODEV;
	}

<<<<<<< HEAD
=======

>>>>>>> 105e53f8
end:	if (ret) {
		kfree(adap->fe);
		adap->fe = NULL;
		return -ENODEV;
	}

	adap->fe->ops.set_voltage = dm04_lme2510_set_voltage;
	ret = lme_name(adap);
<<<<<<< HEAD

=======
>>>>>>> 105e53f8
	return ret;
}

static int dm04_lme2510_tuner(struct dvb_usb_adapter *adap)
{
	struct lme2510_state *st = adap->dev->priv;
<<<<<<< HEAD
	char *tun_msg[] = {"", "TDA8263", "IX2505V"};
=======
	char *tun_msg[] = {"", "TDA8263", "IX2505V", "DVB_PLL_OPERA"};
>>>>>>> 105e53f8
	int ret = 0;

	switch (st->tuner_config) {
	case TUNER_LG:
		if (dvb_attach(tda826x_attach, adap->fe, 0xc0,
			&adap->dev->i2c_adap, 1))
			ret = st->tuner_config;
		break;
	case TUNER_S7395:
		if (dvb_attach(ix2505v_attach , adap->fe, &lme_tuner,
			&adap->dev->i2c_adap))
			ret = st->tuner_config;
		break;
<<<<<<< HEAD
=======
	case TUNER_S0194:
		if (dvb_attach(dvb_pll_attach , adap->fe, 0xc0,
			&adap->dev->i2c_adap, DVB_PLL_OPERA1))
			ret = st->tuner_config;
		break;
>>>>>>> 105e53f8
	default:
		break;
	}

	if (ret)
		info("TUN Found %s tuner", tun_msg[ret]);
	else {
		info("TUN No tuner found --- reseting device");
		lme_coldreset(adap->dev->udev);
		return -ENODEV;
	}

<<<<<<< HEAD
	/* Start the Interupt & Remote*/
=======
	/* Start the Interrupt & Remote*/
>>>>>>> 105e53f8
	ret = lme2510_int_service(adap);

	return ret;
}

static int lme2510_powerup(struct dvb_usb_device *d, int onoff)
{
	struct lme2510_state *st = d->priv;
	static u8 lnb_on[] = LNB_ON;
	static u8 lnb_off[] = LNB_OFF;
	static u8 rbuf[1];
	int ret, len = 3, rlen = 1;

	ret = mutex_lock_interruptible(&d->i2c_mutex);

	if (onoff)
		ret |= lme2510_usb_talk(d, lnb_on, len, rbuf, rlen);
	else
		ret |= lme2510_usb_talk(d, lnb_off, len, rbuf, rlen);

	st->i2c_talk_onoff = 1;

	mutex_unlock(&d->i2c_mutex);

	return ret;
}

/* DVB USB Driver stuff */
static struct dvb_usb_device_properties lme2510_properties;
static struct dvb_usb_device_properties lme2510c_properties;

static int lme2510_probe(struct usb_interface *intf,
		const struct usb_device_id *id)
{
	struct usb_device *udev = interface_to_usbdev(intf);
	int ret = 0;

	usb_reset_configuration(udev);

	usb_set_interface(udev, intf->cur_altsetting->desc.bInterfaceNumber, 1);

	if (udev->speed != USB_SPEED_HIGH) {
		ret = usb_reset_device(udev);
		info("DEV Failed to connect in HIGH SPEED mode");
		return -ENODEV;
	}

	if (lme2510_return_status(udev) == 0x44) {
		lme_firmware_switch(udev, 0);
		return -ENODEV;
	}

	if (0 == dvb_usb_device_init(intf, &lme2510_properties,
				     THIS_MODULE, NULL, adapter_nr)) {
		info("DEV registering device driver");
		return 0;
	}
	if (0 == dvb_usb_device_init(intf, &lme2510c_properties,
				     THIS_MODULE, NULL, adapter_nr)) {
		info("DEV registering device driver");
		return 0;
	}

	info("DEV lme2510 Error");
	return -ENODEV;

}

static struct usb_device_id lme2510_table[] = {
	{ USB_DEVICE(0x3344, 0x1122) },  /* LME2510 */
	{ USB_DEVICE(0x3344, 0x1120) },  /* LME2510C */
	{}		/* Terminating entry */
};

MODULE_DEVICE_TABLE(usb, lme2510_table);

static struct dvb_usb_device_properties lme2510_properties = {
	.caps = DVB_USB_IS_AN_I2C_ADAPTER,
	.size_of_priv = sizeof(struct lme2510_state),
	.num_adapters = 1,
	.adapter = {
		{
			.streaming_ctrl   = lme2510_streaming_ctrl,
			.frontend_attach  = dm04_lme2510_frontend_attach,
			.tuner_attach = dm04_lme2510_tuner,
			/* parameter for the MPEG2-data transfer */
			.stream = {
				.type = USB_BULK,
				.count = 10,
				.endpoint = 0x06,
				.u = {
					.bulk = {
						.buffersize = 4096,

					}
				}
			}
		}
	},
	.power_ctrl       = lme2510_powerup,
	.identify_state   = lme2510_identify_state,
	.i2c_algo         = &lme2510_i2c_algo,
	.generic_bulk_ctrl_endpoint = 0,
	.num_device_descs = 1,
	.devices = {
		{   "DM04_LME2510_DVB-S",
			{ &lme2510_table[0], NULL },
			},

	}
};

static struct dvb_usb_device_properties lme2510c_properties = {
	.caps = DVB_USB_IS_AN_I2C_ADAPTER,
	.size_of_priv = sizeof(struct lme2510_state),
	.num_adapters = 1,
	.adapter = {
		{
			.streaming_ctrl   = lme2510_streaming_ctrl,
			.frontend_attach  = dm04_lme2510_frontend_attach,
			.tuner_attach = dm04_lme2510_tuner,
			/* parameter for the MPEG2-data transfer */
			.stream = {
				.type = USB_BULK,
				.count = 10,
				.endpoint = 0x8,
				.u = {
					.bulk = {
						.buffersize = 4096,

					}
				}
			}
		}
	},
	.power_ctrl       = lme2510_powerup,
	.identify_state   = lme2510_identify_state,
	.i2c_algo         = &lme2510_i2c_algo,
	.generic_bulk_ctrl_endpoint = 0,
	.num_device_descs = 1,
	.devices = {
		{   "DM04_LME2510C_DVB-S",
			{ &lme2510_table[1], NULL },
			},
	}
};

void *lme2510_exit_int(struct dvb_usb_device *d)
{
	struct lme2510_state *st = d->priv;
	struct dvb_usb_adapter *adap = &d->adapter[0];
	void *buffer = NULL;

	if (adap != NULL) {
		lme2510_kill_urb(&adap->stream);
		adap->feedcount = 0;
	}

	if (st->lme_urb != NULL) {
		st->i2c_talk_onoff = 1;
		st->signal_lock = 0;
		st->signal_level = 0;
		st->signal_sn = 0;
		buffer = st->usb_buffer;
		usb_kill_urb(st->lme_urb);
		usb_free_coherent(d->udev, 5000, st->buffer,
				  st->lme_urb->transfer_dma);
<<<<<<< HEAD
		info("Interupt Service Stopped");
=======
		info("Interrupt Service Stopped");
>>>>>>> 105e53f8
		rc_unregister_device(d->rc_dev);
		info("Remote Stopped");
	}
	return buffer;
}

void lme2510_exit(struct usb_interface *intf)
{
	struct dvb_usb_device *d = usb_get_intfdata(intf);
	void *usb_buffer;

	if (d != NULL) {
		usb_buffer = lme2510_exit_int(d);
		dvb_usb_device_exit(intf);
		kfree(usb_buffer);
	}
}

static struct usb_driver lme2510_driver = {
	.name		= "LME2510C_DVB-S",
	.probe		= lme2510_probe,
	.disconnect	= lme2510_exit,
	.id_table	= lme2510_table,
};

/* module stuff */
static int __init lme2510_module_init(void)
{
	int result = usb_register(&lme2510_driver);
	if (result) {
		err("usb_register failed. Error number %d", result);
		return result;
	}

	return 0;
}

static void __exit lme2510_module_exit(void)
{
	/* deregister this driver from the USB subsystem */
	usb_deregister(&lme2510_driver);
}

module_init(lme2510_module_init);
module_exit(lme2510_module_exit);

MODULE_AUTHOR("Malcolm Priestley <tvboxspy@gmail.com>");
MODULE_DESCRIPTION("LME2510(C) DVB-S USB2.0");
<<<<<<< HEAD
MODULE_VERSION("1.74");
=======
MODULE_VERSION("1.80");
>>>>>>> 105e53f8
MODULE_LICENSE("GPL");<|MERGE_RESOLUTION|>--- conflicted
+++ resolved
@@ -377,8 +377,6 @@
 				}
 				if ((wbuf[3] != 0x6) & (wbuf[3] != 0x5))
 					msleep(5);
-<<<<<<< HEAD
-=======
 			}
 			break;
 		case TUNER_S0194:
@@ -391,7 +389,6 @@
 						st->i2c_talk_onoff = 0;
 					}
 				}
->>>>>>> 105e53f8
 			}
 			break;
 		default:
@@ -440,12 +437,6 @@
 			case 0x24:
 				rbuf[0] = 0x55;
 				rbuf[1] = st->signal_lock;
-<<<<<<< HEAD
-				break;
-			case 0x2e:
-			case 0x26:
-			case 0x27:
-=======
 				break;
 			case 0x2e:
 			case 0x26:
@@ -478,7 +469,6 @@
 			case 0x25:
 			case 0x1e:
 			case 0x1d:
->>>>>>> 105e53f8
 				rbuf[0] = 0x55;
 				rbuf[1] = 0x00;
 				break;
@@ -589,11 +579,7 @@
 static int lme2510_streaming_ctrl(struct dvb_usb_adapter *adap, int onoff)
 {
 	struct lme2510_state *st = adap->dev->priv;
-<<<<<<< HEAD
-	static u8 clear_reg_3[] =  LME_CLEAR_PID;
-=======
 	static u8 clear_reg_3[] = LME_CLEAR_PID;
->>>>>>> 105e53f8
 	static u8 rbuf[1];
 	int ret = 0, rlen = sizeof(rbuf);
 
@@ -646,19 +632,11 @@
 	}
 	d->rc_dev = rc;
 
-<<<<<<< HEAD
-	/* Start the Interupt */
-	ret = lme2510_int_read(adap);
-	if (ret < 0) {
-		rc_unregister_device(rc);
-		info("INT Unable to start Interupt Service");
-=======
 	/* Start the Interrupt */
 	ret = lme2510_int_read(adap);
 	if (ret < 0) {
 		rc_unregister_device(rc);
 		info("INT Unable to start Interrupt Service");
->>>>>>> 105e53f8
 		return -ENODEV;
 	}
 
@@ -758,12 +736,6 @@
 	int ret, cold_fw;
 
 	cold = (cold > 0) ? (cold & 1) : 0;
-<<<<<<< HEAD
-
-	if (udev->descriptor.idProduct == 0x1122)
-		return 0;
-=======
->>>>>>> 105e53f8
 
 	cold_fw = !cold;
 
@@ -819,11 +791,6 @@
 		}
 	}
 
-<<<<<<< HEAD
-	release_firmware(fw);
-
-	if (cold) {
-=======
 	if (cold_fw) {
 		info("FRM Loading %s file", fw_lme);
 		ret = lme2510_download_firmware(udev, fw);
@@ -831,16 +798,12 @@
 
 	if (cold) {
 		info("FRM Changing to %s firmware", fw_lme);
->>>>>>> 105e53f8
 		lme_coldreset(udev);
 		return -ENODEV;
 	}
 
-<<<<<<< HEAD
-=======
 	release_firmware(fw);
 
->>>>>>> 105e53f8
 	return ret;
 }
 
@@ -925,12 +888,8 @@
 {
 	struct lme2510_state *st = adap->dev->priv;
 	const char *desc = adap->dev->desc->name;
-<<<<<<< HEAD
-	char *fe_name[] = {"", " LG TDQY-P001F", " SHARP:BS2F7HZ7395"};
-=======
 	char *fe_name[] = {"", " LG TDQY-P001F", " SHARP:BS2F7HZ7395",
 				" SHARP:BS2F7HZ0194"};
->>>>>>> 105e53f8
 	char *name = adap->fe->ops.info.name;
 
 	strlcpy(name, desc, 128);
@@ -957,13 +916,6 @@
 		st->i2c_tuner_gate_r = 4;
 		st->i2c_tuner_addr = 0xc0;
 		st->tuner_config = TUNER_LG;
-<<<<<<< HEAD
-		if (dvb_usb_lme2510_firmware != 1) {
-			dvb_usb_lme2510_firmware = 1;
-			ret = lme_firmware_switch(adap->dev->udev, 1);
-		} else /*stops LG/Sharp multi tuner problems*/
-			dvb_usb_lme2510_firmware = 0;
-=======
 		if (dvb_usb_lme2510_firmware != TUNER_LG) {
 			dvb_usb_lme2510_firmware = TUNER_LG;
 			ret = lme_firmware_switch(adap->dev->udev, 1);
@@ -984,7 +936,6 @@
 			dvb_usb_lme2510_firmware = TUNER_S0194;
 			ret = lme_firmware_switch(adap->dev->udev, 1);
 		}
->>>>>>> 105e53f8
 		goto end;
 	}
 
@@ -997,13 +948,8 @@
 		st->i2c_tuner_gate_r = 5;
 		st->i2c_tuner_addr = 0xc0;
 		st->tuner_config = TUNER_S7395;
-<<<<<<< HEAD
-		if (dvb_usb_lme2510_firmware != 0) {
-			dvb_usb_lme2510_firmware = 0;
-=======
 		if (dvb_usb_lme2510_firmware != TUNER_S7395) {
 			dvb_usb_lme2510_firmware = TUNER_S7395;
->>>>>>> 105e53f8
 			ret = lme_firmware_switch(adap->dev->udev, 1);
 		}
 	} else {
@@ -1011,10 +957,7 @@
 		return -ENODEV;
 	}
 
-<<<<<<< HEAD
-=======
-
->>>>>>> 105e53f8
+
 end:	if (ret) {
 		kfree(adap->fe);
 		adap->fe = NULL;
@@ -1023,21 +966,13 @@
 
 	adap->fe->ops.set_voltage = dm04_lme2510_set_voltage;
 	ret = lme_name(adap);
-<<<<<<< HEAD
-
-=======
->>>>>>> 105e53f8
 	return ret;
 }
 
 static int dm04_lme2510_tuner(struct dvb_usb_adapter *adap)
 {
 	struct lme2510_state *st = adap->dev->priv;
-<<<<<<< HEAD
-	char *tun_msg[] = {"", "TDA8263", "IX2505V"};
-=======
 	char *tun_msg[] = {"", "TDA8263", "IX2505V", "DVB_PLL_OPERA"};
->>>>>>> 105e53f8
 	int ret = 0;
 
 	switch (st->tuner_config) {
@@ -1051,14 +986,11 @@
 			&adap->dev->i2c_adap))
 			ret = st->tuner_config;
 		break;
-<<<<<<< HEAD
-=======
 	case TUNER_S0194:
 		if (dvb_attach(dvb_pll_attach , adap->fe, 0xc0,
 			&adap->dev->i2c_adap, DVB_PLL_OPERA1))
 			ret = st->tuner_config;
 		break;
->>>>>>> 105e53f8
 	default:
 		break;
 	}
@@ -1071,11 +1003,7 @@
 		return -ENODEV;
 	}
 
-<<<<<<< HEAD
-	/* Start the Interupt & Remote*/
-=======
 	/* Start the Interrupt & Remote*/
->>>>>>> 105e53f8
 	ret = lme2510_int_service(adap);
 
 	return ret;
@@ -1243,11 +1171,7 @@
 		usb_kill_urb(st->lme_urb);
 		usb_free_coherent(d->udev, 5000, st->buffer,
 				  st->lme_urb->transfer_dma);
-<<<<<<< HEAD
-		info("Interupt Service Stopped");
-=======
 		info("Interrupt Service Stopped");
->>>>>>> 105e53f8
 		rc_unregister_device(d->rc_dev);
 		info("Remote Stopped");
 	}
@@ -1296,9 +1220,5 @@
 
 MODULE_AUTHOR("Malcolm Priestley <tvboxspy@gmail.com>");
 MODULE_DESCRIPTION("LME2510(C) DVB-S USB2.0");
-<<<<<<< HEAD
-MODULE_VERSION("1.74");
-=======
 MODULE_VERSION("1.80");
->>>>>>> 105e53f8
 MODULE_LICENSE("GPL");