--- conflicted
+++ resolved
@@ -877,12 +877,6 @@
 	/* nfft, guard, qam, alpha */
 	value = 0;
 	switch (ch->u.ofdm.transmission_mode) {
-<<<<<<< HEAD
-		case TRANSMISSION_MODE_2K: value |= (0 << 7); break;
-		case TRANSMISSION_MODE_4K: value |= (2 << 7); break;
-		default:
-		case TRANSMISSION_MODE_8K: value |= (1 << 7); break;
-=======
 	case TRANSMISSION_MODE_2K:
 		value |= (0 << 7);
 		break;
@@ -893,7 +887,6 @@
 	case TRANSMISSION_MODE_8K:
 		value |= (1 << 7);
 		break;
->>>>>>> 105e53f8
 	}
 	switch (ch->u.ofdm.guard_interval) {
 	case GUARD_INTERVAL_1_32:
@@ -973,12 +966,6 @@
 
 	/* P_dvsy_sync_wait */
 	switch (ch->u.ofdm.transmission_mode) {
-<<<<<<< HEAD
-		case TRANSMISSION_MODE_8K: value = 256; break;
-		case TRANSMISSION_MODE_4K: value = 128; break;
-		case TRANSMISSION_MODE_2K:
-		default: value = 64; break;
-=======
 	case TRANSMISSION_MODE_8K:
 		value = 256;
 		break;
@@ -989,7 +976,6 @@
 	default:
 		value = 64;
 		break;
->>>>>>> 105e53f8
 	}
 	switch (ch->u.ofdm.guard_interval) {
 	case GUARD_INTERVAL_1_16:
@@ -1218,12 +1204,6 @@
 	/* P_timf_alpha, P_corm_alpha=6, P_corm_thres=0x80 */
 	tmp = (6 << 8) | 0x80;
 	switch (ch->u.ofdm.transmission_mode) {
-<<<<<<< HEAD
-		case TRANSMISSION_MODE_2K: tmp |= (7 << 12); break;
-		case TRANSMISSION_MODE_4K: tmp |= (8 << 12); break;
-		default:
-		case TRANSMISSION_MODE_8K: tmp |= (9 << 12); break;
-=======
 	case TRANSMISSION_MODE_2K:
 		tmp |= (2 << 12);
 		break;
@@ -1234,19 +1214,12 @@
 	case TRANSMISSION_MODE_8K:
 		tmp |= (4 << 12);
 		break;
->>>>>>> 105e53f8
 	}
 	dib7000p_write_word(state, 26, tmp);	/* timf_a(6xxx) */
 
 	/* P_ctrl_freeze_pha_shift=0, P_ctrl_pha_off_max */
 	tmp = (0 << 4);
 	switch (ch->u.ofdm.transmission_mode) {
-<<<<<<< HEAD
-		case TRANSMISSION_MODE_2K: tmp |= 0x6; break;
-		case TRANSMISSION_MODE_4K: tmp |= 0x7; break;
-		default:
-		case TRANSMISSION_MODE_8K: tmp |= 0x8; break;
-=======
 	case TRANSMISSION_MODE_2K:
 		tmp |= 0x6;
 		break;
@@ -1257,19 +1230,12 @@
 	case TRANSMISSION_MODE_8K:
 		tmp |= 0x8;
 		break;
->>>>>>> 105e53f8
 	}
 	dib7000p_write_word(state, 32, tmp);
 
 	/* P_ctrl_sfreq_inh=0, P_ctrl_sfreq_step */
 	tmp = (0 << 4);
 	switch (ch->u.ofdm.transmission_mode) {
-<<<<<<< HEAD
-		case TRANSMISSION_MODE_2K: tmp |= 0x6; break;
-		case TRANSMISSION_MODE_4K: tmp |= 0x7; break;
-		default:
-		case TRANSMISSION_MODE_8K: tmp |= 0x8; break;
-=======
 	case TRANSMISSION_MODE_2K:
 		tmp |= 0x6;
 		break;
@@ -1280,7 +1246,6 @@
 	case TRANSMISSION_MODE_8K:
 		tmp |= 0x8;
 		break;
->>>>>>> 105e53f8
 	}
 	dib7000p_write_word(state, 33, tmp);
 
