--- conflicted
+++ resolved
@@ -409,11 +409,7 @@
 	.xlate = irq_domain_xlate_onetwocell,
 };
 
-<<<<<<< HEAD
-static void ks_pcie_setup_rc_app_regs(struct keystone_pcie *ks_pcie)
-=======
 static int ks_pcie_setup_rc_app_regs(struct keystone_pcie *ks_pcie)
->>>>>>> 72139106
 {
 	u32 val;
 	u32 num_viewport = ks_pcie->num_viewport;
