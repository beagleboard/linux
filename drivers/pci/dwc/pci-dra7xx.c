/*
 * pcie-dra7xx - PCIe controller driver for TI DRA7xx SoCs
 *
 * Copyright (C) 2013-2014 Texas Instruments Incorporated - http://www.ti.com
 *
 * Authors: Kishon Vijay Abraham I <kishon@ti.com>
 *
 * This program is free software; you can redistribute it and/or modify
 * it under the terms of the GNU General Public License version 2 as
 * published by the Free Software Foundation.
 */

#include <linux/delay.h>
#include <linux/device.h>
#include <linux/err.h>
#include <linux/interrupt.h>
#include <linux/irq.h>
#include <linux/irqdomain.h>
#include <linux/kernel.h>
#include <linux/init.h>
#include <linux/of_device.h>
#include <linux/of_gpio.h>
#include <linux/of_pci.h>
#include <linux/pci.h>
#include <linux/phy/phy.h>
#include <linux/platform_device.h>
#include <linux/pm_runtime.h>
#include <linux/resource.h>
#include <linux/types.h>
#include <linux/mfd/syscon.h>
#include <linux/regmap.h>

#include "pcie-designware.h"

/* PCIe controller wrapper DRA7XX configuration registers */

#define	PCIECTRL_DRA7XX_CONF_IRQSTATUS_MAIN		0x0024
#define	PCIECTRL_DRA7XX_CONF_IRQENABLE_SET_MAIN		0x0028
#define	ERR_SYS						BIT(0)
#define	ERR_FATAL					BIT(1)
#define	ERR_NONFATAL					BIT(2)
#define	ERR_COR						BIT(3)
#define	ERR_AXI						BIT(4)
#define	ERR_ECRC					BIT(5)
#define	PME_TURN_OFF					BIT(8)
#define	PME_TO_ACK					BIT(9)
#define	PM_PME						BIT(10)
#define	LINK_REQ_RST					BIT(11)
#define	LINK_UP_EVT					BIT(12)
#define	CFG_BME_EVT					BIT(13)
#define	CFG_MSE_EVT					BIT(14)
#define	INTERRUPTS (ERR_SYS | ERR_FATAL | ERR_NONFATAL | ERR_COR | ERR_AXI | \
			ERR_ECRC | PME_TURN_OFF | PME_TO_ACK | PM_PME | \
			LINK_REQ_RST | LINK_UP_EVT | CFG_BME_EVT | CFG_MSE_EVT)

#define	PCIECTRL_DRA7XX_CONF_IRQSTATUS_MSI		0x0034
#define	PCIECTRL_DRA7XX_CONF_IRQENABLE_SET_MSI		0x0038
#define	INTA						BIT(0)
#define	INTB						BIT(1)
#define	INTC						BIT(2)
#define	INTD						BIT(3)
#define	MSI						BIT(4)
#define	LEG_EP_INTERRUPTS (INTA | INTB | INTC | INTD)

#define	PCIECTRL_TI_CONF_DEVICE_TYPE			0x0100
#define	DEVICE_TYPE_EP					0x0
#define	DEVICE_TYPE_LEG_EP				0x1
#define	DEVICE_TYPE_RC					0x4

#define	PCIECTRL_DRA7XX_CONF_DEVICE_CMD			0x0104
#define	LTSSM_EN					0x1

#define	PCIECTRL_DRA7XX_CONF_PHY_CS			0x010C
#define	LINK_UP						BIT(16)
#define	DRA7XX_CPU_TO_BUS_ADDR				0x0FFFFFFF

#define EXP_CAP_ID_OFFSET				0x70

#define	PCIECTRL_TI_CONF_INTX_ASSERT			0x0124
#define	PCIECTRL_TI_CONF_INTX_DEASSERT			0x0128

#define	PCIECTRL_TI_CONF_MSI_XMT			0x012c
#define MSI_REQ_GRANT					BIT(0)
#define MSI_VECTOR_SHIFT				7

#define CTRL_CORE_CONTROL_IO_2				0x558
#define PCIE_1LANE_2LANE_SELECTION			BIT(13)

#define CTRL_CORE_PCIE_CONTROL				0x18
#define PCIE_B1C0_MODE_SEL				BIT(2)

struct dra7xx_pcie {
	struct dw_pcie		*pci;
	void __iomem		*base;		/* DT ti_conf */
	int			phy_count;	/* DT phy-names count */
	struct phy		**phy;
	int			link_gen;
	struct irq_domain	*irq_domain;
	enum dw_pcie_device_mode mode;
};

struct dra7xx_pcie_of_data {
	enum dw_pcie_device_mode mode;
	bool supports_two_lane;
};

#define to_dra7xx_pcie(x)	dev_get_drvdata((x)->dev)

static inline u32 dra7xx_pcie_readl(struct dra7xx_pcie *pcie, u32 offset)
{
	return readl(pcie->base + offset);
}

static inline void dra7xx_pcie_writel(struct dra7xx_pcie *pcie, u32 offset,
				      u32 value)
{
	writel(value, pcie->base + offset);
}

static u64 dra7xx_pcie_cpu_addr_fixup(u64 pci_addr)
{
	return pci_addr & DRA7XX_CPU_TO_BUS_ADDR;
}

static int dra7xx_pcie_link_up(struct dw_pcie *pci)
{
	struct dra7xx_pcie *dra7xx = to_dra7xx_pcie(pci);
	u32 reg = dra7xx_pcie_readl(dra7xx, PCIECTRL_DRA7XX_CONF_PHY_CS);

	return !!(reg & LINK_UP);
}

static void dra7xx_pcie_stop_link(struct dw_pcie *pci)
{
	struct dra7xx_pcie *dra7xx = to_dra7xx_pcie(pci);
	u32 reg;

	reg = dra7xx_pcie_readl(dra7xx, PCIECTRL_DRA7XX_CONF_DEVICE_CMD);
	reg &= ~LTSSM_EN;
	dra7xx_pcie_writel(dra7xx, PCIECTRL_DRA7XX_CONF_DEVICE_CMD, reg);
}

static int dra7xx_pcie_establish_link(struct dw_pcie *pci)
{
	struct dra7xx_pcie *dra7xx = to_dra7xx_pcie(pci);
	struct device *dev = pci->dev;
	u32 reg;
	u32 exp_cap_off = EXP_CAP_ID_OFFSET;

	if (dw_pcie_link_up(pci)) {
		dev_err(dev, "link is already up\n");
		return 0;
	}

	if (dra7xx->link_gen == 1) {
		dw_pcie_read(pci->dbi_base + exp_cap_off + PCI_EXP_LNKCAP,
			     4, &reg);
		if ((reg & PCI_EXP_LNKCAP_SLS) != PCI_EXP_LNKCAP_SLS_2_5GB) {
			reg &= ~((u32)PCI_EXP_LNKCAP_SLS);
			reg |= PCI_EXP_LNKCAP_SLS_2_5GB;
			dw_pcie_write(pci->dbi_base + exp_cap_off +
				      PCI_EXP_LNKCAP, 4, reg);
		}

		dw_pcie_read(pci->dbi_base + exp_cap_off + PCI_EXP_LNKCTL2,
			     2, &reg);
		if ((reg & PCI_EXP_LNKCAP_SLS) != PCI_EXP_LNKCAP_SLS_2_5GB) {
			reg &= ~((u32)PCI_EXP_LNKCAP_SLS);
			reg |= PCI_EXP_LNKCAP_SLS_2_5GB;
			dw_pcie_write(pci->dbi_base + exp_cap_off +
				      PCI_EXP_LNKCTL2, 2, reg);
		}
	}

	reg = dra7xx_pcie_readl(dra7xx, PCIECTRL_DRA7XX_CONF_DEVICE_CMD);
	reg |= LTSSM_EN;
	dra7xx_pcie_writel(dra7xx, PCIECTRL_DRA7XX_CONF_DEVICE_CMD, reg);

	return 0;
}

static void dra7xx_pcie_enable_msi_interrupts(struct dra7xx_pcie *dra7xx)
{
	dra7xx_pcie_writel(dra7xx, PCIECTRL_DRA7XX_CONF_IRQSTATUS_MSI,
			   LEG_EP_INTERRUPTS | MSI);

	dra7xx_pcie_writel(dra7xx,
			   PCIECTRL_DRA7XX_CONF_IRQENABLE_SET_MSI,
			   MSI | LEG_EP_INTERRUPTS);
}

static void dra7xx_pcie_enable_wrapper_interrupts(struct dra7xx_pcie *dra7xx)
{
	dra7xx_pcie_writel(dra7xx, PCIECTRL_DRA7XX_CONF_IRQSTATUS_MAIN,
			   INTERRUPTS);
	dra7xx_pcie_writel(dra7xx, PCIECTRL_DRA7XX_CONF_IRQENABLE_SET_MAIN,
			   INTERRUPTS);
}

static void dra7xx_pcie_enable_interrupts(struct dra7xx_pcie *dra7xx)
{
	dra7xx_pcie_enable_wrapper_interrupts(dra7xx);
	dra7xx_pcie_enable_msi_interrupts(dra7xx);
}

static int dra7xx_pcie_host_init(struct pcie_port *pp)
{
	struct dw_pcie *pci = to_dw_pcie_from_pp(pp);
	struct dra7xx_pcie *dra7xx = to_dra7xx_pcie(pci);

	dw_pcie_setup_rc(pp);

	dra7xx_pcie_establish_link(pci);
	dw_pcie_wait_for_link(pci);
	dw_pcie_msi_init(pp);
	dra7xx_pcie_enable_interrupts(dra7xx);

	return 0;
}

static const struct dw_pcie_host_ops dra7xx_pcie_host_ops = {
	.host_init = dra7xx_pcie_host_init,
};

static int dra7xx_pcie_intx_map(struct irq_domain *domain, unsigned int irq,
				irq_hw_number_t hwirq)
{
	irq_set_chip_and_handler(irq, &dummy_irq_chip, handle_simple_irq);
	irq_set_chip_data(irq, domain->host_data);

	return 0;
}

static const struct irq_domain_ops intx_domain_ops = {
	.map = dra7xx_pcie_intx_map,
	.xlate = pci_irqd_intx_xlate,
};

static int dra7xx_pcie_init_irq_domain(struct pcie_port *pp)
{
	struct dw_pcie *pci = to_dw_pcie_from_pp(pp);
	struct device *dev = pci->dev;
	struct dra7xx_pcie *dra7xx = to_dra7xx_pcie(pci);
	struct device_node *node = dev->of_node;
	struct device_node *pcie_intc_node =  of_get_next_child(node, NULL);

	if (!pcie_intc_node) {
		dev_err(dev, "No PCIe Intc node found\n");
		return -ENODEV;
	}

	dra7xx->irq_domain = irq_domain_add_linear(pcie_intc_node, PCI_NUM_INTX,
						   &intx_domain_ops, pp);
	if (!dra7xx->irq_domain) {
		dev_err(dev, "Failed to get a INTx IRQ domain\n");
		return -ENODEV;
	}

	return 0;
}

static irqreturn_t dra7xx_pcie_msi_irq_handler(int irq, void *arg)
{
	struct dra7xx_pcie *dra7xx = arg;
	struct dw_pcie *pci = dra7xx->pci;
	struct pcie_port *pp = &pci->pp;
	int count = 0;
	unsigned long reg;
	u32 virq, bit;

	reg = dra7xx_pcie_readl(dra7xx, PCIECTRL_DRA7XX_CONF_IRQSTATUS_MSI);
	dra7xx_pcie_writel(dra7xx, PCIECTRL_DRA7XX_CONF_IRQSTATUS_MSI, reg);

	switch (reg) {
	case MSI:
		/*
		 * Need to make sure no MSI IRQs are pending before
		 * exiting handler, else the wrapper will not catch new
		 * IRQs. So loop around till dw_handle_msi_irq() returns
		 * IRQ_NONE
		 */
		while (dw_handle_msi_irq(pp) != IRQ_NONE && count < 1000)
			count++;

		if (count == 1000) {
			dev_err(pci->dev, "too much work in msi irq\n");
			dra7xx_pcie_writel(dra7xx,
					   PCIECTRL_DRA7XX_CONF_IRQSTATUS_MSI,
					   reg);
			return IRQ_HANDLED;
		}
		break;
	case INTA:
	case INTB:
	case INTC:
	case INTD:
		for_each_set_bit(bit, &reg, PCI_NUM_INTX) {
			virq = irq_find_mapping(dra7xx->irq_domain, bit);
			if (virq)
				generic_handle_irq(virq);
		}
		break;
	}

	return IRQ_HANDLED;
}

static irqreturn_t dra7xx_pcie_irq_handler(int irq, void *arg)
{
	struct dra7xx_pcie *dra7xx = arg;
	struct dw_pcie *pci = dra7xx->pci;
	struct device *dev = pci->dev;
	struct dw_pcie_ep *ep = &pci->ep;
	u32 reg;

	reg = dra7xx_pcie_readl(dra7xx, PCIECTRL_DRA7XX_CONF_IRQSTATUS_MAIN);

	if (reg & ERR_SYS)
		dev_dbg(dev, "System Error\n");

	if (reg & ERR_FATAL)
		dev_dbg(dev, "Fatal Error\n");

	if (reg & ERR_NONFATAL)
		dev_dbg(dev, "Non Fatal Error\n");

	if (reg & ERR_COR)
		dev_dbg(dev, "Correctable Error\n");

	if (reg & ERR_AXI)
		dev_dbg(dev, "AXI tag lookup fatal Error\n");

	if (reg & ERR_ECRC)
		dev_dbg(dev, "ECRC Error\n");

	if (reg & PME_TURN_OFF)
		dev_dbg(dev,
			"Power Management Event Turn-Off message received\n");

	if (reg & PME_TO_ACK)
		dev_dbg(dev,
			"Power Management Turn-Off Ack message received\n");

	if (reg & PM_PME)
		dev_dbg(dev, "PM Power Management Event message received\n");

	if (reg & LINK_REQ_RST)
		dev_dbg(dev, "Link Request Reset\n");

	if (reg & LINK_UP_EVT) {
		if (dra7xx->mode == DW_PCIE_EP_TYPE)
			dw_pcie_ep_linkup(ep);
		dev_dbg(dev, "Link-up state change\n");
	}

	if (reg & CFG_BME_EVT)
		dev_dbg(dev, "CFG 'Bus Master Enable' change\n");

	if (reg & CFG_MSE_EVT)
		dev_dbg(dev, "CFG 'Memory Space Enable' change\n");

	dra7xx_pcie_writel(dra7xx, PCIECTRL_DRA7XX_CONF_IRQSTATUS_MAIN, reg);

	return IRQ_HANDLED;
}

static void dra7xx_pcie_ep_init(struct dw_pcie_ep *ep)
{
	struct dw_pcie *pci = to_dw_pcie_from_ep(ep);
	struct dra7xx_pcie *dra7xx = to_dra7xx_pcie(pci);
	enum pci_barno bar;

	for (bar = BAR_0; bar <= BAR_5; bar++)
		dw_pcie_ep_reset_bar(pci, bar);

	dra7xx_pcie_enable_wrapper_interrupts(dra7xx);
}

static void dra7xx_pcie_raise_legacy_irq(struct dra7xx_pcie *dra7xx)
{
	dra7xx_pcie_writel(dra7xx, PCIECTRL_TI_CONF_INTX_ASSERT, 0x1);
	mdelay(1);
	dra7xx_pcie_writel(dra7xx, PCIECTRL_TI_CONF_INTX_DEASSERT, 0x1);
}

static void dra7xx_pcie_raise_msi_irq(struct dra7xx_pcie *dra7xx,
				      u8 interrupt_num)
{
	u32 reg;

	reg = (interrupt_num - 1) << MSI_VECTOR_SHIFT;
	reg |= MSI_REQ_GRANT;
	dra7xx_pcie_writel(dra7xx, PCIECTRL_TI_CONF_MSI_XMT, reg);
}

static int dra7xx_pcie_raise_irq(struct dw_pcie_ep *ep, u8 func_no,
				 enum pci_epc_irq_type type, u8 interrupt_num)
{
	struct dw_pcie *pci = to_dw_pcie_from_ep(ep);
	struct dra7xx_pcie *dra7xx = to_dra7xx_pcie(pci);

	switch (type) {
	case PCI_EPC_IRQ_LEGACY:
		dra7xx_pcie_raise_legacy_irq(dra7xx);
		break;
	case PCI_EPC_IRQ_MSI:
		dra7xx_pcie_raise_msi_irq(dra7xx, interrupt_num);
		break;
	default:
		dev_err(pci->dev, "UNKNOWN IRQ type\n");
	}

	return 0;
}

static const struct dw_pcie_ep_ops pcie_ep_ops = {
	.ep_init = dra7xx_pcie_ep_init,
	.raise_irq = dra7xx_pcie_raise_irq,
};

static int __init dra7xx_add_pcie_ep(struct dra7xx_pcie *dra7xx,
				     struct platform_device *pdev)
{
	int ret;
	struct dw_pcie_ep *ep;
	struct resource *res;
	struct device *dev = &pdev->dev;
	struct dw_pcie *pci = dra7xx->pci;

	ep = &pci->ep;
	ep->ops = &pcie_ep_ops;

	res = platform_get_resource_byname(pdev, IORESOURCE_MEM, "ep_dbics");
	pci->dbi_base = devm_ioremap(dev, res->start, resource_size(res));
	if (!pci->dbi_base)
		return -ENOMEM;

	res = platform_get_resource_byname(pdev, IORESOURCE_MEM, "ep_dbics2");
	pci->dbi_base2 = devm_ioremap(dev, res->start, resource_size(res));
	if (!pci->dbi_base2)
		return -ENOMEM;

	res = platform_get_resource_byname(pdev, IORESOURCE_MEM, "addr_space");
	if (!res)
		return -EINVAL;

	ep->phys_base = res->start;
	ep->addr_size = resource_size(res);

	ret = dw_pcie_ep_init(ep);
	if (ret) {
		dev_err(dev, "failed to initialize endpoint\n");
		return ret;
	}

	return 0;
}

static int __init dra7xx_add_pcie_port(struct dra7xx_pcie *dra7xx,
				       struct platform_device *pdev)
{
	int ret;
	struct dw_pcie *pci = dra7xx->pci;
	struct pcie_port *pp = &pci->pp;
	struct device *dev = pci->dev;
	struct resource *res;

	pp->irq = platform_get_irq(pdev, 1);
	if (pp->irq < 0) {
		dev_err(dev, "missing IRQ resource\n");
		return pp->irq;
	}

	ret = devm_request_irq(dev, pp->irq, dra7xx_pcie_msi_irq_handler,
			       IRQF_SHARED | IRQF_NO_THREAD,
			       "dra7-pcie-msi",	dra7xx);
	if (ret) {
		dev_err(dev, "failed to request irq\n");
		return ret;
	}

	ret = dra7xx_pcie_init_irq_domain(pp);
	if (ret < 0)
		return ret;

	res = platform_get_resource_byname(pdev, IORESOURCE_MEM, "rc_dbics");
	pci->dbi_base = devm_ioremap(dev, res->start, resource_size(res));
	if (!pci->dbi_base)
		return -ENOMEM;

	ret = dw_pcie_host_init(pp);
	if (ret) {
		dev_err(dev, "failed to initialize host\n");
		return ret;
	}

	return 0;
}

static const struct dw_pcie_ops dw_pcie_ops = {
	.cpu_addr_fixup = dra7xx_pcie_cpu_addr_fixup,
	.start_link = dra7xx_pcie_establish_link,
	.stop_link = dra7xx_pcie_stop_link,
	.link_up = dra7xx_pcie_link_up,
};

static void dra7xx_pcie_disable_phy(struct dra7xx_pcie *dra7xx)
{
	int phy_count = dra7xx->phy_count;

	while (phy_count--) {
		phy_power_off(dra7xx->phy[phy_count]);
		phy_exit(dra7xx->phy[phy_count]);
	}
}

static int dra7xx_pcie_enable_phy(struct dra7xx_pcie *dra7xx)
{
	int phy_count = dra7xx->phy_count;
	int ret;
	int i;

	for (i = 0; i < phy_count; i++) {
		ret = phy_init(dra7xx->phy[i]);
		if (ret < 0)
			goto err_phy;

		ret = phy_power_on(dra7xx->phy[i]);
		if (ret < 0) {
			phy_exit(dra7xx->phy[i]);
			goto err_phy;
		}
	}

	return 0;

err_phy:
	while (--i >= 0) {
		phy_power_off(dra7xx->phy[i]);
		phy_exit(dra7xx->phy[i]);
	}

	return ret;
}

static const struct dra7xx_pcie_of_data dra7xx_pcie_rc_of_data = {
	.mode = DW_PCIE_RC_TYPE,
};

static const struct dra7xx_pcie_of_data dra7xx_pcie_ep_of_data = {
	.mode = DW_PCIE_EP_TYPE,
};

static const struct dra7xx_pcie_of_data dra746_pcie_rc_of_data = {
	.supports_two_lane = true,
	.mode = DW_PCIE_RC_TYPE,
};

static const struct dra7xx_pcie_of_data dra726_pcie_rc_of_data = {
	.supports_two_lane = false,
	.mode = DW_PCIE_RC_TYPE,
};

static const struct dra7xx_pcie_of_data dra746_pcie_ep_of_data = {
	.supports_two_lane = true,
	.mode = DW_PCIE_EP_TYPE,
};

static const struct dra7xx_pcie_of_data dra726_pcie_ep_of_data = {
	.supports_two_lane = false,
	.mode = DW_PCIE_EP_TYPE,
};

static const struct of_device_id of_dra7xx_pcie_match[] = {
	{
		.compatible = "ti,dra7-pcie",
		.data = &dra7xx_pcie_rc_of_data,
	},
	{
		.compatible = "ti,dra7-pcie-ep",
		.data = &dra7xx_pcie_ep_of_data,
	},
	{
		.compatible = "ti,dra746-pcie-rc",
		.data = &dra746_pcie_rc_of_data,
	},
	{
		.compatible = "ti,dra726-pcie-rc",
		.data = &dra726_pcie_rc_of_data,
	},
	{
		.compatible = "ti,dra746-pcie-ep",
		.data = &dra746_pcie_ep_of_data,
	},
	{
		.compatible = "ti,dra726-pcie-ep",
		.data = &dra726_pcie_ep_of_data,
	},
	{},
};

/*
 * dra7xx_pcie_unaligned_memaccess: workaround for AM572x/AM571x Errata i870
 * @dra7xx: the dra7xx device where the workaround should be applied
 *
 * Access to the PCIe slave port that are not 32-bit aligned will result
 * in incorrect mapping to TLP Address and Byte enable fields. Therefore,
 * byte and half-word accesses are not possible to byte offset 0x1, 0x2, or
 * 0x3.
 *
 * To avoid this issue set PCIE_SS1_AXI2OCP_LEGACY_MODE_ENABLE to 1.
 */
static int dra7xx_pcie_unaligned_memaccess(struct device *dev)
{
	int ret;
	struct device_node *np = dev->of_node;
	struct of_phandle_args args;
	struct regmap *regmap;

	regmap = syscon_regmap_lookup_by_phandle(np,
						 "ti,syscon-unaligned-access");
	if (IS_ERR(regmap)) {
		dev_dbg(dev, "can't get ti,syscon-unaligned-access\n");
		return -EINVAL;
	}

	ret = of_parse_phandle_with_fixed_args(np, "ti,syscon-unaligned-access",
					       2, 0, &args);
	if (ret) {
		dev_err(dev, "failed to parse ti,syscon-unaligned-access\n");
		return ret;
	}

	ret = regmap_update_bits(regmap, args.args[0], args.args[1],
				 args.args[1]);
	if (ret)
		dev_err(dev, "failed to enable unaligned access\n");

	of_node_put(args.np);

	return ret;
}

static int dra7xx_pcie_configure_two_lane(struct device *dev)
{
	struct device_node *np = dev->of_node;
	struct regmap *syscon_conf;
	struct regmap *syscon_pcie;

	syscon_conf = syscon_regmap_lookup_by_phandle(np, "ti,syscon-conf");
	if (IS_ERR(syscon_conf)) {
		dev_err(dev, "unable to get ti,syscon-conf\n");
		return -EINVAL;
	}

	syscon_pcie = syscon_regmap_lookup_by_phandle(np, "ti,syscon-pcie");
	if (IS_ERR(syscon_pcie)) {
		dev_err(dev, "unable to get ti,syscon-pcie\n");
		return -EINVAL;
	}

	regmap_update_bits(syscon_conf, CTRL_CORE_CONTROL_IO_2,
			   PCIE_1LANE_2LANE_SELECTION,
			   PCIE_1LANE_2LANE_SELECTION);

	regmap_update_bits(syscon_pcie, CTRL_CORE_PCIE_CONTROL,
			   PCIE_B1C0_MODE_SEL,
			   PCIE_B1C0_MODE_SEL);

	return 0;
}

static int __init dra7xx_pcie_probe(struct platform_device *pdev)
{
	u32 reg;
	int ret;
	int irq;
	int i;
	int phy_count;
	struct phy **phy;
	struct device_link **link;
	void __iomem *base;
	struct resource *res;
	struct dw_pcie *pci;
	struct pcie_port *pp;
	struct dra7xx_pcie *dra7xx;
	struct device *dev = &pdev->dev;
	struct device_node *np = dev->of_node;
	char name[10];
	struct gpio_desc *reset;
	const struct of_device_id *match;
	const struct dra7xx_pcie_of_data *data;
	enum dw_pcie_device_mode mode;

	match = of_match_device(of_match_ptr(of_dra7xx_pcie_match), dev);
	if (!match)
		return -EINVAL;

	data = (struct dra7xx_pcie_of_data *)match->data;
	mode = (enum dw_pcie_device_mode)data->mode;

	dra7xx = devm_kzalloc(dev, sizeof(*dra7xx), GFP_KERNEL);
	if (!dra7xx)
		return -ENOMEM;

	pci = devm_kzalloc(dev, sizeof(*pci), GFP_KERNEL);
	if (!pci)
		return -ENOMEM;

	pci->dev = dev;
	pci->ops = &dw_pcie_ops;

	pp = &pci->pp;
	pp->ops = &dra7xx_pcie_host_ops;

	irq = platform_get_irq(pdev, 0);
	if (irq < 0) {
		dev_err(dev, "missing IRQ resource: %d\n", irq);
		return irq;
	}

	res = platform_get_resource_byname(pdev, IORESOURCE_MEM, "ti_conf");
	base = devm_ioremap_nocache(dev, res->start, resource_size(res));
	if (!base)
		return -ENOMEM;

	phy_count = of_property_count_strings(np, "phy-names");
	if (phy_count < 0) {
		dev_err(dev, "unable to find the strings\n");
		return phy_count;
	}

	phy = devm_kzalloc(dev, sizeof(*phy) * phy_count, GFP_KERNEL);
	if (!phy)
		return -ENOMEM;

	link = devm_kzalloc(dev, sizeof(*link) * phy_count, GFP_KERNEL);
	if (!link)
		return -ENOMEM;

	if (!data->supports_two_lane)
		phy_count = 1;

	if (phy_count == 2) {
		ret = dra7xx_pcie_configure_two_lane(dev);
		if (ret < 0) {
			dev_err(dev, "failed to configure x2 lane mode\n");
			phy_count = 1;
		}
	}

	for (i = 0; i < phy_count; i++) {
		snprintf(name, sizeof(name), "pcie-phy%d", i);
		phy[i] = devm_phy_get(dev, name);
		if (IS_ERR(phy[i]))
			return PTR_ERR(phy[i]);

		link[i] = device_link_add(dev, &phy[i]->dev, DL_FLAG_STATELESS);
		if (!link[i]) {
			ret = -EINVAL;
			goto err_link;
		}
	}

	dra7xx->base = base;
	dra7xx->phy = phy;
	dra7xx->pci = pci;
	dra7xx->phy_count = phy_count;

	ret = dra7xx_pcie_enable_phy(dra7xx);
	if (ret) {
		dev_err(dev, "failed to enable phy\n");
		return ret;
	}

	platform_set_drvdata(pdev, dra7xx);

	pm_runtime_enable(dev);
	ret = pm_runtime_get_sync(dev);
	if (ret < 0) {
		dev_err(dev, "pm_runtime_get_sync failed\n");
		goto err_get_sync;
	}

	reset = devm_gpiod_get_optional(dev, NULL, GPIOD_OUT_HIGH);
	if (IS_ERR(reset)) {
		ret = PTR_ERR(reset);
		dev_err(&pdev->dev, "gpio request failed, ret %d\n", ret);
		goto err_gpio;
	}

	reg = dra7xx_pcie_readl(dra7xx, PCIECTRL_DRA7XX_CONF_DEVICE_CMD);
	reg &= ~LTSSM_EN;
	dra7xx_pcie_writel(dra7xx, PCIECTRL_DRA7XX_CONF_DEVICE_CMD, reg);

	dra7xx->link_gen = of_pci_get_max_link_speed(np);
	if (dra7xx->link_gen < 0 || dra7xx->link_gen > 2)
		dra7xx->link_gen = 2;

	ret = dra7xx_pcie_unaligned_memaccess(dev);
	if (ret)
		dev_err(dev, "WA for Errata i870 not appplied. Update DT\n");

	switch (mode) {
	case DW_PCIE_RC_TYPE:
		dra7xx_pcie_writel(dra7xx, PCIECTRL_TI_CONF_DEVICE_TYPE,
				   DEVICE_TYPE_RC);

		ret = dra7xx_pcie_unaligned_memaccess(dev);
		if (ret)
			dev_err(dev, "WA for Errata i870 not applied\n");

		ret = dra7xx_add_pcie_port(dra7xx, pdev);
		if (ret < 0)
			goto err_gpio;
		break;
	case DW_PCIE_EP_TYPE:
		dra7xx_pcie_writel(dra7xx, PCIECTRL_TI_CONF_DEVICE_TYPE,
				   DEVICE_TYPE_EP);

<<<<<<< HEAD
=======
		ret = dra7xx_pcie_unaligned_memaccess(dev);
		if (ret)
			goto err_gpio;

>>>>>>> d2dd9f15
		ret = dra7xx_add_pcie_ep(dra7xx, pdev);
		if (ret < 0)
			goto err_gpio;
		break;
	default:
		dev_err(dev, "INVALID device type %d\n", mode);
	}
	dra7xx->mode = mode;

	ret = devm_request_irq(dev, irq, dra7xx_pcie_irq_handler,
			       IRQF_SHARED, "dra7xx-pcie-main", dra7xx);
	if (ret) {
		dev_err(dev, "failed to request irq\n");
		goto err_gpio;
	}

	return 0;

err_gpio:
	pm_runtime_put(dev);

err_get_sync:
	pm_runtime_disable(dev);
	dra7xx_pcie_disable_phy(dra7xx);

err_link:
	while (--i >= 0)
		device_link_del(link[i]);

	return ret;
}

#ifdef CONFIG_PM_SLEEP
static int dra7xx_pcie_suspend(struct device *dev)
{
	struct dra7xx_pcie *dra7xx = dev_get_drvdata(dev);
	struct dw_pcie *pci = dra7xx->pci;
	u32 val;

	if (dra7xx->mode != DW_PCIE_RC_TYPE)
		return 0;

	/* clear MSE */
	val = dw_pcie_readl_dbi(pci, PCI_COMMAND);
	val &= ~PCI_COMMAND_MEMORY;
	dw_pcie_writel_dbi(pci, PCI_COMMAND, val);

	return 0;
}

static int dra7xx_pcie_resume(struct device *dev)
{
	struct dra7xx_pcie *dra7xx = dev_get_drvdata(dev);
	struct dw_pcie *pci = dra7xx->pci;
	u32 val;

	if (dra7xx->mode != DW_PCIE_RC_TYPE)
		return 0;

	/* set MSE */
	val = dw_pcie_readl_dbi(pci, PCI_COMMAND);
	val |= PCI_COMMAND_MEMORY;
	dw_pcie_writel_dbi(pci, PCI_COMMAND, val);

	return 0;
}

static int dra7xx_pcie_suspend_noirq(struct device *dev)
{
	struct dra7xx_pcie *dra7xx = dev_get_drvdata(dev);

	dra7xx_pcie_disable_phy(dra7xx);

	return 0;
}

static int dra7xx_pcie_resume_noirq(struct device *dev)
{
	struct dra7xx_pcie *dra7xx = dev_get_drvdata(dev);
	int ret;

	ret = dra7xx_pcie_enable_phy(dra7xx);
	if (ret) {
		dev_err(dev, "failed to enable phy\n");
		return ret;
	}

	return 0;
}
#endif

static void dra7xx_pcie_shutdown(struct platform_device *pdev)
{
	struct device *dev = &pdev->dev;
	struct dra7xx_pcie *dra7xx = dev_get_drvdata(dev);
	int ret;

	dra7xx_pcie_stop_link(dra7xx->pci);

	ret = pm_runtime_put_sync(dev);
	if (ret < 0)
		dev_dbg(dev, "pm_runtime_put_sync failed\n");

	pm_runtime_disable(dev);
	dra7xx_pcie_disable_phy(dra7xx);
}

static const struct dev_pm_ops dra7xx_pcie_pm_ops = {
	SET_SYSTEM_SLEEP_PM_OPS(dra7xx_pcie_suspend, dra7xx_pcie_resume)
	SET_NOIRQ_SYSTEM_SLEEP_PM_OPS(dra7xx_pcie_suspend_noirq,
				      dra7xx_pcie_resume_noirq)
};

static struct platform_driver dra7xx_pcie_driver = {
	.driver = {
		.name	= "dra7-pcie",
		.of_match_table = of_dra7xx_pcie_match,
		.suppress_bind_attrs = true,
		.pm	= &dra7xx_pcie_pm_ops,
	},
	.shutdown = dra7xx_pcie_shutdown,
};
builtin_platform_driver_probe(dra7xx_pcie_driver, dra7xx_pcie_probe);<|MERGE_RESOLUTION|>--- conflicted
+++ resolved
@@ -818,13 +818,10 @@
 		dra7xx_pcie_writel(dra7xx, PCIECTRL_TI_CONF_DEVICE_TYPE,
 				   DEVICE_TYPE_EP);
 
-<<<<<<< HEAD
-=======
 		ret = dra7xx_pcie_unaligned_memaccess(dev);
 		if (ret)
 			goto err_gpio;
 
->>>>>>> d2dd9f15
 		ret = dra7xx_add_pcie_ep(dra7xx, pdev);
 		if (ret < 0)
 			goto err_gpio;
