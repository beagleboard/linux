--- conflicted
+++ resolved
@@ -37,11 +37,8 @@
 		struct lpfc_acqe_fip		acqe_fip;
 		struct lpfc_acqe_dcbx		acqe_dcbx;
 		struct lpfc_acqe_grp5		acqe_grp5;
-<<<<<<< HEAD
-=======
 		struct lpfc_acqe_fc_la		acqe_fc;
 		struct lpfc_acqe_sli		acqe_sli;
->>>>>>> 3cbea436
 		struct lpfc_rcqe		rcqe_cmpl;
 		struct sli4_wcqe_xri_aborted	wcqe_axri;
 		struct lpfc_wcqe_complete	wcqe_cmpl;
