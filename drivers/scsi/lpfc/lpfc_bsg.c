--- conflicted
+++ resolved
@@ -162,10 +162,6 @@
 			struct lpfc_iocbq *cmdiocbq,
 			struct lpfc_iocbq *rspiocbq)
 {
-<<<<<<< HEAD
-	unsigned long iflags;
-=======
->>>>>>> 3cbea436
 	struct bsg_job_data *dd_data;
 	struct fc_bsg_job *job;
 	IOCB_t *rsp;
@@ -176,16 +172,10 @@
 	int rc = 0;
 
 	spin_lock_irqsave(&phba->ct_ev_lock, flags);
-<<<<<<< HEAD
-	dd_data = cmdiocbq->context1;
-	if (!dd_data) {
-		spin_unlock_irqrestore(&phba->ct_ev_lock, flags);
-=======
 	dd_data = cmdiocbq->context2;
 	if (!dd_data) {
 		spin_unlock_irqrestore(&phba->ct_ev_lock, flags);
 		lpfc_sli_release_iocbq(phba, cmdiocbq);
->>>>>>> 3cbea436
 		return;
 	}
 
@@ -193,23 +183,9 @@
 	job = iocb->set_job;
 	job->dd_data = NULL; /* so timeout handler does not reply */
 
-<<<<<<< HEAD
-	spin_lock_irqsave(&phba->hbalock, iflags);
-	cmdiocbq->iocb_flag |= LPFC_IO_WAKE;
-	if (cmdiocbq->context2 && rspiocbq)
-		memcpy(&((struct lpfc_iocbq *)cmdiocbq->context2)->iocb,
-		       &rspiocbq->iocb, sizeof(IOCB_t));
-	spin_unlock_irqrestore(&phba->hbalock, iflags);
-
-	bmp = iocb->bmp;
-	rspiocbq = iocb->rspiocbq;
-	rsp = &rspiocbq->iocb;
-	ndlp = iocb->ndlp;
-=======
 	bmp = iocb->bmp;
 	rsp = &rspiocbq->iocb;
 	ndlp = cmdiocbq->context1;
->>>>>>> 3cbea436
 
 	pci_unmap_sg(phba->pcidev, job->request_payload.sg_list,
 		     job->request_payload.sg_cnt, DMA_TO_DEVICE);
@@ -236,10 +212,6 @@
 			rsp->un.genreq64.bdl.bdeSize;
 
 	lpfc_mbuf_free(phba, bmp->virt, bmp->phys);
-<<<<<<< HEAD
-	lpfc_sli_release_iocbq(phba, rspiocbq);
-=======
->>>>>>> 3cbea436
 	lpfc_sli_release_iocbq(phba, cmdiocbq);
 	lpfc_nlp_put(ndlp);
 	kfree(bmp);
@@ -288,47 +260,10 @@
 				"2733 Failed allocation of dd_data\n");
 		rc = -ENOMEM;
 		goto no_dd_data;
-<<<<<<< HEAD
 	}
 
 	if (!lpfc_nlp_get(ndlp)) {
 		rc = -ENODEV;
-		goto no_ndlp;
-	}
-
-	bmp = kmalloc(sizeof(struct lpfc_dmabuf), GFP_KERNEL);
-	if (!bmp) {
-		rc = -ENOMEM;
-		goto free_ndlp;
-=======
->>>>>>> 3cbea436
-	}
-
-	if (!lpfc_nlp_get(ndlp)) {
-		rc = -ENODEV;
-<<<<<<< HEAD
-		goto free_bmp;
-	}
-
-	cmdiocbq = lpfc_sli_get_iocbq(phba);
-	if (!cmdiocbq) {
-		rc = -ENOMEM;
-		goto free_bmp;
-	}
-
-	cmd = &cmdiocbq->iocb;
-	rspiocbq = lpfc_sli_get_iocbq(phba);
-	if (!rspiocbq) {
-		rc = -ENOMEM;
-		goto free_cmdiocbq;
-	}
-
-	rsp = &rspiocbq->iocb;
-	bmp->virt = lpfc_mbuf_alloc(phba, 0, &bmp->phys);
-	if (!bmp->virt) {
-		rc = -ENOMEM;
-		goto free_rspiocbq;
-=======
 		goto no_ndlp;
 	}
 
@@ -354,7 +289,6 @@
 	if (!bmp->virt) {
 		rc = -ENOMEM;
 		goto free_cmdiocbq;
->>>>>>> 3cbea436
 	}
 
 	INIT_LIST_HEAD(&bmp->list);
@@ -406,23 +340,12 @@
 	cmd->ulpTimeout = timeout;
 
 	cmdiocbq->iocb_cmpl = lpfc_bsg_send_mgmt_cmd_cmp;
-<<<<<<< HEAD
-	cmdiocbq->context1 = dd_data;
-	cmdiocbq->context2 = rspiocbq;
-	dd_data->type = TYPE_IOCB;
-	dd_data->context_un.iocb.cmdiocbq = cmdiocbq;
-	dd_data->context_un.iocb.rspiocbq = rspiocbq;
-	dd_data->context_un.iocb.set_job = job;
-	dd_data->context_un.iocb.bmp = bmp;
-	dd_data->context_un.iocb.ndlp = ndlp;
-=======
 	cmdiocbq->context1 = ndlp;
 	cmdiocbq->context2 = dd_data;
 	dd_data->type = TYPE_IOCB;
 	dd_data->context_un.iocb.cmdiocbq = cmdiocbq;
 	dd_data->context_un.iocb.set_job = job;
 	dd_data->context_un.iocb.bmp = bmp;
->>>>>>> 3cbea436
 
 	if (phba->cfg_poll & DISABLE_FCP_RING_INT) {
 		creg_val = readl(phba->HCregaddr);
@@ -448,9 +371,6 @@
 
 	lpfc_mbuf_free(phba, bmp->virt, bmp->phys);
 
-<<<<<<< HEAD
-free_rspiocbq:
-=======
 free_cmdiocbq:
 	lpfc_sli_release_iocbq(phba, cmdiocbq);
 free_bmp:
@@ -543,106 +463,9 @@
 
 	pbuflist = (struct lpfc_dmabuf *) cmdiocbq->context3;
 	lpfc_mbuf_free(phba, pbuflist->virt, pbuflist->phys);
->>>>>>> 3cbea436
-	lpfc_sli_release_iocbq(phba, rspiocbq);
-	lpfc_sli_release_iocbq(phba, cmdiocbq);
-<<<<<<< HEAD
-free_bmp:
-	kfree(bmp);
-free_ndlp:
-	lpfc_nlp_put(ndlp);
-no_ndlp:
-	kfree(dd_data);
-no_dd_data:
-	/* make error code available to userspace */
-	job->reply->result = rc;
-	job->dd_data = NULL;
-	return rc;
-}
-
-/**
- * lpfc_bsg_rport_els_cmp - lpfc_bsg_rport_els's completion handler
- * @phba: Pointer to HBA context object.
- * @cmdiocbq: Pointer to command iocb.
- * @rspiocbq: Pointer to response iocb.
- *
- * This function is the completion handler for iocbs issued using
- * lpfc_bsg_rport_els_cmp function. This function is called by the
- * ring event handler function without any lock held. This function
- * can be called from both worker thread context and interrupt
- * context. This function also can be called from other thread which
- * cleans up the SLI layer objects.
- * This function copies the contents of the response iocb to the
- * response iocb memory object provided by the caller of
- * lpfc_sli_issue_iocb_wait and then wakes up the thread which
- * sleeps for the iocb completion.
- **/
-static void
-lpfc_bsg_rport_els_cmp(struct lpfc_hba *phba,
-			struct lpfc_iocbq *cmdiocbq,
-			struct lpfc_iocbq *rspiocbq)
-{
-	struct bsg_job_data *dd_data;
-	struct fc_bsg_job *job;
-	IOCB_t *rsp;
-	struct lpfc_nodelist *ndlp;
-	struct lpfc_dmabuf *pbuflist = NULL;
-	struct fc_bsg_ctels_reply *els_reply;
-	uint8_t *rjt_data;
-	unsigned long flags;
-	int rc = 0;
-
-	spin_lock_irqsave(&phba->ct_ev_lock, flags);
-	dd_data = cmdiocbq->context1;
-	/* normal completion and timeout crossed paths, already done */
-	if (!dd_data) {
-		spin_unlock_irqrestore(&phba->ct_ev_lock, flags);
-		return;
-	}
-
-	cmdiocbq->iocb_flag |= LPFC_IO_WAKE;
-	if (cmdiocbq->context2 && rspiocbq)
-		memcpy(&((struct lpfc_iocbq *)cmdiocbq->context2)->iocb,
-		       &rspiocbq->iocb, sizeof(IOCB_t));
-
-	job = dd_data->context_un.iocb.set_job;
-	cmdiocbq = dd_data->context_un.iocb.cmdiocbq;
-	rspiocbq = dd_data->context_un.iocb.rspiocbq;
-	rsp = &rspiocbq->iocb;
-	ndlp = dd_data->context_un.iocb.ndlp;
-
-	pci_unmap_sg(phba->pcidev, job->request_payload.sg_list,
-		     job->request_payload.sg_cnt, DMA_TO_DEVICE);
-	pci_unmap_sg(phba->pcidev, job->reply_payload.sg_list,
-		     job->reply_payload.sg_cnt, DMA_FROM_DEVICE);
-
-	if (job->reply->result == -EAGAIN)
-		rc = -EAGAIN;
-	else if (rsp->ulpStatus == IOSTAT_SUCCESS)
-		job->reply->reply_payload_rcv_len =
-			rsp->un.elsreq64.bdl.bdeSize;
-	else if (rsp->ulpStatus == IOSTAT_LS_RJT) {
-		job->reply->reply_payload_rcv_len =
-			sizeof(struct fc_bsg_ctels_reply);
-		/* LS_RJT data returned in word 4 */
-		rjt_data = (uint8_t *)&rsp->un.ulpWord[4];
-		els_reply = &job->reply->reply_data.ctels_reply;
-		els_reply->status = FC_CTELS_STATUS_REJECT;
-		els_reply->rjt_data.action = rjt_data[3];
-		els_reply->rjt_data.reason_code = rjt_data[2];
-		els_reply->rjt_data.reason_explanation = rjt_data[1];
-		els_reply->rjt_data.vendor_unique = rjt_data[0];
-	} else
-		rc = -EIO;
-
-	pbuflist = (struct lpfc_dmabuf *) cmdiocbq->context3;
-	lpfc_mbuf_free(phba, pbuflist->virt, pbuflist->phys);
 	lpfc_sli_release_iocbq(phba, rspiocbq);
 	lpfc_sli_release_iocbq(phba, cmdiocbq);
 	lpfc_nlp_put(ndlp);
-=======
-	lpfc_nlp_put(ndlp);
->>>>>>> 3cbea436
 	kfree(dd_data);
 	/* make error code available to userspace */
 	job->reply->result = rc;
@@ -826,7 +649,6 @@
 	struct lpfc_bsg_event *evt = container_of(kref, struct lpfc_bsg_event,
 						  kref);
 	struct event_data *ed;
-<<<<<<< HEAD
 
 	list_del(&evt->node);
 
@@ -839,28 +661,11 @@
 
 	while (!list_empty(&evt->events_to_see)) {
 		ed = list_entry(evt->events_to_see.next, typeof(*ed), node);
-=======
-
-	list_del(&evt->node);
-
-	while (!list_empty(&evt->events_to_get)) {
-		ed = list_entry(evt->events_to_get.next, typeof(*ed), node);
->>>>>>> 3cbea436
 		list_del(&ed->node);
 		kfree(ed->data);
 		kfree(ed);
 	}
 
-<<<<<<< HEAD
-=======
-	while (!list_empty(&evt->events_to_see)) {
-		ed = list_entry(evt->events_to_see.next, typeof(*ed), node);
-		list_del(&ed->node);
-		kfree(ed->data);
-		kfree(ed);
-	}
-
->>>>>>> 3cbea436
 	kfree(evt);
 }
 
@@ -1393,17 +1198,12 @@
 	int rc = 0;
 
 	spin_lock_irqsave(&phba->ct_ev_lock, flags);
-<<<<<<< HEAD
-	dd_data = cmdiocbq->context1;
-=======
 	dd_data = cmdiocbq->context2;
->>>>>>> 3cbea436
 	/* normal completion and timeout crossed paths, already done */
 	if (!dd_data) {
 		spin_unlock_irqrestore(&phba->ct_ev_lock, flags);
 		return;
 	}
-<<<<<<< HEAD
 
 	job = dd_data->context_un.iocb.set_job;
 	bmp = dd_data->context_un.iocb.bmp;
@@ -1432,36 +1232,6 @@
 		job->reply->reply_payload_rcv_len =
 			rsp->un.genreq64.bdl.bdeSize;
 
-=======
-
-	job = dd_data->context_un.iocb.set_job;
-	bmp = dd_data->context_un.iocb.bmp;
-	rsp = &rspiocbq->iocb;
-	ndlp = dd_data->context_un.iocb.ndlp;
-
-	pci_unmap_sg(phba->pcidev, job->request_payload.sg_list,
-		     job->request_payload.sg_cnt, DMA_TO_DEVICE);
-
-	if (rsp->ulpStatus) {
-		if (rsp->ulpStatus == IOSTAT_LOCAL_REJECT) {
-			switch (rsp->un.ulpWord[4] & 0xff) {
-			case IOERR_SEQUENCE_TIMEOUT:
-				rc = -ETIMEDOUT;
-				break;
-			case IOERR_INVALID_RPI:
-				rc = -EFAULT;
-				break;
-			default:
-				rc = -EACCES;
-				break;
-			}
-		} else
-			rc = -EACCES;
-	} else
-		job->reply->reply_payload_rcv_len =
-			rsp->un.genreq64.bdl.bdeSize;
-
->>>>>>> 3cbea436
 	lpfc_mbuf_free(phba, bmp->virt, bmp->phys);
 	lpfc_sli_release_iocbq(phba, cmdiocbq);
 	lpfc_nlp_put(ndlp);
@@ -1577,13 +1347,8 @@
 	ctiocb->context3 = bmp;
 
 	ctiocb->iocb_cmpl = lpfc_issue_ct_rsp_cmp;
-<<<<<<< HEAD
-	ctiocb->context1 = dd_data;
-	ctiocb->context2 = NULL;
-=======
 	ctiocb->context2 = dd_data;
 	ctiocb->context1 = ndlp;
->>>>>>> 3cbea436
 	dd_data->type = TYPE_IOCB;
 	dd_data->context_un.iocb.cmdiocbq = ctiocb;
 	dd_data->context_un.iocb.rspiocbq = NULL;
@@ -1715,2005 +1480,6 @@
 	int mbxstatus;
 	int i = 0;
 	int rc = 0;
-<<<<<<< HEAD
-
-	/* no data to return just the return code */
-	job->reply->reply_payload_rcv_len = 0;
-
-	if (job->request_len <
-	    sizeof(struct fc_bsg_request) + sizeof(struct diag_mode_set)) {
-		lpfc_printf_log(phba, KERN_WARNING, LOG_LIBDFC,
-				"2738 Received DIAG MODE request below minimum "
-				"size\n");
-		rc = -EINVAL;
-		goto job_error;
-	}
-
-	loopback_mode = (struct diag_mode_set *)
-		job->request->rqst_data.h_vendor.vendor_cmd;
-	link_flags = loopback_mode->type;
-	timeout = loopback_mode->timeout * 100;
-
-	if ((phba->link_state == LPFC_HBA_ERROR) ||
-	    (psli->sli_flag & LPFC_BLOCK_MGMT_IO) ||
-	    (!(psli->sli_flag & LPFC_SLI_ACTIVE))) {
-		rc = -EACCES;
-		goto job_error;
-	}
-
-	pmboxq = mempool_alloc(phba->mbox_mem_pool, GFP_KERNEL);
-	if (!pmboxq) {
-		rc = -ENOMEM;
-		goto job_error;
-	}
-
-	vports = lpfc_create_vport_work_array(phba);
-	if (vports) {
-		for (i = 0; i <= phba->max_vpi && vports[i] != NULL; i++) {
-			shost = lpfc_shost_from_vport(vports[i]);
-			scsi_block_requests(shost);
-		}
-
-		lpfc_destroy_vport_work_array(phba, vports);
-	} else {
-		shost = lpfc_shost_from_vport(phba->pport);
-		scsi_block_requests(shost);
-	}
-
-	while (pring->txcmplq_cnt) {
-		if (i++ > 500)	/* wait up to 5 seconds */
-			break;
-
-		msleep(10);
-	}
-
-	memset((void *)pmboxq, 0, sizeof(LPFC_MBOXQ_t));
-	pmboxq->u.mb.mbxCommand = MBX_DOWN_LINK;
-	pmboxq->u.mb.mbxOwner = OWN_HOST;
-
-	mbxstatus = lpfc_sli_issue_mbox_wait(phba, pmboxq, LPFC_MBOX_TMO);
-
-	if ((mbxstatus == MBX_SUCCESS) && (pmboxq->u.mb.mbxStatus == 0)) {
-		/* wait for link down before proceeding */
-		i = 0;
-		while (phba->link_state != LPFC_LINK_DOWN) {
-			if (i++ > timeout) {
-				rc = -ETIMEDOUT;
-				goto loopback_mode_exit;
-			}
-
-			msleep(10);
-		}
-
-		memset((void *)pmboxq, 0, sizeof(LPFC_MBOXQ_t));
-		if (link_flags == INTERNAL_LOOP_BACK)
-			pmboxq->u.mb.un.varInitLnk.link_flags = FLAGS_LOCAL_LB;
-		else
-			pmboxq->u.mb.un.varInitLnk.link_flags =
-				FLAGS_TOPOLOGY_MODE_LOOP;
-
-		pmboxq->u.mb.mbxCommand = MBX_INIT_LINK;
-		pmboxq->u.mb.mbxOwner = OWN_HOST;
-
-		mbxstatus = lpfc_sli_issue_mbox_wait(phba, pmboxq,
-						     LPFC_MBOX_TMO);
-
-		if ((mbxstatus != MBX_SUCCESS) || (pmboxq->u.mb.mbxStatus))
-			rc = -ENODEV;
-		else {
-			phba->link_flag |= LS_LOOPBACK_MODE;
-			/* wait for the link attention interrupt */
-			msleep(100);
-
-			i = 0;
-			while (phba->link_state != LPFC_HBA_READY) {
-				if (i++ > timeout) {
-					rc = -ETIMEDOUT;
-					break;
-				}
-
-				msleep(10);
-			}
-		}
-
-	} else
-		rc = -ENODEV;
-
-loopback_mode_exit:
-	vports = lpfc_create_vport_work_array(phba);
-	if (vports) {
-		for (i = 0; i <= phba->max_vpi && vports[i] != NULL; i++) {
-			shost = lpfc_shost_from_vport(vports[i]);
-			scsi_unblock_requests(shost);
-		}
-		lpfc_destroy_vport_work_array(phba, vports);
-	} else {
-		shost = lpfc_shost_from_vport(phba->pport);
-		scsi_unblock_requests(shost);
-	}
-
-	/*
-	 * Let SLI layer release mboxq if mbox command completed after timeout.
-	 */
-	if (mbxstatus != MBX_TIMEOUT)
-		mempool_free(pmboxq, phba->mbox_mem_pool);
-
-job_error:
-	/* make error code available to userspace */
-	job->reply->result = rc;
-	/* complete the job back to userspace if no error */
-	if (rc == 0)
-		job->job_done(job);
-	return rc;
-}
-
-/**
- * lpfcdiag_loop_self_reg - obtains a remote port login id
- * @phba: Pointer to HBA context object
- * @rpi: Pointer to a remote port login id
- *
- * This function obtains a remote port login id so the diag loopback test
- * can send and receive its own unsolicited CT command.
- **/
-static int lpfcdiag_loop_self_reg(struct lpfc_hba *phba, uint16_t * rpi)
-{
-	LPFC_MBOXQ_t *mbox;
-	struct lpfc_dmabuf *dmabuff;
-	int status;
-
-	mbox = mempool_alloc(phba->mbox_mem_pool, GFP_KERNEL);
-	if (!mbox)
-		return -ENOMEM;
-
-	status = lpfc_reg_rpi(phba, 0, phba->pport->fc_myDID,
-				(uint8_t *)&phba->pport->fc_sparam, mbox, 0);
-	if (status) {
-		mempool_free(mbox, phba->mbox_mem_pool);
-		return -ENOMEM;
-	}
-
-	dmabuff = (struct lpfc_dmabuf *) mbox->context1;
-	mbox->context1 = NULL;
-	mbox->context2 = NULL;
-	status = lpfc_sli_issue_mbox_wait(phba, mbox, LPFC_MBOX_TMO);
-
-	if ((status != MBX_SUCCESS) || (mbox->u.mb.mbxStatus)) {
-		lpfc_mbuf_free(phba, dmabuff->virt, dmabuff->phys);
-		kfree(dmabuff);
-		if (status != MBX_TIMEOUT)
-			mempool_free(mbox, phba->mbox_mem_pool);
-		return -ENODEV;
-	}
-
-	*rpi = mbox->u.mb.un.varWords[0];
-
-	lpfc_mbuf_free(phba, dmabuff->virt, dmabuff->phys);
-	kfree(dmabuff);
-	mempool_free(mbox, phba->mbox_mem_pool);
-	return 0;
-}
-
-/**
- * lpfcdiag_loop_self_unreg - unregs from the rpi
- * @phba: Pointer to HBA context object
- * @rpi: Remote port login id
- *
- * This function unregisters the rpi obtained in lpfcdiag_loop_self_reg
- **/
-static int lpfcdiag_loop_self_unreg(struct lpfc_hba *phba, uint16_t rpi)
-{
-	LPFC_MBOXQ_t *mbox;
-	int status;
-
-	/* Allocate mboxq structure */
-	mbox = mempool_alloc(phba->mbox_mem_pool, GFP_KERNEL);
-	if (mbox == NULL)
-		return -ENOMEM;
-
-	lpfc_unreg_login(phba, 0, rpi, mbox);
-	status = lpfc_sli_issue_mbox_wait(phba, mbox, LPFC_MBOX_TMO);
-
-	if ((status != MBX_SUCCESS) || (mbox->u.mb.mbxStatus)) {
-		if (status != MBX_TIMEOUT)
-			mempool_free(mbox, phba->mbox_mem_pool);
-		return -EIO;
-	}
-
-	mempool_free(mbox, phba->mbox_mem_pool);
-	return 0;
-}
-
-/**
- * lpfcdiag_loop_get_xri - obtains the transmit and receive ids
- * @phba: Pointer to HBA context object
- * @rpi: Remote port login id
- * @txxri: Pointer to transmit exchange id
- * @rxxri: Pointer to response exchabge id
- *
- * This function obtains the transmit and receive ids required to send
- * an unsolicited ct command with a payload. A special lpfc FsType and CmdRsp
- * flags are used to the unsolicted response handler is able to process
- * the ct command sent on the same port.
- **/
-static int lpfcdiag_loop_get_xri(struct lpfc_hba *phba, uint16_t rpi,
-			 uint16_t *txxri, uint16_t * rxxri)
-{
-	struct lpfc_bsg_event *evt;
-	struct lpfc_iocbq *cmdiocbq, *rspiocbq;
-	IOCB_t *cmd, *rsp;
-	struct lpfc_dmabuf *dmabuf;
-	struct ulp_bde64 *bpl = NULL;
-	struct lpfc_sli_ct_request *ctreq = NULL;
-	int ret_val = 0;
-	int time_left;
-	int iocb_stat = 0;
-	unsigned long flags;
-
-	*txxri = 0;
-	*rxxri = 0;
-	evt = lpfc_bsg_event_new(FC_REG_CT_EVENT, current->pid,
-				SLI_CT_ELX_LOOPBACK);
-	if (!evt)
-		return -ENOMEM;
-
-	spin_lock_irqsave(&phba->ct_ev_lock, flags);
-	list_add(&evt->node, &phba->ct_ev_waiters);
-	lpfc_bsg_event_ref(evt);
-	spin_unlock_irqrestore(&phba->ct_ev_lock, flags);
-
-	cmdiocbq = lpfc_sli_get_iocbq(phba);
-	rspiocbq = lpfc_sli_get_iocbq(phba);
-
-	dmabuf = kmalloc(sizeof(struct lpfc_dmabuf), GFP_KERNEL);
-	if (dmabuf) {
-		dmabuf->virt = lpfc_mbuf_alloc(phba, 0, &dmabuf->phys);
-		if (dmabuf->virt) {
-			INIT_LIST_HEAD(&dmabuf->list);
-			bpl = (struct ulp_bde64 *) dmabuf->virt;
-			memset(bpl, 0, sizeof(*bpl));
-			ctreq = (struct lpfc_sli_ct_request *)(bpl + 1);
-			bpl->addrHigh =
-				le32_to_cpu(putPaddrHigh(dmabuf->phys +
-					sizeof(*bpl)));
-			bpl->addrLow =
-				le32_to_cpu(putPaddrLow(dmabuf->phys +
-					sizeof(*bpl)));
-			bpl->tus.f.bdeFlags = 0;
-			bpl->tus.f.bdeSize = ELX_LOOPBACK_HEADER_SZ;
-			bpl->tus.w = le32_to_cpu(bpl->tus.w);
-		}
-	}
-
-	if (cmdiocbq == NULL || rspiocbq == NULL ||
-	    dmabuf == NULL || bpl == NULL || ctreq == NULL ||
-		dmabuf->virt == NULL) {
-		ret_val = -ENOMEM;
-		goto err_get_xri_exit;
-	}
-
-	cmd = &cmdiocbq->iocb;
-	rsp = &rspiocbq->iocb;
-
-	memset(ctreq, 0, ELX_LOOPBACK_HEADER_SZ);
-
-	ctreq->RevisionId.bits.Revision = SLI_CT_REVISION;
-	ctreq->RevisionId.bits.InId = 0;
-	ctreq->FsType = SLI_CT_ELX_LOOPBACK;
-	ctreq->FsSubType = 0;
-	ctreq->CommandResponse.bits.CmdRsp = ELX_LOOPBACK_XRI_SETUP;
-	ctreq->CommandResponse.bits.Size = 0;
-
-
-	cmd->un.xseq64.bdl.addrHigh = putPaddrHigh(dmabuf->phys);
-	cmd->un.xseq64.bdl.addrLow = putPaddrLow(dmabuf->phys);
-	cmd->un.xseq64.bdl.bdeFlags = BUFF_TYPE_BLP_64;
-	cmd->un.xseq64.bdl.bdeSize = sizeof(*bpl);
-
-	cmd->un.xseq64.w5.hcsw.Fctl = LA;
-	cmd->un.xseq64.w5.hcsw.Dfctl = 0;
-	cmd->un.xseq64.w5.hcsw.Rctl = FC_RCTL_DD_UNSOL_CTL;
-	cmd->un.xseq64.w5.hcsw.Type = FC_TYPE_CT;
-
-	cmd->ulpCommand = CMD_XMIT_SEQUENCE64_CR;
-	cmd->ulpBdeCount = 1;
-	cmd->ulpLe = 1;
-	cmd->ulpClass = CLASS3;
-	cmd->ulpContext = rpi;
-
-	cmdiocbq->iocb_flag |= LPFC_IO_LIBDFC;
-	cmdiocbq->vport = phba->pport;
-
-	iocb_stat = lpfc_sli_issue_iocb_wait(phba, LPFC_ELS_RING, cmdiocbq,
-				rspiocbq,
-				(phba->fc_ratov * 2)
-				+ LPFC_DRVR_TIMEOUT);
-	if (iocb_stat) {
-		ret_val = -EIO;
-		goto err_get_xri_exit;
-	}
-	*txxri =  rsp->ulpContext;
-
-	evt->waiting = 1;
-	evt->wait_time_stamp = jiffies;
-	time_left = wait_event_interruptible_timeout(
-		evt->wq, !list_empty(&evt->events_to_see),
-		((phba->fc_ratov * 2) + LPFC_DRVR_TIMEOUT) * HZ);
-	if (list_empty(&evt->events_to_see))
-		ret_val = (time_left) ? -EINTR : -ETIMEDOUT;
-	else {
-		spin_lock_irqsave(&phba->ct_ev_lock, flags);
-		list_move(evt->events_to_see.prev, &evt->events_to_get);
-		spin_unlock_irqrestore(&phba->ct_ev_lock, flags);
-		*rxxri = (list_entry(evt->events_to_get.prev,
-				     typeof(struct event_data),
-				     node))->immed_dat;
-	}
-	evt->waiting = 0;
-
-err_get_xri_exit:
-	spin_lock_irqsave(&phba->ct_ev_lock, flags);
-	lpfc_bsg_event_unref(evt); /* release ref */
-	lpfc_bsg_event_unref(evt); /* delete */
-	spin_unlock_irqrestore(&phba->ct_ev_lock, flags);
-
-	if (dmabuf) {
-		if (dmabuf->virt)
-			lpfc_mbuf_free(phba, dmabuf->virt, dmabuf->phys);
-		kfree(dmabuf);
-	}
-
-	if (cmdiocbq && (iocb_stat != IOCB_TIMEDOUT))
-		lpfc_sli_release_iocbq(phba, cmdiocbq);
-	if (rspiocbq)
-		lpfc_sli_release_iocbq(phba, rspiocbq);
-	return ret_val;
-}
-
-/**
- * diag_cmd_data_alloc - fills in a bde struct with dma buffers
- * @phba: Pointer to HBA context object
- * @bpl: Pointer to 64 bit bde structure
- * @size: Number of bytes to process
- * @nocopydata: Flag to copy user data into the allocated buffer
- *
- * This function allocates page size buffers and populates an lpfc_dmabufext.
- * If allowed the user data pointed to with indataptr is copied into the kernel
- * memory. The chained list of page size buffers is returned.
- **/
-static struct lpfc_dmabufext *
-diag_cmd_data_alloc(struct lpfc_hba *phba,
-		   struct ulp_bde64 *bpl, uint32_t size,
-		   int nocopydata)
-{
-	struct lpfc_dmabufext *mlist = NULL;
-	struct lpfc_dmabufext *dmp;
-	int cnt, offset = 0, i = 0;
-	struct pci_dev *pcidev;
-
-	pcidev = phba->pcidev;
-
-	while (size) {
-		/* We get chunks of 4K */
-		if (size > BUF_SZ_4K)
-			cnt = BUF_SZ_4K;
-		else
-			cnt = size;
-
-		/* allocate struct lpfc_dmabufext buffer header */
-		dmp = kmalloc(sizeof(struct lpfc_dmabufext), GFP_KERNEL);
-		if (!dmp)
-			goto out;
-
-		INIT_LIST_HEAD(&dmp->dma.list);
-
-		/* Queue it to a linked list */
-		if (mlist)
-			list_add_tail(&dmp->dma.list, &mlist->dma.list);
-		else
-			mlist = dmp;
-
-		/* allocate buffer */
-		dmp->dma.virt = dma_alloc_coherent(&pcidev->dev,
-						   cnt,
-						   &(dmp->dma.phys),
-						   GFP_KERNEL);
-
-		if (!dmp->dma.virt)
-			goto out;
-
-		dmp->size = cnt;
-
-		if (nocopydata) {
-			bpl->tus.f.bdeFlags = 0;
-			pci_dma_sync_single_for_device(phba->pcidev,
-				dmp->dma.phys, LPFC_BPL_SIZE, PCI_DMA_TODEVICE);
-
-		} else {
-			memset((uint8_t *)dmp->dma.virt, 0, cnt);
-			bpl->tus.f.bdeFlags = BUFF_TYPE_BDE_64I;
-		}
-
-		/* build buffer ptr list for IOCB */
-		bpl->addrLow = le32_to_cpu(putPaddrLow(dmp->dma.phys));
-		bpl->addrHigh = le32_to_cpu(putPaddrHigh(dmp->dma.phys));
-		bpl->tus.f.bdeSize = (ushort) cnt;
-		bpl->tus.w = le32_to_cpu(bpl->tus.w);
-		bpl++;
-
-		i++;
-		offset += cnt;
-		size -= cnt;
-	}
-
-	mlist->flag = i;
-	return mlist;
-out:
-	diag_cmd_data_free(phba, mlist);
-	return NULL;
-}
-
-/**
- * lpfcdiag_loop_post_rxbufs - post the receive buffers for an unsol CT cmd
- * @phba: Pointer to HBA context object
- * @rxxri: Receive exchange id
- * @len: Number of data bytes
- *
- * This function allocates and posts a data buffer of sufficient size to recieve
- * an unsolicted CT command.
- **/
-static int lpfcdiag_loop_post_rxbufs(struct lpfc_hba *phba, uint16_t rxxri,
-			     size_t len)
-{
-	struct lpfc_sli *psli = &phba->sli;
-	struct lpfc_sli_ring *pring = &psli->ring[LPFC_ELS_RING];
-	struct lpfc_iocbq *cmdiocbq;
-	IOCB_t *cmd = NULL;
-	struct list_head head, *curr, *next;
-	struct lpfc_dmabuf *rxbmp;
-	struct lpfc_dmabuf *dmp;
-	struct lpfc_dmabuf *mp[2] = {NULL, NULL};
-	struct ulp_bde64 *rxbpl = NULL;
-	uint32_t num_bde;
-	struct lpfc_dmabufext *rxbuffer = NULL;
-	int ret_val = 0;
-	int iocb_stat;
-	int i = 0;
-
-	cmdiocbq = lpfc_sli_get_iocbq(phba);
-	rxbmp = kmalloc(sizeof(struct lpfc_dmabuf), GFP_KERNEL);
-	if (rxbmp != NULL) {
-		rxbmp->virt = lpfc_mbuf_alloc(phba, 0, &rxbmp->phys);
-		if (rxbmp->virt) {
-			INIT_LIST_HEAD(&rxbmp->list);
-			rxbpl = (struct ulp_bde64 *) rxbmp->virt;
-			rxbuffer = diag_cmd_data_alloc(phba, rxbpl, len, 0);
-		}
-	}
-
-	if (!cmdiocbq || !rxbmp || !rxbpl || !rxbuffer) {
-		ret_val = -ENOMEM;
-		goto err_post_rxbufs_exit;
-	}
-
-	/* Queue buffers for the receive exchange */
-	num_bde = (uint32_t)rxbuffer->flag;
-	dmp = &rxbuffer->dma;
-
-	cmd = &cmdiocbq->iocb;
-	i = 0;
-
-	INIT_LIST_HEAD(&head);
-	list_add_tail(&head, &dmp->list);
-	list_for_each_safe(curr, next, &head) {
-		mp[i] = list_entry(curr, struct lpfc_dmabuf, list);
-		list_del(curr);
-
-		if (phba->sli3_options & LPFC_SLI3_HBQ_ENABLED) {
-			mp[i]->buffer_tag = lpfc_sli_get_buffer_tag(phba);
-			cmd->un.quexri64cx.buff.bde.addrHigh =
-				putPaddrHigh(mp[i]->phys);
-			cmd->un.quexri64cx.buff.bde.addrLow =
-				putPaddrLow(mp[i]->phys);
-			cmd->un.quexri64cx.buff.bde.tus.f.bdeSize =
-				((struct lpfc_dmabufext *)mp[i])->size;
-			cmd->un.quexri64cx.buff.buffer_tag = mp[i]->buffer_tag;
-			cmd->ulpCommand = CMD_QUE_XRI64_CX;
-			cmd->ulpPU = 0;
-			cmd->ulpLe = 1;
-			cmd->ulpBdeCount = 1;
-			cmd->unsli3.que_xri64cx_ext_words.ebde_count = 0;
-
-		} else {
-			cmd->un.cont64[i].addrHigh = putPaddrHigh(mp[i]->phys);
-			cmd->un.cont64[i].addrLow = putPaddrLow(mp[i]->phys);
-			cmd->un.cont64[i].tus.f.bdeSize =
-				((struct lpfc_dmabufext *)mp[i])->size;
-					cmd->ulpBdeCount = ++i;
-
-			if ((--num_bde > 0) && (i < 2))
-				continue;
-
-			cmd->ulpCommand = CMD_QUE_XRI_BUF64_CX;
-			cmd->ulpLe = 1;
-		}
-
-		cmd->ulpClass = CLASS3;
-		cmd->ulpContext = rxxri;
-
-		iocb_stat = lpfc_sli_issue_iocb(phba, LPFC_ELS_RING, cmdiocbq,
-						0);
-		if (iocb_stat == IOCB_ERROR) {
-			diag_cmd_data_free(phba,
-				(struct lpfc_dmabufext *)mp[0]);
-			if (mp[1])
-				diag_cmd_data_free(phba,
-					  (struct lpfc_dmabufext *)mp[1]);
-			dmp = list_entry(next, struct lpfc_dmabuf, list);
-			ret_val = -EIO;
-			goto err_post_rxbufs_exit;
-		}
-
-		lpfc_sli_ringpostbuf_put(phba, pring, mp[0]);
-		if (mp[1]) {
-			lpfc_sli_ringpostbuf_put(phba, pring, mp[1]);
-			mp[1] = NULL;
-		}
-
-		/* The iocb was freed by lpfc_sli_issue_iocb */
-		cmdiocbq = lpfc_sli_get_iocbq(phba);
-		if (!cmdiocbq) {
-			dmp = list_entry(next, struct lpfc_dmabuf, list);
-			ret_val = -EIO;
-			goto err_post_rxbufs_exit;
-		}
-
-		cmd = &cmdiocbq->iocb;
-		i = 0;
-	}
-	list_del(&head);
-
-err_post_rxbufs_exit:
-
-	if (rxbmp) {
-		if (rxbmp->virt)
-			lpfc_mbuf_free(phba, rxbmp->virt, rxbmp->phys);
-		kfree(rxbmp);
-	}
-
-	if (cmdiocbq)
-		lpfc_sli_release_iocbq(phba, cmdiocbq);
-	return ret_val;
-}
-
-/**
- * lpfc_bsg_diag_test - with a port in loopback issues a Ct cmd to itself
- * @job: LPFC_BSG_VENDOR_DIAG_TEST fc_bsg_job
- *
- * This function receives a user data buffer to be transmitted and received on
- * the same port, the link must be up and in loopback mode prior
- * to being called.
- * 1. A kernel buffer is allocated to copy the user data into.
- * 2. The port registers with "itself".
- * 3. The transmit and receive exchange ids are obtained.
- * 4. The receive exchange id is posted.
- * 5. A new els loopback event is created.
- * 6. The command and response iocbs are allocated.
- * 7. The cmd iocb FsType is set to elx loopback and the CmdRsp to looppback.
- *
- * This function is meant to be called n times while the port is in loopback
- * so it is the apps responsibility to issue a reset to take the port out
- * of loopback mode.
- **/
-static int
-lpfc_bsg_diag_test(struct fc_bsg_job *job)
-{
-	struct lpfc_vport *vport = (struct lpfc_vport *)job->shost->hostdata;
-	struct lpfc_hba *phba = vport->phba;
-	struct diag_mode_test *diag_mode;
-	struct lpfc_bsg_event *evt;
-	struct event_data *evdat;
-	struct lpfc_sli *psli = &phba->sli;
-	uint32_t size;
-	uint32_t full_size;
-	size_t segment_len = 0, segment_offset = 0, current_offset = 0;
-	uint16_t rpi;
-	struct lpfc_iocbq *cmdiocbq, *rspiocbq;
-	IOCB_t *cmd, *rsp;
-	struct lpfc_sli_ct_request *ctreq;
-	struct lpfc_dmabuf *txbmp;
-	struct ulp_bde64 *txbpl = NULL;
-	struct lpfc_dmabufext *txbuffer = NULL;
-	struct list_head head;
-	struct lpfc_dmabuf  *curr;
-	uint16_t txxri, rxxri;
-	uint32_t num_bde;
-	uint8_t *ptr = NULL, *rx_databuf = NULL;
-	int rc = 0;
-	int time_left;
-	int iocb_stat;
-	unsigned long flags;
-	void *dataout = NULL;
-	uint32_t total_mem;
-
-	/* in case no data is returned return just the return code */
-	job->reply->reply_payload_rcv_len = 0;
-
-	if (job->request_len <
-	    sizeof(struct fc_bsg_request) + sizeof(struct diag_mode_test)) {
-		lpfc_printf_log(phba, KERN_WARNING, LOG_LIBDFC,
-				"2739 Received DIAG TEST request below minimum "
-				"size\n");
-		rc = -EINVAL;
-		goto loopback_test_exit;
-	}
-
-	if (job->request_payload.payload_len !=
-		job->reply_payload.payload_len) {
-		rc = -EINVAL;
-		goto loopback_test_exit;
-	}
-
-	diag_mode = (struct diag_mode_test *)
-		job->request->rqst_data.h_vendor.vendor_cmd;
-
-	if ((phba->link_state == LPFC_HBA_ERROR) ||
-	    (psli->sli_flag & LPFC_BLOCK_MGMT_IO) ||
-	    (!(psli->sli_flag & LPFC_SLI_ACTIVE))) {
-		rc = -EACCES;
-		goto loopback_test_exit;
-	}
-
-	if (!lpfc_is_link_up(phba) || !(phba->link_flag & LS_LOOPBACK_MODE)) {
-		rc = -EACCES;
-		goto loopback_test_exit;
-	}
-
-	size = job->request_payload.payload_len;
-	full_size = size + ELX_LOOPBACK_HEADER_SZ; /* plus the header */
-
-	if ((size == 0) || (size > 80 * BUF_SZ_4K)) {
-		rc = -ERANGE;
-		goto loopback_test_exit;
-	}
-
-	if (size >= BUF_SZ_4K) {
-		/*
-		 * Allocate memory for ioctl data. If buffer is bigger than 64k,
-		 * then we allocate 64k and re-use that buffer over and over to
-		 * xfer the whole block. This is because Linux kernel has a
-		 * problem allocating more than 120k of kernel space memory. Saw
-		 * problem with GET_FCPTARGETMAPPING...
-		 */
-		if (size <= (64 * 1024))
-			total_mem = size;
-		else
-			total_mem = 64 * 1024;
-	} else
-		/* Allocate memory for ioctl data */
-		total_mem = BUF_SZ_4K;
-
-	dataout = kmalloc(total_mem, GFP_KERNEL);
-	if (dataout == NULL) {
-		rc = -ENOMEM;
-		goto loopback_test_exit;
-	}
-
-	ptr = dataout;
-	ptr += ELX_LOOPBACK_HEADER_SZ;
-	sg_copy_to_buffer(job->request_payload.sg_list,
-				job->request_payload.sg_cnt,
-				ptr, size);
-
-	rc = lpfcdiag_loop_self_reg(phba, &rpi);
-	if (rc)
-		goto loopback_test_exit;
-
-	rc = lpfcdiag_loop_get_xri(phba, rpi, &txxri, &rxxri);
-	if (rc) {
-		lpfcdiag_loop_self_unreg(phba, rpi);
-		goto loopback_test_exit;
-	}
-
-	rc = lpfcdiag_loop_post_rxbufs(phba, rxxri, full_size);
-	if (rc) {
-		lpfcdiag_loop_self_unreg(phba, rpi);
-		goto loopback_test_exit;
-	}
-
-	evt = lpfc_bsg_event_new(FC_REG_CT_EVENT, current->pid,
-				SLI_CT_ELX_LOOPBACK);
-	if (!evt) {
-		lpfcdiag_loop_self_unreg(phba, rpi);
-		rc = -ENOMEM;
-		goto loopback_test_exit;
-	}
-
-	spin_lock_irqsave(&phba->ct_ev_lock, flags);
-	list_add(&evt->node, &phba->ct_ev_waiters);
-	lpfc_bsg_event_ref(evt);
-	spin_unlock_irqrestore(&phba->ct_ev_lock, flags);
-
-	cmdiocbq = lpfc_sli_get_iocbq(phba);
-	rspiocbq = lpfc_sli_get_iocbq(phba);
-	txbmp = kmalloc(sizeof(struct lpfc_dmabuf), GFP_KERNEL);
-
-	if (txbmp) {
-		txbmp->virt = lpfc_mbuf_alloc(phba, 0, &txbmp->phys);
-		if (txbmp->virt) {
-			INIT_LIST_HEAD(&txbmp->list);
-			txbpl = (struct ulp_bde64 *) txbmp->virt;
-			txbuffer = diag_cmd_data_alloc(phba,
-							txbpl, full_size, 0);
-		}
-	}
-
-	if (!cmdiocbq || !rspiocbq || !txbmp || !txbpl || !txbuffer ||
-		!txbmp->virt) {
-		rc = -ENOMEM;
-		goto err_loopback_test_exit;
-	}
-
-	cmd = &cmdiocbq->iocb;
-	rsp = &rspiocbq->iocb;
-
-	INIT_LIST_HEAD(&head);
-	list_add_tail(&head, &txbuffer->dma.list);
-	list_for_each_entry(curr, &head, list) {
-		segment_len = ((struct lpfc_dmabufext *)curr)->size;
-		if (current_offset == 0) {
-			ctreq = curr->virt;
-			memset(ctreq, 0, ELX_LOOPBACK_HEADER_SZ);
-			ctreq->RevisionId.bits.Revision = SLI_CT_REVISION;
-			ctreq->RevisionId.bits.InId = 0;
-			ctreq->FsType = SLI_CT_ELX_LOOPBACK;
-			ctreq->FsSubType = 0;
-			ctreq->CommandResponse.bits.CmdRsp = ELX_LOOPBACK_DATA;
-			ctreq->CommandResponse.bits.Size   = size;
-			segment_offset = ELX_LOOPBACK_HEADER_SZ;
-		} else
-			segment_offset = 0;
-
-		BUG_ON(segment_offset >= segment_len);
-		memcpy(curr->virt + segment_offset,
-			ptr + current_offset,
-			segment_len - segment_offset);
-
-		current_offset += segment_len - segment_offset;
-		BUG_ON(current_offset > size);
-	}
-	list_del(&head);
-
-	/* Build the XMIT_SEQUENCE iocb */
-
-	num_bde = (uint32_t)txbuffer->flag;
-
-	cmd->un.xseq64.bdl.addrHigh = putPaddrHigh(txbmp->phys);
-	cmd->un.xseq64.bdl.addrLow = putPaddrLow(txbmp->phys);
-	cmd->un.xseq64.bdl.bdeFlags = BUFF_TYPE_BLP_64;
-	cmd->un.xseq64.bdl.bdeSize = (num_bde * sizeof(struct ulp_bde64));
-
-	cmd->un.xseq64.w5.hcsw.Fctl = (LS | LA);
-	cmd->un.xseq64.w5.hcsw.Dfctl = 0;
-	cmd->un.xseq64.w5.hcsw.Rctl = FC_RCTL_DD_UNSOL_CTL;
-	cmd->un.xseq64.w5.hcsw.Type = FC_TYPE_CT;
-
-	cmd->ulpCommand = CMD_XMIT_SEQUENCE64_CX;
-	cmd->ulpBdeCount = 1;
-	cmd->ulpLe = 1;
-	cmd->ulpClass = CLASS3;
-	cmd->ulpContext = txxri;
-
-	cmdiocbq->iocb_flag |= LPFC_IO_LIBDFC;
-	cmdiocbq->vport = phba->pport;
-
-	iocb_stat = lpfc_sli_issue_iocb_wait(phba, LPFC_ELS_RING, cmdiocbq,
-					     rspiocbq, (phba->fc_ratov * 2) +
-					     LPFC_DRVR_TIMEOUT);
-
-	if ((iocb_stat != IOCB_SUCCESS) || (rsp->ulpStatus != IOCB_SUCCESS)) {
-		rc = -EIO;
-		goto err_loopback_test_exit;
-	}
-
-	evt->waiting = 1;
-	time_left = wait_event_interruptible_timeout(
-		evt->wq, !list_empty(&evt->events_to_see),
-		((phba->fc_ratov * 2) + LPFC_DRVR_TIMEOUT) * HZ);
-	evt->waiting = 0;
-	if (list_empty(&evt->events_to_see))
-		rc = (time_left) ? -EINTR : -ETIMEDOUT;
-	else {
-		spin_lock_irqsave(&phba->ct_ev_lock, flags);
-		list_move(evt->events_to_see.prev, &evt->events_to_get);
-		evdat = list_entry(evt->events_to_get.prev,
-				   typeof(*evdat), node);
-		spin_unlock_irqrestore(&phba->ct_ev_lock, flags);
-		rx_databuf = evdat->data;
-		if (evdat->len != full_size) {
-			lpfc_printf_log(phba, KERN_ERR, LOG_LIBDFC,
-				"1603 Loopback test did not receive expected "
-				"data length. actual length 0x%x expected "
-				"length 0x%x\n",
-				evdat->len, full_size);
-			rc = -EIO;
-		} else if (rx_databuf == NULL)
-			rc = -EIO;
-		else {
-			rc = IOCB_SUCCESS;
-			/* skip over elx loopback header */
-			rx_databuf += ELX_LOOPBACK_HEADER_SZ;
-			job->reply->reply_payload_rcv_len =
-				sg_copy_from_buffer(job->reply_payload.sg_list,
-						    job->reply_payload.sg_cnt,
-						    rx_databuf, size);
-			job->reply->reply_payload_rcv_len = size;
-		}
-	}
-
-err_loopback_test_exit:
-	lpfcdiag_loop_self_unreg(phba, rpi);
-
-	spin_lock_irqsave(&phba->ct_ev_lock, flags);
-	lpfc_bsg_event_unref(evt); /* release ref */
-	lpfc_bsg_event_unref(evt); /* delete */
-	spin_unlock_irqrestore(&phba->ct_ev_lock, flags);
-
-	if (cmdiocbq != NULL)
-		lpfc_sli_release_iocbq(phba, cmdiocbq);
-
-	if (rspiocbq != NULL)
-		lpfc_sli_release_iocbq(phba, rspiocbq);
-
-	if (txbmp != NULL) {
-		if (txbpl != NULL) {
-			if (txbuffer != NULL)
-				diag_cmd_data_free(phba, txbuffer);
-			lpfc_mbuf_free(phba, txbmp->virt, txbmp->phys);
-		}
-		kfree(txbmp);
-	}
-
-loopback_test_exit:
-	kfree(dataout);
-	/* make error code available to userspace */
-	job->reply->result = rc;
-	job->dd_data = NULL;
-	/* complete the job back to userspace if no error */
-	if (rc == 0)
-		job->job_done(job);
-	return rc;
-}
-
-/**
- * lpfc_bsg_get_dfc_rev - process a GET_DFC_REV bsg vendor command
- * @job: GET_DFC_REV fc_bsg_job
- **/
-static int
-lpfc_bsg_get_dfc_rev(struct fc_bsg_job *job)
-{
-	struct lpfc_vport *vport = (struct lpfc_vport *)job->shost->hostdata;
-	struct lpfc_hba *phba = vport->phba;
-	struct get_mgmt_rev *event_req;
-	struct get_mgmt_rev_reply *event_reply;
-	int rc = 0;
-
-	if (job->request_len <
-	    sizeof(struct fc_bsg_request) + sizeof(struct get_mgmt_rev)) {
-		lpfc_printf_log(phba, KERN_WARNING, LOG_LIBDFC,
-				"2740 Received GET_DFC_REV request below "
-				"minimum size\n");
-		rc = -EINVAL;
-		goto job_error;
-	}
-
-	event_req = (struct get_mgmt_rev *)
-		job->request->rqst_data.h_vendor.vendor_cmd;
-
-	event_reply = (struct get_mgmt_rev_reply *)
-		job->reply->reply_data.vendor_reply.vendor_rsp;
-
-	if (job->reply_len <
-	    sizeof(struct fc_bsg_request) + sizeof(struct get_mgmt_rev_reply)) {
-		lpfc_printf_log(phba, KERN_WARNING, LOG_LIBDFC,
-				"2741 Received GET_DFC_REV reply below "
-				"minimum size\n");
-		rc = -EINVAL;
-		goto job_error;
-	}
-
-	event_reply->info.a_Major = MANAGEMENT_MAJOR_REV;
-	event_reply->info.a_Minor = MANAGEMENT_MINOR_REV;
-job_error:
-	job->reply->result = rc;
-	if (rc == 0)
-		job->job_done(job);
-	return rc;
-}
-
-/**
- * lpfc_bsg_wake_mbox_wait - lpfc_bsg_issue_mbox mbox completion handler
- * @phba: Pointer to HBA context object.
- * @pmboxq: Pointer to mailbox command.
- *
- * This is completion handler function for mailbox commands issued from
- * lpfc_bsg_issue_mbox function. This function is called by the
- * mailbox event handler function with no lock held. This function
- * will wake up thread waiting on the wait queue pointed by context1
- * of the mailbox.
- **/
-void
-lpfc_bsg_wake_mbox_wait(struct lpfc_hba *phba, LPFC_MBOXQ_t *pmboxq)
-{
-	struct bsg_job_data *dd_data;
-	struct fc_bsg_job *job;
-	uint32_t size;
-	unsigned long flags;
-	uint8_t *to;
-	uint8_t *from;
-
-	spin_lock_irqsave(&phba->ct_ev_lock, flags);
-	dd_data = pmboxq->context1;
-	/* job already timed out? */
-	if (!dd_data) {
-		spin_unlock_irqrestore(&phba->ct_ev_lock, flags);
-		return;
-	}
-
-	/* build the outgoing buffer to do an sg copy
-	 * the format is the response mailbox followed by any extended
-	 * mailbox data
-	 */
-	from = (uint8_t *)&pmboxq->u.mb;
-	to = (uint8_t *)dd_data->context_un.mbox.mb;
-	memcpy(to, from, sizeof(MAILBOX_t));
-	if (pmboxq->u.mb.mbxStatus == MBX_SUCCESS) {
-		/* copy the extended data if any, count is in words */
-		if (dd_data->context_un.mbox.outExtWLen) {
-			from = (uint8_t *)dd_data->context_un.mbox.ext;
-			to += sizeof(MAILBOX_t);
-			size = dd_data->context_un.mbox.outExtWLen *
-					sizeof(uint32_t);
-			memcpy(to, from, size);
-		} else if (pmboxq->u.mb.mbxCommand == MBX_RUN_BIU_DIAG64) {
-			from = (uint8_t *)dd_data->context_un.mbox.
-						dmp->dma.virt;
-			to += sizeof(MAILBOX_t);
-			size = dd_data->context_un.mbox.dmp->size;
-			memcpy(to, from, size);
-		} else if ((phba->sli_rev == LPFC_SLI_REV4) &&
-			(pmboxq->u.mb.mbxCommand == MBX_DUMP_MEMORY)) {
-			from = (uint8_t *)dd_data->context_un.mbox.dmp->dma.
-						virt;
-			to += sizeof(MAILBOX_t);
-			size = pmboxq->u.mb.un.varWords[5];
-			memcpy(to, from, size);
-		} else if ((phba->sli_rev == LPFC_SLI_REV4) &&
-			(pmboxq->u.mb.mbxCommand == MBX_SLI4_CONFIG)) {
-			struct lpfc_mbx_nembed_cmd *nembed_sge =
-				(struct lpfc_mbx_nembed_cmd *)
-				&pmboxq->u.mb.un.varWords[0];
-
-			from = (uint8_t *)dd_data->context_un.mbox.dmp->dma.
-						virt;
-			to += sizeof(MAILBOX_t);
-			size = nembed_sge->sge[0].length;
-			memcpy(to, from, size);
-		} else if (pmboxq->u.mb.mbxCommand == MBX_READ_EVENT_LOG) {
-			from = (uint8_t *)dd_data->context_un.
-						mbox.dmp->dma.virt;
-			to += sizeof(MAILBOX_t);
-			size = dd_data->context_un.mbox.dmp->size;
-			memcpy(to, from, size);
-		}
-	}
-
-	from = (uint8_t *)dd_data->context_un.mbox.mb;
-	job = dd_data->context_un.mbox.set_job;
-	size = job->reply_payload.payload_len;
-	job->reply->reply_payload_rcv_len =
-		sg_copy_from_buffer(job->reply_payload.sg_list,
-				job->reply_payload.sg_cnt,
-				from, size);
-	job->reply->result = 0;
-
-	dd_data->context_un.mbox.set_job = NULL;
-	job->dd_data = NULL;
-	job->job_done(job);
-	/* need to hold the lock until we call job done to hold off
-	 * the timeout handler returning to the midlayer while
-	 * we are stillprocessing the job
-	 */
-	spin_unlock_irqrestore(&phba->ct_ev_lock, flags);
-
-	kfree(dd_data->context_un.mbox.mb);
-	mempool_free(dd_data->context_un.mbox.pmboxq, phba->mbox_mem_pool);
-	kfree(dd_data->context_un.mbox.ext);
-	if (dd_data->context_un.mbox.dmp) {
-		dma_free_coherent(&phba->pcidev->dev,
-			dd_data->context_un.mbox.dmp->size,
-			dd_data->context_un.mbox.dmp->dma.virt,
-			dd_data->context_un.mbox.dmp->dma.phys);
-		kfree(dd_data->context_un.mbox.dmp);
-	}
-	if (dd_data->context_un.mbox.rxbmp) {
-		lpfc_mbuf_free(phba, dd_data->context_un.mbox.rxbmp->virt,
-			dd_data->context_un.mbox.rxbmp->phys);
-		kfree(dd_data->context_un.mbox.rxbmp);
-	}
-	kfree(dd_data);
-	return;
-}
-
-/**
- * lpfc_bsg_check_cmd_access - test for a supported mailbox command
- * @phba: Pointer to HBA context object.
- * @mb: Pointer to a mailbox object.
- * @vport: Pointer to a vport object.
- *
- * Some commands require the port to be offline, some may not be called from
- * the application.
- **/
-static int lpfc_bsg_check_cmd_access(struct lpfc_hba *phba,
-	MAILBOX_t *mb, struct lpfc_vport *vport)
-{
-	/* return negative error values for bsg job */
-	switch (mb->mbxCommand) {
-	/* Offline only */
-	case MBX_INIT_LINK:
-	case MBX_DOWN_LINK:
-	case MBX_CONFIG_LINK:
-	case MBX_CONFIG_RING:
-	case MBX_RESET_RING:
-	case MBX_UNREG_LOGIN:
-	case MBX_CLEAR_LA:
-	case MBX_DUMP_CONTEXT:
-	case MBX_RUN_DIAGS:
-	case MBX_RESTART:
-	case MBX_SET_MASK:
-		if (!(vport->fc_flag & FC_OFFLINE_MODE)) {
-			lpfc_printf_log(phba, KERN_WARNING, LOG_LIBDFC,
-				"2743 Command 0x%x is illegal in on-line "
-				"state\n",
-				mb->mbxCommand);
-			return -EPERM;
-		}
-	case MBX_WRITE_NV:
-	case MBX_WRITE_VPARMS:
-	case MBX_LOAD_SM:
-	case MBX_READ_NV:
-	case MBX_READ_CONFIG:
-	case MBX_READ_RCONFIG:
-	case MBX_READ_STATUS:
-	case MBX_READ_XRI:
-	case MBX_READ_REV:
-	case MBX_READ_LNK_STAT:
-	case MBX_DUMP_MEMORY:
-	case MBX_DOWN_LOAD:
-	case MBX_UPDATE_CFG:
-	case MBX_KILL_BOARD:
-	case MBX_LOAD_AREA:
-	case MBX_LOAD_EXP_ROM:
-	case MBX_BEACON:
-	case MBX_DEL_LD_ENTRY:
-	case MBX_SET_DEBUG:
-	case MBX_WRITE_WWN:
-	case MBX_SLI4_CONFIG:
-	case MBX_READ_EVENT_LOG:
-	case MBX_READ_EVENT_LOG_STATUS:
-	case MBX_WRITE_EVENT_LOG:
-	case MBX_PORT_CAPABILITIES:
-	case MBX_PORT_IOV_CONTROL:
-	case MBX_RUN_BIU_DIAG64:
-		break;
-	case MBX_SET_VARIABLE:
-		lpfc_printf_log(phba, KERN_INFO, LOG_INIT,
-			"1226 mbox: set_variable 0x%x, 0x%x\n",
-			mb->un.varWords[0],
-			mb->un.varWords[1]);
-		if ((mb->un.varWords[0] == SETVAR_MLOMNT)
-			&& (mb->un.varWords[1] == 1)) {
-			phba->wait_4_mlo_maint_flg = 1;
-		} else if (mb->un.varWords[0] == SETVAR_MLORST) {
-			phba->link_flag &= ~LS_LOOPBACK_MODE;
-			phba->fc_topology = TOPOLOGY_PT_PT;
-		}
-		break;
-	case MBX_READ_SPARM64:
-	case MBX_READ_LA:
-	case MBX_READ_LA64:
-	case MBX_REG_LOGIN:
-	case MBX_REG_LOGIN64:
-	case MBX_CONFIG_PORT:
-	case MBX_RUN_BIU_DIAG:
-	default:
-		lpfc_printf_log(phba, KERN_WARNING, LOG_LIBDFC,
-			"2742 Unknown Command 0x%x\n",
-			mb->mbxCommand);
-		return -EPERM;
-	}
-
-	return 0; /* ok */
-}
-
-/**
- * lpfc_bsg_issue_mbox - issues a mailbox command on behalf of an app
- * @phba: Pointer to HBA context object.
- * @mb: Pointer to a mailbox object.
- * @vport: Pointer to a vport object.
- *
- * Allocate a tracking object, mailbox command memory, get a mailbox
- * from the mailbox pool, copy the caller mailbox command.
- *
- * If offline and the sli is active we need to poll for the command (port is
- * being reset) and com-plete the job, otherwise issue the mailbox command and
- * let our completion handler finish the command.
- **/
-static uint32_t
-lpfc_bsg_issue_mbox(struct lpfc_hba *phba, struct fc_bsg_job *job,
-	struct lpfc_vport *vport)
-{
-	LPFC_MBOXQ_t *pmboxq = NULL; /* internal mailbox queue */
-	MAILBOX_t *pmb; /* shortcut to the pmboxq mailbox */
-	/* a 4k buffer to hold the mb and extended data from/to the bsg */
-	MAILBOX_t *mb = NULL;
-	struct bsg_job_data *dd_data = NULL; /* bsg data tracking structure */
-	uint32_t size;
-	struct lpfc_dmabuf *rxbmp = NULL; /* for biu diag */
-	struct lpfc_dmabufext *dmp = NULL; /* for biu diag */
-	struct ulp_bde64 *rxbpl = NULL;
-	struct dfc_mbox_req *mbox_req = (struct dfc_mbox_req *)
-		job->request->rqst_data.h_vendor.vendor_cmd;
-	uint8_t *ext = NULL;
-	int rc = 0;
-	uint8_t *from;
-
-	/* in case no data is transferred */
-	job->reply->reply_payload_rcv_len = 0;
-
-	/* check if requested extended data lengths are valid */
-	if ((mbox_req->inExtWLen > MAILBOX_EXT_SIZE) ||
-		(mbox_req->outExtWLen > MAILBOX_EXT_SIZE)) {
-		rc = -ERANGE;
-		goto job_done;
-	}
-
-	/* allocate our bsg tracking structure */
-	dd_data = kmalloc(sizeof(struct bsg_job_data), GFP_KERNEL);
-	if (!dd_data) {
-		lpfc_printf_log(phba, KERN_WARNING, LOG_LIBDFC,
-				"2727 Failed allocation of dd_data\n");
-		rc = -ENOMEM;
-		goto job_done;
-	}
-
-	mb = kzalloc(BSG_MBOX_SIZE, GFP_KERNEL);
-	if (!mb) {
-		rc = -ENOMEM;
-		goto job_done;
-	}
-
-	pmboxq = mempool_alloc(phba->mbox_mem_pool, GFP_KERNEL);
-	if (!pmboxq) {
-		rc = -ENOMEM;
-		goto job_done;
-	}
-	memset(pmboxq, 0, sizeof(LPFC_MBOXQ_t));
-
-	size = job->request_payload.payload_len;
-	sg_copy_to_buffer(job->request_payload.sg_list,
-			job->request_payload.sg_cnt,
-			mb, size);
-
-	rc = lpfc_bsg_check_cmd_access(phba, mb, vport);
-	if (rc != 0)
-		goto job_done; /* must be negative */
-
-	pmb = &pmboxq->u.mb;
-	memcpy(pmb, mb, sizeof(*pmb));
-	pmb->mbxOwner = OWN_HOST;
-	pmboxq->vport = vport;
-
-	/* If HBA encountered an error attention, allow only DUMP
-	 * or RESTART mailbox commands until the HBA is restarted.
-	 */
-	if (phba->pport->stopped &&
-	    pmb->mbxCommand != MBX_DUMP_MEMORY &&
-	    pmb->mbxCommand != MBX_RESTART &&
-	    pmb->mbxCommand != MBX_WRITE_VPARMS &&
-	    pmb->mbxCommand != MBX_WRITE_WWN)
-		lpfc_printf_log(phba, KERN_WARNING, LOG_MBOX,
-				"2797 mbox: Issued mailbox cmd "
-				"0x%x while in stopped state.\n",
-				pmb->mbxCommand);
-
-	/* Don't allow mailbox commands to be sent when blocked
-	 * or when in the middle of discovery
-	 */
-	if (phba->sli.sli_flag & LPFC_BLOCK_MGMT_IO) {
-		rc = -EAGAIN;
-		goto job_done;
-	}
-
-	/* extended mailbox commands will need an extended buffer */
-	if (mbox_req->inExtWLen || mbox_req->outExtWLen) {
-		ext = kzalloc(MAILBOX_EXT_SIZE, GFP_KERNEL);
-		if (!ext) {
-			rc = -ENOMEM;
-			goto job_done;
-		}
-
-		/* any data for the device? */
-		if (mbox_req->inExtWLen) {
-			from = (uint8_t *)mb;
-			from += sizeof(MAILBOX_t);
-			memcpy((uint8_t *)ext, from,
-				mbox_req->inExtWLen * sizeof(uint32_t));
-		}
-
-		pmboxq->context2 = ext;
-		pmboxq->in_ext_byte_len =
-			mbox_req->inExtWLen * sizeof(uint32_t);
-		pmboxq->out_ext_byte_len =
-			mbox_req->outExtWLen * sizeof(uint32_t);
-		pmboxq->mbox_offset_word = mbox_req->mbOffset;
-	}
-
-	/* biu diag will need a kernel buffer to transfer the data
-	 * allocate our own buffer and setup the mailbox command to
-	 * use ours
-	 */
-	if (pmb->mbxCommand == MBX_RUN_BIU_DIAG64) {
-		uint32_t transmit_length = pmb->un.varWords[1];
-		uint32_t receive_length = pmb->un.varWords[4];
-		/* transmit length cannot be greater than receive length or
-		 * mailbox extension size
-		 */
-		if ((transmit_length > receive_length) ||
-			(transmit_length > MAILBOX_EXT_SIZE)) {
-			rc = -ERANGE;
-			goto job_done;
-		}
-
-		rxbmp = kmalloc(sizeof(struct lpfc_dmabuf), GFP_KERNEL);
-		if (!rxbmp) {
-			rc = -ENOMEM;
-			goto job_done;
-		}
-
-		rxbmp->virt = lpfc_mbuf_alloc(phba, 0, &rxbmp->phys);
-		if (!rxbmp->virt) {
-			rc = -ENOMEM;
-			goto job_done;
-		}
-
-		INIT_LIST_HEAD(&rxbmp->list);
-		rxbpl = (struct ulp_bde64 *) rxbmp->virt;
-		dmp = diag_cmd_data_alloc(phba, rxbpl, transmit_length, 0);
-		if (!dmp) {
-			rc = -ENOMEM;
-			goto job_done;
-		}
-
-		INIT_LIST_HEAD(&dmp->dma.list);
-		pmb->un.varBIUdiag.un.s2.xmit_bde64.addrHigh =
-			putPaddrHigh(dmp->dma.phys);
-		pmb->un.varBIUdiag.un.s2.xmit_bde64.addrLow =
-			putPaddrLow(dmp->dma.phys);
-
-		pmb->un.varBIUdiag.un.s2.rcv_bde64.addrHigh =
-			putPaddrHigh(dmp->dma.phys +
-				pmb->un.varBIUdiag.un.s2.
-					xmit_bde64.tus.f.bdeSize);
-		pmb->un.varBIUdiag.un.s2.rcv_bde64.addrLow =
-			putPaddrLow(dmp->dma.phys +
-				pmb->un.varBIUdiag.un.s2.
-					xmit_bde64.tus.f.bdeSize);
-
-		/* copy the transmit data found in the mailbox extension area */
-		from = (uint8_t *)mb;
-		from += sizeof(MAILBOX_t);
-		memcpy((uint8_t *)dmp->dma.virt, from, transmit_length);
-	} else if (pmb->mbxCommand == MBX_READ_EVENT_LOG) {
-		struct READ_EVENT_LOG_VAR *rdEventLog =
-			&pmb->un.varRdEventLog ;
-		uint32_t receive_length = rdEventLog->rcv_bde64.tus.f.bdeSize;
-		uint32_t mode =	 bf_get(lpfc_event_log, rdEventLog);
-
-		/* receive length cannot be greater than mailbox
-		 * extension size
-		 */
-		if (receive_length > MAILBOX_EXT_SIZE) {
-			rc = -ERANGE;
-			goto job_done;
-		}
-
-		/* mode zero uses a bde like biu diags command */
-		if (mode == 0) {
-
-			/* rebuild the command for sli4 using our own buffers
-			* like we do for biu diags
-			*/
-
-			rxbmp = kmalloc(sizeof(struct lpfc_dmabuf), GFP_KERNEL);
-			if (!rxbmp) {
-				rc = -ENOMEM;
-				goto job_done;
-			}
-
-			rxbmp->virt = lpfc_mbuf_alloc(phba, 0, &rxbmp->phys);
-			rxbpl = (struct ulp_bde64 *) rxbmp->virt;
-			if (rxbpl) {
-				INIT_LIST_HEAD(&rxbmp->list);
-				dmp = diag_cmd_data_alloc(phba, rxbpl,
-					receive_length, 0);
-			}
-
-			if (!dmp) {
-				rc = -ENOMEM;
-				goto job_done;
-			}
-
-			INIT_LIST_HEAD(&dmp->dma.list);
-			pmb->un.varWords[3] = putPaddrLow(dmp->dma.phys);
-			pmb->un.varWords[4] = putPaddrHigh(dmp->dma.phys);
-		}
-	} else if (phba->sli_rev == LPFC_SLI_REV4) {
-		if (pmb->mbxCommand == MBX_DUMP_MEMORY) {
-			/* rebuild the command for sli4 using our own buffers
-			* like we do for biu diags
-			*/
-			uint32_t receive_length = pmb->un.varWords[2];
-			/* receive length cannot be greater than mailbox
-			 * extension size
-			 */
-			if ((receive_length == 0) ||
-				(receive_length > MAILBOX_EXT_SIZE)) {
-				rc = -ERANGE;
-				goto job_done;
-			}
-
-			rxbmp = kmalloc(sizeof(struct lpfc_dmabuf), GFP_KERNEL);
-			if (!rxbmp) {
-				rc = -ENOMEM;
-				goto job_done;
-			}
-
-			rxbmp->virt = lpfc_mbuf_alloc(phba, 0, &rxbmp->phys);
-			if (!rxbmp->virt) {
-				rc = -ENOMEM;
-				goto job_done;
-			}
-
-			INIT_LIST_HEAD(&rxbmp->list);
-			rxbpl = (struct ulp_bde64 *) rxbmp->virt;
-			dmp = diag_cmd_data_alloc(phba, rxbpl, receive_length,
-						0);
-			if (!dmp) {
-				rc = -ENOMEM;
-				goto job_done;
-			}
-
-			INIT_LIST_HEAD(&dmp->dma.list);
-			pmb->un.varWords[3] = putPaddrLow(dmp->dma.phys);
-			pmb->un.varWords[4] = putPaddrHigh(dmp->dma.phys);
-		} else if ((pmb->mbxCommand == MBX_UPDATE_CFG) &&
-			pmb->un.varUpdateCfg.co) {
-			struct ulp_bde64 *bde =
-				(struct ulp_bde64 *)&pmb->un.varWords[4];
-
-			/* bde size cannot be greater than mailbox ext size */
-			if (bde->tus.f.bdeSize > MAILBOX_EXT_SIZE) {
-				rc = -ERANGE;
-				goto job_done;
-			}
-
-			rxbmp = kmalloc(sizeof(struct lpfc_dmabuf), GFP_KERNEL);
-			if (!rxbmp) {
-				rc = -ENOMEM;
-				goto job_done;
-			}
-
-			rxbmp->virt = lpfc_mbuf_alloc(phba, 0, &rxbmp->phys);
-			if (!rxbmp->virt) {
-				rc = -ENOMEM;
-				goto job_done;
-			}
-
-			INIT_LIST_HEAD(&rxbmp->list);
-			rxbpl = (struct ulp_bde64 *) rxbmp->virt;
-			dmp = diag_cmd_data_alloc(phba, rxbpl,
-					bde->tus.f.bdeSize, 0);
-			if (!dmp) {
-				rc = -ENOMEM;
-				goto job_done;
-			}
-
-			INIT_LIST_HEAD(&dmp->dma.list);
-			bde->addrHigh = putPaddrHigh(dmp->dma.phys);
-			bde->addrLow = putPaddrLow(dmp->dma.phys);
-
-			/* copy the transmit data found in the mailbox
-			 * extension area
-			 */
-			from = (uint8_t *)mb;
-			from += sizeof(MAILBOX_t);
-			memcpy((uint8_t *)dmp->dma.virt, from,
-				bde->tus.f.bdeSize);
-		} else if (pmb->mbxCommand == MBX_SLI4_CONFIG) {
-			struct lpfc_mbx_nembed_cmd *nembed_sge;
-			struct mbox_header *header;
-			uint32_t receive_length;
-
-			/* rebuild the command for sli4 using our own buffers
-			* like we do for biu diags
-			*/
-			header = (struct mbox_header *)&pmb->un.varWords[0];
-			nembed_sge = (struct lpfc_mbx_nembed_cmd *)
-				&pmb->un.varWords[0];
-			receive_length = nembed_sge->sge[0].length;
-
-			/* receive length cannot be greater than mailbox
-			 * extension size
-			 */
-			if ((receive_length == 0) ||
-				(receive_length > MAILBOX_EXT_SIZE)) {
-				rc = -ERANGE;
-				goto job_done;
-			}
-
-			rxbmp = kmalloc(sizeof(struct lpfc_dmabuf), GFP_KERNEL);
-			if (!rxbmp) {
-				rc = -ENOMEM;
-				goto job_done;
-			}
-
-			rxbmp->virt = lpfc_mbuf_alloc(phba, 0, &rxbmp->phys);
-			if (!rxbmp->virt) {
-				rc = -ENOMEM;
-				goto job_done;
-			}
-
-			INIT_LIST_HEAD(&rxbmp->list);
-			rxbpl = (struct ulp_bde64 *) rxbmp->virt;
-			dmp = diag_cmd_data_alloc(phba, rxbpl, receive_length,
-						0);
-			if (!dmp) {
-				rc = -ENOMEM;
-				goto job_done;
-			}
-
-			INIT_LIST_HEAD(&dmp->dma.list);
-			nembed_sge->sge[0].pa_hi = putPaddrHigh(dmp->dma.phys);
-			nembed_sge->sge[0].pa_lo = putPaddrLow(dmp->dma.phys);
-			/* copy the transmit data found in the mailbox
-			 * extension area
-			 */
-			from = (uint8_t *)mb;
-			from += sizeof(MAILBOX_t);
-			memcpy((uint8_t *)dmp->dma.virt, from,
-				header->cfg_mhdr.payload_length);
-		}
-	}
-
-	dd_data->context_un.mbox.rxbmp = rxbmp;
-	dd_data->context_un.mbox.dmp = dmp;
-
-	/* setup wake call as IOCB callback */
-	pmboxq->mbox_cmpl = lpfc_bsg_wake_mbox_wait;
-
-	/* setup context field to pass wait_queue pointer to wake function */
-	pmboxq->context1 = dd_data;
-	dd_data->type = TYPE_MBOX;
-	dd_data->context_un.mbox.pmboxq = pmboxq;
-	dd_data->context_un.mbox.mb = mb;
-	dd_data->context_un.mbox.set_job = job;
-	dd_data->context_un.mbox.ext = ext;
-	dd_data->context_un.mbox.mbOffset = mbox_req->mbOffset;
-	dd_data->context_un.mbox.inExtWLen = mbox_req->inExtWLen;
-	dd_data->context_un.mbox.outExtWLen = mbox_req->outExtWLen;
-	job->dd_data = dd_data;
-
-	if ((vport->fc_flag & FC_OFFLINE_MODE) ||
-	    (!(phba->sli.sli_flag & LPFC_SLI_ACTIVE))) {
-		rc = lpfc_sli_issue_mbox(phba, pmboxq, MBX_POLL);
-		if (rc != MBX_SUCCESS) {
-			rc = (rc == MBX_TIMEOUT) ? -ETIME : -ENODEV;
-			goto job_done;
-		}
-
-		/* job finished, copy the data */
-		memcpy(mb, pmb, sizeof(*pmb));
-		job->reply->reply_payload_rcv_len =
-			sg_copy_from_buffer(job->reply_payload.sg_list,
-					job->reply_payload.sg_cnt,
-					mb, size);
-		/* not waiting mbox already done */
-		rc = 0;
-		goto job_done;
-	}
-
-	rc = lpfc_sli_issue_mbox(phba, pmboxq, MBX_NOWAIT);
-	if ((rc == MBX_SUCCESS) || (rc == MBX_BUSY))
-		return 1; /* job started */
-
-job_done:
-	/* common exit for error or job completed inline */
-	kfree(mb);
-	if (pmboxq)
-		mempool_free(pmboxq, phba->mbox_mem_pool);
-	kfree(ext);
-	if (dmp) {
-		dma_free_coherent(&phba->pcidev->dev,
-			dmp->size, dmp->dma.virt,
-				dmp->dma.phys);
-		kfree(dmp);
-	}
-	if (rxbmp) {
-		lpfc_mbuf_free(phba, rxbmp->virt, rxbmp->phys);
-		kfree(rxbmp);
-	}
-	kfree(dd_data);
-
-	return rc;
-}
-
-/**
- * lpfc_bsg_mbox_cmd - process an fc bsg LPFC_BSG_VENDOR_MBOX command
- * @job: MBOX fc_bsg_job for LPFC_BSG_VENDOR_MBOX.
- **/
-static int
-lpfc_bsg_mbox_cmd(struct fc_bsg_job *job)
-{
-	struct lpfc_vport *vport = (struct lpfc_vport *)job->shost->hostdata;
-	struct lpfc_hba *phba = vport->phba;
-	int rc = 0;
-
-	/* in case no data is transferred */
-	job->reply->reply_payload_rcv_len = 0;
-	if (job->request_len <
-	    sizeof(struct fc_bsg_request) + sizeof(struct dfc_mbox_req)) {
-		lpfc_printf_log(phba, KERN_WARNING, LOG_LIBDFC,
-				"2737 Received MBOX_REQ request below "
-				"minimum size\n");
-		rc = -EINVAL;
-		goto job_error;
-	}
-
-	if (job->request_payload.payload_len != BSG_MBOX_SIZE) {
-		rc = -EINVAL;
-		goto job_error;
-	}
-
-	if (job->reply_payload.payload_len != BSG_MBOX_SIZE) {
-		rc = -EINVAL;
-		goto job_error;
-	}
-
-	if (phba->sli.sli_flag & LPFC_BLOCK_MGMT_IO) {
-		rc = -EAGAIN;
-		goto job_error;
-	}
-
-	rc = lpfc_bsg_issue_mbox(phba, job, vport);
-
-job_error:
-	if (rc == 0) {
-		/* job done */
-		job->reply->result = 0;
-		job->dd_data = NULL;
-		job->job_done(job);
-	} else if (rc == 1)
-		/* job submitted, will complete later*/
-		rc = 0; /* return zero, no error */
-	else {
-		/* some error occurred */
-		job->reply->result = rc;
-		job->dd_data = NULL;
-	}
-
-	return rc;
-}
-
-/**
- * lpfc_bsg_menlo_cmd_cmp - lpfc_menlo_cmd completion handler
- * @phba: Pointer to HBA context object.
- * @cmdiocbq: Pointer to command iocb.
- * @rspiocbq: Pointer to response iocb.
- *
- * This function is the completion handler for iocbs issued using
- * lpfc_menlo_cmd function. This function is called by the
- * ring event handler function without any lock held. This function
- * can be called from both worker thread context and interrupt
- * context. This function also can be called from another thread which
- * cleans up the SLI layer objects.
- * This function copies the contents of the response iocb to the
- * response iocb memory object provided by the caller of
- * lpfc_sli_issue_iocb_wait and then wakes up the thread which
- * sleeps for the iocb completion.
- **/
-static void
-lpfc_bsg_menlo_cmd_cmp(struct lpfc_hba *phba,
-			struct lpfc_iocbq *cmdiocbq,
-			struct lpfc_iocbq *rspiocbq)
-{
-	struct bsg_job_data *dd_data;
-	struct fc_bsg_job *job;
-	IOCB_t *rsp;
-	struct lpfc_dmabuf *bmp;
-	struct lpfc_bsg_menlo *menlo;
-	unsigned long flags;
-	struct menlo_response *menlo_resp;
-	int rc = 0;
-
-	spin_lock_irqsave(&phba->ct_ev_lock, flags);
-	dd_data = cmdiocbq->context1;
-	if (!dd_data) {
-		spin_unlock_irqrestore(&phba->ct_ev_lock, flags);
-		return;
-	}
-
-	menlo = &dd_data->context_un.menlo;
-	job = menlo->set_job;
-	job->dd_data = NULL; /* so timeout handler does not reply */
-
-	spin_lock(&phba->hbalock);
-	cmdiocbq->iocb_flag |= LPFC_IO_WAKE;
-	if (cmdiocbq->context2 && rspiocbq)
-		memcpy(&((struct lpfc_iocbq *)cmdiocbq->context2)->iocb,
-		       &rspiocbq->iocb, sizeof(IOCB_t));
-	spin_unlock(&phba->hbalock);
-
-	bmp = menlo->bmp;
-	rspiocbq = menlo->rspiocbq;
-	rsp = &rspiocbq->iocb;
-
-	pci_unmap_sg(phba->pcidev, job->request_payload.sg_list,
-		     job->request_payload.sg_cnt, DMA_TO_DEVICE);
-	pci_unmap_sg(phba->pcidev, job->reply_payload.sg_list,
-		     job->reply_payload.sg_cnt, DMA_FROM_DEVICE);
-
-	/* always return the xri, this would be used in the case
-	 * of a menlo download to allow the data to be sent as a continuation
-	 * of the exchange.
-	 */
-	menlo_resp = (struct menlo_response *)
-		job->reply->reply_data.vendor_reply.vendor_rsp;
-	menlo_resp->xri = rsp->ulpContext;
-	if (rsp->ulpStatus) {
-		if (rsp->ulpStatus == IOSTAT_LOCAL_REJECT) {
-			switch (rsp->un.ulpWord[4] & 0xff) {
-			case IOERR_SEQUENCE_TIMEOUT:
-				rc = -ETIMEDOUT;
-				break;
-			case IOERR_INVALID_RPI:
-				rc = -EFAULT;
-				break;
-			default:
-				rc = -EACCES;
-				break;
-			}
-		} else
-			rc = -EACCES;
-	} else
-		job->reply->reply_payload_rcv_len =
-			rsp->un.genreq64.bdl.bdeSize;
-
-	lpfc_mbuf_free(phba, bmp->virt, bmp->phys);
-	lpfc_sli_release_iocbq(phba, rspiocbq);
-	lpfc_sli_release_iocbq(phba, cmdiocbq);
-	kfree(bmp);
-	kfree(dd_data);
-	/* make error code available to userspace */
-	job->reply->result = rc;
-	/* complete the job back to userspace */
-	job->job_done(job);
-	spin_unlock_irqrestore(&phba->ct_ev_lock, flags);
-	return;
-}
-
-/**
- * lpfc_menlo_cmd - send an ioctl for menlo hardware
- * @job: fc_bsg_job to handle
- *
- * This function issues a gen request 64 CR ioctl for all menlo cmd requests,
- * all the command completions will return the xri for the command.
- * For menlo data requests a gen request 64 CX is used to continue the exchange
- * supplied in the menlo request header xri field.
- **/
-static int
-lpfc_menlo_cmd(struct fc_bsg_job *job)
-{
-	struct lpfc_vport *vport = (struct lpfc_vport *)job->shost->hostdata;
-	struct lpfc_hba *phba = vport->phba;
-	struct lpfc_iocbq *cmdiocbq, *rspiocbq;
-	IOCB_t *cmd, *rsp;
-	int rc = 0;
-	struct menlo_command *menlo_cmd;
-	struct menlo_response *menlo_resp;
-	struct lpfc_dmabuf *bmp = NULL;
-	int request_nseg;
-	int reply_nseg;
-	struct scatterlist *sgel = NULL;
-	int numbde;
-	dma_addr_t busaddr;
-	struct bsg_job_data *dd_data;
-	struct ulp_bde64 *bpl = NULL;
-
-	/* in case no data is returned return just the return code */
-	job->reply->reply_payload_rcv_len = 0;
-
-	if (job->request_len <
-	    sizeof(struct fc_bsg_request) +
-		sizeof(struct menlo_command)) {
-		lpfc_printf_log(phba, KERN_WARNING, LOG_LIBDFC,
-				"2784 Received MENLO_CMD request below "
-				"minimum size\n");
-		rc = -ERANGE;
-		goto no_dd_data;
-	}
-
-	if (job->reply_len <
-	    sizeof(struct fc_bsg_request) + sizeof(struct menlo_response)) {
-		lpfc_printf_log(phba, KERN_WARNING, LOG_LIBDFC,
-				"2785 Received MENLO_CMD reply below "
-				"minimum size\n");
-		rc = -ERANGE;
-		goto no_dd_data;
-	}
-
-	if (!(phba->menlo_flag & HBA_MENLO_SUPPORT)) {
-		lpfc_printf_log(phba, KERN_WARNING, LOG_LIBDFC,
-				"2786 Adapter does not support menlo "
-				"commands\n");
-		rc = -EPERM;
-		goto no_dd_data;
-	}
-
-	menlo_cmd = (struct menlo_command *)
-		job->request->rqst_data.h_vendor.vendor_cmd;
-
-	menlo_resp = (struct menlo_response *)
-		job->reply->reply_data.vendor_reply.vendor_rsp;
-
-	/* allocate our bsg tracking structure */
-	dd_data = kmalloc(sizeof(struct bsg_job_data), GFP_KERNEL);
-	if (!dd_data) {
-		lpfc_printf_log(phba, KERN_WARNING, LOG_LIBDFC,
-				"2787 Failed allocation of dd_data\n");
-		rc = -ENOMEM;
-		goto no_dd_data;
-	}
-
-	bmp = kmalloc(sizeof(struct lpfc_dmabuf), GFP_KERNEL);
-	if (!bmp) {
-		rc = -ENOMEM;
-		goto free_dd;
-	}
-
-	cmdiocbq = lpfc_sli_get_iocbq(phba);
-	if (!cmdiocbq) {
-		rc = -ENOMEM;
-		goto free_bmp;
-	}
-
-	rspiocbq = lpfc_sli_get_iocbq(phba);
-	if (!rspiocbq) {
-		rc = -ENOMEM;
-		goto free_cmdiocbq;
-	}
-
-	rsp = &rspiocbq->iocb;
-
-	bmp->virt = lpfc_mbuf_alloc(phba, 0, &bmp->phys);
-	if (!bmp->virt) {
-		rc = -ENOMEM;
-		goto free_rspiocbq;
-	}
-
-	INIT_LIST_HEAD(&bmp->list);
-	bpl = (struct ulp_bde64 *) bmp->virt;
-	request_nseg = pci_map_sg(phba->pcidev, job->request_payload.sg_list,
-				  job->request_payload.sg_cnt, DMA_TO_DEVICE);
-	for_each_sg(job->request_payload.sg_list, sgel, request_nseg, numbde) {
-		busaddr = sg_dma_address(sgel);
-		bpl->tus.f.bdeFlags = BUFF_TYPE_BDE_64;
-		bpl->tus.f.bdeSize = sg_dma_len(sgel);
-		bpl->tus.w = cpu_to_le32(bpl->tus.w);
-		bpl->addrLow = cpu_to_le32(putPaddrLow(busaddr));
-		bpl->addrHigh = cpu_to_le32(putPaddrHigh(busaddr));
-		bpl++;
-	}
-
-	reply_nseg = pci_map_sg(phba->pcidev, job->reply_payload.sg_list,
-				job->reply_payload.sg_cnt, DMA_FROM_DEVICE);
-	for_each_sg(job->reply_payload.sg_list, sgel, reply_nseg, numbde) {
-		busaddr = sg_dma_address(sgel);
-		bpl->tus.f.bdeFlags = BUFF_TYPE_BDE_64I;
-		bpl->tus.f.bdeSize = sg_dma_len(sgel);
-		bpl->tus.w = cpu_to_le32(bpl->tus.w);
-		bpl->addrLow = cpu_to_le32(putPaddrLow(busaddr));
-		bpl->addrHigh = cpu_to_le32(putPaddrHigh(busaddr));
-		bpl++;
-	}
-
-	cmd = &cmdiocbq->iocb;
-	cmd->un.genreq64.bdl.ulpIoTag32 = 0;
-	cmd->un.genreq64.bdl.addrHigh = putPaddrHigh(bmp->phys);
-	cmd->un.genreq64.bdl.addrLow = putPaddrLow(bmp->phys);
-	cmd->un.genreq64.bdl.bdeFlags = BUFF_TYPE_BLP_64;
-	cmd->un.genreq64.bdl.bdeSize =
-	    (request_nseg + reply_nseg) * sizeof(struct ulp_bde64);
-	cmd->un.genreq64.w5.hcsw.Fctl = (SI | LA);
-	cmd->un.genreq64.w5.hcsw.Dfctl = 0;
-	cmd->un.genreq64.w5.hcsw.Rctl = FC_RCTL_DD_UNSOL_CMD;
-	cmd->un.genreq64.w5.hcsw.Type = MENLO_TRANSPORT_TYPE; /* 0xfe */
-	cmd->ulpBdeCount = 1;
-	cmd->ulpClass = CLASS3;
-	cmd->ulpOwner = OWN_CHIP;
-	cmd->ulpLe = 1; /* Limited Edition */
-	cmdiocbq->iocb_flag |= LPFC_IO_LIBDFC;
-	cmdiocbq->vport = phba->pport;
-	/* We want the firmware to timeout before we do */
-	cmd->ulpTimeout = MENLO_TIMEOUT - 5;
-	cmdiocbq->context3 = bmp;
-	cmdiocbq->context2 = rspiocbq;
-	cmdiocbq->iocb_cmpl = lpfc_bsg_menlo_cmd_cmp;
-	cmdiocbq->context1 = dd_data;
-	cmdiocbq->context2 = rspiocbq;
-	if (menlo_cmd->cmd == LPFC_BSG_VENDOR_MENLO_CMD) {
-		cmd->ulpCommand = CMD_GEN_REQUEST64_CR;
-		cmd->ulpPU = MENLO_PU; /* 3 */
-		cmd->un.ulpWord[4] = MENLO_DID; /* 0x0000FC0E */
-		cmd->ulpContext = MENLO_CONTEXT; /* 0 */
-	} else {
-		cmd->ulpCommand = CMD_GEN_REQUEST64_CX;
-		cmd->ulpPU = 1;
-		cmd->un.ulpWord[4] = 0;
-		cmd->ulpContext = menlo_cmd->xri;
-	}
-
-	dd_data->type = TYPE_MENLO;
-	dd_data->context_un.menlo.cmdiocbq = cmdiocbq;
-	dd_data->context_un.menlo.rspiocbq = rspiocbq;
-	dd_data->context_un.menlo.set_job = job;
-	dd_data->context_un.menlo.bmp = bmp;
-
-	rc = lpfc_sli_issue_iocb(phba, LPFC_ELS_RING, cmdiocbq,
-		MENLO_TIMEOUT - 5);
-	if (rc == IOCB_SUCCESS)
-		return 0; /* done for now */
-
-	/* iocb failed so cleanup */
-	pci_unmap_sg(phba->pcidev, job->request_payload.sg_list,
-		     job->request_payload.sg_cnt, DMA_TO_DEVICE);
-	pci_unmap_sg(phba->pcidev, job->reply_payload.sg_list,
-		     job->reply_payload.sg_cnt, DMA_FROM_DEVICE);
-
-	lpfc_mbuf_free(phba, bmp->virt, bmp->phys);
-
-free_rspiocbq:
-	lpfc_sli_release_iocbq(phba, rspiocbq);
-free_cmdiocbq:
-	lpfc_sli_release_iocbq(phba, cmdiocbq);
-free_bmp:
-	kfree(bmp);
-free_dd:
-	kfree(dd_data);
-no_dd_data:
-	/* make error code available to userspace */
-	job->reply->result = rc;
-	job->dd_data = NULL;
-	return rc;
-}
-/**
- * lpfc_bsg_hst_vendor - process a vendor-specific fc_bsg_job
- * @job: fc_bsg_job to handle
- **/
-static int
-lpfc_bsg_hst_vendor(struct fc_bsg_job *job)
-{
-	int command = job->request->rqst_data.h_vendor.vendor_cmd[0];
-	int rc;
-
-	switch (command) {
-	case LPFC_BSG_VENDOR_SET_CT_EVENT:
-		rc = lpfc_bsg_hba_set_event(job);
-		break;
-	case LPFC_BSG_VENDOR_GET_CT_EVENT:
-		rc = lpfc_bsg_hba_get_event(job);
-		break;
-	case LPFC_BSG_VENDOR_SEND_MGMT_RESP:
-		rc = lpfc_bsg_send_mgmt_rsp(job);
-		break;
-	case LPFC_BSG_VENDOR_DIAG_MODE:
-		rc = lpfc_bsg_diag_mode(job);
-		break;
-	case LPFC_BSG_VENDOR_DIAG_TEST:
-		rc = lpfc_bsg_diag_test(job);
-		break;
-	case LPFC_BSG_VENDOR_GET_MGMT_REV:
-		rc = lpfc_bsg_get_dfc_rev(job);
-		break;
-	case LPFC_BSG_VENDOR_MBOX:
-		rc = lpfc_bsg_mbox_cmd(job);
-		break;
-	case LPFC_BSG_VENDOR_MENLO_CMD:
-	case LPFC_BSG_VENDOR_MENLO_DATA:
-		rc = lpfc_menlo_cmd(job);
-		break;
-	default:
-		rc = -EINVAL;
-		job->reply->reply_payload_rcv_len = 0;
-		/* make error code available to userspace */
-		job->reply->result = rc;
-		break;
-	}
-
-	return rc;
-}
-
-/**
- * lpfc_bsg_request - handle a bsg request from the FC transport
- * @job: fc_bsg_job to handle
- **/
-int
-lpfc_bsg_request(struct fc_bsg_job *job)
-{
-	uint32_t msgcode;
-	int rc;
-
-	msgcode = job->request->msgcode;
-	switch (msgcode) {
-	case FC_BSG_HST_VENDOR:
-		rc = lpfc_bsg_hst_vendor(job);
-		break;
-	case FC_BSG_RPT_ELS:
-		rc = lpfc_bsg_rport_els(job);
-		break;
-	case FC_BSG_RPT_CT:
-		rc = lpfc_bsg_send_mgmt_cmd(job);
-		break;
-	default:
-		rc = -EINVAL;
-		job->reply->reply_payload_rcv_len = 0;
-		/* make error code available to userspace */
-		job->reply->result = rc;
-		break;
-	}
-
-	return rc;
-}
-
-/**
- * lpfc_bsg_timeout - handle timeout of a bsg request from the FC transport
- * @job: fc_bsg_job that has timed out
- *
- * This function just aborts the job's IOCB.  The aborted IOCB will return to
- * the waiting function which will handle passing the error back to userspace
- **/
-int
-lpfc_bsg_timeout(struct fc_bsg_job *job)
-{
-	struct lpfc_vport *vport = (struct lpfc_vport *)job->shost->hostdata;
-	struct lpfc_hba *phba = vport->phba;
-	struct lpfc_iocbq *cmdiocb;
-	struct lpfc_bsg_event *evt;
-	struct lpfc_bsg_iocb *iocb;
-	struct lpfc_bsg_mbox *mbox;
-	struct lpfc_bsg_menlo *menlo;
-	struct lpfc_sli_ring *pring = &phba->sli.ring[LPFC_ELS_RING];
-	struct bsg_job_data *dd_data;
-	unsigned long flags;
-
-	spin_lock_irqsave(&phba->ct_ev_lock, flags);
-	dd_data = (struct bsg_job_data *)job->dd_data;
-	/* timeout and completion crossed paths if no dd_data */
-	if (!dd_data) {
-		spin_unlock_irqrestore(&phba->ct_ev_lock, flags);
-		return 0;
-	}
-
-=======
 
 	/* no data to return just the return code */
 	job->reply->reply_payload_rcv_len = 0;
@@ -5716,7 +3482,6 @@
 		return 0;
 	}
 
->>>>>>> 3cbea436
 	switch (dd_data->type) {
 	case TYPE_IOCB:
 		iocb = &dd_data->context_un.iocb;
