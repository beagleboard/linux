/*******************************************************************
 * This file is part of the Emulex Linux Device Driver for         *
 * Fibre Channel Host Bus Adapters.                                *
 * Copyright (C) 2004-2010 Emulex.  All rights reserved.           *
 * EMULEX and SLI are trademarks of Emulex.                        *
 * www.emulex.com                                                  *
 *                                                                 *
 * This program is free software; you can redistribute it and/or   *
 * modify it under the terms of version 2 of the GNU General       *
 * Public License as published by the Free Software Foundation.    *
 * This program is distributed in the hope that it will be useful. *
 * ALL EXPRESS OR IMPLIED CONDITIONS, REPRESENTATIONS AND          *
 * WARRANTIES, INCLUDING ANY IMPLIED WARRANTY OF MERCHANTABILITY,  *
 * FITNESS FOR A PARTICULAR PURPOSE, OR NON-INFRINGEMENT, ARE      *
 * DISCLAIMED, EXCEPT TO THE EXTENT THAT SUCH DISCLAIMERS ARE HELD *
 * TO BE LEGALLY INVALID.  See the GNU General Public License for  *
 * more details, a copy of which can be found in the file COPYING  *
 * included with this package.                                     *
 *******************************************************************/

typedef int (*node_filter)(struct lpfc_nodelist *, void *);

struct fc_rport;
void lpfc_down_link(struct lpfc_hba *, LPFC_MBOXQ_t *);
void lpfc_sli_read_link_ste(struct lpfc_hba *);
void lpfc_dump_mem(struct lpfc_hba *, LPFC_MBOXQ_t *, uint16_t, uint16_t);
void lpfc_dump_wakeup_param(struct lpfc_hba *, LPFC_MBOXQ_t *);
int lpfc_dump_static_vport(struct lpfc_hba *, LPFC_MBOXQ_t *, uint16_t);
int lpfc_dump_fcoe_param(struct lpfc_hba *, struct lpfcMboxq *);
void lpfc_read_nv(struct lpfc_hba *, LPFC_MBOXQ_t *);
void lpfc_config_async(struct lpfc_hba *, LPFC_MBOXQ_t *, uint32_t);

void lpfc_heart_beat(struct lpfc_hba *, LPFC_MBOXQ_t *);
int lpfc_read_topology(struct lpfc_hba *, LPFC_MBOXQ_t *, struct lpfc_dmabuf *);
void lpfc_clear_la(struct lpfc_hba *, LPFC_MBOXQ_t *);
void lpfc_issue_clear_la(struct lpfc_hba *, struct lpfc_vport *);
void lpfc_config_link(struct lpfc_hba *, LPFC_MBOXQ_t *);
int lpfc_config_msi(struct lpfc_hba *, LPFC_MBOXQ_t *);
int lpfc_read_sparam(struct lpfc_hba *, LPFC_MBOXQ_t *, int);
void lpfc_read_config(struct lpfc_hba *, LPFC_MBOXQ_t *);
void lpfc_read_lnk_stat(struct lpfc_hba *, LPFC_MBOXQ_t *);
int lpfc_reg_rpi(struct lpfc_hba *, uint16_t, uint32_t, uint8_t *,
<<<<<<< HEAD
		 LPFC_MBOXQ_t *, uint32_t);
=======
		 LPFC_MBOXQ_t *, uint16_t);
>>>>>>> 3cbea436
void lpfc_set_var(struct lpfc_hba *, LPFC_MBOXQ_t *, uint32_t, uint32_t);
void lpfc_unreg_login(struct lpfc_hba *, uint16_t, uint32_t, LPFC_MBOXQ_t *);
void lpfc_unreg_did(struct lpfc_hba *, uint16_t, uint32_t, LPFC_MBOXQ_t *);
void lpfc_sli4_unreg_all_rpis(struct lpfc_vport *);

void lpfc_reg_vpi(struct lpfc_vport *, LPFC_MBOXQ_t *);
void lpfc_register_new_vport(struct lpfc_hba *, struct lpfc_vport *,
			struct lpfc_nodelist *);
void lpfc_unreg_vpi(struct lpfc_hba *, uint16_t, LPFC_MBOXQ_t *);
void lpfc_init_link(struct lpfc_hba *, LPFC_MBOXQ_t *, uint32_t, uint32_t);
void lpfc_request_features(struct lpfc_hba *, struct lpfcMboxq *);
void lpfc_supported_pages(struct lpfcMboxq *);
void lpfc_sli4_params(struct lpfcMboxq *);
int lpfc_pc_sli4_params_get(struct lpfc_hba *, LPFC_MBOXQ_t *);

struct lpfc_vport *lpfc_find_vport_by_did(struct lpfc_hba *, uint32_t);
void lpfc_cleanup_rcv_buffers(struct lpfc_vport *);
void lpfc_rcv_seq_check_edtov(struct lpfc_vport *);
void lpfc_cleanup_rpis(struct lpfc_vport *, int);
void lpfc_cleanup_pending_mbox(struct lpfc_vport *);
int lpfc_linkdown(struct lpfc_hba *);
void lpfc_linkdown_port(struct lpfc_vport *);
void lpfc_port_link_failure(struct lpfc_vport *);
<<<<<<< HEAD
void lpfc_mbx_cmpl_read_la(struct lpfc_hba *, LPFC_MBOXQ_t *);
=======
void lpfc_mbx_cmpl_read_topology(struct lpfc_hba *, LPFC_MBOXQ_t *);
>>>>>>> 3cbea436
void lpfc_init_vpi_cmpl(struct lpfc_hba *, LPFC_MBOXQ_t *);
void lpfc_cancel_all_vport_retry_delay_timer(struct lpfc_hba *);
void lpfc_retry_pport_discovery(struct lpfc_hba *);
void lpfc_release_rpi(struct lpfc_hba *, struct lpfc_vport *, uint16_t);

void lpfc_mbx_cmpl_reg_login(struct lpfc_hba *, LPFC_MBOXQ_t *);
void lpfc_mbx_cmpl_dflt_rpi(struct lpfc_hba *, LPFC_MBOXQ_t *);
void lpfc_mbx_cmpl_fabric_reg_login(struct lpfc_hba *, LPFC_MBOXQ_t *);
void lpfc_mbx_cmpl_ns_reg_login(struct lpfc_hba *, LPFC_MBOXQ_t *);
void lpfc_mbx_cmpl_fdmi_reg_login(struct lpfc_hba *, LPFC_MBOXQ_t *);
void lpfc_mbx_cmpl_reg_vfi(struct lpfc_hba *, LPFC_MBOXQ_t *);
void lpfc_enqueue_node(struct lpfc_vport *, struct lpfc_nodelist *);
void lpfc_dequeue_node(struct lpfc_vport *, struct lpfc_nodelist *);
struct lpfc_nodelist *lpfc_enable_node(struct lpfc_vport *,
					struct lpfc_nodelist *, int);
void lpfc_nlp_set_state(struct lpfc_vport *, struct lpfc_nodelist *, int);
void lpfc_drop_node(struct lpfc_vport *, struct lpfc_nodelist *);
void lpfc_set_disctmo(struct lpfc_vport *);
int  lpfc_can_disctmo(struct lpfc_vport *);
int  lpfc_unreg_rpi(struct lpfc_vport *, struct lpfc_nodelist *);
void lpfc_unreg_all_rpis(struct lpfc_vport *);
void lpfc_unreg_hba_rpis(struct lpfc_hba *);
void lpfc_unreg_default_rpis(struct lpfc_vport *);
void lpfc_issue_reg_vpi(struct lpfc_hba *, struct lpfc_vport *);

int lpfc_check_sli_ndlp(struct lpfc_hba *, struct lpfc_sli_ring *,
			struct lpfc_iocbq *, struct lpfc_nodelist *);
void lpfc_nlp_init(struct lpfc_vport *, struct lpfc_nodelist *, uint32_t);
struct lpfc_nodelist *lpfc_nlp_get(struct lpfc_nodelist *);
int  lpfc_nlp_put(struct lpfc_nodelist *);
int  lpfc_nlp_not_used(struct lpfc_nodelist *ndlp);
struct lpfc_nodelist *lpfc_setup_disc_node(struct lpfc_vport *, uint32_t);
void lpfc_disc_list_loopmap(struct lpfc_vport *);
void lpfc_disc_start(struct lpfc_vport *);
void lpfc_cleanup_discovery_resources(struct lpfc_vport *);
void lpfc_cleanup(struct lpfc_vport *);
void lpfc_disc_timeout(unsigned long);

struct lpfc_nodelist *__lpfc_findnode_rpi(struct lpfc_vport *, uint16_t);

void lpfc_worker_wake_up(struct lpfc_hba *);
int lpfc_workq_post_event(struct lpfc_hba *, void *, void *, uint32_t);
int lpfc_do_work(void *);
int lpfc_disc_state_machine(struct lpfc_vport *, struct lpfc_nodelist *, void *,
			    uint32_t);

void lpfc_do_scr_ns_plogi(struct lpfc_hba *, struct lpfc_vport *);
int lpfc_check_sparm(struct lpfc_vport *, struct lpfc_nodelist *,
		     struct serv_parm *, uint32_t, int);
int lpfc_els_abort(struct lpfc_hba *, struct lpfc_nodelist *);
void lpfc_more_plogi(struct lpfc_vport *);
void lpfc_more_adisc(struct lpfc_vport *);
void lpfc_end_rscn(struct lpfc_vport *);
int lpfc_els_chk_latt(struct lpfc_vport *);
int lpfc_els_abort_flogi(struct lpfc_hba *);
int lpfc_initial_flogi(struct lpfc_vport *);
void lpfc_issue_init_vfi(struct lpfc_vport *);
int lpfc_initial_fdisc(struct lpfc_vport *);
int lpfc_issue_els_plogi(struct lpfc_vport *, uint32_t, uint8_t);
int lpfc_issue_els_prli(struct lpfc_vport *, struct lpfc_nodelist *, uint8_t);
int lpfc_issue_els_adisc(struct lpfc_vport *, struct lpfc_nodelist *, uint8_t);
int lpfc_issue_els_logo(struct lpfc_vport *, struct lpfc_nodelist *, uint8_t);
int lpfc_issue_els_npiv_logo(struct lpfc_vport *, struct lpfc_nodelist *);
int lpfc_issue_els_scr(struct lpfc_vport *, uint32_t, uint8_t);
int lpfc_issue_fabric_reglogin(struct lpfc_vport *);
int lpfc_els_free_iocb(struct lpfc_hba *, struct lpfc_iocbq *);
int lpfc_ct_free_iocb(struct lpfc_hba *, struct lpfc_iocbq *);
int lpfc_els_rsp_acc(struct lpfc_vport *, uint32_t, struct lpfc_iocbq *,
		     struct lpfc_nodelist *, LPFC_MBOXQ_t *);
int lpfc_els_rsp_reject(struct lpfc_vport *, uint32_t, struct lpfc_iocbq *,
			struct lpfc_nodelist *, LPFC_MBOXQ_t *);
int lpfc_els_rsp_adisc_acc(struct lpfc_vport *, struct lpfc_iocbq *,
			   struct lpfc_nodelist *);
int lpfc_els_rsp_prli_acc(struct lpfc_vport *, struct lpfc_iocbq *,
			  struct lpfc_nodelist *);
void lpfc_cancel_retry_delay_tmo(struct lpfc_vport *, struct lpfc_nodelist *);
void lpfc_els_retry_delay(unsigned long);
void lpfc_els_retry_delay_handler(struct lpfc_nodelist *);
void lpfc_els_unsol_event(struct lpfc_hba *, struct lpfc_sli_ring *,
			  struct lpfc_iocbq *);
int lpfc_els_handle_rscn(struct lpfc_vport *);
void lpfc_els_flush_rscn(struct lpfc_vport *);
int lpfc_rscn_payload_check(struct lpfc_vport *, uint32_t);
void lpfc_els_flush_all_cmd(struct lpfc_hba *);
void lpfc_els_flush_cmd(struct lpfc_vport *);
int lpfc_els_disc_adisc(struct lpfc_vport *);
int lpfc_els_disc_plogi(struct lpfc_vport *);
void lpfc_els_timeout(unsigned long);
void lpfc_els_timeout_handler(struct lpfc_vport *);
struct lpfc_iocbq *lpfc_prep_els_iocb(struct lpfc_vport *, uint8_t, uint16_t,
				      uint8_t, struct lpfc_nodelist *,
				      uint32_t, uint32_t);
void lpfc_hb_timeout_handler(struct lpfc_hba *);

void lpfc_ct_unsol_event(struct lpfc_hba *, struct lpfc_sli_ring *,
			 struct lpfc_iocbq *);
void lpfc_sli4_ct_abort_unsol_event(struct lpfc_hba *, struct lpfc_sli_ring *,
				    struct lpfc_iocbq *);
int lpfc_ns_cmd(struct lpfc_vport *, int, uint8_t, uint32_t);
int lpfc_fdmi_cmd(struct lpfc_vport *, struct lpfc_nodelist *, int);
void lpfc_fdmi_tmo(unsigned long);
void lpfc_fdmi_timeout_handler(struct lpfc_vport *);

int lpfc_config_port_prep(struct lpfc_hba *);
int lpfc_config_port_post(struct lpfc_hba *);
int lpfc_hba_down_prep(struct lpfc_hba *);
int lpfc_hba_down_post(struct lpfc_hba *);
void lpfc_hba_init(struct lpfc_hba *, uint32_t *);
int lpfc_post_buffer(struct lpfc_hba *, struct lpfc_sli_ring *, int);
void lpfc_decode_firmware_rev(struct lpfc_hba *, char *, int);
int lpfc_online(struct lpfc_hba *);
void lpfc_unblock_mgmt_io(struct lpfc_hba *);
void lpfc_offline_prep(struct lpfc_hba *);
void lpfc_offline(struct lpfc_hba *);
void lpfc_reset_hba(struct lpfc_hba *);

int lpfc_sli_setup(struct lpfc_hba *);
int lpfc_sli_queue_setup(struct lpfc_hba *);

void lpfc_handle_eratt(struct lpfc_hba *);
void lpfc_handle_latt(struct lpfc_hba *);
irqreturn_t lpfc_sli_intr_handler(int, void *);
irqreturn_t lpfc_sli_sp_intr_handler(int, void *);
irqreturn_t lpfc_sli_fp_intr_handler(int, void *);
irqreturn_t lpfc_sli4_intr_handler(int, void *);
irqreturn_t lpfc_sli4_sp_intr_handler(int, void *);
irqreturn_t lpfc_sli4_fp_intr_handler(int, void *);

void lpfc_read_rev(struct lpfc_hba *, LPFC_MBOXQ_t *);
void lpfc_sli4_swap_str(struct lpfc_hba *, LPFC_MBOXQ_t *);
void lpfc_config_ring(struct lpfc_hba *, int, LPFC_MBOXQ_t *);
void lpfc_config_port(struct lpfc_hba *, LPFC_MBOXQ_t *);
void lpfc_kill_board(struct lpfc_hba *, LPFC_MBOXQ_t *);
void lpfc_mbox_put(struct lpfc_hba *, LPFC_MBOXQ_t *);
LPFC_MBOXQ_t *lpfc_mbox_get(struct lpfc_hba *);
void __lpfc_mbox_cmpl_put(struct lpfc_hba *, LPFC_MBOXQ_t *);
void lpfc_mbox_cmpl_put(struct lpfc_hba *, LPFC_MBOXQ_t *);
int lpfc_mbox_cmd_check(struct lpfc_hba *, LPFC_MBOXQ_t *);
int lpfc_mbox_dev_check(struct lpfc_hba *);
int lpfc_mbox_tmo_val(struct lpfc_hba *, int);
void lpfc_init_vfi(struct lpfcMboxq *, struct lpfc_vport *);
void lpfc_reg_vfi(struct lpfcMboxq *, struct lpfc_vport *, dma_addr_t);
void lpfc_init_vpi(struct lpfc_hba *, struct lpfcMboxq *, uint16_t);
void lpfc_unreg_vfi(struct lpfcMboxq *, struct lpfc_vport *);
void lpfc_reg_fcfi(struct lpfc_hba *, struct lpfcMboxq *);
void lpfc_unreg_fcfi(struct lpfcMboxq *, uint16_t);
void lpfc_resume_rpi(struct lpfcMboxq *, struct lpfc_nodelist *);
int lpfc_check_pending_fcoe_event(struct lpfc_hba *, uint8_t);
void lpfc_issue_init_vpi(struct lpfc_vport *);

void lpfc_config_hbq(struct lpfc_hba *, uint32_t, struct lpfc_hbq_init *,
	uint32_t , LPFC_MBOXQ_t *);
struct hbq_dmabuf *lpfc_els_hbq_alloc(struct lpfc_hba *);
void lpfc_els_hbq_free(struct lpfc_hba *, struct hbq_dmabuf *);
struct hbq_dmabuf *lpfc_sli4_rb_alloc(struct lpfc_hba *);
void lpfc_sli4_rb_free(struct lpfc_hba *, struct hbq_dmabuf *);
void lpfc_sli4_build_dflt_fcf_record(struct lpfc_hba *, struct fcf_record *,
			uint16_t);
void lpfc_unregister_fcf(struct lpfc_hba *);
void lpfc_unregister_fcf_rescan(struct lpfc_hba *);
void lpfc_unregister_unused_fcf(struct lpfc_hba *);
int lpfc_sli4_redisc_fcf_table(struct lpfc_hba *);
void lpfc_fcf_redisc_wait_start_timer(struct lpfc_hba *);
void lpfc_sli4_fcf_dead_failthrough(struct lpfc_hba *);
uint16_t lpfc_sli4_fcf_rr_next_index_get(struct lpfc_hba *);
int lpfc_sli4_fcf_rr_index_set(struct lpfc_hba *, uint16_t);
void lpfc_sli4_fcf_rr_index_clear(struct lpfc_hba *, uint16_t);
int lpfc_sli4_fcf_rr_next_proc(struct lpfc_vport *, uint16_t);

int lpfc_mem_alloc(struct lpfc_hba *, int align);
void lpfc_mem_free(struct lpfc_hba *);
void lpfc_mem_free_all(struct lpfc_hba *);
void lpfc_stop_vport_timers(struct lpfc_vport *);

void lpfc_poll_timeout(unsigned long ptr);
void lpfc_poll_start_timer(struct lpfc_hba *);
void lpfc_poll_eratt(unsigned long);
int
lpfc_sli_handle_fast_ring_event(struct lpfc_hba *,
			struct lpfc_sli_ring *, uint32_t);

struct lpfc_iocbq * lpfc_sli_get_iocbq(struct lpfc_hba *);
void lpfc_sli_release_iocbq(struct lpfc_hba *, struct lpfc_iocbq *);
uint16_t lpfc_sli_next_iotag(struct lpfc_hba *, struct lpfc_iocbq *);
void lpfc_sli_cancel_iocbs(struct lpfc_hba *, struct list_head *, uint32_t,
			   uint32_t);
void lpfc_sli_wake_mbox_wait(struct lpfc_hba *, LPFC_MBOXQ_t *);

void lpfc_reset_barrier(struct lpfc_hba * phba);
int lpfc_sli_brdready(struct lpfc_hba *, uint32_t);
int lpfc_sli_brdkill(struct lpfc_hba *);
int lpfc_sli_brdreset(struct lpfc_hba *);
int lpfc_sli_brdrestart(struct lpfc_hba *);
int lpfc_sli_hba_setup(struct lpfc_hba *);
int lpfc_sli_config_port(struct lpfc_hba *, int);
int lpfc_sli_host_down(struct lpfc_vport *);
int lpfc_sli_hba_down(struct lpfc_hba *);
int lpfc_sli_issue_mbox(struct lpfc_hba *, LPFC_MBOXQ_t *, uint32_t);
int lpfc_sli_handle_mb_event(struct lpfc_hba *);
void lpfc_sli_mbox_sys_shutdown(struct lpfc_hba *);
int lpfc_sli_check_eratt(struct lpfc_hba *);
void lpfc_sli_handle_slow_ring_event(struct lpfc_hba *,
				    struct lpfc_sli_ring *, uint32_t);
void lpfc_sli4_handle_received_buffer(struct lpfc_hba *, struct hbq_dmabuf *);
void lpfc_sli_def_mbox_cmpl(struct lpfc_hba *, LPFC_MBOXQ_t *);
int lpfc_sli_issue_iocb(struct lpfc_hba *, uint32_t,
			struct lpfc_iocbq *, uint32_t);
void lpfc_sli_pcimem_bcopy(void *, void *, uint32_t);
void lpfc_sli_bemem_bcopy(void *, void *, uint32_t);
void lpfc_sli_abort_iocb_ring(struct lpfc_hba *, struct lpfc_sli_ring *);
void lpfc_sli_hba_iocb_abort(struct lpfc_hba *);
void lpfc_sli_flush_fcp_rings(struct lpfc_hba *);
int lpfc_sli_ringpostbuf_put(struct lpfc_hba *, struct lpfc_sli_ring *,
			     struct lpfc_dmabuf *);
struct lpfc_dmabuf *lpfc_sli_ringpostbuf_get(struct lpfc_hba *,
					     struct lpfc_sli_ring *,
					     dma_addr_t);

uint32_t lpfc_sli_get_buffer_tag(struct lpfc_hba *);
struct lpfc_dmabuf * lpfc_sli_ring_taggedbuf_get(struct lpfc_hba *,
			struct lpfc_sli_ring *, uint32_t );

int lpfc_sli_hbq_count(void);
int lpfc_sli_hbqbuf_add_hbqs(struct lpfc_hba *, uint32_t);
void lpfc_sli_hbqbuf_free_all(struct lpfc_hba *);
int lpfc_sli_hbq_size(void);
int lpfc_sli_issue_abort_iotag(struct lpfc_hba *, struct lpfc_sli_ring *,
			       struct lpfc_iocbq *);
int lpfc_sli_sum_iocb(struct lpfc_vport *, uint16_t, uint64_t, lpfc_ctx_cmd);
int lpfc_sli_abort_iocb(struct lpfc_vport *, struct lpfc_sli_ring *, uint16_t,
			uint64_t, lpfc_ctx_cmd);

void lpfc_mbox_timeout(unsigned long);
void lpfc_mbox_timeout_handler(struct lpfc_hba *);

struct lpfc_nodelist *lpfc_findnode_did(struct lpfc_vport *, uint32_t);
struct lpfc_nodelist *lpfc_findnode_wwpn(struct lpfc_vport *,
					 struct lpfc_name *);

int lpfc_sli_issue_mbox_wait(struct lpfc_hba *, LPFC_MBOXQ_t *, uint32_t);

int lpfc_sli_issue_iocb_wait(struct lpfc_hba *, uint32_t,
			     struct lpfc_iocbq *, struct lpfc_iocbq *,
			     uint32_t);
void lpfc_sli_abort_fcp_cmpl(struct lpfc_hba *, struct lpfc_iocbq *,
			     struct lpfc_iocbq *);

void lpfc_sli_free_hbq(struct lpfc_hba *, struct hbq_dmabuf *);

void *lpfc_mbuf_alloc(struct lpfc_hba *, int, dma_addr_t *);
void __lpfc_mbuf_free(struct lpfc_hba *, void *, dma_addr_t);
void lpfc_mbuf_free(struct lpfc_hba *, void *, dma_addr_t);

void lpfc_in_buf_free(struct lpfc_hba *, struct lpfc_dmabuf *);
/* Function prototypes. */
const char* lpfc_info(struct Scsi_Host *);
int lpfc_scan_finished(struct Scsi_Host *, unsigned long);

int lpfc_init_api_table_setup(struct lpfc_hba *, uint8_t);
int lpfc_sli_api_table_setup(struct lpfc_hba *, uint8_t);
int lpfc_scsi_api_table_setup(struct lpfc_hba *, uint8_t);
int lpfc_mbox_api_table_setup(struct lpfc_hba *, uint8_t);
int lpfc_api_table_setup(struct lpfc_hba *, uint8_t);

void lpfc_get_cfgparam(struct lpfc_hba *);
void lpfc_get_vport_cfgparam(struct lpfc_vport *);
int lpfc_alloc_sysfs_attr(struct lpfc_vport *);
void lpfc_free_sysfs_attr(struct lpfc_vport *);
extern struct device_attribute *lpfc_hba_attrs[];
extern struct device_attribute *lpfc_vport_attrs[];
extern struct scsi_host_template lpfc_template;
extern struct scsi_host_template lpfc_vport_template;
extern struct fc_function_template lpfc_transport_functions;
extern struct fc_function_template lpfc_vport_transport_functions;
extern int lpfc_sli_mode;
extern int lpfc_enable_npiv;

int  lpfc_vport_symbolic_node_name(struct lpfc_vport *, char *, size_t);
int  lpfc_vport_symbolic_port_name(struct lpfc_vport *, char *,	size_t);
void lpfc_terminate_rport_io(struct fc_rport *);
void lpfc_dev_loss_tmo_callbk(struct fc_rport *rport);

struct lpfc_vport *lpfc_create_port(struct lpfc_hba *, int, struct device *);
int  lpfc_vport_disable(struct fc_vport *fc_vport, bool disable);
int lpfc_mbx_unreg_vpi(struct lpfc_vport *);
void destroy_port(struct lpfc_vport *);
int lpfc_get_instance(void);
void lpfc_host_attrib_init(struct Scsi_Host *);

extern void lpfc_debugfs_initialize(struct lpfc_vport *);
extern void lpfc_debugfs_terminate(struct lpfc_vport *);
extern void lpfc_debugfs_disc_trc(struct lpfc_vport *, int, char *, uint32_t,
	uint32_t, uint32_t);
extern void lpfc_debugfs_slow_ring_trc(struct lpfc_hba *, char *, uint32_t,
	uint32_t, uint32_t);
extern struct lpfc_hbq_init *lpfc_hbq_defs[];

/* externs BlockGuard */
extern char *_dump_buf_data;
extern unsigned long _dump_buf_data_order;
extern char *_dump_buf_dif;
extern unsigned long _dump_buf_dif_order;
extern spinlock_t _dump_buf_lock;
extern int _dump_buf_done;
extern spinlock_t pgcnt_lock;
extern unsigned int pgcnt;
extern unsigned int lpfc_prot_mask;
extern unsigned char lpfc_prot_guard;

/* Interface exported by fabric iocb scheduler */
void lpfc_fabric_abort_nport(struct lpfc_nodelist *);
void lpfc_fabric_abort_hba(struct lpfc_hba *);
void lpfc_fabric_block_timeout(unsigned long);
void lpfc_unblock_fabric_iocbs(struct lpfc_hba *);
void lpfc_rampdown_queue_depth(struct lpfc_hba *);
void lpfc_ramp_down_queue_handler(struct lpfc_hba *);
void lpfc_ramp_up_queue_handler(struct lpfc_hba *);
void lpfc_scsi_dev_block(struct lpfc_hba *);

void
lpfc_send_els_failure_event(struct lpfc_hba *, struct lpfc_iocbq *,
				struct lpfc_iocbq *);
struct lpfc_fast_path_event *lpfc_alloc_fast_evt(struct lpfc_hba *);
void lpfc_free_fast_evt(struct lpfc_hba *, struct lpfc_fast_path_event *);
void lpfc_create_static_vport(struct lpfc_hba *);
void lpfc_stop_hba_timers(struct lpfc_hba *);
void lpfc_stop_port(struct lpfc_hba *);
void __lpfc_sli4_stop_fcf_redisc_wait_timer(struct lpfc_hba *);
void lpfc_sli4_stop_fcf_redisc_wait_timer(struct lpfc_hba *);
void lpfc_parse_fcoe_conf(struct lpfc_hba *, uint8_t *, uint32_t);
int lpfc_parse_vpd(struct lpfc_hba *, uint8_t *, int);
void lpfc_start_fdiscs(struct lpfc_hba *phba);
struct lpfc_vport *lpfc_find_vport_by_vpid(struct lpfc_hba *, uint16_t);
struct lpfc_sglq *__lpfc_get_active_sglq(struct lpfc_hba *, uint16_t);
#define ScsiResult(host_code, scsi_code) (((host_code) << 16) | scsi_code)
#define HBA_EVENT_RSCN                   5
#define HBA_EVENT_LINK_UP                2
#define HBA_EVENT_LINK_DOWN              3

/* functions to support SGIOv4/bsg interface */
int lpfc_bsg_request(struct fc_bsg_job *);
int lpfc_bsg_timeout(struct fc_bsg_job *);
int lpfc_bsg_ct_unsol_event(struct lpfc_hba *, struct lpfc_sli_ring *,
			     struct lpfc_iocbq *);
void __lpfc_sli_ringtx_put(struct lpfc_hba *, struct lpfc_sli_ring *,
	struct lpfc_iocbq *);
struct lpfc_iocbq *lpfc_sli_ringtx_get(struct lpfc_hba *,
	struct lpfc_sli_ring *);
int __lpfc_sli_issue_iocb(struct lpfc_hba *, uint32_t,
	struct lpfc_iocbq *, uint32_t);
uint32_t lpfc_drain_txq(struct lpfc_hba *);
<<<<<<< HEAD

=======
void lpfc_clr_rrq_active(struct lpfc_hba *, uint16_t, struct lpfc_node_rrq *);
int lpfc_test_rrq_active(struct lpfc_hba *, struct lpfc_nodelist *, uint16_t);
void lpfc_handle_rrq_active(struct lpfc_hba *);
int lpfc_send_rrq(struct lpfc_hba *, struct lpfc_node_rrq *);
int lpfc_set_rrq_active(struct lpfc_hba *, struct lpfc_nodelist *,
	uint16_t, uint16_t, uint16_t);
void lpfc_cleanup_wt_rrqs(struct lpfc_hba *);
void lpfc_cleanup_vports_rrqs(struct lpfc_vport *);
struct lpfc_node_rrq *lpfc_get_active_rrq(struct lpfc_vport *, uint16_t,
	uint32_t);
>>>>>>> 3cbea436
<|MERGE_RESOLUTION|>--- conflicted
+++ resolved
@@ -40,11 +40,7 @@
 void lpfc_read_config(struct lpfc_hba *, LPFC_MBOXQ_t *);
 void lpfc_read_lnk_stat(struct lpfc_hba *, LPFC_MBOXQ_t *);
 int lpfc_reg_rpi(struct lpfc_hba *, uint16_t, uint32_t, uint8_t *,
-<<<<<<< HEAD
-		 LPFC_MBOXQ_t *, uint32_t);
-=======
 		 LPFC_MBOXQ_t *, uint16_t);
->>>>>>> 3cbea436
 void lpfc_set_var(struct lpfc_hba *, LPFC_MBOXQ_t *, uint32_t, uint32_t);
 void lpfc_unreg_login(struct lpfc_hba *, uint16_t, uint32_t, LPFC_MBOXQ_t *);
 void lpfc_unreg_did(struct lpfc_hba *, uint16_t, uint32_t, LPFC_MBOXQ_t *);
@@ -68,11 +64,7 @@
 int lpfc_linkdown(struct lpfc_hba *);
 void lpfc_linkdown_port(struct lpfc_vport *);
 void lpfc_port_link_failure(struct lpfc_vport *);
-<<<<<<< HEAD
-void lpfc_mbx_cmpl_read_la(struct lpfc_hba *, LPFC_MBOXQ_t *);
-=======
 void lpfc_mbx_cmpl_read_topology(struct lpfc_hba *, LPFC_MBOXQ_t *);
->>>>>>> 3cbea436
 void lpfc_init_vpi_cmpl(struct lpfc_hba *, LPFC_MBOXQ_t *);
 void lpfc_cancel_all_vport_retry_delay_timer(struct lpfc_hba *);
 void lpfc_retry_pport_discovery(struct lpfc_hba *);
@@ -424,9 +416,6 @@
 int __lpfc_sli_issue_iocb(struct lpfc_hba *, uint32_t,
 	struct lpfc_iocbq *, uint32_t);
 uint32_t lpfc_drain_txq(struct lpfc_hba *);
-<<<<<<< HEAD
-
-=======
 void lpfc_clr_rrq_active(struct lpfc_hba *, uint16_t, struct lpfc_node_rrq *);
 int lpfc_test_rrq_active(struct lpfc_hba *, struct lpfc_nodelist *, uint16_t);
 void lpfc_handle_rrq_active(struct lpfc_hba *);
@@ -436,5 +425,4 @@
 void lpfc_cleanup_wt_rrqs(struct lpfc_hba *);
 void lpfc_cleanup_vports_rrqs(struct lpfc_vport *);
 struct lpfc_node_rrq *lpfc_get_active_rrq(struct lpfc_vport *, uint16_t,
-	uint32_t);
->>>>>>> 3cbea436
+	uint32_t);