/* bnx2i.c: Broadcom NetXtreme II iSCSI driver.
 *
 * Copyright (c) 2006 - 2010 Broadcom Corporation
 * Copyright (c) 2007, 2008 Red Hat, Inc.  All rights reserved.
 * Copyright (c) 2007, 2008 Mike Christie
 *
 * This program is free software; you can redistribute it and/or modify
 * it under the terms of the GNU General Public License as published by
 * the Free Software Foundation.
 *
 * Written by: Anil Veerabhadrappa (anilgv@broadcom.com)
 * Maintained by: Eddie Wai (eddie.wai@broadcom.com)
 */

#include "bnx2i.h"

static struct list_head adapter_list = LIST_HEAD_INIT(adapter_list);
static u32 adapter_count;

#define DRV_MODULE_NAME		"bnx2i"
<<<<<<< HEAD
#define DRV_MODULE_VERSION	"2.6.2.2"
#define DRV_MODULE_RELDATE	"Nov 23, 2010"
=======
#define DRV_MODULE_VERSION	"2.6.2.3"
#define DRV_MODULE_RELDATE	"Dec 31, 2010"
>>>>>>> 105e53f8

static char version[] __devinitdata =
		"Broadcom NetXtreme II iSCSI Driver " DRV_MODULE_NAME \
		" v" DRV_MODULE_VERSION " (" DRV_MODULE_RELDATE ")\n";


MODULE_AUTHOR("Anil Veerabhadrappa <anilgv@broadcom.com> and "
	      "Eddie Wai <eddie.wai@broadcom.com>");

MODULE_DESCRIPTION("Broadcom NetXtreme II BCM5706/5708/5709/57710/57711/57712"
		   " iSCSI Driver");
MODULE_LICENSE("GPL");
MODULE_VERSION(DRV_MODULE_VERSION);

static DEFINE_MUTEX(bnx2i_dev_lock);

unsigned int event_coal_min = 24;
module_param(event_coal_min, int, 0664);
MODULE_PARM_DESC(event_coal_min, "Event Coalescing Minimum Commands");

unsigned int event_coal_div = 1;
module_param(event_coal_div, int, 0664);
MODULE_PARM_DESC(event_coal_div, "Event Coalescing Divide Factor");

unsigned int en_tcp_dack = 1;
module_param(en_tcp_dack, int, 0664);
MODULE_PARM_DESC(en_tcp_dack, "Enable TCP Delayed ACK");

unsigned int error_mask1 = 0x00;
module_param(error_mask1, int, 0664);
MODULE_PARM_DESC(error_mask1, "Config FW iSCSI Error Mask #1");

unsigned int error_mask2 = 0x00;
module_param(error_mask2, int, 0664);
MODULE_PARM_DESC(error_mask2, "Config FW iSCSI Error Mask #2");

unsigned int sq_size;
module_param(sq_size, int, 0664);
MODULE_PARM_DESC(sq_size, "Configure SQ size");

unsigned int rq_size = BNX2I_RQ_WQES_DEFAULT;
module_param(rq_size, int, 0664);
MODULE_PARM_DESC(rq_size, "Configure RQ size");

u64 iscsi_error_mask = 0x00;


/**
 * bnx2i_identify_device - identifies NetXtreme II device type
 * @hba: 		Adapter structure pointer
 *
 * This function identifies the NX2 device type and sets appropriate
 *	queue mailbox register access method, 5709 requires driver to
 *	access MBOX regs using *bin* mode
 */
void bnx2i_identify_device(struct bnx2i_hba *hba)
{
	hba->cnic_dev_type = 0;
	if ((hba->pci_did == PCI_DEVICE_ID_NX2_5706) ||
	    (hba->pci_did == PCI_DEVICE_ID_NX2_5706S))
		set_bit(BNX2I_NX2_DEV_5706, &hba->cnic_dev_type);
	else if ((hba->pci_did == PCI_DEVICE_ID_NX2_5708) ||
	    (hba->pci_did == PCI_DEVICE_ID_NX2_5708S))
		set_bit(BNX2I_NX2_DEV_5708, &hba->cnic_dev_type);
	else if ((hba->pci_did == PCI_DEVICE_ID_NX2_5709) ||
	    (hba->pci_did == PCI_DEVICE_ID_NX2_5709S)) {
		set_bit(BNX2I_NX2_DEV_5709, &hba->cnic_dev_type);
		hba->mail_queue_access = BNX2I_MQ_BIN_MODE;
	} else if (hba->pci_did == PCI_DEVICE_ID_NX2_57710  ||
		   hba->pci_did == PCI_DEVICE_ID_NX2_57711  ||
		   hba->pci_did == PCI_DEVICE_ID_NX2_57711E ||
		   hba->pci_did == PCI_DEVICE_ID_NX2_57712  ||
		   hba->pci_did == PCI_DEVICE_ID_NX2_57712E)
		set_bit(BNX2I_NX2_DEV_57710, &hba->cnic_dev_type);
	else
		printk(KERN_ALERT "bnx2i: unknown device, 0x%x\n",
				  hba->pci_did);
}


/**
 * get_adapter_list_head - returns head of adapter list
 */
struct bnx2i_hba *get_adapter_list_head(void)
{
	struct bnx2i_hba *hba = NULL;
	struct bnx2i_hba *tmp_hba;

	if (!adapter_count)
		goto hba_not_found;

	mutex_lock(&bnx2i_dev_lock);
	list_for_each_entry(tmp_hba, &adapter_list, link) {
		if (tmp_hba->cnic && tmp_hba->cnic->cm_select_dev) {
			hba = tmp_hba;
			break;
		}
	}
	mutex_unlock(&bnx2i_dev_lock);
hba_not_found:
	return hba;
}


/**
 * bnx2i_find_hba_for_cnic - maps cnic device instance to bnx2i adapter instance
 * @cnic:	pointer to cnic device instance
 *
 */
struct bnx2i_hba *bnx2i_find_hba_for_cnic(struct cnic_dev *cnic)
{
	struct bnx2i_hba *hba, *temp;

	mutex_lock(&bnx2i_dev_lock);
	list_for_each_entry_safe(hba, temp, &adapter_list, link) {
		if (hba->cnic == cnic) {
			mutex_unlock(&bnx2i_dev_lock);
			return hba;
		}
	}
	mutex_unlock(&bnx2i_dev_lock);
	return NULL;
}


/**
 * bnx2i_start - cnic callback to initialize & start adapter instance
 * @handle:	transparent handle pointing to adapter structure
 *
 * This function maps adapter structure to pcidev structure and initiates
 *	firmware handshake to enable/initialize on chip iscsi components
 * 	This bnx2i - cnic interface api callback is issued after following
 *	2 conditions are met -
 *	  a) underlying network interface is up (marked by event 'NETDEV_UP'
 *		from netdev
 *	  b) bnx2i adapter instance is registered
 */
void bnx2i_start(void *handle)
{
#define BNX2I_INIT_POLL_TIME	(1000 / HZ)
	struct bnx2i_hba *hba = handle;
	int i = HZ;

	if (!hba->cnic->max_iscsi_conn) {
		printk(KERN_ALERT "bnx2i: dev %s does not support "
			"iSCSI\n", hba->netdev->name);

		if (test_bit(BNX2I_CNIC_REGISTERED, &hba->reg_with_cnic)) {
			mutex_lock(&bnx2i_dev_lock);
			list_del_init(&hba->link);
			adapter_count--;
			hba->cnic->unregister_device(hba->cnic, CNIC_ULP_ISCSI);
			clear_bit(BNX2I_CNIC_REGISTERED, &hba->reg_with_cnic);
			mutex_unlock(&bnx2i_dev_lock);
			bnx2i_free_hba(hba);
		}
		return;
	}
	bnx2i_send_fw_iscsi_init_msg(hba);
	while (!test_bit(ADAPTER_STATE_UP, &hba->adapter_state) && i--)
		msleep(BNX2I_INIT_POLL_TIME);
}


/**
 * bnx2i_chip_cleanup - local routine to handle chip cleanup
 * @hba:	Adapter instance to register
 *
 * Driver checks if adapter still has any active connections before
 *	executing the cleanup process
 */
static void bnx2i_chip_cleanup(struct bnx2i_hba *hba)
{
	struct bnx2i_endpoint *bnx2i_ep;
	struct list_head *pos, *tmp;

	if (hba->ofld_conns_active) {
		/* Stage to force the disconnection
		 * This is the case where the daemon is either slow or
		 * not present
		 */
		printk(KERN_ALERT "bnx2i: (%s) chip cleanup for %d active "
			"connections\n", hba->netdev->name,
			hba->ofld_conns_active);
		mutex_lock(&hba->net_dev_lock);
		list_for_each_safe(pos, tmp, &hba->ep_active_list) {
			bnx2i_ep = list_entry(pos, struct bnx2i_endpoint, link);
			/* Clean up the chip only */
			bnx2i_hw_ep_disconnect(bnx2i_ep);
			bnx2i_ep->cm_sk = NULL;
		}
		mutex_unlock(&hba->net_dev_lock);
	}
}


/**
 * bnx2i_stop - cnic callback to shutdown adapter instance
 * @handle:	transparent handle pointing to adapter structure
 *
 * driver checks if adapter is already in shutdown mode, if not start
 *	the shutdown process
 */
void bnx2i_stop(void *handle)
{
	struct bnx2i_hba *hba = handle;
	int conns_active;
	int wait_delay = 1 * HZ;

	/* check if cleanup happened in GOING_DOWN context */
	if (!test_and_set_bit(ADAPTER_STATE_GOING_DOWN,
			      &hba->adapter_state)) {
		iscsi_host_for_each_session(hba->shost,
					    bnx2i_drop_session);
		wait_delay = hba->hba_shutdown_tmo;
	}
	/* Wait for inflight offload connection tasks to complete before
	 * proceeding. Forcefully terminate all connection recovery in
	 * progress at the earliest, either in bind(), send_pdu(LOGIN),
	 * or conn_start()
	 */
	wait_event_interruptible_timeout(hba->eh_wait,
					 (list_empty(&hba->ep_ofld_list) &&
					 list_empty(&hba->ep_destroy_list)),
					 10 * HZ);
	/* Wait for all endpoints to be torn down, Chip will be reset once
	 *  control returns to network driver. So it is required to cleanup and
	 * release all connection resources before returning from this routine.
	 */
	while (hba->ofld_conns_active) {
		conns_active = hba->ofld_conns_active;
		wait_event_interruptible_timeout(hba->eh_wait,
				(hba->ofld_conns_active != conns_active),
				wait_delay);
		if (hba->ofld_conns_active == conns_active)
			break;
	}
	bnx2i_chip_cleanup(hba);

	/* This flag should be cleared last so that ep_disconnect() gracefully
	 * cleans up connection context
	 */
	clear_bit(ADAPTER_STATE_GOING_DOWN, &hba->adapter_state);
	clear_bit(ADAPTER_STATE_UP, &hba->adapter_state);
}


/**
 * bnx2i_init_one - initialize an adapter instance and allocate memory resources
 * @hba:	bnx2i adapter instance
 * @cnic:	cnic device handle
 *
 * Global resource lock is held during critical sections below. This routine is
 *	called from either cnic_register_driver() or device hot plug context and
 *	and does majority of device specific initialization
 */
static int bnx2i_init_one(struct bnx2i_hba *hba, struct cnic_dev *cnic)
{
	int rc;

	mutex_lock(&bnx2i_dev_lock);
	hba->cnic = cnic;
	rc = cnic->register_device(cnic, CNIC_ULP_ISCSI, hba);
	if (!rc) {
		hba->age++;
		set_bit(BNX2I_CNIC_REGISTERED, &hba->reg_with_cnic);
		list_add_tail(&hba->link, &adapter_list);
		adapter_count++;
	} else if (rc == -EBUSY) 	/* duplicate registration */
		printk(KERN_ALERT "bnx2i, duplicate registration"
				  "hba=%p, cnic=%p\n", hba, cnic);
	else if (rc == -EAGAIN)
		printk(KERN_ERR "bnx2i, driver not registered\n");
	else if (rc == -EINVAL)
		printk(KERN_ERR "bnx2i, invalid type %d\n", CNIC_ULP_ISCSI);
	else
		printk(KERN_ERR "bnx2i dev reg, unknown error, %d\n", rc);

	mutex_unlock(&bnx2i_dev_lock);

	return rc;
}


/**
 * bnx2i_ulp_init - initialize an adapter instance
 * @dev:	cnic device handle
 *
 * Called from cnic_register_driver() context to initialize all enumerated
 *	cnic devices. This routine allocate adapter structure and other
 *	device specific resources.
 */
void bnx2i_ulp_init(struct cnic_dev *dev)
{
	struct bnx2i_hba *hba;

	/* Allocate a HBA structure for this device */
	hba = bnx2i_alloc_hba(dev);
	if (!hba) {
		printk(KERN_ERR "bnx2i init: hba initialization failed\n");
		return;
	}

	/* Get PCI related information and update hba struct members */
	clear_bit(BNX2I_CNIC_REGISTERED, &hba->reg_with_cnic);
	if (bnx2i_init_one(hba, dev)) {
		printk(KERN_ERR "bnx2i - hba %p init failed\n", hba);
		bnx2i_free_hba(hba);
	}
}


/**
 * bnx2i_ulp_exit - shuts down adapter instance and frees all resources
 * @dev:	cnic device handle
 *
 */
void bnx2i_ulp_exit(struct cnic_dev *dev)
{
	struct bnx2i_hba *hba;

	hba = bnx2i_find_hba_for_cnic(dev);
	if (!hba) {
		printk(KERN_INFO "bnx2i_ulp_exit: hba not "
				 "found, dev 0x%p\n", dev);
		return;
	}
	mutex_lock(&bnx2i_dev_lock);
	list_del_init(&hba->link);
	adapter_count--;

	if (test_bit(BNX2I_CNIC_REGISTERED, &hba->reg_with_cnic)) {
		hba->cnic->unregister_device(hba->cnic, CNIC_ULP_ISCSI);
		clear_bit(BNX2I_CNIC_REGISTERED, &hba->reg_with_cnic);
	}
	mutex_unlock(&bnx2i_dev_lock);

	bnx2i_free_hba(hba);
}


/**
 * bnx2i_mod_init - module init entry point
 *
 * initialize any driver wide global data structures such as endpoint pool,
 *	tcp port manager/queue, sysfs. finally driver will register itself
 *	with the cnic module
 */
static int __init bnx2i_mod_init(void)
{
	int err;

	printk(KERN_INFO "%s", version);

	if (sq_size && !is_power_of_2(sq_size))
		sq_size = roundup_pow_of_two(sq_size);

	mutex_init(&bnx2i_dev_lock);

	bnx2i_scsi_xport_template =
			iscsi_register_transport(&bnx2i_iscsi_transport);
	if (!bnx2i_scsi_xport_template) {
		printk(KERN_ERR "Could not register bnx2i transport.\n");
		err = -ENOMEM;
		goto out;
	}

	err = cnic_register_driver(CNIC_ULP_ISCSI, &bnx2i_cnic_cb);
	if (err) {
		printk(KERN_ERR "Could not register bnx2i cnic driver.\n");
		goto unreg_xport;
	}

	return 0;

unreg_xport:
	iscsi_unregister_transport(&bnx2i_iscsi_transport);
out:
	return err;
}


/**
 * bnx2i_mod_exit - module cleanup/exit entry point
 *
 * Global resource lock and host adapter lock is held during critical sections
 *	in this function. Driver will browse through the adapter list, cleans-up
 *	each instance, unregisters iscsi transport name and finally driver will
 *	unregister itself with the cnic module
 */
static void __exit bnx2i_mod_exit(void)
{
	struct bnx2i_hba *hba;

	mutex_lock(&bnx2i_dev_lock);
	while (!list_empty(&adapter_list)) {
		hba = list_entry(adapter_list.next, struct bnx2i_hba, link);
		list_del(&hba->link);
		adapter_count--;

		if (test_bit(BNX2I_CNIC_REGISTERED, &hba->reg_with_cnic)) {
			bnx2i_chip_cleanup(hba);
			hba->cnic->unregister_device(hba->cnic, CNIC_ULP_ISCSI);
			clear_bit(BNX2I_CNIC_REGISTERED, &hba->reg_with_cnic);
		}

		bnx2i_free_hba(hba);
	}
	mutex_unlock(&bnx2i_dev_lock);

	iscsi_unregister_transport(&bnx2i_iscsi_transport);
	cnic_unregister_driver(CNIC_ULP_ISCSI);
}

module_init(bnx2i_mod_init);
module_exit(bnx2i_mod_exit);<|MERGE_RESOLUTION|>--- conflicted
+++ resolved
@@ -18,13 +18,8 @@
 static u32 adapter_count;
 
 #define DRV_MODULE_NAME		"bnx2i"
-<<<<<<< HEAD
-#define DRV_MODULE_VERSION	"2.6.2.2"
-#define DRV_MODULE_RELDATE	"Nov 23, 2010"
-=======
 #define DRV_MODULE_VERSION	"2.6.2.3"
 #define DRV_MODULE_RELDATE	"Dec 31, 2010"
->>>>>>> 105e53f8
 
 static char version[] __devinitdata =
 		"Broadcom NetXtreme II iSCSI Driver " DRV_MODULE_NAME \
