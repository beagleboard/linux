--- conflicted
+++ resolved
@@ -534,8 +534,6 @@
 out:
 	mutex_unlock(&sr_mutex);
 	return ret;
-<<<<<<< HEAD
-=======
 }
 
 static unsigned int sr_block_check_events(struct gendisk *disk,
@@ -543,7 +541,6 @@
 {
 	struct scsi_cd *cd = scsi_cd(disk);
 	return cdrom_check_events(&cd->cdi, clearing);
->>>>>>> 3cbea436
 }
 
 static int sr_block_revalidate_disk(struct gendisk *disk)
@@ -566,12 +563,8 @@
 	.open		= sr_block_open,
 	.release	= sr_block_release,
 	.ioctl		= sr_block_ioctl,
-<<<<<<< HEAD
-	.media_changed	= sr_block_media_changed,
-=======
 	.check_events	= sr_block_check_events,
 	.revalidate_disk = sr_block_revalidate_disk,
->>>>>>> 3cbea436
 	/* 
 	 * No compat_ioctl for now because sr_block_ioctl never
 	 * seems to pass arbitary ioctls down to host drivers.
