--- conflicted
+++ resolved
@@ -1046,21 +1046,13 @@
 
 	/* If the user actually wanted this page, we can skip the rest */
 	if (page == 0)
-<<<<<<< HEAD
-		return -EINVAL;
-=======
 		return 0;
->>>>>>> 062c1825
 
 	for (i = 0; i < min((int)buf[3], buf_len - 4); i++)
 		if (buf[i + 4] == page)
 			goto found;
 
-<<<<<<< HEAD
-	if (i < buf[3] && i > buf_len)
-=======
 	if (i < buf[3] && i >= buf_len - 4)
->>>>>>> 062c1825
 		/* ran off the end of the buffer, give us benefit of doubt */
 		goto found;
 	/* The device claims it doesn't support the requested page */
