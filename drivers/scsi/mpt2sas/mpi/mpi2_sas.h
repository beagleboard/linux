--- conflicted
+++ resolved
@@ -6,11 +6,7 @@
  *          Title:  MPI Serial Attached SCSI structures and definitions
  *  Creation Date:  February 9, 2007
  *
-<<<<<<< HEAD
- *  mpi2_sas.h Version:  02.00.04
-=======
  *  mpi2_sas.h Version:  02.00.05
->>>>>>> 105e53f8
  *
  *  Version History
  *  ---------------
@@ -25,10 +21,7 @@
  *  10-28-09  02.00.03  Changed the type of SGL in MPI2_SATA_PASSTHROUGH_REQUEST
  *                      to MPI2_SGE_IO_UNION since it supports chained SGLs.
  *  05-12-10  02.00.04  Modified some comments.
-<<<<<<< HEAD
-=======
  *  08-11-10  02.00.05  Added NCQ operations to SAS IO Unit Control.
->>>>>>> 105e53f8
  *  --------------------------------------------------------------------------
  */
 
