--- conflicted
+++ resolved
@@ -39,31 +39,6 @@
 BFA_TRC_FILE(LDRV, BFAD);
 DEFINE_MUTEX(bfad_mutex);
 LIST_HEAD(bfad_list);
-<<<<<<< HEAD
-static int      bfad_inst;
-int bfad_supported_fc4s;
-
-static char     *host_name;
-static char     *os_name;
-static char     *os_patch;
-static int      num_rports;
-static int      num_ios;
-static int      num_tms;
-static int      num_fcxps;
-static int      num_ufbufs;
-static int      reqq_size;
-static int      rspq_size;
-static int      num_sgpgs;
-static int      rport_del_timeout = BFA_FCS_RPORT_DEF_DEL_TIMEOUT;
-static int      bfa_io_max_sge = BFAD_IO_MAX_SGE;
-static int      log_level = BFA_LOG_WARNING;
-static int      ioc_auto_recover = BFA_TRUE;
-static int      ipfc_enable = BFA_FALSE;
-static int	fdmi_enable = BFA_TRUE;
-int 		bfa_lun_queue_depth = BFAD_LUN_QUEUE_DEPTH;
-int      	bfa_linkup_delay = -1;
-int		bfa_debugfs_enable = 1;
-=======
 
 static int	bfad_inst;
 static int      num_sgpgs_parm;
@@ -99,7 +74,6 @@
 MODULE_FIRMWARE(BFAD_FW_FILE_CT_FC);
 MODULE_FIRMWARE(BFAD_FW_FILE_CT_CNA);
 MODULE_FIRMWARE(BFAD_FW_FILE_CB_FC);
->>>>>>> 45f53cc9
 
 module_param(os_name, charp, S_IRUGO | S_IWUSR);
 MODULE_PARM_DESC(os_name, "OS name of the hba host machine");
@@ -108,13 +82,8 @@
 module_param(host_name, charp, S_IRUGO | S_IWUSR);
 MODULE_PARM_DESC(host_name, "Hostname of the hba host machine");
 module_param(num_rports, int, S_IRUGO | S_IWUSR);
-<<<<<<< HEAD
-MODULE_PARM_DESC(num_rports, "Max number of rports supported per port"
-		" (physical/logical), default=1024");
-=======
 MODULE_PARM_DESC(num_rports, "Max number of rports supported per port "
 				"(physical/logical), default=1024");
->>>>>>> 45f53cc9
 module_param(num_ios, int, S_IRUGO | S_IWUSR);
 MODULE_PARM_DESC(num_ios, "Max number of ioim requests, default=2000");
 module_param(num_tms, int, S_IRUGO | S_IWUSR);
@@ -122,43 +91,6 @@
 module_param(num_fcxps, int, S_IRUGO | S_IWUSR);
 MODULE_PARM_DESC(num_fcxps, "Max number of fcxp requests, default=64");
 module_param(num_ufbufs, int, S_IRUGO | S_IWUSR);
-<<<<<<< HEAD
-MODULE_PARM_DESC(num_ufbufs, "Max number of unsolicited frame buffers,"
-		" default=64");
-module_param(reqq_size, int, S_IRUGO | S_IWUSR);
-MODULE_PARM_DESC(reqq_size, "Max number of request queue elements,"
-		" default=256");
-module_param(rspq_size, int, S_IRUGO | S_IWUSR);
-MODULE_PARM_DESC(rspq_size, "Max number of response queue elements,"
-		" default=64");
-module_param(num_sgpgs, int, S_IRUGO | S_IWUSR);
-MODULE_PARM_DESC(num_sgpgs, "Number of scatter/gather pages, default=2048");
-module_param(rport_del_timeout, int, S_IRUGO | S_IWUSR);
-MODULE_PARM_DESC(rport_del_timeout, "Rport delete timeout, default=90 secs,"
-		" Range[>0]");
-module_param(bfa_lun_queue_depth, int, S_IRUGO | S_IWUSR);
-MODULE_PARM_DESC(bfa_lun_queue_depth, "Lun queue depth, default=32,"
-		" Range[>0]");
-module_param(bfa_io_max_sge, int, S_IRUGO | S_IWUSR);
-MODULE_PARM_DESC(bfa_io_max_sge, "Max io scatter/gather elements, default=255");
-module_param(log_level, int, S_IRUGO | S_IWUSR);
-MODULE_PARM_DESC(log_level, "Driver log level, default=3,"
-		" Range[Critical:1|Error:2|Warning:3|Info:4]");
-module_param(ioc_auto_recover, int, S_IRUGO | S_IWUSR);
-MODULE_PARM_DESC(ioc_auto_recover, "IOC auto recovery, default=1,"
-		" Range[off:0|on:1]");
-module_param(ipfc_enable, int, S_IRUGO | S_IWUSR);
-MODULE_PARM_DESC(ipfc_enable, "Enable IPoFC, default=0, Range[off:0|on:1]");
-module_param(bfa_linkup_delay, int, S_IRUGO | S_IWUSR);
-MODULE_PARM_DESC(bfa_linkup_delay, "Link up delay, default=30 secs for boot"
-		" port. Otherwise Range[>0]");
-module_param(fdmi_enable, int, S_IRUGO | S_IWUSR);
-MODULE_PARM_DESC(fdmi_enable, "Enables fdmi registration, default=1,"
-		" Range[false:0|true:1]");
-module_param(bfa_debugfs_enable, int, S_IRUGO | S_IWUSR);
-MODULE_PARM_DESC(bfa_debugfs_enable, "Enables debugfs feature, default=1,"
-		" Range[false:0|true:1]");
-=======
 MODULE_PARM_DESC(num_ufbufs, "Max number of unsolicited frame "
 				"buffers, default=64");
 module_param(reqq_size, int, S_IRUGO | S_IWUSR);
@@ -218,7 +150,6 @@
 bfad_sm_failed(struct bfad_s *bfad, enum bfad_sm_event event);
 static void
 bfad_sm_fcs_exit(struct bfad_s *bfad, enum bfad_sm_event event);
->>>>>>> 45f53cc9
 
 /*
  * Beginning state for the driver instance, awaiting the pci_probe event
@@ -547,24 +478,12 @@
 	return rc;
 }
 
-<<<<<<< HEAD
-/**
- * @brief
-=======
 /*
->>>>>>> 45f53cc9
  * FCS PBC VPORT Create
  */
 void
 bfa_fcb_pbc_vport_create(struct bfad_s *bfad, struct bfi_pbc_vport_s pbc_vport)
 {
-<<<<<<< HEAD
-
-	struct bfad_pcfg_s *pcfg;
-
-	pcfg = kzalloc(sizeof(struct bfad_pcfg_s), GFP_ATOMIC);
-	if (!pcfg) {
-=======
 
 	struct bfa_lport_cfg_s port_cfg = {0};
 	struct bfad_vport_s   *vport;
@@ -572,21 +491,10 @@
 
 	vport = kzalloc(sizeof(struct bfad_vport_s), GFP_KERNEL);
 	if (!vport) {
->>>>>>> 45f53cc9
 		bfa_trc(bfad, 0);
 		return;
 	}
 
-<<<<<<< HEAD
-	pcfg->port_cfg.roles = BFA_PORT_ROLE_FCP_IM;
-	pcfg->port_cfg.pwwn = pbc_vport.vp_pwwn;
-	pcfg->port_cfg.nwwn = pbc_vport.vp_nwwn;
-	pcfg->port_cfg.preboot_vp  = BFA_TRUE;
-
-	list_add_tail(&pcfg->list_entry, &bfad->pbc_pcfg_list);
-
-	return;
-=======
 	vport->drv_port.bfad = bfad;
 	port_cfg.roles = BFA_LPORT_ROLE_FCP_IM;
 	port_cfg.pwwn = pbc_vport.vp_pwwn;
@@ -602,7 +510,6 @@
 	}
 
 	list_add_tail(&vport->list_entry, &bfad->pbc_vport_list);
->>>>>>> 45f53cc9
 }
 
 void
@@ -761,19 +668,11 @@
  */
 bfa_status_t
 bfad_vport_create(struct bfad_s *bfad, u16 vf_id,
-<<<<<<< HEAD
-			struct bfa_port_cfg_s *port_cfg, struct device *dev)
-{
-	struct bfad_vport_s *vport;
-	int rc = BFA_STATUS_OK;
-	unsigned long   flags;
-=======
 		  struct bfa_lport_cfg_s *port_cfg, struct device *dev)
 {
 	struct bfad_vport_s   *vport;
 	int		rc = BFA_STATUS_OK;
 	unsigned long	flags;
->>>>>>> 45f53cc9
 	struct completion fcomp;
 
 	vport = kzalloc(sizeof(struct bfad_vport_s), GFP_KERNEL);
@@ -784,12 +683,8 @@
 
 	vport->drv_port.bfad = bfad;
 	spin_lock_irqsave(&bfad->bfad_lock, flags);
-	if (port_cfg->preboot_vp == BFA_TRUE)
-		rc = bfa_fcs_pbc_vport_create(&vport->fcs_vport,
-				&bfad->bfa_fcs, vf_id, port_cfg, vport);
-	else
-		rc = bfa_fcs_vport_create(&vport->fcs_vport,
-				&bfad->bfa_fcs, vf_id, port_cfg, vport);
+	rc = bfa_fcs_vport_create(&vport->fcs_vport, &bfad->bfa_fcs, vf_id,
+				  port_cfg, vport);
 	spin_unlock_irqrestore(&bfad->bfad_lock, flags);
 
 	if (rc != BFA_STATUS_OK)
@@ -998,48 +893,6 @@
 
 	/* FCS INIT */
 	spin_lock_irqsave(&bfad->bfad_lock, flags);
-<<<<<<< HEAD
-	bfa_init(&bfad->bfa);
-	spin_unlock_irqrestore(&bfad->bfad_lock, flags);
-
-	/*
-	 * Set up interrupt handler for each vectors
-	 */
-	if ((bfad->bfad_flags & BFAD_MSIX_ON)
-	    && bfad_install_msix_handler(bfad)) {
-		printk(KERN_WARNING "%s: install_msix failed, bfad%d\n",
-		       __func__, bfad->inst_no);
-	}
-
-	bfad_init_timer(bfad);
-
-	wait_for_completion(&bfad->comp);
-
-	memset(&driver_info, 0, sizeof(driver_info));
-	strncpy(driver_info.version, BFAD_DRIVER_VERSION,
-		sizeof(driver_info.version) - 1);
-	__kernel_param_lock();
-	if (host_name)
-		strncpy(driver_info.host_machine_name, host_name,
-			sizeof(driver_info.host_machine_name) - 1);
-	if (os_name)
-		strncpy(driver_info.host_os_name, os_name,
-			sizeof(driver_info.host_os_name) - 1);
-	if (os_patch)
-		strncpy(driver_info.host_os_patch, os_patch,
-			sizeof(driver_info.host_os_patch) - 1);
-	__kernel_param_unlock();
-
-	strncpy(driver_info.os_device_name, bfad->pci_name,
-		sizeof(driver_info.os_device_name - 1));
-
-	/*
-	 * FCS INIT
-	 */
-	spin_lock_irqsave(&bfad->bfad_lock, flags);
-	bfa_fcs_log_init(&bfad->bfa_fcs, bfad->logmod);
-=======
->>>>>>> 45f53cc9
 	bfa_fcs_trc_init(&bfad->bfa_fcs, bfad->trcmod);
 	bfa_fcs_attach(&bfad->bfa_fcs, &bfad->bfa, bfad, BFA_FALSE);
 	bfa_fcs_set_fdmi_param(&bfad->bfa_fcs, fdmi_enable);
@@ -1152,20 +1005,9 @@
 void
 bfad_uncfg_pport(struct bfad_s *bfad)
 {
-<<<<<<< HEAD
-	 /* Remove the debugfs node for this scsi_host */
-	kfree(bfad->regdata);
-	bfad_debugfs_exit(&bfad->pport);
-
-	if ((bfad->pport.roles & BFA_PORT_ROLE_FCP_IPFC) && ipfc_enable) {
-		bfad_ipfc_port_delete(bfad, &bfad->pport);
-		bfad->pport.roles &= ~BFA_PORT_ROLE_FCP_IPFC;
-	}
-=======
 	/* Remove the debugfs node for this scsi_host */
 	kfree(bfad->regdata);
 	bfad_debugfs_exit(&bfad->pport);
->>>>>>> 45f53cc9
 
 	if ((supported_fc4s & BFA_LPORT_ROLE_FCP_IM) &&
 	    (bfad->pport.roles & BFA_LPORT_ROLE_FCP_IM)) {
@@ -1179,14 +1021,7 @@
 }
 
 bfa_status_t
-<<<<<<< HEAD
-bfad_start_ops(struct bfad_s *bfad)
-{
-	int retval;
-	struct bfad_pcfg_s *pcfg, *pcfg_new;
-=======
 bfad_start_ops(struct bfad_s *bfad) {
->>>>>>> 45f53cc9
 
 	int	retval;
 	unsigned long	flags;
@@ -1240,36 +1075,17 @@
 
 	bfad_drv_start(bfad);
 
-<<<<<<< HEAD
-	/* pbc vport creation */
-	list_for_each_entry_safe(pcfg, pcfg_new,  &bfad->pbc_pcfg_list,
-					list_entry) {
-		struct fc_vport_identifiers vid;
-		struct fc_vport *fc_vport;
-=======
 	/* Complete pbc vport create */
 	list_for_each_entry_safe(vport, vport_new, &bfad->pbc_vport_list,
 				list_entry) {
 		struct fc_vport_identifiers vid;
 		struct fc_vport *fc_vport;
 		char pwwn_buf[BFA_STRING_32];
->>>>>>> 45f53cc9
 
 		memset(&vid, 0, sizeof(vid));
 		vid.roles = FC_PORT_ROLE_FCP_INITIATOR;
 		vid.vport_type = FC_PORTTYPE_NPIV;
 		vid.disable = false;
-<<<<<<< HEAD
-		vid.node_name = wwn_to_u64((u8 *)&pcfg->port_cfg.nwwn);
-		vid.port_name = wwn_to_u64((u8 *)&pcfg->port_cfg.pwwn);
-		fc_vport = fc_vport_create(bfad->pport.im_port->shost, 0, &vid);
-		if (!fc_vport)
-			printk(KERN_WARNING "bfad%d: failed to create pbc vport"
-				" %llx\n", bfad->inst_no, vid.port_name);
-		list_del(&pcfg->list_entry);
-		kfree(pcfg);
-
-=======
 		vid.node_name = wwn_to_u64((u8 *)
 				(&((vport->fcs_vport).lport.port_cfg.nwwn)));
 		vid.port_name = wwn_to_u64((u8 *)
@@ -1282,7 +1098,6 @@
 		}
 		list_del(&vport->list_entry);
 		kfree(vport);
->>>>>>> 45f53cc9
 	}
 
 	/*
@@ -1574,20 +1389,7 @@
 
 	bfad->ref_count = 0;
 	bfad->pport.bfad = bfad;
-<<<<<<< HEAD
-	INIT_LIST_HEAD(&bfad->pbc_pcfg_list);
-
-	bfad->bfad_tsk = kthread_create(bfad_worker, (void *) bfad, "%s",
-					"bfad_worker");
-	if (IS_ERR(bfad->bfad_tsk)) {
-		printk(KERN_INFO "bfad[%d]: Kernel thread"
-			" creation failed!\n",
-			bfad->inst_no);
-		goto out_kthread_create_failure;
-	}
-=======
 	INIT_LIST_HEAD(&bfad->pbc_vport_list);
->>>>>>> 45f53cc9
 
 	retval = bfad_drv_init(bfad);
 	if (retval != BFA_STATUS_OK)
@@ -1670,22 +1472,6 @@
 		.subdevice = PCI_ANY_ID,
 	},
 	{
-<<<<<<< HEAD
-	 .vendor = BFA_PCI_VENDOR_ID_BROCADE,
-	 .device = BFA_PCI_DEVICE_ID_CT,
-	 .subvendor = PCI_ANY_ID,
-	 .subdevice = PCI_ANY_ID,
-	 .class = (PCI_CLASS_SERIAL_FIBER << 8),
-	 .class_mask = ~0,
-	 },
-	{
-	 .vendor = BFA_PCI_VENDOR_ID_BROCADE,
-	 .device = BFA_PCI_DEVICE_ID_CT_FC,
-	 .subvendor = PCI_ANY_ID,
-	 .subdevice = PCI_ANY_ID,
-	 .class = (PCI_CLASS_SERIAL_FIBER << 8),
-	 .class_mask = ~0,
-=======
 		.vendor = BFA_PCI_VENDOR_ID_BROCADE,
 		.device = BFA_PCI_DEVICE_ID_CT,
 		.subvendor = PCI_ANY_ID,
@@ -1700,7 +1486,6 @@
 		.subdevice = PCI_ANY_ID,
 		.class = (PCI_CLASS_SERIAL_FIBER << 8),
 		.class_mask = ~0,
->>>>>>> 45f53cc9
 	},
 
 	{0, 0},
