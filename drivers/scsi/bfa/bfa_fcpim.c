/*
 * Copyright (c) 2005-2010 Brocade Communications Systems, Inc.
 * All rights reserved
 * www.brocade.com
 *
 * Linux driver for Brocade Fibre Channel Host Bus Adapter.
 *
 * This program is free software; you can redistribute it and/or modify it
 * under the terms of the GNU General Public License (GPL) Version 2 as
 * published by the Free Software Foundation
 *
 * This program is distributed in the hope that it will be useful, but
 * WITHOUT ANY WARRANTY; without even the implied warranty of
 * MERCHANTABILITY or FITNESS FOR A PARTICULAR PURPOSE.  See the GNU
 * General Public License for more details.
 */

#include "bfa_modules.h"
#include "bfa_cb_ioim.h"

BFA_TRC_FILE(HAL, FCPIM);
BFA_MODULE(fcpim);


#define bfa_fcpim_add_iostats(__l, __r, __stats)	\
	(__l->__stats += __r->__stats)


/*
 *  BFA ITNIM Related definitions
 */
static void bfa_itnim_update_del_itn_stats(struct bfa_itnim_s *itnim);

#define BFA_ITNIM_FROM_TAG(_fcpim, _tag)                                \
	(((_fcpim)->itnim_arr + ((_tag) & ((_fcpim)->num_itnims - 1))))

#define bfa_fcpim_additn(__itnim)					\
	list_add_tail(&(__itnim)->qe, &(__itnim)->fcpim->itnim_q)
#define bfa_fcpim_delitn(__itnim)	do {				\
	bfa_assert(bfa_q_is_on_q(&(__itnim)->fcpim->itnim_q, __itnim));      \
	bfa_itnim_update_del_itn_stats(__itnim);      \
	list_del(&(__itnim)->qe);      \
	bfa_assert(list_empty(&(__itnim)->io_q));      \
	bfa_assert(list_empty(&(__itnim)->io_cleanup_q));      \
	bfa_assert(list_empty(&(__itnim)->pending_q));      \
} while (0)

#define bfa_itnim_online_cb(__itnim) do {				\
	if ((__itnim)->bfa->fcs)					\
		bfa_cb_itnim_online((__itnim)->ditn);      \
	else {								\
		bfa_cb_queue((__itnim)->bfa, &(__itnim)->hcb_qe,	\
		__bfa_cb_itnim_online, (__itnim));      \
	}								\
} while (0)

#define bfa_itnim_offline_cb(__itnim) do {				\
	if ((__itnim)->bfa->fcs)					\
		bfa_cb_itnim_offline((__itnim)->ditn);      \
	else {								\
		bfa_cb_queue((__itnim)->bfa, &(__itnim)->hcb_qe,	\
		__bfa_cb_itnim_offline, (__itnim));      \
	}								\
} while (0)

#define bfa_itnim_sler_cb(__itnim) do {					\
	if ((__itnim)->bfa->fcs)					\
		bfa_cb_itnim_sler((__itnim)->ditn);      \
	else {								\
		bfa_cb_queue((__itnim)->bfa, &(__itnim)->hcb_qe,	\
		__bfa_cb_itnim_sler, (__itnim));      \
	}								\
} while (0)

/*
 *  bfa_itnim_sm BFA itnim state machine
 */


enum bfa_itnim_event {
	BFA_ITNIM_SM_CREATE = 1,	/*  itnim is created */
	BFA_ITNIM_SM_ONLINE = 2,	/*  itnim is online */
	BFA_ITNIM_SM_OFFLINE = 3,	/*  itnim is offline */
	BFA_ITNIM_SM_FWRSP = 4,		/*  firmware response */
	BFA_ITNIM_SM_DELETE = 5,	/*  deleting an existing itnim */
	BFA_ITNIM_SM_CLEANUP = 6,	/*  IO cleanup completion */
	BFA_ITNIM_SM_SLER = 7,		/*  second level error recovery */
	BFA_ITNIM_SM_HWFAIL = 8,	/*  IOC h/w failure event */
	BFA_ITNIM_SM_QRESUME = 9,	/*  queue space available */
};

/*
 *  BFA IOIM related definitions
 */
#define bfa_ioim_move_to_comp_q(__ioim) do {				\
	list_del(&(__ioim)->qe);					\
	list_add_tail(&(__ioim)->qe, &(__ioim)->fcpim->ioim_comp_q);	\
} while (0)


#define bfa_ioim_cb_profile_comp(__fcpim, __ioim) do {			\
	if ((__fcpim)->profile_comp)					\
		(__fcpim)->profile_comp(__ioim);			\
} while (0)

#define bfa_ioim_cb_profile_start(__fcpim, __ioim) do {			\
	if ((__fcpim)->profile_start)					\
		(__fcpim)->profile_start(__ioim);			\
} while (0)
/*
 *  hal_ioim_sm
 */

/*
 * IO state machine events
 */
enum bfa_ioim_event {
	BFA_IOIM_SM_START	= 1,	/*  io start request from host */
	BFA_IOIM_SM_COMP_GOOD	= 2,	/*  io good comp, resource free */
	BFA_IOIM_SM_COMP	= 3,	/*  io comp, resource is free */
	BFA_IOIM_SM_COMP_UTAG	= 4,	/*  io comp, resource is free */
	BFA_IOIM_SM_DONE	= 5,	/*  io comp, resource not free */
	BFA_IOIM_SM_FREE	= 6,	/*  io resource is freed */
	BFA_IOIM_SM_ABORT	= 7,	/*  abort request from scsi stack */
	BFA_IOIM_SM_ABORT_COMP	= 8,	/*  abort from f/w */
	BFA_IOIM_SM_ABORT_DONE	= 9,	/*  abort completion from f/w */
	BFA_IOIM_SM_QRESUME	= 10,	/*  CQ space available to queue IO */
	BFA_IOIM_SM_SGALLOCED	= 11,	/*  SG page allocation successful */
	BFA_IOIM_SM_SQRETRY	= 12,	/*  sequence recovery retry */
	BFA_IOIM_SM_HCB		= 13,	/*  bfa callback complete */
	BFA_IOIM_SM_CLEANUP	= 14,	/*  IO cleanup from itnim */
	BFA_IOIM_SM_TMSTART	= 15,	/*  IO cleanup from tskim */
	BFA_IOIM_SM_TMDONE	= 16,	/*  IO cleanup from tskim */
	BFA_IOIM_SM_HWFAIL	= 17,	/*  IOC h/w failure event */
	BFA_IOIM_SM_IOTOV	= 18,	/*  ITN offline TOV */
};


/*
 *  BFA TSKIM related definitions
 */

/*
 * task management completion handling
 */
#define bfa_tskim_qcomp(__tskim, __cbfn) do {				\
	bfa_cb_queue((__tskim)->bfa, &(__tskim)->hcb_qe, __cbfn, (__tskim));\
	bfa_tskim_notify_comp(__tskim);      \
} while (0)

#define bfa_tskim_notify_comp(__tskim) do {				\
	if ((__tskim)->notify)						\
		bfa_itnim_tskdone((__tskim)->itnim);      \
} while (0)


enum bfa_tskim_event {
	BFA_TSKIM_SM_START	= 1,	/*  TM command start		*/
	BFA_TSKIM_SM_DONE	= 2,	/*  TM completion		*/
	BFA_TSKIM_SM_QRESUME	= 3,	/*  resume after qfull		*/
	BFA_TSKIM_SM_HWFAIL	= 5,	/*  IOC h/w failure event	*/
	BFA_TSKIM_SM_HCB	= 6,	/*  BFA callback completion	*/
	BFA_TSKIM_SM_IOS_DONE	= 7,	/*  IO and sub TM completions	*/
	BFA_TSKIM_SM_CLEANUP	= 8,	/*  TM cleanup on ITN offline	*/
	BFA_TSKIM_SM_CLEANUP_DONE = 9,	/*  TM abort completion	*/
};

/*
 * forward declaration for BFA ITNIM functions
 */
static void     bfa_itnim_iocdisable_cleanup(struct bfa_itnim_s *itnim);
static bfa_boolean_t bfa_itnim_send_fwcreate(struct bfa_itnim_s *itnim);
static bfa_boolean_t bfa_itnim_send_fwdelete(struct bfa_itnim_s *itnim);
static void     bfa_itnim_cleanp_comp(void *itnim_cbarg);
static void     bfa_itnim_cleanup(struct bfa_itnim_s *itnim);
static void     __bfa_cb_itnim_online(void *cbarg, bfa_boolean_t complete);
static void     __bfa_cb_itnim_offline(void *cbarg, bfa_boolean_t complete);
static void     __bfa_cb_itnim_sler(void *cbarg, bfa_boolean_t complete);
static void     bfa_itnim_iotov_online(struct bfa_itnim_s *itnim);
static void     bfa_itnim_iotov_cleanup(struct bfa_itnim_s *itnim);
static void     bfa_itnim_iotov(void *itnim_arg);
static void     bfa_itnim_iotov_start(struct bfa_itnim_s *itnim);
static void     bfa_itnim_iotov_stop(struct bfa_itnim_s *itnim);
static void     bfa_itnim_iotov_delete(struct bfa_itnim_s *itnim);

/*
 * forward declaration of ITNIM state machine
 */
static void     bfa_itnim_sm_uninit(struct bfa_itnim_s *itnim,
					enum bfa_itnim_event event);
static void     bfa_itnim_sm_created(struct bfa_itnim_s *itnim,
					enum bfa_itnim_event event);
static void     bfa_itnim_sm_fwcreate(struct bfa_itnim_s *itnim,
					enum bfa_itnim_event event);
static void     bfa_itnim_sm_delete_pending(struct bfa_itnim_s *itnim,
					enum bfa_itnim_event event);
static void     bfa_itnim_sm_online(struct bfa_itnim_s *itnim,
					enum bfa_itnim_event event);
static void     bfa_itnim_sm_sler(struct bfa_itnim_s *itnim,
					enum bfa_itnim_event event);
static void     bfa_itnim_sm_cleanup_offline(struct bfa_itnim_s *itnim,
					enum bfa_itnim_event event);
static void     bfa_itnim_sm_cleanup_delete(struct bfa_itnim_s *itnim,
					enum bfa_itnim_event event);
static void     bfa_itnim_sm_fwdelete(struct bfa_itnim_s *itnim,
					enum bfa_itnim_event event);
static void     bfa_itnim_sm_offline(struct bfa_itnim_s *itnim,
					enum bfa_itnim_event event);
static void     bfa_itnim_sm_iocdisable(struct bfa_itnim_s *itnim,
					enum bfa_itnim_event event);
static void     bfa_itnim_sm_deleting(struct bfa_itnim_s *itnim,
					enum bfa_itnim_event event);
static void     bfa_itnim_sm_fwcreate_qfull(struct bfa_itnim_s *itnim,
					enum bfa_itnim_event event);
static void     bfa_itnim_sm_fwdelete_qfull(struct bfa_itnim_s *itnim,
					enum bfa_itnim_event event);
static void     bfa_itnim_sm_deleting_qfull(struct bfa_itnim_s *itnim,
					enum bfa_itnim_event event);

/*
 * forward declaration for BFA IOIM functions
 */
static bfa_boolean_t	bfa_ioim_send_ioreq(struct bfa_ioim_s *ioim);
static bfa_boolean_t	bfa_ioim_sge_setup(struct bfa_ioim_s *ioim);
static void		bfa_ioim_sgpg_setup(struct bfa_ioim_s *ioim);
static bfa_boolean_t	bfa_ioim_send_abort(struct bfa_ioim_s *ioim);
static void		bfa_ioim_notify_cleanup(struct bfa_ioim_s *ioim);
static void __bfa_cb_ioim_good_comp(void *cbarg, bfa_boolean_t complete);
static void __bfa_cb_ioim_comp(void *cbarg, bfa_boolean_t complete);
static void __bfa_cb_ioim_abort(void *cbarg, bfa_boolean_t complete);
static void __bfa_cb_ioim_failed(void *cbarg, bfa_boolean_t complete);
static void __bfa_cb_ioim_pathtov(void *cbarg, bfa_boolean_t complete);
static bfa_boolean_t    bfa_ioim_is_abortable(struct bfa_ioim_s *ioim);


/*
 * forward declaration of BFA IO state machine
 */
static void     bfa_ioim_sm_uninit(struct bfa_ioim_s *ioim,
					enum bfa_ioim_event event);
static void     bfa_ioim_sm_sgalloc(struct bfa_ioim_s *ioim,
					enum bfa_ioim_event event);
static void     bfa_ioim_sm_active(struct bfa_ioim_s *ioim,
					enum bfa_ioim_event event);
static void     bfa_ioim_sm_abort(struct bfa_ioim_s *ioim,
					enum bfa_ioim_event event);
static void     bfa_ioim_sm_cleanup(struct bfa_ioim_s *ioim,
					enum bfa_ioim_event event);
static void     bfa_ioim_sm_qfull(struct bfa_ioim_s *ioim,
					enum bfa_ioim_event event);
static void     bfa_ioim_sm_abort_qfull(struct bfa_ioim_s *ioim,
					enum bfa_ioim_event event);
static void     bfa_ioim_sm_cleanup_qfull(struct bfa_ioim_s *ioim,
					enum bfa_ioim_event event);
static void     bfa_ioim_sm_hcb(struct bfa_ioim_s *ioim,
					enum bfa_ioim_event event);
static void     bfa_ioim_sm_hcb_free(struct bfa_ioim_s *ioim,
					enum bfa_ioim_event event);
static void     bfa_ioim_sm_resfree(struct bfa_ioim_s *ioim,
					enum bfa_ioim_event event);
static void	bfa_ioim_sm_cmnd_retry(struct bfa_ioim_s *ioim,
					enum bfa_ioim_event event);

/*
 * forward declaration for BFA TSKIM functions
 */
static void     __bfa_cb_tskim_done(void *cbarg, bfa_boolean_t complete);
static void     __bfa_cb_tskim_failed(void *cbarg, bfa_boolean_t complete);
static bfa_boolean_t bfa_tskim_match_scope(struct bfa_tskim_s *tskim,
					lun_t lun);
static void     bfa_tskim_gather_ios(struct bfa_tskim_s *tskim);
static void     bfa_tskim_cleanp_comp(void *tskim_cbarg);
static void     bfa_tskim_cleanup_ios(struct bfa_tskim_s *tskim);
static bfa_boolean_t bfa_tskim_send(struct bfa_tskim_s *tskim);
static bfa_boolean_t bfa_tskim_send_abort(struct bfa_tskim_s *tskim);
static void     bfa_tskim_iocdisable_ios(struct bfa_tskim_s *tskim);


/*
 * forward declaration of BFA TSKIM state machine
 */
static void     bfa_tskim_sm_uninit(struct bfa_tskim_s *tskim,
					enum bfa_tskim_event event);
static void     bfa_tskim_sm_active(struct bfa_tskim_s *tskim,
					enum bfa_tskim_event event);
static void     bfa_tskim_sm_cleanup(struct bfa_tskim_s *tskim,
					enum bfa_tskim_event event);
static void     bfa_tskim_sm_iocleanup(struct bfa_tskim_s *tskim,
					enum bfa_tskim_event event);
static void     bfa_tskim_sm_qfull(struct bfa_tskim_s *tskim,
					enum bfa_tskim_event event);
static void     bfa_tskim_sm_cleanup_qfull(struct bfa_tskim_s *tskim,
					enum bfa_tskim_event event);
static void     bfa_tskim_sm_hcb(struct bfa_tskim_s *tskim,
					enum bfa_tskim_event event);

/*
 *  hal_fcpim_mod BFA FCP Initiator Mode module
 */

/*
 *	Compute and return memory needed by FCP(im) module.
 */
static void
bfa_fcpim_meminfo(struct bfa_iocfc_cfg_s *cfg, u32 *km_len,
		u32 *dm_len)
{
	bfa_itnim_meminfo(cfg, km_len, dm_len);

	/*
	 * IO memory
	 */
	if (cfg->fwcfg.num_ioim_reqs < BFA_IOIM_MIN)
		cfg->fwcfg.num_ioim_reqs = BFA_IOIM_MIN;
	else if (cfg->fwcfg.num_ioim_reqs > BFA_IOIM_MAX)
		cfg->fwcfg.num_ioim_reqs = BFA_IOIM_MAX;

	*km_len += cfg->fwcfg.num_ioim_reqs *
	  (sizeof(struct bfa_ioim_s) + sizeof(struct bfa_ioim_sp_s));

	*dm_len += cfg->fwcfg.num_ioim_reqs * BFI_IOIM_SNSLEN;

	/*
	 * task management command memory
	 */
	if (cfg->fwcfg.num_tskim_reqs < BFA_TSKIM_MIN)
		cfg->fwcfg.num_tskim_reqs = BFA_TSKIM_MIN;
	*km_len += cfg->fwcfg.num_tskim_reqs * sizeof(struct bfa_tskim_s);
}


static void
bfa_fcpim_attach(struct bfa_s *bfa, void *bfad, struct bfa_iocfc_cfg_s *cfg,
		struct bfa_meminfo_s *meminfo, struct bfa_pcidev_s *pcidev)
{
	struct bfa_fcpim_mod_s *fcpim = BFA_FCPIM_MOD(bfa);

	bfa_trc(bfa, cfg->drvcfg.path_tov);
	bfa_trc(bfa, cfg->fwcfg.num_rports);
	bfa_trc(bfa, cfg->fwcfg.num_ioim_reqs);
	bfa_trc(bfa, cfg->fwcfg.num_tskim_reqs);

	fcpim->bfa		= bfa;
	fcpim->num_itnims	= cfg->fwcfg.num_rports;
	fcpim->num_ioim_reqs  = cfg->fwcfg.num_ioim_reqs;
	fcpim->num_tskim_reqs = cfg->fwcfg.num_tskim_reqs;
	fcpim->path_tov		= cfg->drvcfg.path_tov;
	fcpim->delay_comp	= cfg->drvcfg.delay_comp;
	fcpim->profile_comp = NULL;
	fcpim->profile_start = NULL;

	bfa_itnim_attach(fcpim, meminfo);
	bfa_tskim_attach(fcpim, meminfo);
	bfa_ioim_attach(fcpim, meminfo);
}

static void
bfa_fcpim_detach(struct bfa_s *bfa)
{
	struct bfa_fcpim_mod_s *fcpim = BFA_FCPIM_MOD(bfa);

	bfa_ioim_detach(fcpim);
	bfa_tskim_detach(fcpim);
}

static void
bfa_fcpim_start(struct bfa_s *bfa)
{
}

static void
bfa_fcpim_stop(struct bfa_s *bfa)
{
}

static void
bfa_fcpim_iocdisable(struct bfa_s *bfa)
{
	struct bfa_fcpim_mod_s *fcpim = BFA_FCPIM_MOD(bfa);
	struct bfa_itnim_s *itnim;
	struct list_head *qe, *qen;

	list_for_each_safe(qe, qen, &fcpim->itnim_q) {
		itnim = (struct bfa_itnim_s *) qe;
		bfa_itnim_iocdisable(itnim);
	}
}

void
bfa_fcpim_add_stats(struct bfa_itnim_iostats_s *lstats,
		struct bfa_itnim_iostats_s *rstats)
{
	bfa_fcpim_add_iostats(lstats, rstats, total_ios);
	bfa_fcpim_add_iostats(lstats, rstats, qresumes);
	bfa_fcpim_add_iostats(lstats, rstats, no_iotags);
	bfa_fcpim_add_iostats(lstats, rstats, io_aborts);
	bfa_fcpim_add_iostats(lstats, rstats, no_tskims);
	bfa_fcpim_add_iostats(lstats, rstats, iocomp_ok);
	bfa_fcpim_add_iostats(lstats, rstats, iocomp_underrun);
	bfa_fcpim_add_iostats(lstats, rstats, iocomp_overrun);
	bfa_fcpim_add_iostats(lstats, rstats, iocomp_aborted);
	bfa_fcpim_add_iostats(lstats, rstats, iocomp_timedout);
	bfa_fcpim_add_iostats(lstats, rstats, iocom_nexus_abort);
	bfa_fcpim_add_iostats(lstats, rstats, iocom_proto_err);
	bfa_fcpim_add_iostats(lstats, rstats, iocom_dif_err);
	bfa_fcpim_add_iostats(lstats, rstats, iocom_sqer_needed);
	bfa_fcpim_add_iostats(lstats, rstats, iocom_res_free);
	bfa_fcpim_add_iostats(lstats, rstats, iocom_hostabrts);
	bfa_fcpim_add_iostats(lstats, rstats, iocom_utags);
	bfa_fcpim_add_iostats(lstats, rstats, io_cleanups);
	bfa_fcpim_add_iostats(lstats, rstats, io_tmaborts);
	bfa_fcpim_add_iostats(lstats, rstats, onlines);
	bfa_fcpim_add_iostats(lstats, rstats, offlines);
	bfa_fcpim_add_iostats(lstats, rstats, creates);
	bfa_fcpim_add_iostats(lstats, rstats, deletes);
	bfa_fcpim_add_iostats(lstats, rstats, create_comps);
	bfa_fcpim_add_iostats(lstats, rstats, delete_comps);
	bfa_fcpim_add_iostats(lstats, rstats, sler_events);
	bfa_fcpim_add_iostats(lstats, rstats, fw_create);
	bfa_fcpim_add_iostats(lstats, rstats, fw_delete);
	bfa_fcpim_add_iostats(lstats, rstats, ioc_disabled);
	bfa_fcpim_add_iostats(lstats, rstats, cleanup_comps);
	bfa_fcpim_add_iostats(lstats, rstats, tm_cmnds);
	bfa_fcpim_add_iostats(lstats, rstats, tm_fw_rsps);
	bfa_fcpim_add_iostats(lstats, rstats, tm_success);
	bfa_fcpim_add_iostats(lstats, rstats, tm_failures);
	bfa_fcpim_add_iostats(lstats, rstats, tm_io_comps);
	bfa_fcpim_add_iostats(lstats, rstats, tm_qresumes);
	bfa_fcpim_add_iostats(lstats, rstats, tm_iocdowns);
	bfa_fcpim_add_iostats(lstats, rstats, tm_cleanups);
	bfa_fcpim_add_iostats(lstats, rstats, tm_cleanup_comps);
	bfa_fcpim_add_iostats(lstats, rstats, io_comps);
	bfa_fcpim_add_iostats(lstats, rstats, input_reqs);
	bfa_fcpim_add_iostats(lstats, rstats, output_reqs);
	bfa_fcpim_add_iostats(lstats, rstats, rd_throughput);
	bfa_fcpim_add_iostats(lstats, rstats, wr_throughput);
}

void
bfa_fcpim_path_tov_set(struct bfa_s *bfa, u16 path_tov)
{
	struct bfa_fcpim_mod_s *fcpim = BFA_FCPIM_MOD(bfa);

	fcpim->path_tov = path_tov * 1000;
	if (fcpim->path_tov > BFA_FCPIM_PATHTOV_MAX)
		fcpim->path_tov = BFA_FCPIM_PATHTOV_MAX;
}

u16
bfa_fcpim_path_tov_get(struct bfa_s *bfa)
{
	struct bfa_fcpim_mod_s *fcpim = BFA_FCPIM_MOD(bfa);

	return fcpim->path_tov / 1000;
}

bfa_status_t
bfa_fcpim_port_iostats(struct bfa_s *bfa, struct bfa_itnim_iostats_s *stats,
	u8 lp_tag)
{
	struct bfa_fcpim_mod_s *fcpim = BFA_FCPIM_MOD(bfa);
	struct list_head *qe, *qen;
	struct bfa_itnim_s *itnim;

	/* accumulate IO stats from itnim */
	memset(stats, 0, sizeof(struct bfa_itnim_iostats_s));
	list_for_each_safe(qe, qen, &fcpim->itnim_q) {
		itnim = (struct bfa_itnim_s *) qe;
		if (itnim->rport->rport_info.lp_tag != lp_tag)
			continue;
		bfa_fcpim_add_stats(stats, &(itnim->stats));
	}
	return BFA_STATUS_OK;
}
bfa_status_t
bfa_fcpim_get_modstats(struct bfa_s *bfa, struct bfa_itnim_iostats_s *modstats)
{
	struct bfa_fcpim_mod_s *fcpim = BFA_FCPIM_MOD(bfa);
	struct list_head *qe, *qen;
	struct bfa_itnim_s *itnim;

	/* accumulate IO stats from itnim */
	memset(modstats, 0, sizeof(struct bfa_itnim_iostats_s));
	list_for_each_safe(qe, qen, &fcpim->itnim_q) {
		itnim = (struct bfa_itnim_s *) qe;
		bfa_fcpim_add_stats(modstats, &(itnim->stats));
	}
	return BFA_STATUS_OK;
}

bfa_status_t
bfa_fcpim_get_del_itn_stats(struct bfa_s *bfa,
	 struct bfa_fcpim_del_itn_stats_s *modstats)
{
	struct bfa_fcpim_mod_s *fcpim = BFA_FCPIM_MOD(bfa);

	*modstats = fcpim->del_itn_stats;

	return BFA_STATUS_OK;
}


bfa_status_t
bfa_fcpim_profile_on(struct bfa_s *bfa, u32 time)
{
	struct bfa_itnim_s *itnim;
	struct bfa_fcpim_mod_s *fcpim = BFA_FCPIM_MOD(bfa);
	struct list_head *qe, *qen;

	/* accumulate IO stats from itnim */
	list_for_each_safe(qe, qen, &fcpim->itnim_q) {
		itnim = (struct bfa_itnim_s *) qe;
		bfa_itnim_clear_stats(itnim);
	}
	fcpim->io_profile = BFA_TRUE;
	fcpim->io_profile_start_time = time;
	fcpim->profile_comp = bfa_ioim_profile_comp;
	fcpim->profile_start = bfa_ioim_profile_start;

	return BFA_STATUS_OK;
}
bfa_status_t
bfa_fcpim_profile_off(struct bfa_s *bfa)
{
	struct bfa_fcpim_mod_s *fcpim = BFA_FCPIM_MOD(bfa);
	fcpim->io_profile = BFA_FALSE;
	fcpim->io_profile_start_time = 0;
	fcpim->profile_comp = NULL;
	fcpim->profile_start = NULL;
	return BFA_STATUS_OK;
}

bfa_status_t
bfa_fcpim_port_clear_iostats(struct bfa_s *bfa, u8 lp_tag)
{
	struct bfa_fcpim_mod_s *fcpim = BFA_FCPIM_MOD(bfa);
	struct list_head *qe, *qen;
	struct bfa_itnim_s *itnim;

	/* clear IO stats from all active itnims */
	list_for_each_safe(qe, qen, &fcpim->itnim_q) {
		itnim = (struct bfa_itnim_s *) qe;
		if (itnim->rport->rport_info.lp_tag != lp_tag)
			continue;
		bfa_itnim_clear_stats(itnim);
	}
	return BFA_STATUS_OK;

}

bfa_status_t
bfa_fcpim_clr_modstats(struct bfa_s *bfa)
{
	struct bfa_fcpim_mod_s *fcpim = BFA_FCPIM_MOD(bfa);
	struct list_head *qe, *qen;
	struct bfa_itnim_s *itnim;

	/* clear IO stats from all active itnims */
	list_for_each_safe(qe, qen, &fcpim->itnim_q) {
		itnim = (struct bfa_itnim_s *) qe;
		bfa_itnim_clear_stats(itnim);
	}
	memset(&fcpim->del_itn_stats, 0,
		sizeof(struct bfa_fcpim_del_itn_stats_s));

	return BFA_STATUS_OK;
}

void
bfa_fcpim_qdepth_set(struct bfa_s *bfa, u16 q_depth)
{
	struct bfa_fcpim_mod_s *fcpim = BFA_FCPIM_MOD(bfa);

	bfa_assert(q_depth <= BFA_IOCFC_QDEPTH_MAX);

	fcpim->q_depth = q_depth;
}

u16
bfa_fcpim_qdepth_get(struct bfa_s *bfa)
{
	struct bfa_fcpim_mod_s *fcpim = BFA_FCPIM_MOD(bfa);

	return fcpim->q_depth;
}

void
bfa_fcpim_update_ioredirect(struct bfa_s *bfa)
{
	bfa_boolean_t ioredirect;

	/*
	 * IO redirection is turned off when QoS is enabled and vice versa
	 */
	ioredirect = bfa_fcport_is_qos_enabled(bfa) ? BFA_FALSE : BFA_TRUE;
<<<<<<< HEAD

	/*
	 * Notify the bfad module of a possible state change in
	 * IO redirection capability, due to a QoS state change. bfad will
	 * check on the support for io redirection and update the
	 * fcpim's ioredirect state accordingly.
	 */
	bfa_cb_ioredirect_state_change((void *)(bfa->bfad), ioredirect);
}

void
bfa_fcpim_set_ioredirect(struct bfa_s *bfa, bfa_boolean_t state)
{
	struct bfa_fcpim_mod_s *fcpim = BFA_FCPIM_MOD(bfa);
	fcpim->ioredirect = state;
=======
}

void
bfa_fcpim_set_ioredirect(struct bfa_s *bfa, bfa_boolean_t state)
{
	struct bfa_fcpim_mod_s *fcpim = BFA_FCPIM_MOD(bfa);
	fcpim->ioredirect = state;
}



/*
 *  BFA ITNIM module state machine functions
 */

/*
 *	Beginning/unallocated state - no events expected.
 */
static void
bfa_itnim_sm_uninit(struct bfa_itnim_s *itnim, enum bfa_itnim_event event)
{
	bfa_trc(itnim->bfa, itnim->rport->rport_tag);
	bfa_trc(itnim->bfa, event);

	switch (event) {
	case BFA_ITNIM_SM_CREATE:
		bfa_sm_set_state(itnim, bfa_itnim_sm_created);
		itnim->is_online = BFA_FALSE;
		bfa_fcpim_additn(itnim);
		break;

	default:
		bfa_sm_fault(itnim->bfa, event);
	}
}

/*
 *	Beginning state, only online event expected.
 */
static void
bfa_itnim_sm_created(struct bfa_itnim_s *itnim, enum bfa_itnim_event event)
{
	bfa_trc(itnim->bfa, itnim->rport->rport_tag);
	bfa_trc(itnim->bfa, event);

	switch (event) {
	case BFA_ITNIM_SM_ONLINE:
		if (bfa_itnim_send_fwcreate(itnim))
			bfa_sm_set_state(itnim, bfa_itnim_sm_fwcreate);
		else
			bfa_sm_set_state(itnim, bfa_itnim_sm_fwcreate_qfull);
		break;

	case BFA_ITNIM_SM_DELETE:
		bfa_sm_set_state(itnim, bfa_itnim_sm_uninit);
		bfa_fcpim_delitn(itnim);
		break;

	case BFA_ITNIM_SM_HWFAIL:
		bfa_sm_set_state(itnim, bfa_itnim_sm_iocdisable);
		break;

	default:
		bfa_sm_fault(itnim->bfa, event);
	}
}

/*
 *	Waiting for itnim create response from firmware.
 */
static void
bfa_itnim_sm_fwcreate(struct bfa_itnim_s *itnim, enum bfa_itnim_event event)
{
	bfa_trc(itnim->bfa, itnim->rport->rport_tag);
	bfa_trc(itnim->bfa, event);

	switch (event) {
	case BFA_ITNIM_SM_FWRSP:
		bfa_sm_set_state(itnim, bfa_itnim_sm_online);
		itnim->is_online = BFA_TRUE;
		bfa_itnim_iotov_online(itnim);
		bfa_itnim_online_cb(itnim);
		break;

	case BFA_ITNIM_SM_DELETE:
		bfa_sm_set_state(itnim, bfa_itnim_sm_delete_pending);
		break;

	case BFA_ITNIM_SM_OFFLINE:
		if (bfa_itnim_send_fwdelete(itnim))
			bfa_sm_set_state(itnim, bfa_itnim_sm_fwdelete);
		else
			bfa_sm_set_state(itnim, bfa_itnim_sm_fwdelete_qfull);
		break;

	case BFA_ITNIM_SM_HWFAIL:
		bfa_sm_set_state(itnim, bfa_itnim_sm_iocdisable);
		break;

	default:
		bfa_sm_fault(itnim->bfa, event);
	}
}

static void
bfa_itnim_sm_fwcreate_qfull(struct bfa_itnim_s *itnim,
			enum bfa_itnim_event event)
{
	bfa_trc(itnim->bfa, itnim->rport->rport_tag);
	bfa_trc(itnim->bfa, event);

	switch (event) {
	case BFA_ITNIM_SM_QRESUME:
		bfa_sm_set_state(itnim, bfa_itnim_sm_fwcreate);
		bfa_itnim_send_fwcreate(itnim);
		break;

	case BFA_ITNIM_SM_DELETE:
		bfa_sm_set_state(itnim, bfa_itnim_sm_uninit);
		bfa_reqq_wcancel(&itnim->reqq_wait);
		bfa_fcpim_delitn(itnim);
		break;

	case BFA_ITNIM_SM_OFFLINE:
		bfa_sm_set_state(itnim, bfa_itnim_sm_offline);
		bfa_reqq_wcancel(&itnim->reqq_wait);
		bfa_itnim_offline_cb(itnim);
		break;

	case BFA_ITNIM_SM_HWFAIL:
		bfa_sm_set_state(itnim, bfa_itnim_sm_iocdisable);
		bfa_reqq_wcancel(&itnim->reqq_wait);
		break;

	default:
		bfa_sm_fault(itnim->bfa, event);
	}
}

/*
 *	Waiting for itnim create response from firmware, a delete is pending.
 */
static void
bfa_itnim_sm_delete_pending(struct bfa_itnim_s *itnim,
				enum bfa_itnim_event event)
{
	bfa_trc(itnim->bfa, itnim->rport->rport_tag);
	bfa_trc(itnim->bfa, event);

	switch (event) {
	case BFA_ITNIM_SM_FWRSP:
		if (bfa_itnim_send_fwdelete(itnim))
			bfa_sm_set_state(itnim, bfa_itnim_sm_deleting);
		else
			bfa_sm_set_state(itnim, bfa_itnim_sm_deleting_qfull);
		break;

	case BFA_ITNIM_SM_HWFAIL:
		bfa_sm_set_state(itnim, bfa_itnim_sm_uninit);
		bfa_fcpim_delitn(itnim);
		break;

	default:
		bfa_sm_fault(itnim->bfa, event);
	}
}

/*
 *	Online state - normal parking state.
 */
static void
bfa_itnim_sm_online(struct bfa_itnim_s *itnim, enum bfa_itnim_event event)
{
	bfa_trc(itnim->bfa, itnim->rport->rport_tag);
	bfa_trc(itnim->bfa, event);

	switch (event) {
	case BFA_ITNIM_SM_OFFLINE:
		bfa_sm_set_state(itnim, bfa_itnim_sm_cleanup_offline);
		itnim->is_online = BFA_FALSE;
		bfa_itnim_iotov_start(itnim);
		bfa_itnim_cleanup(itnim);
		break;

	case BFA_ITNIM_SM_DELETE:
		bfa_sm_set_state(itnim, bfa_itnim_sm_cleanup_delete);
		itnim->is_online = BFA_FALSE;
		bfa_itnim_cleanup(itnim);
		break;

	case BFA_ITNIM_SM_SLER:
		bfa_sm_set_state(itnim, bfa_itnim_sm_sler);
		itnim->is_online = BFA_FALSE;
		bfa_itnim_iotov_start(itnim);
		bfa_itnim_sler_cb(itnim);
		break;

	case BFA_ITNIM_SM_HWFAIL:
		bfa_sm_set_state(itnim, bfa_itnim_sm_iocdisable);
		itnim->is_online = BFA_FALSE;
		bfa_itnim_iotov_start(itnim);
		bfa_itnim_iocdisable_cleanup(itnim);
		break;

	default:
		bfa_sm_fault(itnim->bfa, event);
	}
}

/*
 *	Second level error recovery need.
 */
static void
bfa_itnim_sm_sler(struct bfa_itnim_s *itnim, enum bfa_itnim_event event)
{
	bfa_trc(itnim->bfa, itnim->rport->rport_tag);
	bfa_trc(itnim->bfa, event);

	switch (event) {
	case BFA_ITNIM_SM_OFFLINE:
		bfa_sm_set_state(itnim, bfa_itnim_sm_cleanup_offline);
		bfa_itnim_cleanup(itnim);
		break;

	case BFA_ITNIM_SM_DELETE:
		bfa_sm_set_state(itnim, bfa_itnim_sm_cleanup_delete);
		bfa_itnim_cleanup(itnim);
		bfa_itnim_iotov_delete(itnim);
		break;

	case BFA_ITNIM_SM_HWFAIL:
		bfa_sm_set_state(itnim, bfa_itnim_sm_iocdisable);
		bfa_itnim_iocdisable_cleanup(itnim);
		break;

	default:
		bfa_sm_fault(itnim->bfa, event);
	}
}

/*
 *	Going offline. Waiting for active IO cleanup.
 */
static void
bfa_itnim_sm_cleanup_offline(struct bfa_itnim_s *itnim,
				 enum bfa_itnim_event event)
{
	bfa_trc(itnim->bfa, itnim->rport->rport_tag);
	bfa_trc(itnim->bfa, event);

	switch (event) {
	case BFA_ITNIM_SM_CLEANUP:
		if (bfa_itnim_send_fwdelete(itnim))
			bfa_sm_set_state(itnim, bfa_itnim_sm_fwdelete);
		else
			bfa_sm_set_state(itnim, bfa_itnim_sm_fwdelete_qfull);
		break;

	case BFA_ITNIM_SM_DELETE:
		bfa_sm_set_state(itnim, bfa_itnim_sm_cleanup_delete);
		bfa_itnim_iotov_delete(itnim);
		break;

	case BFA_ITNIM_SM_HWFAIL:
		bfa_sm_set_state(itnim, bfa_itnim_sm_iocdisable);
		bfa_itnim_iocdisable_cleanup(itnim);
		bfa_itnim_offline_cb(itnim);
		break;

	case BFA_ITNIM_SM_SLER:
		break;

	default:
		bfa_sm_fault(itnim->bfa, event);
	}
}

/*
 *	Deleting itnim. Waiting for active IO cleanup.
 */
static void
bfa_itnim_sm_cleanup_delete(struct bfa_itnim_s *itnim,
				enum bfa_itnim_event event)
{
	bfa_trc(itnim->bfa, itnim->rport->rport_tag);
	bfa_trc(itnim->bfa, event);

	switch (event) {
	case BFA_ITNIM_SM_CLEANUP:
		if (bfa_itnim_send_fwdelete(itnim))
			bfa_sm_set_state(itnim, bfa_itnim_sm_deleting);
		else
			bfa_sm_set_state(itnim, bfa_itnim_sm_deleting_qfull);
		break;

	case BFA_ITNIM_SM_HWFAIL:
		bfa_sm_set_state(itnim, bfa_itnim_sm_iocdisable);
		bfa_itnim_iocdisable_cleanup(itnim);
		break;

	default:
		bfa_sm_fault(itnim->bfa, event);
	}
}

/*
 * Rport offline. Fimrware itnim is being deleted - awaiting f/w response.
 */
static void
bfa_itnim_sm_fwdelete(struct bfa_itnim_s *itnim, enum bfa_itnim_event event)
{
	bfa_trc(itnim->bfa, itnim->rport->rport_tag);
	bfa_trc(itnim->bfa, event);

	switch (event) {
	case BFA_ITNIM_SM_FWRSP:
		bfa_sm_set_state(itnim, bfa_itnim_sm_offline);
		bfa_itnim_offline_cb(itnim);
		break;

	case BFA_ITNIM_SM_DELETE:
		bfa_sm_set_state(itnim, bfa_itnim_sm_deleting);
		break;

	case BFA_ITNIM_SM_HWFAIL:
		bfa_sm_set_state(itnim, bfa_itnim_sm_iocdisable);
		bfa_itnim_offline_cb(itnim);
		break;

	default:
		bfa_sm_fault(itnim->bfa, event);
	}
}

static void
bfa_itnim_sm_fwdelete_qfull(struct bfa_itnim_s *itnim,
			enum bfa_itnim_event event)
{
	bfa_trc(itnim->bfa, itnim->rport->rport_tag);
	bfa_trc(itnim->bfa, event);

	switch (event) {
	case BFA_ITNIM_SM_QRESUME:
		bfa_sm_set_state(itnim, bfa_itnim_sm_fwdelete);
		bfa_itnim_send_fwdelete(itnim);
		break;

	case BFA_ITNIM_SM_DELETE:
		bfa_sm_set_state(itnim, bfa_itnim_sm_deleting_qfull);
		break;

	case BFA_ITNIM_SM_HWFAIL:
		bfa_sm_set_state(itnim, bfa_itnim_sm_iocdisable);
		bfa_reqq_wcancel(&itnim->reqq_wait);
		bfa_itnim_offline_cb(itnim);
		break;

	default:
		bfa_sm_fault(itnim->bfa, event);
	}
}

/*
 *	Offline state.
 */
static void
bfa_itnim_sm_offline(struct bfa_itnim_s *itnim, enum bfa_itnim_event event)
{
	bfa_trc(itnim->bfa, itnim->rport->rport_tag);
	bfa_trc(itnim->bfa, event);

	switch (event) {
	case BFA_ITNIM_SM_DELETE:
		bfa_sm_set_state(itnim, bfa_itnim_sm_uninit);
		bfa_itnim_iotov_delete(itnim);
		bfa_fcpim_delitn(itnim);
		break;

	case BFA_ITNIM_SM_ONLINE:
		if (bfa_itnim_send_fwcreate(itnim))
			bfa_sm_set_state(itnim, bfa_itnim_sm_fwcreate);
		else
			bfa_sm_set_state(itnim, bfa_itnim_sm_fwcreate_qfull);
		break;

	case BFA_ITNIM_SM_HWFAIL:
		bfa_sm_set_state(itnim, bfa_itnim_sm_iocdisable);
		break;

	default:
		bfa_sm_fault(itnim->bfa, event);
	}
}

/*
 *	IOC h/w failed state.
 */
static void
bfa_itnim_sm_iocdisable(struct bfa_itnim_s *itnim,
				enum bfa_itnim_event event)
{
	bfa_trc(itnim->bfa, itnim->rport->rport_tag);
	bfa_trc(itnim->bfa, event);

	switch (event) {
	case BFA_ITNIM_SM_DELETE:
		bfa_sm_set_state(itnim, bfa_itnim_sm_uninit);
		bfa_itnim_iotov_delete(itnim);
		bfa_fcpim_delitn(itnim);
		break;

	case BFA_ITNIM_SM_OFFLINE:
		bfa_itnim_offline_cb(itnim);
		break;

	case BFA_ITNIM_SM_ONLINE:
		if (bfa_itnim_send_fwcreate(itnim))
			bfa_sm_set_state(itnim, bfa_itnim_sm_fwcreate);
		else
			bfa_sm_set_state(itnim, bfa_itnim_sm_fwcreate_qfull);
		break;

	case BFA_ITNIM_SM_HWFAIL:
		break;

	default:
		bfa_sm_fault(itnim->bfa, event);
	}
}

/*
 *	Itnim is deleted, waiting for firmware response to delete.
 */
static void
bfa_itnim_sm_deleting(struct bfa_itnim_s *itnim, enum bfa_itnim_event event)
{
	bfa_trc(itnim->bfa, itnim->rport->rport_tag);
	bfa_trc(itnim->bfa, event);

	switch (event) {
	case BFA_ITNIM_SM_FWRSP:
	case BFA_ITNIM_SM_HWFAIL:
		bfa_sm_set_state(itnim, bfa_itnim_sm_uninit);
		bfa_fcpim_delitn(itnim);
		break;

	default:
		bfa_sm_fault(itnim->bfa, event);
	}
}

static void
bfa_itnim_sm_deleting_qfull(struct bfa_itnim_s *itnim,
		enum bfa_itnim_event event)
{
	bfa_trc(itnim->bfa, itnim->rport->rport_tag);
	bfa_trc(itnim->bfa, event);

	switch (event) {
	case BFA_ITNIM_SM_QRESUME:
		bfa_sm_set_state(itnim, bfa_itnim_sm_deleting);
		bfa_itnim_send_fwdelete(itnim);
		break;

	case BFA_ITNIM_SM_HWFAIL:
		bfa_sm_set_state(itnim, bfa_itnim_sm_uninit);
		bfa_reqq_wcancel(&itnim->reqq_wait);
		bfa_fcpim_delitn(itnim);
		break;

	default:
		bfa_sm_fault(itnim->bfa, event);
	}
}

/*
 *	Initiate cleanup of all IOs on an IOC failure.
 */
static void
bfa_itnim_iocdisable_cleanup(struct bfa_itnim_s *itnim)
{
	struct bfa_tskim_s *tskim;
	struct bfa_ioim_s *ioim;
	struct list_head	*qe, *qen;

	list_for_each_safe(qe, qen, &itnim->tsk_q) {
		tskim = (struct bfa_tskim_s *) qe;
		bfa_tskim_iocdisable(tskim);
	}

	list_for_each_safe(qe, qen, &itnim->io_q) {
		ioim = (struct bfa_ioim_s *) qe;
		bfa_ioim_iocdisable(ioim);
	}

	/*
	 * For IO request in pending queue, we pretend an early timeout.
	 */
	list_for_each_safe(qe, qen, &itnim->pending_q) {
		ioim = (struct bfa_ioim_s *) qe;
		bfa_ioim_tov(ioim);
	}

	list_for_each_safe(qe, qen, &itnim->io_cleanup_q) {
		ioim = (struct bfa_ioim_s *) qe;
		bfa_ioim_iocdisable(ioim);
	}
}

/*
 *	IO cleanup completion
 */
static void
bfa_itnim_cleanp_comp(void *itnim_cbarg)
{
	struct bfa_itnim_s *itnim = itnim_cbarg;

	bfa_stats(itnim, cleanup_comps);
	bfa_sm_send_event(itnim, BFA_ITNIM_SM_CLEANUP);
}

/*
 *	Initiate cleanup of all IOs.
 */
static void
bfa_itnim_cleanup(struct bfa_itnim_s *itnim)
{
	struct bfa_ioim_s  *ioim;
	struct bfa_tskim_s *tskim;
	struct list_head	*qe, *qen;

	bfa_wc_init(&itnim->wc, bfa_itnim_cleanp_comp, itnim);

	list_for_each_safe(qe, qen, &itnim->io_q) {
		ioim = (struct bfa_ioim_s *) qe;

		/*
		 * Move IO to a cleanup queue from active queue so that a later
		 * TM will not pickup this IO.
		 */
		list_del(&ioim->qe);
		list_add_tail(&ioim->qe, &itnim->io_cleanup_q);

		bfa_wc_up(&itnim->wc);
		bfa_ioim_cleanup(ioim);
	}

	list_for_each_safe(qe, qen, &itnim->tsk_q) {
		tskim = (struct bfa_tskim_s *) qe;
		bfa_wc_up(&itnim->wc);
		bfa_tskim_cleanup(tskim);
	}

	bfa_wc_wait(&itnim->wc);
}

static void
__bfa_cb_itnim_online(void *cbarg, bfa_boolean_t complete)
{
	struct bfa_itnim_s *itnim = cbarg;

	if (complete)
		bfa_cb_itnim_online(itnim->ditn);
}

static void
__bfa_cb_itnim_offline(void *cbarg, bfa_boolean_t complete)
{
	struct bfa_itnim_s *itnim = cbarg;

	if (complete)
		bfa_cb_itnim_offline(itnim->ditn);
}

static void
__bfa_cb_itnim_sler(void *cbarg, bfa_boolean_t complete)
{
	struct bfa_itnim_s *itnim = cbarg;

	if (complete)
		bfa_cb_itnim_sler(itnim->ditn);
}

/*
 * Call to resume any I/O requests waiting for room in request queue.
 */
static void
bfa_itnim_qresume(void *cbarg)
{
	struct bfa_itnim_s *itnim = cbarg;

	bfa_sm_send_event(itnim, BFA_ITNIM_SM_QRESUME);
}




/*
 *  bfa_itnim_public
 */

void
bfa_itnim_iodone(struct bfa_itnim_s *itnim)
{
	bfa_wc_down(&itnim->wc);
}

void
bfa_itnim_tskdone(struct bfa_itnim_s *itnim)
{
	bfa_wc_down(&itnim->wc);
}

void
bfa_itnim_meminfo(struct bfa_iocfc_cfg_s *cfg, u32 *km_len,
		u32 *dm_len)
{
	/*
	 * ITN memory
	 */
	*km_len += cfg->fwcfg.num_rports * sizeof(struct bfa_itnim_s);
}

void
bfa_itnim_attach(struct bfa_fcpim_mod_s *fcpim, struct bfa_meminfo_s *minfo)
{
	struct bfa_s	*bfa = fcpim->bfa;
	struct bfa_itnim_s *itnim;
	int	i, j;

	INIT_LIST_HEAD(&fcpim->itnim_q);

	itnim = (struct bfa_itnim_s *) bfa_meminfo_kva(minfo);
	fcpim->itnim_arr = itnim;

	for (i = 0; i < fcpim->num_itnims; i++, itnim++) {
		memset(itnim, 0, sizeof(struct bfa_itnim_s));
		itnim->bfa = bfa;
		itnim->fcpim = fcpim;
		itnim->reqq = BFA_REQQ_QOS_LO;
		itnim->rport = BFA_RPORT_FROM_TAG(bfa, i);
		itnim->iotov_active = BFA_FALSE;
		bfa_reqq_winit(&itnim->reqq_wait, bfa_itnim_qresume, itnim);

		INIT_LIST_HEAD(&itnim->io_q);
		INIT_LIST_HEAD(&itnim->io_cleanup_q);
		INIT_LIST_HEAD(&itnim->pending_q);
		INIT_LIST_HEAD(&itnim->tsk_q);
		INIT_LIST_HEAD(&itnim->delay_comp_q);
		for (j = 0; j < BFA_IOBUCKET_MAX; j++)
			itnim->ioprofile.io_latency.min[j] = ~0;
		bfa_sm_set_state(itnim, bfa_itnim_sm_uninit);
	}

	bfa_meminfo_kva(minfo) = (u8 *) itnim;
}

void
bfa_itnim_iocdisable(struct bfa_itnim_s *itnim)
{
	bfa_stats(itnim, ioc_disabled);
	bfa_sm_send_event(itnim, BFA_ITNIM_SM_HWFAIL);
}

static bfa_boolean_t
bfa_itnim_send_fwcreate(struct bfa_itnim_s *itnim)
{
	struct bfi_itnim_create_req_s *m;

	itnim->msg_no++;

	/*
	 * check for room in queue to send request now
	 */
	m = bfa_reqq_next(itnim->bfa, itnim->reqq);
	if (!m) {
		bfa_reqq_wait(itnim->bfa, itnim->reqq, &itnim->reqq_wait);
		return BFA_FALSE;
	}

	bfi_h2i_set(m->mh, BFI_MC_ITNIM, BFI_ITNIM_H2I_CREATE_REQ,
			bfa_lpuid(itnim->bfa));
	m->fw_handle = itnim->rport->fw_handle;
	m->class = FC_CLASS_3;
	m->seq_rec = itnim->seq_rec;
	m->msg_no = itnim->msg_no;
	bfa_stats(itnim, fw_create);

	/*
	 * queue I/O message to firmware
	 */
	bfa_reqq_produce(itnim->bfa, itnim->reqq);
	return BFA_TRUE;
}

static bfa_boolean_t
bfa_itnim_send_fwdelete(struct bfa_itnim_s *itnim)
{
	struct bfi_itnim_delete_req_s *m;

	/*
	 * check for room in queue to send request now
	 */
	m = bfa_reqq_next(itnim->bfa, itnim->reqq);
	if (!m) {
		bfa_reqq_wait(itnim->bfa, itnim->reqq, &itnim->reqq_wait);
		return BFA_FALSE;
	}

	bfi_h2i_set(m->mh, BFI_MC_ITNIM, BFI_ITNIM_H2I_DELETE_REQ,
			bfa_lpuid(itnim->bfa));
	m->fw_handle = itnim->rport->fw_handle;
	bfa_stats(itnim, fw_delete);

	/*
	 * queue I/O message to firmware
	 */
	bfa_reqq_produce(itnim->bfa, itnim->reqq);
	return BFA_TRUE;
}

/*
 * Cleanup all pending failed inflight requests.
 */
static void
bfa_itnim_delayed_comp(struct bfa_itnim_s *itnim, bfa_boolean_t iotov)
{
	struct bfa_ioim_s *ioim;
	struct list_head *qe, *qen;

	list_for_each_safe(qe, qen, &itnim->delay_comp_q) {
		ioim = (struct bfa_ioim_s *)qe;
		bfa_ioim_delayed_comp(ioim, iotov);
	}
}

/*
 * Start all pending IO requests.
 */
static void
bfa_itnim_iotov_online(struct bfa_itnim_s *itnim)
{
	struct bfa_ioim_s *ioim;

	bfa_itnim_iotov_stop(itnim);

	/*
	 * Abort all inflight IO requests in the queue
	 */
	bfa_itnim_delayed_comp(itnim, BFA_FALSE);

	/*
	 * Start all pending IO requests.
	 */
	while (!list_empty(&itnim->pending_q)) {
		bfa_q_deq(&itnim->pending_q, &ioim);
		list_add_tail(&ioim->qe, &itnim->io_q);
		bfa_ioim_start(ioim);
	}
}

/*
 * Fail all pending IO requests
 */
static void
bfa_itnim_iotov_cleanup(struct bfa_itnim_s *itnim)
{
	struct bfa_ioim_s *ioim;

	/*
	 * Fail all inflight IO requests in the queue
	 */
	bfa_itnim_delayed_comp(itnim, BFA_TRUE);

	/*
	 * Fail any pending IO requests.
	 */
	while (!list_empty(&itnim->pending_q)) {
		bfa_q_deq(&itnim->pending_q, &ioim);
		list_add_tail(&ioim->qe, &ioim->fcpim->ioim_comp_q);
		bfa_ioim_tov(ioim);
	}
}

/*
 * IO TOV timer callback. Fail any pending IO requests.
 */
static void
bfa_itnim_iotov(void *itnim_arg)
{
	struct bfa_itnim_s *itnim = itnim_arg;

	itnim->iotov_active = BFA_FALSE;

	bfa_cb_itnim_tov_begin(itnim->ditn);
	bfa_itnim_iotov_cleanup(itnim);
	bfa_cb_itnim_tov(itnim->ditn);
}

/*
 * Start IO TOV timer for failing back pending IO requests in offline state.
 */
static void
bfa_itnim_iotov_start(struct bfa_itnim_s *itnim)
{
	if (itnim->fcpim->path_tov > 0) {

		itnim->iotov_active = BFA_TRUE;
		bfa_assert(bfa_itnim_hold_io(itnim));
		bfa_timer_start(itnim->bfa, &itnim->timer,
			bfa_itnim_iotov, itnim, itnim->fcpim->path_tov);
	}
}

/*
 * Stop IO TOV timer.
 */
static void
bfa_itnim_iotov_stop(struct bfa_itnim_s *itnim)
{
	if (itnim->iotov_active) {
		itnim->iotov_active = BFA_FALSE;
		bfa_timer_stop(&itnim->timer);
	}
}

/*
 * Stop IO TOV timer.
 */
static void
bfa_itnim_iotov_delete(struct bfa_itnim_s *itnim)
{
	bfa_boolean_t pathtov_active = BFA_FALSE;

	if (itnim->iotov_active)
		pathtov_active = BFA_TRUE;

	bfa_itnim_iotov_stop(itnim);
	if (pathtov_active)
		bfa_cb_itnim_tov_begin(itnim->ditn);
	bfa_itnim_iotov_cleanup(itnim);
	if (pathtov_active)
		bfa_cb_itnim_tov(itnim->ditn);
}

static void
bfa_itnim_update_del_itn_stats(struct bfa_itnim_s *itnim)
{
	struct bfa_fcpim_mod_s *fcpim = BFA_FCPIM_MOD(itnim->bfa);
	fcpim->del_itn_stats.del_itn_iocomp_aborted +=
		itnim->stats.iocomp_aborted;
	fcpim->del_itn_stats.del_itn_iocomp_timedout +=
		itnim->stats.iocomp_timedout;
	fcpim->del_itn_stats.del_itn_iocom_sqer_needed +=
		itnim->stats.iocom_sqer_needed;
	fcpim->del_itn_stats.del_itn_iocom_res_free +=
		itnim->stats.iocom_res_free;
	fcpim->del_itn_stats.del_itn_iocom_hostabrts +=
		itnim->stats.iocom_hostabrts;
	fcpim->del_itn_stats.del_itn_total_ios += itnim->stats.total_ios;
	fcpim->del_itn_stats.del_io_iocdowns += itnim->stats.io_iocdowns;
	fcpim->del_itn_stats.del_tm_iocdowns += itnim->stats.tm_iocdowns;
}



/*
 *  bfa_itnim_public
 */

/*
 *	Itnim interrupt processing.
 */
void
bfa_itnim_isr(struct bfa_s *bfa, struct bfi_msg_s *m)
{
	struct bfa_fcpim_mod_s *fcpim = BFA_FCPIM_MOD(bfa);
	union bfi_itnim_i2h_msg_u msg;
	struct bfa_itnim_s *itnim;

	bfa_trc(bfa, m->mhdr.msg_id);

	msg.msg = m;

	switch (m->mhdr.msg_id) {
	case BFI_ITNIM_I2H_CREATE_RSP:
		itnim = BFA_ITNIM_FROM_TAG(fcpim,
						msg.create_rsp->bfa_handle);
		bfa_assert(msg.create_rsp->status == BFA_STATUS_OK);
		bfa_stats(itnim, create_comps);
		bfa_sm_send_event(itnim, BFA_ITNIM_SM_FWRSP);
		break;

	case BFI_ITNIM_I2H_DELETE_RSP:
		itnim = BFA_ITNIM_FROM_TAG(fcpim,
						msg.delete_rsp->bfa_handle);
		bfa_assert(msg.delete_rsp->status == BFA_STATUS_OK);
		bfa_stats(itnim, delete_comps);
		bfa_sm_send_event(itnim, BFA_ITNIM_SM_FWRSP);
		break;

	case BFI_ITNIM_I2H_SLER_EVENT:
		itnim = BFA_ITNIM_FROM_TAG(fcpim,
						msg.sler_event->bfa_handle);
		bfa_stats(itnim, sler_events);
		bfa_sm_send_event(itnim, BFA_ITNIM_SM_SLER);
		break;

	default:
		bfa_trc(bfa, m->mhdr.msg_id);
		bfa_assert(0);
	}
}



/*
 *  bfa_itnim_api
 */

struct bfa_itnim_s *
bfa_itnim_create(struct bfa_s *bfa, struct bfa_rport_s *rport, void *ditn)
{
	struct bfa_fcpim_mod_s *fcpim = BFA_FCPIM_MOD(bfa);
	struct bfa_itnim_s *itnim;

	itnim = BFA_ITNIM_FROM_TAG(fcpim, rport->rport_tag);
	bfa_assert(itnim->rport == rport);

	itnim->ditn = ditn;

	bfa_stats(itnim, creates);
	bfa_sm_send_event(itnim, BFA_ITNIM_SM_CREATE);

	return itnim;
}

void
bfa_itnim_delete(struct bfa_itnim_s *itnim)
{
	bfa_stats(itnim, deletes);
	bfa_sm_send_event(itnim, BFA_ITNIM_SM_DELETE);
}

void
bfa_itnim_online(struct bfa_itnim_s *itnim, bfa_boolean_t seq_rec)
{
	itnim->seq_rec = seq_rec;
	bfa_stats(itnim, onlines);
	bfa_sm_send_event(itnim, BFA_ITNIM_SM_ONLINE);
}

void
bfa_itnim_offline(struct bfa_itnim_s *itnim)
{
	bfa_stats(itnim, offlines);
	bfa_sm_send_event(itnim, BFA_ITNIM_SM_OFFLINE);
}

/*
 * Return true if itnim is considered offline for holding off IO request.
 * IO is not held if itnim is being deleted.
 */
bfa_boolean_t
bfa_itnim_hold_io(struct bfa_itnim_s *itnim)
{
	return itnim->fcpim->path_tov && itnim->iotov_active &&
		(bfa_sm_cmp_state(itnim, bfa_itnim_sm_fwcreate) ||
		 bfa_sm_cmp_state(itnim, bfa_itnim_sm_sler) ||
		 bfa_sm_cmp_state(itnim, bfa_itnim_sm_cleanup_offline) ||
		 bfa_sm_cmp_state(itnim, bfa_itnim_sm_fwdelete) ||
		 bfa_sm_cmp_state(itnim, bfa_itnim_sm_offline) ||
		 bfa_sm_cmp_state(itnim, bfa_itnim_sm_iocdisable));
}

bfa_status_t
bfa_itnim_get_ioprofile(struct bfa_itnim_s *itnim,
		struct bfa_itnim_ioprofile_s *ioprofile)
{
	struct bfa_fcpim_mod_s *fcpim = BFA_FCPIM_MOD(itnim->bfa);
	if (!fcpim->io_profile)
		return BFA_STATUS_IOPROFILE_OFF;

	itnim->ioprofile.index = BFA_IOBUCKET_MAX;
	itnim->ioprofile.io_profile_start_time =
		bfa_io_profile_start_time(itnim->bfa);
	itnim->ioprofile.clock_res_mul = bfa_io_lat_clock_res_mul;
	itnim->ioprofile.clock_res_div = bfa_io_lat_clock_res_div;
	*ioprofile = itnim->ioprofile;

	return BFA_STATUS_OK;
}

void
bfa_itnim_get_stats(struct bfa_itnim_s *itnim,
	struct bfa_itnim_iostats_s *stats)
{
	*stats = itnim->stats;
}

void
bfa_itnim_clear_stats(struct bfa_itnim_s *itnim)
{
	int j;
	memset(&itnim->stats, 0, sizeof(itnim->stats));
	memset(&itnim->ioprofile, 0, sizeof(itnim->ioprofile));
	for (j = 0; j < BFA_IOBUCKET_MAX; j++)
		itnim->ioprofile.io_latency.min[j] = ~0;
}

/*
 *  BFA IO module state machine functions
 */

/*
 *	IO is not started (unallocated).
 */
static void
bfa_ioim_sm_uninit(struct bfa_ioim_s *ioim, enum bfa_ioim_event event)
{
	bfa_trc_fp(ioim->bfa, ioim->iotag);
	bfa_trc_fp(ioim->bfa, event);

	switch (event) {
	case BFA_IOIM_SM_START:
		if (!bfa_itnim_is_online(ioim->itnim)) {
			if (!bfa_itnim_hold_io(ioim->itnim)) {
				bfa_sm_set_state(ioim, bfa_ioim_sm_hcb);
				list_del(&ioim->qe);
				list_add_tail(&ioim->qe,
					&ioim->fcpim->ioim_comp_q);
				bfa_cb_queue(ioim->bfa, &ioim->hcb_qe,
						__bfa_cb_ioim_pathtov, ioim);
			} else {
				list_del(&ioim->qe);
				list_add_tail(&ioim->qe,
					&ioim->itnim->pending_q);
			}
			break;
		}

		if (ioim->nsges > BFI_SGE_INLINE) {
			if (!bfa_ioim_sge_setup(ioim)) {
				bfa_sm_set_state(ioim, bfa_ioim_sm_sgalloc);
				return;
			}
		}

		if (!bfa_ioim_send_ioreq(ioim)) {
			bfa_sm_set_state(ioim, bfa_ioim_sm_qfull);
			break;
		}

		bfa_sm_set_state(ioim, bfa_ioim_sm_active);
		break;

	case BFA_IOIM_SM_IOTOV:
		bfa_sm_set_state(ioim, bfa_ioim_sm_hcb);
		bfa_ioim_move_to_comp_q(ioim);
		bfa_cb_queue(ioim->bfa, &ioim->hcb_qe,
				__bfa_cb_ioim_pathtov, ioim);
		break;

	case BFA_IOIM_SM_ABORT:
		/*
		 * IO in pending queue can get abort requests. Complete abort
		 * requests immediately.
		 */
		bfa_sm_set_state(ioim, bfa_ioim_sm_hcb);
		bfa_assert(bfa_q_is_on_q(&ioim->itnim->pending_q, ioim));
		bfa_cb_queue(ioim->bfa, &ioim->hcb_qe,
				__bfa_cb_ioim_abort, ioim);
		break;

	default:
		bfa_sm_fault(ioim->bfa, event);
	}
}

/*
 *	IO is waiting for SG pages.
 */
static void
bfa_ioim_sm_sgalloc(struct bfa_ioim_s *ioim, enum bfa_ioim_event event)
{
	bfa_trc(ioim->bfa, ioim->iotag);
	bfa_trc(ioim->bfa, event);

	switch (event) {
	case BFA_IOIM_SM_SGALLOCED:
		if (!bfa_ioim_send_ioreq(ioim)) {
			bfa_sm_set_state(ioim, bfa_ioim_sm_qfull);
			break;
		}
		bfa_sm_set_state(ioim, bfa_ioim_sm_active);
		break;

	case BFA_IOIM_SM_CLEANUP:
		bfa_sm_set_state(ioim, bfa_ioim_sm_hcb);
		bfa_sgpg_wcancel(ioim->bfa, &ioim->iosp->sgpg_wqe);
		bfa_cb_queue(ioim->bfa, &ioim->hcb_qe, __bfa_cb_ioim_failed,
			      ioim);
		bfa_ioim_notify_cleanup(ioim);
		break;

	case BFA_IOIM_SM_ABORT:
		bfa_sm_set_state(ioim, bfa_ioim_sm_hcb);
		bfa_sgpg_wcancel(ioim->bfa, &ioim->iosp->sgpg_wqe);
		bfa_ioim_move_to_comp_q(ioim);
		bfa_cb_queue(ioim->bfa, &ioim->hcb_qe, __bfa_cb_ioim_abort,
			      ioim);
		break;

	case BFA_IOIM_SM_HWFAIL:
		bfa_sm_set_state(ioim, bfa_ioim_sm_hcb);
		bfa_sgpg_wcancel(ioim->bfa, &ioim->iosp->sgpg_wqe);
		bfa_ioim_move_to_comp_q(ioim);
		bfa_cb_queue(ioim->bfa, &ioim->hcb_qe, __bfa_cb_ioim_failed,
			      ioim);
		break;

	default:
		bfa_sm_fault(ioim->bfa, event);
	}
}

/*
 *	IO is active.
 */
static void
bfa_ioim_sm_active(struct bfa_ioim_s *ioim, enum bfa_ioim_event event)
{
	bfa_trc_fp(ioim->bfa, ioim->iotag);
	bfa_trc_fp(ioim->bfa, event);

	switch (event) {
	case BFA_IOIM_SM_COMP_GOOD:
		bfa_sm_set_state(ioim, bfa_ioim_sm_hcb);
		bfa_ioim_move_to_comp_q(ioim);
		bfa_cb_queue(ioim->bfa, &ioim->hcb_qe,
			      __bfa_cb_ioim_good_comp, ioim);
		break;

	case BFA_IOIM_SM_COMP:
		bfa_sm_set_state(ioim, bfa_ioim_sm_hcb);
		bfa_ioim_move_to_comp_q(ioim);
		bfa_cb_queue(ioim->bfa, &ioim->hcb_qe, __bfa_cb_ioim_comp,
			      ioim);
		break;

	case BFA_IOIM_SM_DONE:
		bfa_sm_set_state(ioim, bfa_ioim_sm_hcb_free);
		bfa_ioim_move_to_comp_q(ioim);
		bfa_cb_queue(ioim->bfa, &ioim->hcb_qe, __bfa_cb_ioim_comp,
			      ioim);
		break;

	case BFA_IOIM_SM_ABORT:
		ioim->iosp->abort_explicit = BFA_TRUE;
		ioim->io_cbfn = __bfa_cb_ioim_abort;

		if (bfa_ioim_send_abort(ioim))
			bfa_sm_set_state(ioim, bfa_ioim_sm_abort);
		else {
			bfa_sm_set_state(ioim, bfa_ioim_sm_abort_qfull);
			bfa_stats(ioim->itnim, qwait);
			bfa_reqq_wait(ioim->bfa, ioim->reqq,
					  &ioim->iosp->reqq_wait);
		}
		break;

	case BFA_IOIM_SM_CLEANUP:
		ioim->iosp->abort_explicit = BFA_FALSE;
		ioim->io_cbfn = __bfa_cb_ioim_failed;

		if (bfa_ioim_send_abort(ioim))
			bfa_sm_set_state(ioim, bfa_ioim_sm_cleanup);
		else {
			bfa_sm_set_state(ioim, bfa_ioim_sm_cleanup_qfull);
			bfa_stats(ioim->itnim, qwait);
			bfa_reqq_wait(ioim->bfa, ioim->reqq,
					  &ioim->iosp->reqq_wait);
		}
		break;

	case BFA_IOIM_SM_HWFAIL:
		bfa_sm_set_state(ioim, bfa_ioim_sm_hcb);
		bfa_ioim_move_to_comp_q(ioim);
		bfa_cb_queue(ioim->bfa, &ioim->hcb_qe, __bfa_cb_ioim_failed,
			      ioim);
		break;

	case BFA_IOIM_SM_SQRETRY:
		if (bfa_ioim_get_iotag(ioim) != BFA_TRUE) {
			/* max retry completed free IO */
			bfa_sm_set_state(ioim, bfa_ioim_sm_hcb_free);
			bfa_ioim_move_to_comp_q(ioim);
			bfa_cb_queue(ioim->bfa, &ioim->hcb_qe,
					__bfa_cb_ioim_failed, ioim);
			break;
		}
		/* waiting for IO tag resource free */
		bfa_sm_set_state(ioim, bfa_ioim_sm_cmnd_retry);
		break;

	default:
		bfa_sm_fault(ioim->bfa, event);
	}
}

/*
*	IO is retried with new tag.
*/
static void
bfa_ioim_sm_cmnd_retry(struct bfa_ioim_s *ioim, enum bfa_ioim_event event)
{
	bfa_trc_fp(ioim->bfa, ioim->iotag);
	bfa_trc_fp(ioim->bfa, event);

	switch (event) {
	case BFA_IOIM_SM_FREE:
		/* abts and rrq done. Now retry the IO with new tag */
		if (!bfa_ioim_send_ioreq(ioim)) {
			bfa_sm_set_state(ioim, bfa_ioim_sm_qfull);
			break;
		}
		bfa_sm_set_state(ioim, bfa_ioim_sm_active);
	break;

	case BFA_IOIM_SM_CLEANUP:
		ioim->iosp->abort_explicit = BFA_FALSE;
		ioim->io_cbfn = __bfa_cb_ioim_failed;

		if (bfa_ioim_send_abort(ioim))
			bfa_sm_set_state(ioim, bfa_ioim_sm_cleanup);
		else {
			bfa_sm_set_state(ioim, bfa_ioim_sm_cleanup_qfull);
			bfa_stats(ioim->itnim, qwait);
			bfa_reqq_wait(ioim->bfa, ioim->reqq,
					  &ioim->iosp->reqq_wait);
		}
	break;

	case BFA_IOIM_SM_HWFAIL:
		bfa_sm_set_state(ioim, bfa_ioim_sm_hcb);
		bfa_ioim_move_to_comp_q(ioim);
		bfa_cb_queue(ioim->bfa, &ioim->hcb_qe,
			 __bfa_cb_ioim_failed, ioim);
		break;

	case BFA_IOIM_SM_ABORT:
		/* in this state IO abort is done.
		 * Waiting for IO tag resource free.
		 */
		bfa_sm_set_state(ioim, bfa_ioim_sm_hcb_free);
		bfa_cb_queue(ioim->bfa, &ioim->hcb_qe, __bfa_cb_ioim_abort,
			      ioim);
		break;

	default:
		bfa_sm_fault(ioim->bfa, event);
	}
}

/*
 *	IO is being aborted, waiting for completion from firmware.
 */
static void
bfa_ioim_sm_abort(struct bfa_ioim_s *ioim, enum bfa_ioim_event event)
{
	bfa_trc(ioim->bfa, ioim->iotag);
	bfa_trc(ioim->bfa, event);

	switch (event) {
	case BFA_IOIM_SM_COMP_GOOD:
	case BFA_IOIM_SM_COMP:
	case BFA_IOIM_SM_DONE:
	case BFA_IOIM_SM_FREE:
		break;

	case BFA_IOIM_SM_ABORT_DONE:
		bfa_sm_set_state(ioim, bfa_ioim_sm_hcb_free);
		bfa_cb_queue(ioim->bfa, &ioim->hcb_qe, __bfa_cb_ioim_abort,
			      ioim);
		break;

	case BFA_IOIM_SM_ABORT_COMP:
		bfa_sm_set_state(ioim, bfa_ioim_sm_hcb);
		bfa_ioim_move_to_comp_q(ioim);
		bfa_cb_queue(ioim->bfa, &ioim->hcb_qe, __bfa_cb_ioim_abort,
			      ioim);
		break;

	case BFA_IOIM_SM_COMP_UTAG:
		bfa_sm_set_state(ioim, bfa_ioim_sm_hcb);
		bfa_ioim_move_to_comp_q(ioim);
		bfa_cb_queue(ioim->bfa, &ioim->hcb_qe, __bfa_cb_ioim_abort,
			      ioim);
		break;

	case BFA_IOIM_SM_CLEANUP:
		bfa_assert(ioim->iosp->abort_explicit == BFA_TRUE);
		ioim->iosp->abort_explicit = BFA_FALSE;

		if (bfa_ioim_send_abort(ioim))
			bfa_sm_set_state(ioim, bfa_ioim_sm_cleanup);
		else {
			bfa_sm_set_state(ioim, bfa_ioim_sm_cleanup_qfull);
			bfa_stats(ioim->itnim, qwait);
			bfa_reqq_wait(ioim->bfa, ioim->reqq,
					  &ioim->iosp->reqq_wait);
		}
		break;

	case BFA_IOIM_SM_HWFAIL:
		bfa_sm_set_state(ioim, bfa_ioim_sm_hcb);
		bfa_ioim_move_to_comp_q(ioim);
		bfa_cb_queue(ioim->bfa, &ioim->hcb_qe, __bfa_cb_ioim_failed,
			      ioim);
		break;

	default:
		bfa_sm_fault(ioim->bfa, event);
	}
}

/*
 * IO is being cleaned up (implicit abort), waiting for completion from
 * firmware.
 */
static void
bfa_ioim_sm_cleanup(struct bfa_ioim_s *ioim, enum bfa_ioim_event event)
{
	bfa_trc(ioim->bfa, ioim->iotag);
	bfa_trc(ioim->bfa, event);

	switch (event) {
	case BFA_IOIM_SM_COMP_GOOD:
	case BFA_IOIM_SM_COMP:
	case BFA_IOIM_SM_DONE:
	case BFA_IOIM_SM_FREE:
		break;

	case BFA_IOIM_SM_ABORT:
		/*
		 * IO is already being aborted implicitly
		 */
		ioim->io_cbfn = __bfa_cb_ioim_abort;
		break;

	case BFA_IOIM_SM_ABORT_DONE:
		bfa_sm_set_state(ioim, bfa_ioim_sm_hcb_free);
		bfa_cb_queue(ioim->bfa, &ioim->hcb_qe, ioim->io_cbfn, ioim);
		bfa_ioim_notify_cleanup(ioim);
		break;

	case BFA_IOIM_SM_ABORT_COMP:
		bfa_sm_set_state(ioim, bfa_ioim_sm_hcb);
		bfa_cb_queue(ioim->bfa, &ioim->hcb_qe, ioim->io_cbfn, ioim);
		bfa_ioim_notify_cleanup(ioim);
		break;

	case BFA_IOIM_SM_COMP_UTAG:
		bfa_sm_set_state(ioim, bfa_ioim_sm_hcb);
		bfa_cb_queue(ioim->bfa, &ioim->hcb_qe, ioim->io_cbfn, ioim);
		bfa_ioim_notify_cleanup(ioim);
		break;

	case BFA_IOIM_SM_HWFAIL:
		bfa_sm_set_state(ioim, bfa_ioim_sm_hcb);
		bfa_ioim_move_to_comp_q(ioim);
		bfa_cb_queue(ioim->bfa, &ioim->hcb_qe, __bfa_cb_ioim_failed,
			      ioim);
		break;

	case BFA_IOIM_SM_CLEANUP:
		/*
		 * IO can be in cleanup state already due to TM command.
		 * 2nd cleanup request comes from ITN offline event.
		 */
		break;

	default:
		bfa_sm_fault(ioim->bfa, event);
	}
}

/*
 *	IO is waiting for room in request CQ
 */
static void
bfa_ioim_sm_qfull(struct bfa_ioim_s *ioim, enum bfa_ioim_event event)
{
	bfa_trc(ioim->bfa, ioim->iotag);
	bfa_trc(ioim->bfa, event);

	switch (event) {
	case BFA_IOIM_SM_QRESUME:
		bfa_sm_set_state(ioim, bfa_ioim_sm_active);
		bfa_ioim_send_ioreq(ioim);
		break;

	case BFA_IOIM_SM_ABORT:
		bfa_sm_set_state(ioim, bfa_ioim_sm_hcb);
		bfa_reqq_wcancel(&ioim->iosp->reqq_wait);
		bfa_ioim_move_to_comp_q(ioim);
		bfa_cb_queue(ioim->bfa, &ioim->hcb_qe, __bfa_cb_ioim_abort,
			      ioim);
		break;

	case BFA_IOIM_SM_CLEANUP:
		bfa_sm_set_state(ioim, bfa_ioim_sm_hcb);
		bfa_reqq_wcancel(&ioim->iosp->reqq_wait);
		bfa_cb_queue(ioim->bfa, &ioim->hcb_qe, __bfa_cb_ioim_failed,
			      ioim);
		bfa_ioim_notify_cleanup(ioim);
		break;

	case BFA_IOIM_SM_HWFAIL:
		bfa_sm_set_state(ioim, bfa_ioim_sm_hcb);
		bfa_reqq_wcancel(&ioim->iosp->reqq_wait);
		bfa_ioim_move_to_comp_q(ioim);
		bfa_cb_queue(ioim->bfa, &ioim->hcb_qe, __bfa_cb_ioim_failed,
			      ioim);
		break;

	default:
		bfa_sm_fault(ioim->bfa, event);
	}
}

/*
 *	Active IO is being aborted, waiting for room in request CQ.
 */
static void
bfa_ioim_sm_abort_qfull(struct bfa_ioim_s *ioim, enum bfa_ioim_event event)
{
	bfa_trc(ioim->bfa, ioim->iotag);
	bfa_trc(ioim->bfa, event);

	switch (event) {
	case BFA_IOIM_SM_QRESUME:
		bfa_sm_set_state(ioim, bfa_ioim_sm_abort);
		bfa_ioim_send_abort(ioim);
		break;

	case BFA_IOIM_SM_CLEANUP:
		bfa_assert(ioim->iosp->abort_explicit == BFA_TRUE);
		ioim->iosp->abort_explicit = BFA_FALSE;
		bfa_sm_set_state(ioim, bfa_ioim_sm_cleanup_qfull);
		break;

	case BFA_IOIM_SM_COMP_GOOD:
	case BFA_IOIM_SM_COMP:
		bfa_sm_set_state(ioim, bfa_ioim_sm_hcb);
		bfa_reqq_wcancel(&ioim->iosp->reqq_wait);
		bfa_ioim_move_to_comp_q(ioim);
		bfa_cb_queue(ioim->bfa, &ioim->hcb_qe, __bfa_cb_ioim_abort,
			      ioim);
		break;

	case BFA_IOIM_SM_DONE:
		bfa_sm_set_state(ioim, bfa_ioim_sm_hcb_free);
		bfa_reqq_wcancel(&ioim->iosp->reqq_wait);
		bfa_ioim_move_to_comp_q(ioim);
		bfa_cb_queue(ioim->bfa, &ioim->hcb_qe, __bfa_cb_ioim_abort,
			      ioim);
		break;

	case BFA_IOIM_SM_HWFAIL:
		bfa_sm_set_state(ioim, bfa_ioim_sm_hcb);
		bfa_reqq_wcancel(&ioim->iosp->reqq_wait);
		bfa_ioim_move_to_comp_q(ioim);
		bfa_cb_queue(ioim->bfa, &ioim->hcb_qe, __bfa_cb_ioim_failed,
			      ioim);
		break;

	default:
		bfa_sm_fault(ioim->bfa, event);
	}
}

/*
 *	Active IO is being cleaned up, waiting for room in request CQ.
 */
static void
bfa_ioim_sm_cleanup_qfull(struct bfa_ioim_s *ioim, enum bfa_ioim_event event)
{
	bfa_trc(ioim->bfa, ioim->iotag);
	bfa_trc(ioim->bfa, event);

	switch (event) {
	case BFA_IOIM_SM_QRESUME:
		bfa_sm_set_state(ioim, bfa_ioim_sm_cleanup);
		bfa_ioim_send_abort(ioim);
		break;

	case BFA_IOIM_SM_ABORT:
		/*
		 * IO is alraedy being cleaned up implicitly
		 */
		ioim->io_cbfn = __bfa_cb_ioim_abort;
		break;

	case BFA_IOIM_SM_COMP_GOOD:
	case BFA_IOIM_SM_COMP:
		bfa_sm_set_state(ioim, bfa_ioim_sm_hcb);
		bfa_reqq_wcancel(&ioim->iosp->reqq_wait);
		bfa_cb_queue(ioim->bfa, &ioim->hcb_qe, ioim->io_cbfn, ioim);
		bfa_ioim_notify_cleanup(ioim);
		break;

	case BFA_IOIM_SM_DONE:
		bfa_sm_set_state(ioim, bfa_ioim_sm_hcb_free);
		bfa_reqq_wcancel(&ioim->iosp->reqq_wait);
		bfa_cb_queue(ioim->bfa, &ioim->hcb_qe, ioim->io_cbfn, ioim);
		bfa_ioim_notify_cleanup(ioim);
		break;

	case BFA_IOIM_SM_HWFAIL:
		bfa_sm_set_state(ioim, bfa_ioim_sm_hcb);
		bfa_reqq_wcancel(&ioim->iosp->reqq_wait);
		bfa_ioim_move_to_comp_q(ioim);
		bfa_cb_queue(ioim->bfa, &ioim->hcb_qe, __bfa_cb_ioim_failed,
			      ioim);
		break;

	default:
		bfa_sm_fault(ioim->bfa, event);
	}
}

/*
 * IO bfa callback is pending.
 */
static void
bfa_ioim_sm_hcb(struct bfa_ioim_s *ioim, enum bfa_ioim_event event)
{
	bfa_trc_fp(ioim->bfa, ioim->iotag);
	bfa_trc_fp(ioim->bfa, event);

	switch (event) {
	case BFA_IOIM_SM_HCB:
		bfa_sm_set_state(ioim, bfa_ioim_sm_uninit);
		bfa_ioim_free(ioim);
		break;

	case BFA_IOIM_SM_CLEANUP:
		bfa_ioim_notify_cleanup(ioim);
		break;

	case BFA_IOIM_SM_HWFAIL:
		break;

	default:
		bfa_sm_fault(ioim->bfa, event);
	}
}

/*
 * IO bfa callback is pending. IO resource cannot be freed.
 */
static void
bfa_ioim_sm_hcb_free(struct bfa_ioim_s *ioim, enum bfa_ioim_event event)
{
	bfa_trc(ioim->bfa, ioim->iotag);
	bfa_trc(ioim->bfa, event);

	switch (event) {
	case BFA_IOIM_SM_HCB:
		bfa_sm_set_state(ioim, bfa_ioim_sm_resfree);
		list_del(&ioim->qe);
		list_add_tail(&ioim->qe, &ioim->fcpim->ioim_resfree_q);
		break;

	case BFA_IOIM_SM_FREE:
		bfa_sm_set_state(ioim, bfa_ioim_sm_hcb);
		break;

	case BFA_IOIM_SM_CLEANUP:
		bfa_ioim_notify_cleanup(ioim);
		break;

	case BFA_IOIM_SM_HWFAIL:
		bfa_sm_set_state(ioim, bfa_ioim_sm_hcb);
		break;

	default:
		bfa_sm_fault(ioim->bfa, event);
	}
}

/*
 * IO is completed, waiting resource free from firmware.
 */
static void
bfa_ioim_sm_resfree(struct bfa_ioim_s *ioim, enum bfa_ioim_event event)
{
	bfa_trc(ioim->bfa, ioim->iotag);
	bfa_trc(ioim->bfa, event);

	switch (event) {
	case BFA_IOIM_SM_FREE:
		bfa_sm_set_state(ioim, bfa_ioim_sm_uninit);
		bfa_ioim_free(ioim);
		break;

	case BFA_IOIM_SM_CLEANUP:
		bfa_ioim_notify_cleanup(ioim);
		break;

	case BFA_IOIM_SM_HWFAIL:
		break;

	default:
		bfa_sm_fault(ioim->bfa, event);
	}
}



/*
 *  hal_ioim_private
 */

static void
__bfa_cb_ioim_good_comp(void *cbarg, bfa_boolean_t complete)
{
	struct bfa_ioim_s *ioim = cbarg;

	if (!complete) {
		bfa_sm_send_event(ioim, BFA_IOIM_SM_HCB);
		return;
	}

	bfa_cb_ioim_good_comp(ioim->bfa->bfad, ioim->dio);
}

static void
__bfa_cb_ioim_comp(void *cbarg, bfa_boolean_t complete)
{
	struct bfa_ioim_s	*ioim = cbarg;
	struct bfi_ioim_rsp_s *m;
	u8	*snsinfo = NULL;
	u8	sns_len = 0;
	s32	residue = 0;

	if (!complete) {
		bfa_sm_send_event(ioim, BFA_IOIM_SM_HCB);
		return;
	}

	m = (struct bfi_ioim_rsp_s *) &ioim->iosp->comp_rspmsg;
	if (m->io_status == BFI_IOIM_STS_OK) {
		/*
		 * setup sense information, if present
		 */
		if ((m->scsi_status == SCSI_STATUS_CHECK_CONDITION) &&
					m->sns_len) {
			sns_len = m->sns_len;
			snsinfo = ioim->iosp->snsinfo;
		}

		/*
		 * setup residue value correctly for normal completions
		 */
		if (m->resid_flags == FCP_RESID_UNDER) {
			residue = be32_to_cpu(m->residue);
			bfa_stats(ioim->itnim, iocomp_underrun);
		}
		if (m->resid_flags == FCP_RESID_OVER) {
			residue = be32_to_cpu(m->residue);
			residue = -residue;
			bfa_stats(ioim->itnim, iocomp_overrun);
		}
	}

	bfa_cb_ioim_done(ioim->bfa->bfad, ioim->dio, m->io_status,
			  m->scsi_status, sns_len, snsinfo, residue);
}

static void
__bfa_cb_ioim_failed(void *cbarg, bfa_boolean_t complete)
{
	struct bfa_ioim_s *ioim = cbarg;

	if (!complete) {
		bfa_sm_send_event(ioim, BFA_IOIM_SM_HCB);
		return;
	}

	bfa_cb_ioim_done(ioim->bfa->bfad, ioim->dio, BFI_IOIM_STS_ABORTED,
			  0, 0, NULL, 0);
}

static void
__bfa_cb_ioim_pathtov(void *cbarg, bfa_boolean_t complete)
{
	struct bfa_ioim_s *ioim = cbarg;

	bfa_stats(ioim->itnim, path_tov_expired);
	if (!complete) {
		bfa_sm_send_event(ioim, BFA_IOIM_SM_HCB);
		return;
	}

	bfa_cb_ioim_done(ioim->bfa->bfad, ioim->dio, BFI_IOIM_STS_PATHTOV,
			  0, 0, NULL, 0);
}

static void
__bfa_cb_ioim_abort(void *cbarg, bfa_boolean_t complete)
{
	struct bfa_ioim_s *ioim = cbarg;

	if (!complete) {
		bfa_sm_send_event(ioim, BFA_IOIM_SM_HCB);
		return;
	}

	bfa_cb_ioim_abort(ioim->bfa->bfad, ioim->dio);
}

static void
bfa_ioim_sgpg_alloced(void *cbarg)
{
	struct bfa_ioim_s *ioim = cbarg;

	ioim->nsgpgs = BFA_SGPG_NPAGE(ioim->nsges);
	list_splice_tail_init(&ioim->iosp->sgpg_wqe.sgpg_q, &ioim->sgpg_q);
	bfa_ioim_sgpg_setup(ioim);
	bfa_sm_send_event(ioim, BFA_IOIM_SM_SGALLOCED);
}

/*
 * Send I/O request to firmware.
 */
static	bfa_boolean_t
bfa_ioim_send_ioreq(struct bfa_ioim_s *ioim)
{
	struct bfa_itnim_s *itnim = ioim->itnim;
	struct bfi_ioim_req_s *m;
	static struct fcp_cmnd_s cmnd_z0 = { 0 };
	struct bfi_sge_s      *sge;
	u32	pgdlen = 0;
	u32	fcp_dl;
	u64 addr;
	struct scatterlist *sg;
	struct scsi_cmnd *cmnd = (struct scsi_cmnd *) ioim->dio;

	/*
	 * check for room in queue to send request now
	 */
	m = bfa_reqq_next(ioim->bfa, ioim->reqq);
	if (!m) {
		bfa_stats(ioim->itnim, qwait);
		bfa_reqq_wait(ioim->bfa, ioim->reqq,
				  &ioim->iosp->reqq_wait);
		return BFA_FALSE;
	}

	/*
	 * build i/o request message next
	 */
	m->io_tag = cpu_to_be16(ioim->iotag);
	m->rport_hdl = ioim->itnim->rport->fw_handle;
	m->io_timeout = bfa_cb_ioim_get_timeout(ioim->dio);

	/*
	 * build inline IO SG element here
	 */
	sge = &m->sges[0];
	if (ioim->nsges) {
		sg = (struct scatterlist *)scsi_sglist(cmnd);
		addr = bfa_os_sgaddr(sg_dma_address(sg));
		sge->sga = *(union bfi_addr_u *) &addr;
		pgdlen = sg_dma_len(sg);
		sge->sg_len = pgdlen;
		sge->flags = (ioim->nsges > BFI_SGE_INLINE) ?
					BFI_SGE_DATA_CPL : BFI_SGE_DATA_LAST;
		bfa_sge_to_be(sge);
		sge++;
	}

	if (ioim->nsges > BFI_SGE_INLINE) {
		sge->sga = ioim->sgpg->sgpg_pa;
	} else {
		sge->sga.a32.addr_lo = 0;
		sge->sga.a32.addr_hi = 0;
	}
	sge->sg_len = pgdlen;
	sge->flags = BFI_SGE_PGDLEN;
	bfa_sge_to_be(sge);

	/*
	 * set up I/O command parameters
	 */
	m->cmnd = cmnd_z0;
	m->cmnd.lun = bfa_cb_ioim_get_lun(ioim->dio);
	m->cmnd.iodir = bfa_cb_ioim_get_iodir(ioim->dio);
	m->cmnd.cdb = *(scsi_cdb_t *)bfa_cb_ioim_get_cdb(ioim->dio);
	fcp_dl = bfa_cb_ioim_get_size(ioim->dio);
	m->cmnd.fcp_dl = cpu_to_be32(fcp_dl);

	/*
	 * set up I/O message header
	 */
	switch (m->cmnd.iodir) {
	case FCP_IODIR_READ:
		bfi_h2i_set(m->mh, BFI_MC_IOIM_READ, 0, bfa_lpuid(ioim->bfa));
		bfa_stats(itnim, input_reqs);
		ioim->itnim->stats.rd_throughput += fcp_dl;
		break;
	case FCP_IODIR_WRITE:
		bfi_h2i_set(m->mh, BFI_MC_IOIM_WRITE, 0, bfa_lpuid(ioim->bfa));
		bfa_stats(itnim, output_reqs);
		ioim->itnim->stats.wr_throughput += fcp_dl;
		break;
	case FCP_IODIR_RW:
		bfa_stats(itnim, input_reqs);
		bfa_stats(itnim, output_reqs);
	default:
		bfi_h2i_set(m->mh, BFI_MC_IOIM_IO, 0, bfa_lpuid(ioim->bfa));
	}
	if (itnim->seq_rec ||
	    (bfa_cb_ioim_get_size(ioim->dio) & (sizeof(u32) - 1)))
		bfi_h2i_set(m->mh, BFI_MC_IOIM_IO, 0, bfa_lpuid(ioim->bfa));

#ifdef IOIM_ADVANCED
	m->cmnd.crn = bfa_cb_ioim_get_crn(ioim->dio);
	m->cmnd.priority = bfa_cb_ioim_get_priority(ioim->dio);
	m->cmnd.taskattr = bfa_cb_ioim_get_taskattr(ioim->dio);

	/*
	 * Handle large CDB (>16 bytes).
	 */
	m->cmnd.addl_cdb_len = (bfa_cb_ioim_get_cdblen(ioim->dio) -
					FCP_CMND_CDB_LEN) / sizeof(u32);
	if (m->cmnd.addl_cdb_len) {
		memcpy(&m->cmnd.cdb + 1, (scsi_cdb_t *)
				bfa_cb_ioim_get_cdb(ioim->dio) + 1,
				m->cmnd.addl_cdb_len * sizeof(u32));
		fcp_cmnd_fcpdl(&m->cmnd) =
				cpu_to_be32(bfa_cb_ioim_get_size(ioim->dio));
	}
#endif

	/*
	 * queue I/O message to firmware
	 */
	bfa_reqq_produce(ioim->bfa, ioim->reqq);
	return BFA_TRUE;
}

/*
 * Setup any additional SG pages needed.Inline SG element is setup
 * at queuing time.
 */
static bfa_boolean_t
bfa_ioim_sge_setup(struct bfa_ioim_s *ioim)
{
	u16	nsgpgs;

	bfa_assert(ioim->nsges > BFI_SGE_INLINE);

	/*
	 * allocate SG pages needed
	 */
	nsgpgs = BFA_SGPG_NPAGE(ioim->nsges);
	if (!nsgpgs)
		return BFA_TRUE;

	if (bfa_sgpg_malloc(ioim->bfa, &ioim->sgpg_q, nsgpgs)
	    != BFA_STATUS_OK) {
		bfa_sgpg_wait(ioim->bfa, &ioim->iosp->sgpg_wqe, nsgpgs);
		return BFA_FALSE;
	}

	ioim->nsgpgs = nsgpgs;
	bfa_ioim_sgpg_setup(ioim);

	return BFA_TRUE;
}

static void
bfa_ioim_sgpg_setup(struct bfa_ioim_s *ioim)
{
	int		sgeid, nsges, i;
	struct bfi_sge_s      *sge;
	struct bfa_sgpg_s *sgpg;
	u32	pgcumsz;
	u64        addr;
	struct scatterlist *sg;
	struct scsi_cmnd *cmnd = (struct scsi_cmnd *) ioim->dio;

	sgeid = BFI_SGE_INLINE;
	ioim->sgpg = sgpg = bfa_q_first(&ioim->sgpg_q);

	sg = scsi_sglist(cmnd);
	sg = sg_next(sg);

	do {
		sge = sgpg->sgpg->sges;
		nsges = ioim->nsges - sgeid;
		if (nsges > BFI_SGPG_DATA_SGES)
			nsges = BFI_SGPG_DATA_SGES;

		pgcumsz = 0;
		for (i = 0; i < nsges; i++, sge++, sgeid++, sg = sg_next(sg)) {
			addr = bfa_os_sgaddr(sg_dma_address(sg));
			sge->sga = *(union bfi_addr_u *) &addr;
			sge->sg_len = sg_dma_len(sg);
			pgcumsz += sge->sg_len;

			/*
			 * set flags
			 */
			if (i < (nsges - 1))
				sge->flags = BFI_SGE_DATA;
			else if (sgeid < (ioim->nsges - 1))
				sge->flags = BFI_SGE_DATA_CPL;
			else
				sge->flags = BFI_SGE_DATA_LAST;

			bfa_sge_to_le(sge);
		}

		sgpg = (struct bfa_sgpg_s *) bfa_q_next(sgpg);

		/*
		 * set the link element of each page
		 */
		if (sgeid == ioim->nsges) {
			sge->flags = BFI_SGE_PGDLEN;
			sge->sga.a32.addr_lo = 0;
			sge->sga.a32.addr_hi = 0;
		} else {
			sge->flags = BFI_SGE_LINK;
			sge->sga = sgpg->sgpg_pa;
		}
		sge->sg_len = pgcumsz;

		bfa_sge_to_le(sge);
	} while (sgeid < ioim->nsges);
}

/*
 * Send I/O abort request to firmware.
 */
static	bfa_boolean_t
bfa_ioim_send_abort(struct bfa_ioim_s *ioim)
{
	struct bfi_ioim_abort_req_s *m;
	enum bfi_ioim_h2i	msgop;

	/*
	 * check for room in queue to send request now
	 */
	m = bfa_reqq_next(ioim->bfa, ioim->reqq);
	if (!m)
		return BFA_FALSE;

	/*
	 * build i/o request message next
	 */
	if (ioim->iosp->abort_explicit)
		msgop = BFI_IOIM_H2I_IOABORT_REQ;
	else
		msgop = BFI_IOIM_H2I_IOCLEANUP_REQ;

	bfi_h2i_set(m->mh, BFI_MC_IOIM, msgop, bfa_lpuid(ioim->bfa));
	m->io_tag    = cpu_to_be16(ioim->iotag);
	m->abort_tag = ++ioim->abort_tag;

	/*
	 * queue I/O message to firmware
	 */
	bfa_reqq_produce(ioim->bfa, ioim->reqq);
	return BFA_TRUE;
}

/*
 * Call to resume any I/O requests waiting for room in request queue.
 */
static void
bfa_ioim_qresume(void *cbarg)
{
	struct bfa_ioim_s *ioim = cbarg;

	bfa_stats(ioim->itnim, qresumes);
	bfa_sm_send_event(ioim, BFA_IOIM_SM_QRESUME);
}


static void
bfa_ioim_notify_cleanup(struct bfa_ioim_s *ioim)
{
	/*
	 * Move IO from itnim queue to fcpim global queue since itnim will be
	 * freed.
	 */
	list_del(&ioim->qe);
	list_add_tail(&ioim->qe, &ioim->fcpim->ioim_comp_q);

	if (!ioim->iosp->tskim) {
		if (ioim->fcpim->delay_comp && ioim->itnim->iotov_active) {
			bfa_cb_dequeue(&ioim->hcb_qe);
			list_del(&ioim->qe);
			list_add_tail(&ioim->qe, &ioim->itnim->delay_comp_q);
		}
		bfa_itnim_iodone(ioim->itnim);
	} else
		bfa_tskim_iodone(ioim->iosp->tskim);
}

static bfa_boolean_t
bfa_ioim_is_abortable(struct bfa_ioim_s *ioim)
{
	if ((bfa_sm_cmp_state(ioim, bfa_ioim_sm_uninit) &&
	    (!bfa_q_is_on_q(&ioim->itnim->pending_q, ioim)))	||
	    (bfa_sm_cmp_state(ioim, bfa_ioim_sm_abort))		||
	    (bfa_sm_cmp_state(ioim, bfa_ioim_sm_abort_qfull))	||
	    (bfa_sm_cmp_state(ioim, bfa_ioim_sm_hcb))		||
	    (bfa_sm_cmp_state(ioim, bfa_ioim_sm_hcb_free))	||
	    (bfa_sm_cmp_state(ioim, bfa_ioim_sm_resfree)))
		return BFA_FALSE;

	return BFA_TRUE;
}

/*
 *	or after the link comes back.
 */
void
bfa_ioim_delayed_comp(struct bfa_ioim_s *ioim, bfa_boolean_t iotov)
{
	/*
	 * If path tov timer expired, failback with PATHTOV status - these
	 * IO requests are not normally retried by IO stack.
	 *
	 * Otherwise device cameback online and fail it with normal failed
	 * status so that IO stack retries these failed IO requests.
	 */
	if (iotov)
		ioim->io_cbfn = __bfa_cb_ioim_pathtov;
	else {
		ioim->io_cbfn = __bfa_cb_ioim_failed;
		bfa_stats(ioim->itnim, iocom_nexus_abort);
	}
	bfa_cb_queue(ioim->bfa, &ioim->hcb_qe, ioim->io_cbfn, ioim);

	/*
	 * Move IO to fcpim global queue since itnim will be
	 * freed.
	 */
	list_del(&ioim->qe);
	list_add_tail(&ioim->qe, &ioim->fcpim->ioim_comp_q);
}



/*
 *  hal_ioim_friend
 */

/*
 * Memory allocation and initialization.
 */
void
bfa_ioim_attach(struct bfa_fcpim_mod_s *fcpim, struct bfa_meminfo_s *minfo)
{
	struct bfa_ioim_s		*ioim;
	struct bfa_ioim_sp_s	*iosp;
	u16		i;
	u8			*snsinfo;
	u32		snsbufsz;

	/*
	 * claim memory first
	 */
	ioim = (struct bfa_ioim_s *) bfa_meminfo_kva(minfo);
	fcpim->ioim_arr = ioim;
	bfa_meminfo_kva(minfo) = (u8 *) (ioim + fcpim->num_ioim_reqs);

	iosp = (struct bfa_ioim_sp_s *) bfa_meminfo_kva(minfo);
	fcpim->ioim_sp_arr = iosp;
	bfa_meminfo_kva(minfo) = (u8 *) (iosp + fcpim->num_ioim_reqs);

	/*
	 * Claim DMA memory for per IO sense data.
	 */
	snsbufsz = fcpim->num_ioim_reqs * BFI_IOIM_SNSLEN;
	fcpim->snsbase.pa  = bfa_meminfo_dma_phys(minfo);
	bfa_meminfo_dma_phys(minfo) += snsbufsz;

	fcpim->snsbase.kva = bfa_meminfo_dma_virt(minfo);
	bfa_meminfo_dma_virt(minfo) += snsbufsz;
	snsinfo = fcpim->snsbase.kva;
	bfa_iocfc_set_snsbase(fcpim->bfa, fcpim->snsbase.pa);

	/*
	 * Initialize ioim free queues
	 */
	INIT_LIST_HEAD(&fcpim->ioim_free_q);
	INIT_LIST_HEAD(&fcpim->ioim_resfree_q);
	INIT_LIST_HEAD(&fcpim->ioim_comp_q);

	for (i = 0; i < fcpim->num_ioim_reqs;
	     i++, ioim++, iosp++, snsinfo += BFI_IOIM_SNSLEN) {
		/*
		 * initialize IOIM
		 */
		memset(ioim, 0, sizeof(struct bfa_ioim_s));
		ioim->iotag   = i;
		ioim->bfa     = fcpim->bfa;
		ioim->fcpim   = fcpim;
		ioim->iosp    = iosp;
		iosp->snsinfo = snsinfo;
		INIT_LIST_HEAD(&ioim->sgpg_q);
		bfa_reqq_winit(&ioim->iosp->reqq_wait,
				   bfa_ioim_qresume, ioim);
		bfa_sgpg_winit(&ioim->iosp->sgpg_wqe,
				   bfa_ioim_sgpg_alloced, ioim);
		bfa_sm_set_state(ioim, bfa_ioim_sm_uninit);

		list_add_tail(&ioim->qe, &fcpim->ioim_free_q);
	}
}

/*
 * Driver detach time call.
 */
void
bfa_ioim_detach(struct bfa_fcpim_mod_s *fcpim)
{
}

void
bfa_ioim_isr(struct bfa_s *bfa, struct bfi_msg_s *m)
{
	struct bfa_fcpim_mod_s *fcpim = BFA_FCPIM_MOD(bfa);
	struct bfi_ioim_rsp_s *rsp = (struct bfi_ioim_rsp_s *) m;
	struct bfa_ioim_s *ioim;
	u16	iotag;
	enum bfa_ioim_event evt = BFA_IOIM_SM_COMP;

	iotag = be16_to_cpu(rsp->io_tag);

	ioim = BFA_IOIM_FROM_TAG(fcpim, iotag);
	bfa_assert(ioim->iotag == iotag);

	bfa_trc(ioim->bfa, ioim->iotag);
	bfa_trc(ioim->bfa, rsp->io_status);
	bfa_trc(ioim->bfa, rsp->reuse_io_tag);

	if (bfa_sm_cmp_state(ioim, bfa_ioim_sm_active))
		ioim->iosp->comp_rspmsg = *m;

	switch (rsp->io_status) {
	case BFI_IOIM_STS_OK:
		bfa_stats(ioim->itnim, iocomp_ok);
		if (rsp->reuse_io_tag == 0)
			evt = BFA_IOIM_SM_DONE;
		else
			evt = BFA_IOIM_SM_COMP;
		break;

	case BFI_IOIM_STS_TIMEDOUT:
		bfa_stats(ioim->itnim, iocomp_timedout);
	case BFI_IOIM_STS_ABORTED:
		rsp->io_status = BFI_IOIM_STS_ABORTED;
		bfa_stats(ioim->itnim, iocomp_aborted);
		if (rsp->reuse_io_tag == 0)
			evt = BFA_IOIM_SM_DONE;
		else
			evt = BFA_IOIM_SM_COMP;
		break;

	case BFI_IOIM_STS_PROTO_ERR:
		bfa_stats(ioim->itnim, iocom_proto_err);
		bfa_assert(rsp->reuse_io_tag);
		evt = BFA_IOIM_SM_COMP;
		break;

	case BFI_IOIM_STS_SQER_NEEDED:
		bfa_stats(ioim->itnim, iocom_sqer_needed);
		bfa_assert(rsp->reuse_io_tag == 0);
		evt = BFA_IOIM_SM_SQRETRY;
		break;

	case BFI_IOIM_STS_RES_FREE:
		bfa_stats(ioim->itnim, iocom_res_free);
		evt = BFA_IOIM_SM_FREE;
		break;

	case BFI_IOIM_STS_HOST_ABORTED:
		bfa_stats(ioim->itnim, iocom_hostabrts);
		if (rsp->abort_tag != ioim->abort_tag) {
			bfa_trc(ioim->bfa, rsp->abort_tag);
			bfa_trc(ioim->bfa, ioim->abort_tag);
			return;
		}

		if (rsp->reuse_io_tag)
			evt = BFA_IOIM_SM_ABORT_COMP;
		else
			evt = BFA_IOIM_SM_ABORT_DONE;
		break;

	case BFI_IOIM_STS_UTAG:
		bfa_stats(ioim->itnim, iocom_utags);
		evt = BFA_IOIM_SM_COMP_UTAG;
		break;

	default:
		bfa_assert(0);
	}

	bfa_sm_send_event(ioim, evt);
}

void
bfa_ioim_good_comp_isr(struct bfa_s *bfa, struct bfi_msg_s *m)
{
	struct bfa_fcpim_mod_s *fcpim = BFA_FCPIM_MOD(bfa);
	struct bfi_ioim_rsp_s *rsp = (struct bfi_ioim_rsp_s *) m;
	struct bfa_ioim_s *ioim;
	u16	iotag;

	iotag = be16_to_cpu(rsp->io_tag);

	ioim = BFA_IOIM_FROM_TAG(fcpim, iotag);
	bfa_assert(ioim->iotag == iotag);

	bfa_trc_fp(ioim->bfa, ioim->iotag);
	bfa_ioim_cb_profile_comp(fcpim, ioim);

	bfa_sm_send_event(ioim, BFA_IOIM_SM_COMP_GOOD);
}

void
bfa_ioim_profile_start(struct bfa_ioim_s *ioim)
{
	ioim->start_time = jiffies;
}

void
bfa_ioim_profile_comp(struct bfa_ioim_s *ioim)
{
	u32 fcp_dl = bfa_cb_ioim_get_size(ioim->dio);
	u32 index = bfa_ioim_get_index(fcp_dl);
	u64 end_time = jiffies;
	struct bfa_itnim_latency_s *io_lat =
			&(ioim->itnim->ioprofile.io_latency);
	u32 val = (u32)(end_time - ioim->start_time);

	bfa_itnim_ioprofile_update(ioim->itnim, index);

	io_lat->count[index]++;
	io_lat->min[index] = (io_lat->min[index] < val) ?
		io_lat->min[index] : val;
	io_lat->max[index] = (io_lat->max[index] > val) ?
		io_lat->max[index] : val;
	io_lat->avg[index] += val;
}
/*
 * Called by itnim to clean up IO while going offline.
 */
void
bfa_ioim_cleanup(struct bfa_ioim_s *ioim)
{
	bfa_trc(ioim->bfa, ioim->iotag);
	bfa_stats(ioim->itnim, io_cleanups);

	ioim->iosp->tskim = NULL;
	bfa_sm_send_event(ioim, BFA_IOIM_SM_CLEANUP);
}

void
bfa_ioim_cleanup_tm(struct bfa_ioim_s *ioim, struct bfa_tskim_s *tskim)
{
	bfa_trc(ioim->bfa, ioim->iotag);
	bfa_stats(ioim->itnim, io_tmaborts);

	ioim->iosp->tskim = tskim;
	bfa_sm_send_event(ioim, BFA_IOIM_SM_CLEANUP);
}

/*
 * IOC failure handling.
 */
void
bfa_ioim_iocdisable(struct bfa_ioim_s *ioim)
{
	bfa_trc(ioim->bfa, ioim->iotag);
	bfa_stats(ioim->itnim, io_iocdowns);
	bfa_sm_send_event(ioim, BFA_IOIM_SM_HWFAIL);
}

/*
 * IO offline TOV popped. Fail the pending IO.
 */
void
bfa_ioim_tov(struct bfa_ioim_s *ioim)
{
	bfa_trc(ioim->bfa, ioim->iotag);
	bfa_sm_send_event(ioim, BFA_IOIM_SM_IOTOV);
}



/*
 *  hal_ioim_api
 */

/*
 * Allocate IOIM resource for initiator mode I/O request.
 */
struct bfa_ioim_s *
bfa_ioim_alloc(struct bfa_s *bfa, struct bfad_ioim_s *dio,
		struct bfa_itnim_s *itnim, u16 nsges)
{
	struct bfa_fcpim_mod_s *fcpim = BFA_FCPIM_MOD(bfa);
	struct bfa_ioim_s *ioim;

	/*
	 * alocate IOIM resource
	 */
	bfa_q_deq(&fcpim->ioim_free_q, &ioim);
	if (!ioim) {
		bfa_stats(itnim, no_iotags);
		return NULL;
	}

	ioim->dio = dio;
	ioim->itnim = itnim;
	ioim->nsges = nsges;
	ioim->nsgpgs = 0;

	bfa_stats(itnim, total_ios);
	fcpim->ios_active++;

	list_add_tail(&ioim->qe, &itnim->io_q);
	bfa_trc_fp(ioim->bfa, ioim->iotag);

	return ioim;
}

void
bfa_ioim_free(struct bfa_ioim_s *ioim)
{
	struct bfa_fcpim_mod_s *fcpim = ioim->fcpim;

	bfa_trc_fp(ioim->bfa, ioim->iotag);
	bfa_assert_fp(bfa_sm_cmp_state(ioim, bfa_ioim_sm_uninit));

	bfa_assert_fp(list_empty(&ioim->sgpg_q) ||
			(ioim->nsges > BFI_SGE_INLINE));

	if (ioim->nsgpgs > 0)
		bfa_sgpg_mfree(ioim->bfa, &ioim->sgpg_q, ioim->nsgpgs);

	bfa_stats(ioim->itnim, io_comps);
	fcpim->ios_active--;

	list_del(&ioim->qe);
	list_add_tail(&ioim->qe, &fcpim->ioim_free_q);
}

void
bfa_ioim_start(struct bfa_ioim_s *ioim)
{
	bfa_trc_fp(ioim->bfa, ioim->iotag);

	bfa_ioim_cb_profile_start(ioim->fcpim, ioim);

	/*
	 * Obtain the queue over which this request has to be issued
	 */
	ioim->reqq = bfa_fcpim_ioredirect_enabled(ioim->bfa) ?
			bfa_cb_ioim_get_reqq(ioim->dio) :
			bfa_itnim_get_reqq(ioim);

	bfa_sm_send_event(ioim, BFA_IOIM_SM_START);
}

/*
 * Driver I/O abort request.
 */
bfa_status_t
bfa_ioim_abort(struct bfa_ioim_s *ioim)
{

	bfa_trc(ioim->bfa, ioim->iotag);

	if (!bfa_ioim_is_abortable(ioim))
		return BFA_STATUS_FAILED;

	bfa_stats(ioim->itnim, io_aborts);
	bfa_sm_send_event(ioim, BFA_IOIM_SM_ABORT);

	return BFA_STATUS_OK;
}


/*
 *  BFA TSKIM state machine functions
 */

/*
 *	Task management command beginning state.
 */
static void
bfa_tskim_sm_uninit(struct bfa_tskim_s *tskim, enum bfa_tskim_event event)
{
	bfa_trc(tskim->bfa, event);

	switch (event) {
	case BFA_TSKIM_SM_START:
		bfa_sm_set_state(tskim, bfa_tskim_sm_active);
		bfa_tskim_gather_ios(tskim);

		/*
		 * If device is offline, do not send TM on wire. Just cleanup
		 * any pending IO requests and complete TM request.
		 */
		if (!bfa_itnim_is_online(tskim->itnim)) {
			bfa_sm_set_state(tskim, bfa_tskim_sm_iocleanup);
			tskim->tsk_status = BFI_TSKIM_STS_OK;
			bfa_tskim_cleanup_ios(tskim);
			return;
		}

		if (!bfa_tskim_send(tskim)) {
			bfa_sm_set_state(tskim, bfa_tskim_sm_qfull);
			bfa_stats(tskim->itnim, tm_qwait);
			bfa_reqq_wait(tskim->bfa, tskim->itnim->reqq,
					  &tskim->reqq_wait);
		}
		break;

	default:
		bfa_sm_fault(tskim->bfa, event);
	}
}

/*
 * brief
 *	TM command is active, awaiting completion from firmware to
 *	cleanup IO requests in TM scope.
 */
static void
bfa_tskim_sm_active(struct bfa_tskim_s *tskim, enum bfa_tskim_event event)
{
	bfa_trc(tskim->bfa, event);

	switch (event) {
	case BFA_TSKIM_SM_DONE:
		bfa_sm_set_state(tskim, bfa_tskim_sm_iocleanup);
		bfa_tskim_cleanup_ios(tskim);
		break;

	case BFA_TSKIM_SM_CLEANUP:
		bfa_sm_set_state(tskim, bfa_tskim_sm_cleanup);
		if (!bfa_tskim_send_abort(tskim)) {
			bfa_sm_set_state(tskim, bfa_tskim_sm_cleanup_qfull);
			bfa_stats(tskim->itnim, tm_qwait);
			bfa_reqq_wait(tskim->bfa, tskim->itnim->reqq,
				&tskim->reqq_wait);
		}
		break;

	case BFA_TSKIM_SM_HWFAIL:
		bfa_sm_set_state(tskim, bfa_tskim_sm_hcb);
		bfa_tskim_iocdisable_ios(tskim);
		bfa_tskim_qcomp(tskim, __bfa_cb_tskim_failed);
		break;

	default:
		bfa_sm_fault(tskim->bfa, event);
	}
}

/*
 *	An active TM is being cleaned up since ITN is offline. Awaiting cleanup
 *	completion event from firmware.
 */
static void
bfa_tskim_sm_cleanup(struct bfa_tskim_s *tskim, enum bfa_tskim_event event)
{
	bfa_trc(tskim->bfa, event);

	switch (event) {
	case BFA_TSKIM_SM_DONE:
		/*
		 * Ignore and wait for ABORT completion from firmware.
		 */
		break;

	case BFA_TSKIM_SM_CLEANUP_DONE:
		bfa_sm_set_state(tskim, bfa_tskim_sm_iocleanup);
		bfa_tskim_cleanup_ios(tskim);
		break;

	case BFA_TSKIM_SM_HWFAIL:
		bfa_sm_set_state(tskim, bfa_tskim_sm_hcb);
		bfa_tskim_iocdisable_ios(tskim);
		bfa_tskim_qcomp(tskim, __bfa_cb_tskim_failed);
		break;

	default:
		bfa_sm_fault(tskim->bfa, event);
	}
}

static void
bfa_tskim_sm_iocleanup(struct bfa_tskim_s *tskim, enum bfa_tskim_event event)
{
	bfa_trc(tskim->bfa, event);

	switch (event) {
	case BFA_TSKIM_SM_IOS_DONE:
		bfa_sm_set_state(tskim, bfa_tskim_sm_hcb);
		bfa_tskim_qcomp(tskim, __bfa_cb_tskim_done);
		break;

	case BFA_TSKIM_SM_CLEANUP:
		/*
		 * Ignore, TM command completed on wire.
		 * Notify TM conmpletion on IO cleanup completion.
		 */
		break;

	case BFA_TSKIM_SM_HWFAIL:
		bfa_sm_set_state(tskim, bfa_tskim_sm_hcb);
		bfa_tskim_iocdisable_ios(tskim);
		bfa_tskim_qcomp(tskim, __bfa_cb_tskim_failed);
		break;

	default:
		bfa_sm_fault(tskim->bfa, event);
	}
}

/*
 *	Task management command is waiting for room in request CQ
 */
static void
bfa_tskim_sm_qfull(struct bfa_tskim_s *tskim, enum bfa_tskim_event event)
{
	bfa_trc(tskim->bfa, event);

	switch (event) {
	case BFA_TSKIM_SM_QRESUME:
		bfa_sm_set_state(tskim, bfa_tskim_sm_active);
		bfa_tskim_send(tskim);
		break;

	case BFA_TSKIM_SM_CLEANUP:
		/*
		 * No need to send TM on wire since ITN is offline.
		 */
		bfa_sm_set_state(tskim, bfa_tskim_sm_iocleanup);
		bfa_reqq_wcancel(&tskim->reqq_wait);
		bfa_tskim_cleanup_ios(tskim);
		break;

	case BFA_TSKIM_SM_HWFAIL:
		bfa_sm_set_state(tskim, bfa_tskim_sm_hcb);
		bfa_reqq_wcancel(&tskim->reqq_wait);
		bfa_tskim_iocdisable_ios(tskim);
		bfa_tskim_qcomp(tskim, __bfa_cb_tskim_failed);
		break;

	default:
		bfa_sm_fault(tskim->bfa, event);
	}
}

/*
 *	Task management command is active, awaiting for room in request CQ
 *	to send clean up request.
 */
static void
bfa_tskim_sm_cleanup_qfull(struct bfa_tskim_s *tskim,
		enum bfa_tskim_event event)
{
	bfa_trc(tskim->bfa, event);

	switch (event) {
	case BFA_TSKIM_SM_DONE:
		bfa_reqq_wcancel(&tskim->reqq_wait);
		/*
		 *
		 * Fall through !!!
		 */

	case BFA_TSKIM_SM_QRESUME:
		bfa_sm_set_state(tskim, bfa_tskim_sm_cleanup);
		bfa_tskim_send_abort(tskim);
		break;

	case BFA_TSKIM_SM_HWFAIL:
		bfa_sm_set_state(tskim, bfa_tskim_sm_hcb);
		bfa_reqq_wcancel(&tskim->reqq_wait);
		bfa_tskim_iocdisable_ios(tskim);
		bfa_tskim_qcomp(tskim, __bfa_cb_tskim_failed);
		break;

	default:
		bfa_sm_fault(tskim->bfa, event);
	}
}

/*
 *	BFA callback is pending
 */
static void
bfa_tskim_sm_hcb(struct bfa_tskim_s *tskim, enum bfa_tskim_event event)
{
	bfa_trc(tskim->bfa, event);

	switch (event) {
	case BFA_TSKIM_SM_HCB:
		bfa_sm_set_state(tskim, bfa_tskim_sm_uninit);
		bfa_tskim_free(tskim);
		break;

	case BFA_TSKIM_SM_CLEANUP:
		bfa_tskim_notify_comp(tskim);
		break;

	case BFA_TSKIM_SM_HWFAIL:
		break;

	default:
		bfa_sm_fault(tskim->bfa, event);
	}
}



/*
 *  hal_tskim_private
 */

static void
__bfa_cb_tskim_done(void *cbarg, bfa_boolean_t complete)
{
	struct bfa_tskim_s *tskim = cbarg;

	if (!complete) {
		bfa_sm_send_event(tskim, BFA_TSKIM_SM_HCB);
		return;
	}

	bfa_stats(tskim->itnim, tm_success);
	bfa_cb_tskim_done(tskim->bfa->bfad, tskim->dtsk, tskim->tsk_status);
}

static void
__bfa_cb_tskim_failed(void *cbarg, bfa_boolean_t complete)
{
	struct bfa_tskim_s *tskim = cbarg;

	if (!complete) {
		bfa_sm_send_event(tskim, BFA_TSKIM_SM_HCB);
		return;
	}

	bfa_stats(tskim->itnim, tm_failures);
	bfa_cb_tskim_done(tskim->bfa->bfad, tskim->dtsk,
				BFI_TSKIM_STS_FAILED);
}

static	bfa_boolean_t
bfa_tskim_match_scope(struct bfa_tskim_s *tskim, lun_t lun)
{
	switch (tskim->tm_cmnd) {
	case FCP_TM_TARGET_RESET:
		return BFA_TRUE;

	case FCP_TM_ABORT_TASK_SET:
	case FCP_TM_CLEAR_TASK_SET:
	case FCP_TM_LUN_RESET:
	case FCP_TM_CLEAR_ACA:
		return (tskim->lun == lun);

	default:
		bfa_assert(0);
	}

	return BFA_FALSE;
}

/*
 *	Gather affected IO requests and task management commands.
 */
static void
bfa_tskim_gather_ios(struct bfa_tskim_s *tskim)
{
	struct bfa_itnim_s *itnim = tskim->itnim;
	struct bfa_ioim_s *ioim;
	struct list_head	*qe, *qen;

	INIT_LIST_HEAD(&tskim->io_q);

	/*
	 * Gather any active IO requests first.
	 */
	list_for_each_safe(qe, qen, &itnim->io_q) {
		ioim = (struct bfa_ioim_s *) qe;
		if (bfa_tskim_match_scope
			(tskim, bfa_cb_ioim_get_lun(ioim->dio))) {
			list_del(&ioim->qe);
			list_add_tail(&ioim->qe, &tskim->io_q);
		}
	}

	/*
	 * Failback any pending IO requests immediately.
	 */
	list_for_each_safe(qe, qen, &itnim->pending_q) {
		ioim = (struct bfa_ioim_s *) qe;
		if (bfa_tskim_match_scope
			(tskim, bfa_cb_ioim_get_lun(ioim->dio))) {
			list_del(&ioim->qe);
			list_add_tail(&ioim->qe, &ioim->fcpim->ioim_comp_q);
			bfa_ioim_tov(ioim);
		}
	}
}

/*
 *	IO cleanup completion
 */
static void
bfa_tskim_cleanp_comp(void *tskim_cbarg)
{
	struct bfa_tskim_s *tskim = tskim_cbarg;

	bfa_stats(tskim->itnim, tm_io_comps);
	bfa_sm_send_event(tskim, BFA_TSKIM_SM_IOS_DONE);
}

/*
 *	Gather affected IO requests and task management commands.
 */
static void
bfa_tskim_cleanup_ios(struct bfa_tskim_s *tskim)
{
	struct bfa_ioim_s *ioim;
	struct list_head	*qe, *qen;

	bfa_wc_init(&tskim->wc, bfa_tskim_cleanp_comp, tskim);

	list_for_each_safe(qe, qen, &tskim->io_q) {
		ioim = (struct bfa_ioim_s *) qe;
		bfa_wc_up(&tskim->wc);
		bfa_ioim_cleanup_tm(ioim, tskim);
	}

	bfa_wc_wait(&tskim->wc);
}

/*
 *	Send task management request to firmware.
 */
static bfa_boolean_t
bfa_tskim_send(struct bfa_tskim_s *tskim)
{
	struct bfa_itnim_s *itnim = tskim->itnim;
	struct bfi_tskim_req_s *m;

	/*
	 * check for room in queue to send request now
	 */
	m = bfa_reqq_next(tskim->bfa, itnim->reqq);
	if (!m)
		return BFA_FALSE;

	/*
	 * build i/o request message next
	 */
	bfi_h2i_set(m->mh, BFI_MC_TSKIM, BFI_TSKIM_H2I_TM_REQ,
			bfa_lpuid(tskim->bfa));

	m->tsk_tag = cpu_to_be16(tskim->tsk_tag);
	m->itn_fhdl = tskim->itnim->rport->fw_handle;
	m->t_secs = tskim->tsecs;
	m->lun = tskim->lun;
	m->tm_flags = tskim->tm_cmnd;

	/*
	 * queue I/O message to firmware
	 */
	bfa_reqq_produce(tskim->bfa, itnim->reqq);
	return BFA_TRUE;
}

/*
 *	Send abort request to cleanup an active TM to firmware.
 */
static bfa_boolean_t
bfa_tskim_send_abort(struct bfa_tskim_s *tskim)
{
	struct bfa_itnim_s	*itnim = tskim->itnim;
	struct bfi_tskim_abortreq_s	*m;

	/*
	 * check for room in queue to send request now
	 */
	m = bfa_reqq_next(tskim->bfa, itnim->reqq);
	if (!m)
		return BFA_FALSE;

	/*
	 * build i/o request message next
	 */
	bfi_h2i_set(m->mh, BFI_MC_TSKIM, BFI_TSKIM_H2I_ABORT_REQ,
			bfa_lpuid(tskim->bfa));

	m->tsk_tag  = cpu_to_be16(tskim->tsk_tag);

	/*
	 * queue I/O message to firmware
	 */
	bfa_reqq_produce(tskim->bfa, itnim->reqq);
	return BFA_TRUE;
}

/*
 *	Call to resume task management cmnd waiting for room in request queue.
 */
static void
bfa_tskim_qresume(void *cbarg)
{
	struct bfa_tskim_s *tskim = cbarg;

	bfa_stats(tskim->itnim, tm_qresumes);
	bfa_sm_send_event(tskim, BFA_TSKIM_SM_QRESUME);
}

/*
 * Cleanup IOs associated with a task mangement command on IOC failures.
 */
static void
bfa_tskim_iocdisable_ios(struct bfa_tskim_s *tskim)
{
	struct bfa_ioim_s *ioim;
	struct list_head	*qe, *qen;

	list_for_each_safe(qe, qen, &tskim->io_q) {
		ioim = (struct bfa_ioim_s *) qe;
		bfa_ioim_iocdisable(ioim);
	}
}



/*
 *  hal_tskim_friend
 */

/*
 * Notification on completions from related ioim.
 */
void
bfa_tskim_iodone(struct bfa_tskim_s *tskim)
{
	bfa_wc_down(&tskim->wc);
}

/*
 * Handle IOC h/w failure notification from itnim.
 */
void
bfa_tskim_iocdisable(struct bfa_tskim_s *tskim)
{
	tskim->notify = BFA_FALSE;
	bfa_stats(tskim->itnim, tm_iocdowns);
	bfa_sm_send_event(tskim, BFA_TSKIM_SM_HWFAIL);
}

/*
 * Cleanup TM command and associated IOs as part of ITNIM offline.
 */
void
bfa_tskim_cleanup(struct bfa_tskim_s *tskim)
{
	tskim->notify = BFA_TRUE;
	bfa_stats(tskim->itnim, tm_cleanups);
	bfa_sm_send_event(tskim, BFA_TSKIM_SM_CLEANUP);
}

/*
 *	Memory allocation and initialization.
 */
void
bfa_tskim_attach(struct bfa_fcpim_mod_s *fcpim, struct bfa_meminfo_s *minfo)
{
	struct bfa_tskim_s *tskim;
	u16	i;

	INIT_LIST_HEAD(&fcpim->tskim_free_q);

	tskim = (struct bfa_tskim_s *) bfa_meminfo_kva(minfo);
	fcpim->tskim_arr = tskim;

	for (i = 0; i < fcpim->num_tskim_reqs; i++, tskim++) {
		/*
		 * initialize TSKIM
		 */
		memset(tskim, 0, sizeof(struct bfa_tskim_s));
		tskim->tsk_tag = i;
		tskim->bfa	= fcpim->bfa;
		tskim->fcpim	= fcpim;
		tskim->notify  = BFA_FALSE;
		bfa_reqq_winit(&tskim->reqq_wait, bfa_tskim_qresume,
					tskim);
		bfa_sm_set_state(tskim, bfa_tskim_sm_uninit);

		list_add_tail(&tskim->qe, &fcpim->tskim_free_q);
	}

	bfa_meminfo_kva(minfo) = (u8 *) tskim;
}

void
bfa_tskim_detach(struct bfa_fcpim_mod_s *fcpim)
{
	/*
	* @todo
	*/
}

void
bfa_tskim_isr(struct bfa_s *bfa, struct bfi_msg_s *m)
{
	struct bfa_fcpim_mod_s *fcpim = BFA_FCPIM_MOD(bfa);
	struct bfi_tskim_rsp_s *rsp = (struct bfi_tskim_rsp_s *) m;
	struct bfa_tskim_s *tskim;
	u16	tsk_tag = be16_to_cpu(rsp->tsk_tag);

	tskim = BFA_TSKIM_FROM_TAG(fcpim, tsk_tag);
	bfa_assert(tskim->tsk_tag == tsk_tag);

	tskim->tsk_status = rsp->tsk_status;

	/*
	 * Firmware sends BFI_TSKIM_STS_ABORTED status for abort
	 * requests. All other statuses are for normal completions.
	 */
	if (rsp->tsk_status == BFI_TSKIM_STS_ABORTED) {
		bfa_stats(tskim->itnim, tm_cleanup_comps);
		bfa_sm_send_event(tskim, BFA_TSKIM_SM_CLEANUP_DONE);
	} else {
		bfa_stats(tskim->itnim, tm_fw_rsps);
		bfa_sm_send_event(tskim, BFA_TSKIM_SM_DONE);
	}
}



/*
 *  hal_tskim_api
 */


struct bfa_tskim_s *
bfa_tskim_alloc(struct bfa_s *bfa, struct bfad_tskim_s *dtsk)
{
	struct bfa_fcpim_mod_s *fcpim = BFA_FCPIM_MOD(bfa);
	struct bfa_tskim_s *tskim;

	bfa_q_deq(&fcpim->tskim_free_q, &tskim);

	if (tskim)
		tskim->dtsk = dtsk;

	return tskim;
}

void
bfa_tskim_free(struct bfa_tskim_s *tskim)
{
	bfa_assert(bfa_q_is_on_q_func(&tskim->itnim->tsk_q, &tskim->qe));
	list_del(&tskim->qe);
	list_add_tail(&tskim->qe, &tskim->fcpim->tskim_free_q);
}

/*
 *	Start a task management command.
 *
 * @param[in]	tskim	BFA task management command instance
 * @param[in]	itnim	i-t nexus for the task management command
 * @param[in]	lun	lun, if applicable
 * @param[in]	tm_cmnd	Task management command code.
 * @param[in]	t_secs	Timeout in seconds
 *
 * @return None.
 */
void
bfa_tskim_start(struct bfa_tskim_s *tskim, struct bfa_itnim_s *itnim, lun_t lun,
			enum fcp_tm_cmnd tm_cmnd, u8 tsecs)
{
	tskim->itnim	= itnim;
	tskim->lun	= lun;
	tskim->tm_cmnd = tm_cmnd;
	tskim->tsecs	= tsecs;
	tskim->notify  = BFA_FALSE;
	bfa_stats(itnim, tm_cmnds);

	list_add_tail(&tskim->qe, &itnim->tsk_q);
	bfa_sm_send_event(tskim, BFA_TSKIM_SM_START);
>>>>>>> 45f53cc9
}<|MERGE_RESOLUTION|>--- conflicted
+++ resolved
@@ -593,23 +593,6 @@
 	 * IO redirection is turned off when QoS is enabled and vice versa
 	 */
 	ioredirect = bfa_fcport_is_qos_enabled(bfa) ? BFA_FALSE : BFA_TRUE;
-<<<<<<< HEAD
-
-	/*
-	 * Notify the bfad module of a possible state change in
-	 * IO redirection capability, due to a QoS state change. bfad will
-	 * check on the support for io redirection and update the
-	 * fcpim's ioredirect state accordingly.
-	 */
-	bfa_cb_ioredirect_state_change((void *)(bfa->bfad), ioredirect);
-}
-
-void
-bfa_fcpim_set_ioredirect(struct bfa_s *bfa, bfa_boolean_t state)
-{
-	struct bfa_fcpim_mod_s *fcpim = BFA_FCPIM_MOD(bfa);
-	fcpim->ioredirect = state;
-=======
 }
 
 void
@@ -3625,5 +3608,4 @@
 
 	list_add_tail(&tskim->qe, &itnim->tsk_q);
 	bfa_sm_send_event(tskim, BFA_TSKIM_SM_START);
->>>>>>> 45f53cc9
 }