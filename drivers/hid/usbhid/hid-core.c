/*
 *  USB HID support for Linux
 *
 *  Copyright (c) 1999 Andreas Gal
 *  Copyright (c) 2000-2005 Vojtech Pavlik <vojtech@suse.cz>
 *  Copyright (c) 2005 Michael Haboustak <mike-@cinci.rr.com> for Concept2, Inc
 *  Copyright (c) 2007-2008 Oliver Neukum
 *  Copyright (c) 2006-2010 Jiri Kosina
 */

/*
 * This program is free software; you can redistribute it and/or modify it
 * under the terms of the GNU General Public License as published by the Free
 * Software Foundation; either version 2 of the License, or (at your option)
 * any later version.
 */

#include <linux/module.h>
#include <linux/slab.h>
#include <linux/init.h>
#include <linux/kernel.h>
#include <linux/list.h>
#include <linux/mm.h>
#include <linux/mutex.h>
#include <linux/spinlock.h>
#include <asm/unaligned.h>
#include <asm/byteorder.h>
#include <linux/input.h>
#include <linux/wait.h>
#include <linux/workqueue.h>

#include <linux/usb.h>

#include <linux/hid.h>
#include <linux/hiddev.h>
#include <linux/hid-debug.h>
#include <linux/hidraw.h>
#include "usbhid.h"

/*
 * Version Information
 */

#define DRIVER_DESC "USB HID core driver"
#define DRIVER_LICENSE "GPL"

/*
 * Module parameters.
 */

static unsigned int hid_mousepoll_interval;
module_param_named(mousepoll, hid_mousepoll_interval, uint, 0644);
MODULE_PARM_DESC(mousepoll, "Polling interval of mice");

static unsigned int ignoreled;
module_param_named(ignoreled, ignoreled, uint, 0644);
MODULE_PARM_DESC(ignoreled, "Autosuspend with active leds");

/* Quirks specified at module load time */
static char *quirks_param[MAX_USBHID_BOOT_QUIRKS] = { [ 0 ... (MAX_USBHID_BOOT_QUIRKS - 1) ] = NULL };
module_param_array_named(quirks, quirks_param, charp, NULL, 0444);
MODULE_PARM_DESC(quirks, "Add/modify USB HID quirks by specifying "
		" quirks=vendorID:productID:quirks"
		" where vendorID, productID, and quirks are all in"
		" 0x-prefixed hex");
/*
 * Input submission and I/O error handler.
 */
static DEFINE_MUTEX(hid_open_mut);
static struct workqueue_struct *resumption_waker;

static void hid_io_error(struct hid_device *hid);
static int hid_submit_out(struct hid_device *hid);
static int hid_submit_ctrl(struct hid_device *hid);
static void hid_cancel_delayed_stuff(struct usbhid_device *usbhid);

/* Start up the input URB */
static int hid_start_in(struct hid_device *hid)
{
	unsigned long flags;
	int rc = 0;
	struct usbhid_device *usbhid = hid->driver_data;

	spin_lock_irqsave(&usbhid->lock, flags);
	if (hid->open > 0 &&
			!test_bit(HID_DISCONNECTED, &usbhid->iofl) &&
			!test_bit(HID_REPORTED_IDLE, &usbhid->iofl) &&
			!test_and_set_bit(HID_IN_RUNNING, &usbhid->iofl)) {
		rc = usb_submit_urb(usbhid->urbin, GFP_ATOMIC);
		if (rc != 0)
			clear_bit(HID_IN_RUNNING, &usbhid->iofl);
	}
	spin_unlock_irqrestore(&usbhid->lock, flags);
	return rc;
}

/* I/O retry timer routine */
static void hid_retry_timeout(unsigned long _hid)
{
	struct hid_device *hid = (struct hid_device *) _hid;
	struct usbhid_device *usbhid = hid->driver_data;

	dev_dbg(&usbhid->intf->dev, "retrying intr urb\n");
	if (hid_start_in(hid))
		hid_io_error(hid);
}

/* Workqueue routine to reset the device or clear a halt */
static void hid_reset(struct work_struct *work)
{
	struct usbhid_device *usbhid =
		container_of(work, struct usbhid_device, reset_work);
	struct hid_device *hid = usbhid->hid;
	int rc = 0;

	if (test_bit(HID_CLEAR_HALT, &usbhid->iofl)) {
		dev_dbg(&usbhid->intf->dev, "clear halt\n");
		rc = usb_clear_halt(hid_to_usb_dev(hid), usbhid->urbin->pipe);
		clear_bit(HID_CLEAR_HALT, &usbhid->iofl);
		hid_start_in(hid);
	}

	else if (test_bit(HID_RESET_PENDING, &usbhid->iofl)) {
		dev_dbg(&usbhid->intf->dev, "resetting device\n");
		rc = usb_lock_device_for_reset(hid_to_usb_dev(hid), usbhid->intf);
		if (rc == 0) {
			rc = usb_reset_device(hid_to_usb_dev(hid));
			usb_unlock_device(hid_to_usb_dev(hid));
		}
		clear_bit(HID_RESET_PENDING, &usbhid->iofl);
	}

	switch (rc) {
	case 0:
		if (!test_bit(HID_IN_RUNNING, &usbhid->iofl))
			hid_io_error(hid);
		break;
	default:
		err_hid("can't reset device, %s-%s/input%d, status %d",
				hid_to_usb_dev(hid)->bus->bus_name,
				hid_to_usb_dev(hid)->devpath,
				usbhid->ifnum, rc);
		/* FALLTHROUGH */
	case -EHOSTUNREACH:
	case -ENODEV:
	case -EINTR:
		break;
	}
}

/* Main I/O error handler */
static void hid_io_error(struct hid_device *hid)
{
	unsigned long flags;
	struct usbhid_device *usbhid = hid->driver_data;

	spin_lock_irqsave(&usbhid->lock, flags);

	/* Stop when disconnected */
	if (test_bit(HID_DISCONNECTED, &usbhid->iofl))
		goto done;

	/* If it has been a while since the last error, we'll assume
	 * this a brand new error and reset the retry timeout. */
	if (time_after(jiffies, usbhid->stop_retry + HZ/2))
		usbhid->retry_delay = 0;

	/* When an error occurs, retry at increasing intervals */
	if (usbhid->retry_delay == 0) {
		usbhid->retry_delay = 13;	/* Then 26, 52, 104, 104, ... */
		usbhid->stop_retry = jiffies + msecs_to_jiffies(1000);
	} else if (usbhid->retry_delay < 100)
		usbhid->retry_delay *= 2;

	if (time_after(jiffies, usbhid->stop_retry)) {

		/* Retries failed, so do a port reset */
		if (!test_and_set_bit(HID_RESET_PENDING, &usbhid->iofl)) {
			schedule_work(&usbhid->reset_work);
			goto done;
		}
	}

	mod_timer(&usbhid->io_retry,
			jiffies + msecs_to_jiffies(usbhid->retry_delay));
done:
	spin_unlock_irqrestore(&usbhid->lock, flags);
}

static void usbhid_mark_busy(struct usbhid_device *usbhid)
{
	struct usb_interface *intf = usbhid->intf;

	usb_mark_last_busy(interface_to_usbdev(intf));
}

static int usbhid_restart_out_queue(struct usbhid_device *usbhid)
{
	struct hid_device *hid = usb_get_intfdata(usbhid->intf);
	int kicked;

	if (!hid)
		return 0;

	if ((kicked = (usbhid->outhead != usbhid->outtail))) {
		dbg("Kicking head %d tail %d", usbhid->outhead, usbhid->outtail);
		if (hid_submit_out(hid)) {
			clear_bit(HID_OUT_RUNNING, &usbhid->iofl);
			wake_up(&usbhid->wait);
		}
	}
	return kicked;
}

static int usbhid_restart_ctrl_queue(struct usbhid_device *usbhid)
{
	struct hid_device *hid = usb_get_intfdata(usbhid->intf);
	int kicked;

	WARN_ON(hid == NULL);
	if (!hid)
		return 0;

	if ((kicked = (usbhid->ctrlhead != usbhid->ctrltail))) {
		dbg("Kicking head %d tail %d", usbhid->ctrlhead, usbhid->ctrltail);
		if (hid_submit_ctrl(hid)) {
			clear_bit(HID_CTRL_RUNNING, &usbhid->iofl);
			wake_up(&usbhid->wait);
		}
	}
	return kicked;
}

/*
 * Input interrupt completion handler.
 */

static void hid_irq_in(struct urb *urb)
{
	struct hid_device	*hid = urb->context;
	struct usbhid_device 	*usbhid = hid->driver_data;
	int			status;

	switch (urb->status) {
	case 0:			/* success */
		usbhid_mark_busy(usbhid);
		usbhid->retry_delay = 0;
		hid_input_report(urb->context, HID_INPUT_REPORT,
				 urb->transfer_buffer,
				 urb->actual_length, 1);
		/*
		 * autosuspend refused while keys are pressed
		 * because most keyboards don't wake up when
		 * a key is released
		 */
		if (hid_check_keys_pressed(hid))
			set_bit(HID_KEYS_PRESSED, &usbhid->iofl);
		else
			clear_bit(HID_KEYS_PRESSED, &usbhid->iofl);
		break;
	case -EPIPE:		/* stall */
		usbhid_mark_busy(usbhid);
		clear_bit(HID_IN_RUNNING, &usbhid->iofl);
		set_bit(HID_CLEAR_HALT, &usbhid->iofl);
		schedule_work(&usbhid->reset_work);
		return;
	case -ECONNRESET:	/* unlink */
	case -ENOENT:
	case -ESHUTDOWN:	/* unplug */
		clear_bit(HID_IN_RUNNING, &usbhid->iofl);
		return;
	case -EILSEQ:		/* protocol error or unplug */
	case -EPROTO:		/* protocol error or unplug */
	case -ETIME:		/* protocol error or unplug */
	case -ETIMEDOUT:	/* Should never happen, but... */
		usbhid_mark_busy(usbhid);
		clear_bit(HID_IN_RUNNING, &usbhid->iofl);
		hid_io_error(hid);
		return;
	default:		/* error */
		dev_warn(&urb->dev->dev, "input irq status %d  "
				"received\n", urb->status);
	}

	status = usb_submit_urb(urb, GFP_ATOMIC);
	if (status) {
		clear_bit(HID_IN_RUNNING, &usbhid->iofl);
		if (status != -EPERM) {
			err_hid("can't resubmit intr, %s-%s/input%d, status %d",
					hid_to_usb_dev(hid)->bus->bus_name,
					hid_to_usb_dev(hid)->devpath,
					usbhid->ifnum, status);
			hid_io_error(hid);
		}
	}
}

static int hid_submit_out(struct hid_device *hid)
{
	struct hid_report *report;
	char *raw_report;
	struct usbhid_device *usbhid = hid->driver_data;

	report = usbhid->out[usbhid->outtail].report;
	raw_report = usbhid->out[usbhid->outtail].raw_report;

	if (!test_bit(HID_REPORTED_IDLE, &usbhid->iofl)) {
		usbhid->urbout->transfer_buffer_length = ((report->size - 1) >> 3) + 1 + (report->id > 0);
		usbhid->urbout->dev = hid_to_usb_dev(hid);
		memcpy(usbhid->outbuf, raw_report, usbhid->urbout->transfer_buffer_length);
		kfree(raw_report);

		dbg_hid("submitting out urb\n");

		if (usb_submit_urb(usbhid->urbout, GFP_ATOMIC)) {
			err_hid("usb_submit_urb(out) failed");
			return -1;
		}
		usbhid->last_out = jiffies;
	} else {
		/*
		 * queue work to wake up the device.
		 * as the work queue is freezeable, this is safe
		 * with respect to STD and STR
		 */
		queue_work(resumption_waker, &usbhid->restart_work);
	}

	return 0;
}

static int hid_submit_ctrl(struct hid_device *hid)
{
	struct hid_report *report;
	unsigned char dir;
	char *raw_report;
	int len;
	struct usbhid_device *usbhid = hid->driver_data;

	report = usbhid->ctrl[usbhid->ctrltail].report;
	raw_report = usbhid->ctrl[usbhid->ctrltail].raw_report;
	dir = usbhid->ctrl[usbhid->ctrltail].dir;

	if (!test_bit(HID_REPORTED_IDLE, &usbhid->iofl)) {
		len = ((report->size - 1) >> 3) + 1 + (report->id > 0);
		if (dir == USB_DIR_OUT) {
			usbhid->urbctrl->pipe = usb_sndctrlpipe(hid_to_usb_dev(hid), 0);
			usbhid->urbctrl->transfer_buffer_length = len;
			memcpy(usbhid->ctrlbuf, raw_report, len);
			kfree(raw_report);
		} else {
			int maxpacket, padlen;

			usbhid->urbctrl->pipe = usb_rcvctrlpipe(hid_to_usb_dev(hid), 0);
			maxpacket = usb_maxpacket(hid_to_usb_dev(hid), usbhid->urbctrl->pipe, 0);
			if (maxpacket > 0) {
				padlen = DIV_ROUND_UP(len, maxpacket);
				padlen *= maxpacket;
				if (padlen > usbhid->bufsize)
					padlen = usbhid->bufsize;
			} else
				padlen = 0;
			usbhid->urbctrl->transfer_buffer_length = padlen;
		}
		usbhid->urbctrl->dev = hid_to_usb_dev(hid);

		usbhid->cr->bRequestType = USB_TYPE_CLASS | USB_RECIP_INTERFACE | dir;
		usbhid->cr->bRequest = (dir == USB_DIR_OUT) ? HID_REQ_SET_REPORT : HID_REQ_GET_REPORT;
		usbhid->cr->wValue = cpu_to_le16(((report->type + 1) << 8) | report->id);
		usbhid->cr->wIndex = cpu_to_le16(usbhid->ifnum);
		usbhid->cr->wLength = cpu_to_le16(len);

		dbg_hid("submitting ctrl urb: %s wValue=0x%04x wIndex=0x%04x wLength=%u\n",
			usbhid->cr->bRequest == HID_REQ_SET_REPORT ? "Set_Report" : "Get_Report",
			usbhid->cr->wValue, usbhid->cr->wIndex, usbhid->cr->wLength);

		if (usb_submit_urb(usbhid->urbctrl, GFP_ATOMIC)) {
			err_hid("usb_submit_urb(ctrl) failed");
			return -1;
		}
		usbhid->last_ctrl = jiffies;
	} else {
		/*
		 * queue work to wake up the device.
		 * as the work queue is freezeable, this is safe
		 * with respect to STD and STR
		 */
		queue_work(resumption_waker, &usbhid->restart_work);
	}

	return 0;
}

/*
 * Output interrupt completion handler.
 */

static void hid_irq_out(struct urb *urb)
{
	struct hid_device *hid = urb->context;
	struct usbhid_device *usbhid = hid->driver_data;
	unsigned long flags;
	int unplug = 0;

	switch (urb->status) {
	case 0:			/* success */
		break;
	case -ESHUTDOWN:	/* unplug */
		unplug = 1;
	case -EILSEQ:		/* protocol error or unplug */
	case -EPROTO:		/* protocol error or unplug */
	case -ECONNRESET:	/* unlink */
	case -ENOENT:
		break;
	default:		/* error */
		dev_warn(&urb->dev->dev, "output irq status %d "
				"received\n", urb->status);
	}

	spin_lock_irqsave(&usbhid->lock, flags);

	if (unplug)
		usbhid->outtail = usbhid->outhead;
	else
		usbhid->outtail = (usbhid->outtail + 1) & (HID_OUTPUT_FIFO_SIZE - 1);

	if (usbhid->outhead != usbhid->outtail) {
		if (hid_submit_out(hid)) {
			clear_bit(HID_OUT_RUNNING, &usbhid->iofl);
			wake_up(&usbhid->wait);
		}
		spin_unlock_irqrestore(&usbhid->lock, flags);
		return;
	}

	clear_bit(HID_OUT_RUNNING, &usbhid->iofl);
	spin_unlock_irqrestore(&usbhid->lock, flags);
	wake_up(&usbhid->wait);
}

/*
 * Control pipe completion handler.
 */

static void hid_ctrl(struct urb *urb)
{
	struct hid_device *hid = urb->context;
	struct usbhid_device *usbhid = hid->driver_data;
	int unplug = 0, status = urb->status;

	spin_lock(&usbhid->lock);

	switch (status) {
	case 0:			/* success */
		if (usbhid->ctrl[usbhid->ctrltail].dir == USB_DIR_IN)
			hid_input_report(urb->context,
				usbhid->ctrl[usbhid->ctrltail].report->type,
				urb->transfer_buffer, urb->actual_length, 0);
		break;
	case -ESHUTDOWN:	/* unplug */
		unplug = 1;
	case -EILSEQ:		/* protocol error or unplug */
	case -EPROTO:		/* protocol error or unplug */
	case -ECONNRESET:	/* unlink */
	case -ENOENT:
	case -EPIPE:		/* report not available */
		break;
	default:		/* error */
		dev_warn(&urb->dev->dev, "ctrl urb status %d "
				"received\n", status);
	}

	if (unplug)
		usbhid->ctrltail = usbhid->ctrlhead;
	else
		usbhid->ctrltail = (usbhid->ctrltail + 1) & (HID_CONTROL_FIFO_SIZE - 1);

	if (usbhid->ctrlhead != usbhid->ctrltail) {
		if (hid_submit_ctrl(hid)) {
			clear_bit(HID_CTRL_RUNNING, &usbhid->iofl);
			wake_up(&usbhid->wait);
		}
		spin_unlock(&usbhid->lock);
		return;
	}

	clear_bit(HID_CTRL_RUNNING, &usbhid->iofl);
	spin_unlock(&usbhid->lock);
	wake_up(&usbhid->wait);
}

static void __usbhid_submit_report(struct hid_device *hid, struct hid_report *report,
				   unsigned char dir)
{
	int head;
	struct usbhid_device *usbhid = hid->driver_data;
	int len = ((report->size - 1) >> 3) + 1 + (report->id > 0);

	if ((hid->quirks & HID_QUIRK_NOGET) && dir == USB_DIR_IN)
		return;

	if (usbhid->urbout && dir == USB_DIR_OUT && report->type == HID_OUTPUT_REPORT) {
		if ((head = (usbhid->outhead + 1) & (HID_OUTPUT_FIFO_SIZE - 1)) == usbhid->outtail) {
			dev_warn(&hid->dev, "output queue full\n");
			return;
		}

		usbhid->out[usbhid->outhead].raw_report = kmalloc(len, GFP_ATOMIC);
		if (!usbhid->out[usbhid->outhead].raw_report) {
			dev_warn(&hid->dev, "output queueing failed\n");
			return;
		}
		hid_output_report(report, usbhid->out[usbhid->outhead].raw_report);
		usbhid->out[usbhid->outhead].report = report;
		usbhid->outhead = head;

		if (!test_and_set_bit(HID_OUT_RUNNING, &usbhid->iofl)) {
			if (hid_submit_out(hid))
				clear_bit(HID_OUT_RUNNING, &usbhid->iofl);
		} else {
			/*
			 * the queue is known to run
			 * but an earlier request may be stuck
			 * we may need to time out
			 * no race because this is called under
			 * spinlock
			 */
			if (time_after(jiffies, usbhid->last_out + HZ * 5))
				usb_unlink_urb(usbhid->urbout);
		}
		return;
	}

	if ((head = (usbhid->ctrlhead + 1) & (HID_CONTROL_FIFO_SIZE - 1)) == usbhid->ctrltail) {
		dev_warn(&hid->dev, "control queue full\n");
		return;
	}

	if (dir == USB_DIR_OUT) {
		usbhid->ctrl[usbhid->ctrlhead].raw_report = kmalloc(len, GFP_ATOMIC);
		if (!usbhid->ctrl[usbhid->ctrlhead].raw_report) {
			dev_warn(&hid->dev, "control queueing failed\n");
			return;
		}
		hid_output_report(report, usbhid->ctrl[usbhid->ctrlhead].raw_report);
	}
	usbhid->ctrl[usbhid->ctrlhead].report = report;
	usbhid->ctrl[usbhid->ctrlhead].dir = dir;
	usbhid->ctrlhead = head;

	if (!test_and_set_bit(HID_CTRL_RUNNING, &usbhid->iofl)) {
		if (hid_submit_ctrl(hid))
			clear_bit(HID_CTRL_RUNNING, &usbhid->iofl);
	} else {
		/*
		 * the queue is known to run
		 * but an earlier request may be stuck
		 * we may need to time out
		 * no race because this is called under
		 * spinlock
		 */
		if (time_after(jiffies, usbhid->last_ctrl + HZ * 5))
			usb_unlink_urb(usbhid->urbctrl);
	}
}

void usbhid_submit_report(struct hid_device *hid, struct hid_report *report, unsigned char dir)
{
	struct usbhid_device *usbhid = hid->driver_data;
	unsigned long flags;

	spin_lock_irqsave(&usbhid->lock, flags);
	__usbhid_submit_report(hid, report, dir);
	spin_unlock_irqrestore(&usbhid->lock, flags);
}
EXPORT_SYMBOL_GPL(usbhid_submit_report);

static int usb_hidinput_input_event(struct input_dev *dev, unsigned int type, unsigned int code, int value)
{
	struct hid_device *hid = input_get_drvdata(dev);
	struct usbhid_device *usbhid = hid->driver_data;
	struct hid_field *field;
	unsigned long flags;
	int offset;

	if (type == EV_FF)
		return input_ff_event(dev, type, code, value);

	if (type != EV_LED)
		return -1;

	if ((offset = hidinput_find_field(hid, type, code, &field)) == -1) {
		dev_warn(&dev->dev, "event field not found\n");
		return -1;
	}

	hid_set_field(field, offset, value);
	if (value) {
		spin_lock_irqsave(&usbhid->lock, flags);
		usbhid->ledcount++;
		spin_unlock_irqrestore(&usbhid->lock, flags);
	} else {
		spin_lock_irqsave(&usbhid->lock, flags);
		usbhid->ledcount--;
		spin_unlock_irqrestore(&usbhid->lock, flags);
	}
	usbhid_submit_report(hid, field->report, USB_DIR_OUT);

	return 0;
}

int usbhid_wait_io(struct hid_device *hid)
{
	struct usbhid_device *usbhid = hid->driver_data;

	if (!wait_event_timeout(usbhid->wait,
				(!test_bit(HID_CTRL_RUNNING, &usbhid->iofl) &&
				!test_bit(HID_OUT_RUNNING, &usbhid->iofl)),
					10*HZ)) {
		dbg_hid("timeout waiting for ctrl or out queue to clear\n");
		return -1;
	}

	return 0;
}
EXPORT_SYMBOL_GPL(usbhid_wait_io);

static int hid_set_idle(struct usb_device *dev, int ifnum, int report, int idle)
{
	return usb_control_msg(dev, usb_sndctrlpipe(dev, 0),
		HID_REQ_SET_IDLE, USB_TYPE_CLASS | USB_RECIP_INTERFACE, (idle << 8) | report,
		ifnum, NULL, 0, USB_CTRL_SET_TIMEOUT);
}

static int hid_get_class_descriptor(struct usb_device *dev, int ifnum,
		unsigned char type, void *buf, int size)
{
	int result, retries = 4;

	memset(buf, 0, size);

	do {
		result = usb_control_msg(dev, usb_rcvctrlpipe(dev, 0),
				USB_REQ_GET_DESCRIPTOR, USB_RECIP_INTERFACE | USB_DIR_IN,
				(type << 8), ifnum, buf, size, USB_CTRL_GET_TIMEOUT);
		retries--;
	} while (result < size && retries);
	return result;
}

int usbhid_open(struct hid_device *hid)
{
	struct usbhid_device *usbhid = hid->driver_data;
	int res;

	mutex_lock(&hid_open_mut);
	if (!hid->open++) {
		res = usb_autopm_get_interface(usbhid->intf);
		/* the device must be awake to reliable request remote wakeup */
		if (res < 0) {
			hid->open--;
			mutex_unlock(&hid_open_mut);
			return -EIO;
		}
		usbhid->intf->needs_remote_wakeup = 1;
		if (hid_start_in(hid))
			hid_io_error(hid);
 
		usb_autopm_put_interface(usbhid->intf);
	}
	mutex_unlock(&hid_open_mut);
	return 0;
}

void usbhid_close(struct hid_device *hid)
{
	struct usbhid_device *usbhid = hid->driver_data;

	mutex_lock(&hid_open_mut);

	/* protecting hid->open to make sure we don't restart
	 * data acquistion due to a resumption we no longer
	 * care about
	 */
	spin_lock_irq(&usbhid->lock);
	if (!--hid->open) {
		spin_unlock_irq(&usbhid->lock);
		hid_cancel_delayed_stuff(usbhid);
		usb_kill_urb(usbhid->urbin);
		usbhid->intf->needs_remote_wakeup = 0;
	} else {
		spin_unlock_irq(&usbhid->lock);
	}
	mutex_unlock(&hid_open_mut);
}

/*
 * Initialize all reports
 */

void usbhid_init_reports(struct hid_device *hid)
{
	struct hid_report *report;
	struct usbhid_device *usbhid = hid->driver_data;
	int err, ret;

	list_for_each_entry(report, &hid->report_enum[HID_INPUT_REPORT].report_list, list)
		usbhid_submit_report(hid, report, USB_DIR_IN);

	list_for_each_entry(report, &hid->report_enum[HID_FEATURE_REPORT].report_list, list)
		usbhid_submit_report(hid, report, USB_DIR_IN);

	err = 0;
	ret = usbhid_wait_io(hid);
	while (ret) {
		err |= ret;
		if (test_bit(HID_CTRL_RUNNING, &usbhid->iofl))
			usb_kill_urb(usbhid->urbctrl);
		if (test_bit(HID_OUT_RUNNING, &usbhid->iofl))
			usb_kill_urb(usbhid->urbout);
		ret = usbhid_wait_io(hid);
	}

	if (err)
		dev_warn(&hid->dev, "timeout initializing reports\n");
}

/*
 * Reset LEDs which BIOS might have left on. For now, just NumLock (0x01).
 */
static int hid_find_field_early(struct hid_device *hid, unsigned int page,
    unsigned int hid_code, struct hid_field **pfield)
{
	struct hid_report *report;
	struct hid_field *field;
	struct hid_usage *usage;
	int i, j;

	list_for_each_entry(report, &hid->report_enum[HID_OUTPUT_REPORT].report_list, list) {
		for (i = 0; i < report->maxfield; i++) {
			field = report->field[i];
			for (j = 0; j < field->maxusage; j++) {
				usage = &field->usage[j];
				if ((usage->hid & HID_USAGE_PAGE) == page &&
				    (usage->hid & 0xFFFF) == hid_code) {
					*pfield = field;
					return j;
				}
			}
		}
	}
	return -1;
}

void usbhid_set_leds(struct hid_device *hid)
{
	struct hid_field *field;
	int offset;

	if ((offset = hid_find_field_early(hid, HID_UP_LED, 0x01, &field)) != -1) {
		hid_set_field(field, offset, 0);
		usbhid_submit_report(hid, field->report, USB_DIR_OUT);
	}
}
EXPORT_SYMBOL_GPL(usbhid_set_leds);

/*
 * Traverse the supplied list of reports and find the longest
 */
static void hid_find_max_report(struct hid_device *hid, unsigned int type,
		unsigned int *max)
{
	struct hid_report *report;
	unsigned int size;

	list_for_each_entry(report, &hid->report_enum[type].report_list, list) {
		size = ((report->size - 1) >> 3) + 1 + hid->report_enum[type].numbered;
		if (*max < size)
			*max = size;
	}
}

static int hid_alloc_buffers(struct usb_device *dev, struct hid_device *hid)
{
	struct usbhid_device *usbhid = hid->driver_data;

	usbhid->inbuf = usb_alloc_coherent(dev, usbhid->bufsize, GFP_KERNEL,
			&usbhid->inbuf_dma);
	usbhid->outbuf = usb_alloc_coherent(dev, usbhid->bufsize, GFP_KERNEL,
			&usbhid->outbuf_dma);
	usbhid->cr = kmalloc(sizeof(*usbhid->cr), GFP_KERNEL);
	usbhid->ctrlbuf = usb_alloc_coherent(dev, usbhid->bufsize, GFP_KERNEL,
			&usbhid->ctrlbuf_dma);
	if (!usbhid->inbuf || !usbhid->outbuf || !usbhid->cr ||
			!usbhid->ctrlbuf)
		return -1;

	return 0;
}

static int usbhid_output_raw_report(struct hid_device *hid, __u8 *buf, size_t count,
		unsigned char report_type)
{
	struct usbhid_device *usbhid = hid->driver_data;
	struct usb_device *dev = hid_to_usb_dev(hid);
	struct usb_interface *intf = usbhid->intf;
	struct usb_host_interface *interface = intf->cur_altsetting;
	int ret;

	if (usbhid->urbout) {
		int actual_length;
		int skipped_report_id = 0;
		if (buf[0] == 0x0) {
			/* Don't send the Report ID */
			buf++;
			count--;
			skipped_report_id = 1;
		}
		ret = usb_interrupt_msg(dev, usbhid->urbout->pipe,
			buf, count, &actual_length,
			USB_CTRL_SET_TIMEOUT);
		/* return the number of bytes transferred */
		if (ret == 0) {
			ret = actual_length;
			/* count also the report id */
			if (skipped_report_id)
				ret++;
		}
	} else {
		int skipped_report_id = 0;
<<<<<<< HEAD
=======
		int report_id = buf[0];
>>>>>>> 062c1825
		if (buf[0] == 0x0) {
			/* Don't send the Report ID */
			buf++;
			count--;
			skipped_report_id = 1;
		}
		ret = usb_control_msg(dev, usb_sndctrlpipe(dev, 0),
			HID_REQ_SET_REPORT,
			USB_DIR_OUT | USB_TYPE_CLASS | USB_RECIP_INTERFACE,
<<<<<<< HEAD
			((report_type + 1) << 8) | *buf,
=======
			((report_type + 1) << 8) | report_id,
>>>>>>> 062c1825
			interface->desc.bInterfaceNumber, buf, count,
			USB_CTRL_SET_TIMEOUT);
		/* count also the report id, if this was a numbered report. */
		if (ret > 0 && skipped_report_id)
			ret++;
	}

	return ret;
}

static void usbhid_restart_queues(struct usbhid_device *usbhid)
{
	if (usbhid->urbout)
		usbhid_restart_out_queue(usbhid);
	usbhid_restart_ctrl_queue(usbhid);
}

static void __usbhid_restart_queues(struct work_struct *work)
{
	struct usbhid_device *usbhid =
		container_of(work, struct usbhid_device, restart_work);
	int r;

	r = usb_autopm_get_interface(usbhid->intf);
	if (r < 0)
		return;
	usb_autopm_put_interface(usbhid->intf);
}

static void hid_free_buffers(struct usb_device *dev, struct hid_device *hid)
{
	struct usbhid_device *usbhid = hid->driver_data;

	usb_free_coherent(dev, usbhid->bufsize, usbhid->inbuf, usbhid->inbuf_dma);
	usb_free_coherent(dev, usbhid->bufsize, usbhid->outbuf, usbhid->outbuf_dma);
	kfree(usbhid->cr);
	usb_free_coherent(dev, usbhid->bufsize, usbhid->ctrlbuf, usbhid->ctrlbuf_dma);
}

static int usbhid_parse(struct hid_device *hid)
{
	struct usb_interface *intf = to_usb_interface(hid->dev.parent);
	struct usb_host_interface *interface = intf->cur_altsetting;
	struct usb_device *dev = interface_to_usbdev (intf);
	struct hid_descriptor *hdesc;
	u32 quirks = 0;
	unsigned int rsize = 0;
	char *rdesc;
	int ret, n;

	quirks = usbhid_lookup_quirk(le16_to_cpu(dev->descriptor.idVendor),
			le16_to_cpu(dev->descriptor.idProduct));

	if (quirks & HID_QUIRK_IGNORE)
		return -ENODEV;

	/* Many keyboards and mice don't like to be polled for reports,
	 * so we will always set the HID_QUIRK_NOGET flag for them. */
	if (interface->desc.bInterfaceSubClass == USB_INTERFACE_SUBCLASS_BOOT) {
		if (interface->desc.bInterfaceProtocol == USB_INTERFACE_PROTOCOL_KEYBOARD ||
			interface->desc.bInterfaceProtocol == USB_INTERFACE_PROTOCOL_MOUSE)
				quirks |= HID_QUIRK_NOGET;
	}

	if (usb_get_extra_descriptor(interface, HID_DT_HID, &hdesc) &&
	    (!interface->desc.bNumEndpoints ||
	     usb_get_extra_descriptor(&interface->endpoint[0], HID_DT_HID, &hdesc))) {
		dbg_hid("class descriptor not present\n");
		return -ENODEV;
	}

	hid->version = le16_to_cpu(hdesc->bcdHID);
	hid->country = hdesc->bCountryCode;

	for (n = 0; n < hdesc->bNumDescriptors; n++)
		if (hdesc->desc[n].bDescriptorType == HID_DT_REPORT)
			rsize = le16_to_cpu(hdesc->desc[n].wDescriptorLength);

	if (!rsize || rsize > HID_MAX_DESCRIPTOR_SIZE) {
		dbg_hid("weird size of report descriptor (%u)\n", rsize);
		return -EINVAL;
	}

	if (!(rdesc = kmalloc(rsize, GFP_KERNEL))) {
		dbg_hid("couldn't allocate rdesc memory\n");
		return -ENOMEM;
	}

	hid_set_idle(dev, interface->desc.bInterfaceNumber, 0, 0);

	ret = hid_get_class_descriptor(dev, interface->desc.bInterfaceNumber,
			HID_DT_REPORT, rdesc, rsize);
	if (ret < 0) {
		dbg_hid("reading report descriptor failed\n");
		kfree(rdesc);
		goto err;
	}

	ret = hid_parse_report(hid, rdesc, rsize);
	kfree(rdesc);
	if (ret) {
		dbg_hid("parsing report descriptor failed\n");
		goto err;
	}

	hid->quirks |= quirks;

	return 0;
err:
	return ret;
}

static int usbhid_start(struct hid_device *hid)
{
	struct usb_interface *intf = to_usb_interface(hid->dev.parent);
	struct usb_host_interface *interface = intf->cur_altsetting;
	struct usb_device *dev = interface_to_usbdev(intf);
	struct usbhid_device *usbhid = hid->driver_data;
	unsigned int n, insize = 0;
	int ret;

	clear_bit(HID_DISCONNECTED, &usbhid->iofl);

	usbhid->bufsize = HID_MIN_BUFFER_SIZE;
	hid_find_max_report(hid, HID_INPUT_REPORT, &usbhid->bufsize);
	hid_find_max_report(hid, HID_OUTPUT_REPORT, &usbhid->bufsize);
	hid_find_max_report(hid, HID_FEATURE_REPORT, &usbhid->bufsize);

	if (usbhid->bufsize > HID_MAX_BUFFER_SIZE)
		usbhid->bufsize = HID_MAX_BUFFER_SIZE;

	hid_find_max_report(hid, HID_INPUT_REPORT, &insize);

	if (insize > HID_MAX_BUFFER_SIZE)
		insize = HID_MAX_BUFFER_SIZE;

	if (hid_alloc_buffers(dev, hid)) {
		ret = -ENOMEM;
		goto fail;
	}

	for (n = 0; n < interface->desc.bNumEndpoints; n++) {
		struct usb_endpoint_descriptor *endpoint;
		int pipe;
		int interval;

		endpoint = &interface->endpoint[n].desc;
		if (!usb_endpoint_xfer_int(endpoint))
			continue;

		interval = endpoint->bInterval;

		/* Some vendors give fullspeed interval on highspeed devides */
		if (hid->quirks & HID_QUIRK_FULLSPEED_INTERVAL &&
		    dev->speed == USB_SPEED_HIGH) {
			interval = fls(endpoint->bInterval*8);
			printk(KERN_INFO "%s: Fixing fullspeed to highspeed interval: %d -> %d\n",
			       hid->name, endpoint->bInterval, interval);
		}

		/* Change the polling interval of mice. */
		if (hid->collection->usage == HID_GD_MOUSE && hid_mousepoll_interval > 0)
			interval = hid_mousepoll_interval;

		ret = -ENOMEM;
		if (usb_endpoint_dir_in(endpoint)) {
			if (usbhid->urbin)
				continue;
			if (!(usbhid->urbin = usb_alloc_urb(0, GFP_KERNEL)))
				goto fail;
			pipe = usb_rcvintpipe(dev, endpoint->bEndpointAddress);
			usb_fill_int_urb(usbhid->urbin, dev, pipe, usbhid->inbuf, insize,
					 hid_irq_in, hid, interval);
			usbhid->urbin->transfer_dma = usbhid->inbuf_dma;
			usbhid->urbin->transfer_flags |= URB_NO_TRANSFER_DMA_MAP;
		} else {
			if (usbhid->urbout)
				continue;
			if (!(usbhid->urbout = usb_alloc_urb(0, GFP_KERNEL)))
				goto fail;
			pipe = usb_sndintpipe(dev, endpoint->bEndpointAddress);
			usb_fill_int_urb(usbhid->urbout, dev, pipe, usbhid->outbuf, 0,
					 hid_irq_out, hid, interval);
			usbhid->urbout->transfer_dma = usbhid->outbuf_dma;
			usbhid->urbout->transfer_flags |= URB_NO_TRANSFER_DMA_MAP;
		}
	}

	usbhid->urbctrl = usb_alloc_urb(0, GFP_KERNEL);
	if (!usbhid->urbctrl) {
		ret = -ENOMEM;
		goto fail;
	}

	usb_fill_control_urb(usbhid->urbctrl, dev, 0, (void *) usbhid->cr,
			     usbhid->ctrlbuf, 1, hid_ctrl, hid);
	usbhid->urbctrl->transfer_dma = usbhid->ctrlbuf_dma;
	usbhid->urbctrl->transfer_flags |= URB_NO_TRANSFER_DMA_MAP;

	if (!(hid->quirks & HID_QUIRK_NO_INIT_REPORTS))
		usbhid_init_reports(hid);

	set_bit(HID_STARTED, &usbhid->iofl);

	/* Some keyboards don't work until their LEDs have been set.
	 * Since BIOSes do set the LEDs, it must be safe for any device
	 * that supports the keyboard boot protocol.
	 * In addition, enable remote wakeup by default for all keyboard
	 * devices supporting the boot protocol.
	 */
	if (interface->desc.bInterfaceSubClass == USB_INTERFACE_SUBCLASS_BOOT &&
			interface->desc.bInterfaceProtocol ==
				USB_INTERFACE_PROTOCOL_KEYBOARD) {
		usbhid_set_leds(hid);
		device_set_wakeup_enable(&dev->dev, 1);
	}
	return 0;

fail:
	usb_free_urb(usbhid->urbin);
	usb_free_urb(usbhid->urbout);
	usb_free_urb(usbhid->urbctrl);
	usbhid->urbin = NULL;
	usbhid->urbout = NULL;
	usbhid->urbctrl = NULL;
	hid_free_buffers(dev, hid);
	return ret;
}

static void usbhid_stop(struct hid_device *hid)
{
	struct usbhid_device *usbhid = hid->driver_data;

	if (WARN_ON(!usbhid))
		return;

	clear_bit(HID_STARTED, &usbhid->iofl);
	spin_lock_irq(&usbhid->lock);	/* Sync with error handler */
	set_bit(HID_DISCONNECTED, &usbhid->iofl);
	spin_unlock_irq(&usbhid->lock);
	usb_kill_urb(usbhid->urbin);
	usb_kill_urb(usbhid->urbout);
	usb_kill_urb(usbhid->urbctrl);

	hid_cancel_delayed_stuff(usbhid);

	hid->claimed = 0;

	usb_free_urb(usbhid->urbin);
	usb_free_urb(usbhid->urbctrl);
	usb_free_urb(usbhid->urbout);
	usbhid->urbin = NULL; /* don't mess up next start */
	usbhid->urbctrl = NULL;
	usbhid->urbout = NULL;

	hid_free_buffers(hid_to_usb_dev(hid), hid);
}

static int usbhid_power(struct hid_device *hid, int lvl)
{
	int r = 0;

	switch (lvl) {
	case PM_HINT_FULLON:
		r = usbhid_get_power(hid);
		break;
	case PM_HINT_NORMAL:
		usbhid_put_power(hid);
		break;
	}
	return r;
}

static struct hid_ll_driver usb_hid_driver = {
	.parse = usbhid_parse,
	.start = usbhid_start,
	.stop = usbhid_stop,
	.open = usbhid_open,
	.close = usbhid_close,
	.power = usbhid_power,
	.hidinput_input_event = usb_hidinput_input_event,
};

static int usbhid_probe(struct usb_interface *intf, const struct usb_device_id *id)
{
	struct usb_host_interface *interface = intf->cur_altsetting;
	struct usb_device *dev = interface_to_usbdev(intf);
	struct usbhid_device *usbhid;
	struct hid_device *hid;
	unsigned int n, has_in = 0;
	size_t len;
	int ret;

	dbg_hid("HID probe called for ifnum %d\n",
			intf->altsetting->desc.bInterfaceNumber);

	for (n = 0; n < interface->desc.bNumEndpoints; n++)
		if (usb_endpoint_is_int_in(&interface->endpoint[n].desc))
			has_in++;
	if (!has_in) {
		dev_err(&intf->dev, "couldn't find an input interrupt "
				"endpoint\n");
		return -ENODEV;
	}

	hid = hid_allocate_device();
	if (IS_ERR(hid))
		return PTR_ERR(hid);

	usb_set_intfdata(intf, hid);
	hid->ll_driver = &usb_hid_driver;
	hid->hid_output_raw_report = usbhid_output_raw_report;
	hid->ff_init = hid_pidff_init;
#ifdef CONFIG_USB_HIDDEV
	hid->hiddev_connect = hiddev_connect;
	hid->hiddev_disconnect = hiddev_disconnect;
	hid->hiddev_hid_event = hiddev_hid_event;
	hid->hiddev_report_event = hiddev_report_event;
#endif
	hid->dev.parent = &intf->dev;
	hid->bus = BUS_USB;
	hid->vendor = le16_to_cpu(dev->descriptor.idVendor);
	hid->product = le16_to_cpu(dev->descriptor.idProduct);
	hid->name[0] = 0;
	hid->quirks = usbhid_lookup_quirk(hid->vendor, hid->product);
	if (intf->cur_altsetting->desc.bInterfaceProtocol ==
			USB_INTERFACE_PROTOCOL_MOUSE)
		hid->type = HID_TYPE_USBMOUSE;

	if (dev->manufacturer)
		strlcpy(hid->name, dev->manufacturer, sizeof(hid->name));

	if (dev->product) {
		if (dev->manufacturer)
			strlcat(hid->name, " ", sizeof(hid->name));
		strlcat(hid->name, dev->product, sizeof(hid->name));
	}

	if (!strlen(hid->name))
		snprintf(hid->name, sizeof(hid->name), "HID %04x:%04x",
			 le16_to_cpu(dev->descriptor.idVendor),
			 le16_to_cpu(dev->descriptor.idProduct));

	usb_make_path(dev, hid->phys, sizeof(hid->phys));
	strlcat(hid->phys, "/input", sizeof(hid->phys));
	len = strlen(hid->phys);
	if (len < sizeof(hid->phys) - 1)
		snprintf(hid->phys + len, sizeof(hid->phys) - len,
			 "%d", intf->altsetting[0].desc.bInterfaceNumber);

	if (usb_string(dev, dev->descriptor.iSerialNumber, hid->uniq, 64) <= 0)
		hid->uniq[0] = 0;

	usbhid = kzalloc(sizeof(*usbhid), GFP_KERNEL);
	if (usbhid == NULL) {
		ret = -ENOMEM;
		goto err;
	}

	hid->driver_data = usbhid;
	usbhid->hid = hid;
	usbhid->intf = intf;
	usbhid->ifnum = interface->desc.bInterfaceNumber;

	init_waitqueue_head(&usbhid->wait);
	INIT_WORK(&usbhid->reset_work, hid_reset);
	INIT_WORK(&usbhid->restart_work, __usbhid_restart_queues);
	setup_timer(&usbhid->io_retry, hid_retry_timeout, (unsigned long) hid);
	spin_lock_init(&usbhid->lock);

	ret = hid_add_device(hid);
	if (ret) {
		if (ret != -ENODEV)
			dev_err(&intf->dev, "can't add hid device: %d\n", ret);
		goto err_free;
	}

	return 0;
err_free:
	kfree(usbhid);
err:
	hid_destroy_device(hid);
	return ret;
}

static void usbhid_disconnect(struct usb_interface *intf)
{
	struct hid_device *hid = usb_get_intfdata(intf);
	struct usbhid_device *usbhid;

	if (WARN_ON(!hid))
		return;

	usbhid = hid->driver_data;
	hid_destroy_device(hid);
	kfree(usbhid);
}

static void hid_cancel_delayed_stuff(struct usbhid_device *usbhid)
{
	del_timer_sync(&usbhid->io_retry);
	cancel_work_sync(&usbhid->restart_work);
	cancel_work_sync(&usbhid->reset_work);
}

static void hid_cease_io(struct usbhid_device *usbhid)
{
	del_timer(&usbhid->io_retry);
	usb_kill_urb(usbhid->urbin);
	usb_kill_urb(usbhid->urbctrl);
	usb_kill_urb(usbhid->urbout);
}

/* Treat USB reset pretty much the same as suspend/resume */
static int hid_pre_reset(struct usb_interface *intf)
{
	struct hid_device *hid = usb_get_intfdata(intf);
	struct usbhid_device *usbhid = hid->driver_data;

	spin_lock_irq(&usbhid->lock);
	set_bit(HID_RESET_PENDING, &usbhid->iofl);
	spin_unlock_irq(&usbhid->lock);
	cancel_work_sync(&usbhid->restart_work);
	hid_cease_io(usbhid);

	return 0;
}

/* Same routine used for post_reset and reset_resume */
static int hid_post_reset(struct usb_interface *intf)
{
	struct usb_device *dev = interface_to_usbdev (intf);
	struct hid_device *hid = usb_get_intfdata(intf);
	struct usbhid_device *usbhid = hid->driver_data;
	int status;

	spin_lock_irq(&usbhid->lock);
	clear_bit(HID_RESET_PENDING, &usbhid->iofl);
	spin_unlock_irq(&usbhid->lock);
	hid_set_idle(dev, intf->cur_altsetting->desc.bInterfaceNumber, 0, 0);
	status = hid_start_in(hid);
	if (status < 0)
		hid_io_error(hid);
	usbhid_restart_queues(usbhid);

	return 0;
}

int usbhid_get_power(struct hid_device *hid)
{
	struct usbhid_device *usbhid = hid->driver_data;

	return usb_autopm_get_interface(usbhid->intf);
}

void usbhid_put_power(struct hid_device *hid)
{
	struct usbhid_device *usbhid = hid->driver_data;

	usb_autopm_put_interface(usbhid->intf);
}


#ifdef CONFIG_PM
static int hid_suspend(struct usb_interface *intf, pm_message_t message)
{
	struct hid_device *hid = usb_get_intfdata(intf);
	struct usbhid_device *usbhid = hid->driver_data;
	int status;

	if (message.event & PM_EVENT_AUTO) {
		spin_lock_irq(&usbhid->lock);	/* Sync with error handler */
		if (!test_bit(HID_RESET_PENDING, &usbhid->iofl)
		    && !test_bit(HID_CLEAR_HALT, &usbhid->iofl)
		    && !test_bit(HID_OUT_RUNNING, &usbhid->iofl)
		    && !test_bit(HID_CTRL_RUNNING, &usbhid->iofl)
		    && !test_bit(HID_KEYS_PRESSED, &usbhid->iofl)
		    && (!usbhid->ledcount || ignoreled))
		{
			set_bit(HID_REPORTED_IDLE, &usbhid->iofl);
			spin_unlock_irq(&usbhid->lock);
			if (hid->driver && hid->driver->suspend) {
				status = hid->driver->suspend(hid, message);
				if (status < 0)
					return status;
			}
		} else {
			usbhid_mark_busy(usbhid);
			spin_unlock_irq(&usbhid->lock);
			return -EBUSY;
		}

	} else {
		if (hid->driver && hid->driver->suspend) {
			status = hid->driver->suspend(hid, message);
			if (status < 0)
				return status;
		}
		spin_lock_irq(&usbhid->lock);
		set_bit(HID_REPORTED_IDLE, &usbhid->iofl);
		spin_unlock_irq(&usbhid->lock);
		if (usbhid_wait_io(hid) < 0)
			return -EIO;
	}

	if (!ignoreled && (message.event & PM_EVENT_AUTO)) {
		spin_lock_irq(&usbhid->lock);
		if (test_bit(HID_LED_ON, &usbhid->iofl)) {
			spin_unlock_irq(&usbhid->lock);
			usbhid_mark_busy(usbhid);
			return -EBUSY;
		}
		spin_unlock_irq(&usbhid->lock);
	}

	hid_cancel_delayed_stuff(usbhid);
	hid_cease_io(usbhid);

	if ((message.event & PM_EVENT_AUTO) &&
			test_bit(HID_KEYS_PRESSED, &usbhid->iofl)) {
		/* lost race against keypresses */
		status = hid_start_in(hid);
		if (status < 0)
			hid_io_error(hid);
		usbhid_mark_busy(usbhid);
		return -EBUSY;
	}
	dev_dbg(&intf->dev, "suspend\n");
	return 0;
}

static int hid_resume(struct usb_interface *intf)
{
	struct hid_device *hid = usb_get_intfdata (intf);
	struct usbhid_device *usbhid = hid->driver_data;
	int status;

	if (!test_bit(HID_STARTED, &usbhid->iofl))
		return 0;

	clear_bit(HID_REPORTED_IDLE, &usbhid->iofl);
	usbhid_mark_busy(usbhid);

	if (test_bit(HID_CLEAR_HALT, &usbhid->iofl) ||
	    test_bit(HID_RESET_PENDING, &usbhid->iofl))
		schedule_work(&usbhid->reset_work);
	usbhid->retry_delay = 0;
	status = hid_start_in(hid);
	if (status < 0)
		hid_io_error(hid);
	usbhid_restart_queues(usbhid);

	if (status >= 0 && hid->driver && hid->driver->resume) {
		int ret = hid->driver->resume(hid);
		if (ret < 0)
			status = ret;
	}
	dev_dbg(&intf->dev, "resume status %d\n", status);
	return 0;
}

static int hid_reset_resume(struct usb_interface *intf)
{
	struct hid_device *hid = usb_get_intfdata(intf);
	struct usbhid_device *usbhid = hid->driver_data;
	int status;

	clear_bit(HID_REPORTED_IDLE, &usbhid->iofl);
	status = hid_post_reset(intf);
	if (status >= 0 && hid->driver && hid->driver->reset_resume) {
		int ret = hid->driver->reset_resume(hid);
		if (ret < 0)
			status = ret;
	}
	return status;
}

#endif /* CONFIG_PM */

static const struct usb_device_id hid_usb_ids[] = {
	{ .match_flags = USB_DEVICE_ID_MATCH_INT_CLASS,
		.bInterfaceClass = USB_INTERFACE_CLASS_HID },
	{ }						/* Terminating entry */
};

MODULE_DEVICE_TABLE (usb, hid_usb_ids);

static struct usb_driver hid_driver = {
	.name =		"usbhid",
	.probe =	usbhid_probe,
	.disconnect =	usbhid_disconnect,
#ifdef CONFIG_PM
	.suspend =	hid_suspend,
	.resume =	hid_resume,
	.reset_resume =	hid_reset_resume,
#endif
	.pre_reset =	hid_pre_reset,
	.post_reset =	hid_post_reset,
	.id_table =	hid_usb_ids,
	.supports_autosuspend = 1,
};

static const struct hid_device_id hid_usb_table[] = {
	{ HID_USB_DEVICE(HID_ANY_ID, HID_ANY_ID) },
	{ }
};

struct usb_interface *usbhid_find_interface(int minor)
{
	return usb_find_interface(&hid_driver, minor);
}

static struct hid_driver hid_usb_driver = {
	.name = "generic-usb",
	.id_table = hid_usb_table,
};

static int __init hid_init(void)
{
	int retval = -ENOMEM;

	resumption_waker = create_freezeable_workqueue("usbhid_resumer");
	if (!resumption_waker)
		goto no_queue;
	retval = hid_register_driver(&hid_usb_driver);
	if (retval)
		goto hid_register_fail;
	retval = usbhid_quirks_init(quirks_param);
	if (retval)
		goto usbhid_quirks_init_fail;
	retval = hiddev_init();
	if (retval)
		goto hiddev_init_fail;
	retval = usb_register(&hid_driver);
	if (retval)
		goto usb_register_fail;
	printk(KERN_INFO KBUILD_MODNAME ": " DRIVER_DESC "\n");

	return 0;
usb_register_fail:
	hiddev_exit();
hiddev_init_fail:
	usbhid_quirks_exit();
usbhid_quirks_init_fail:
	hid_unregister_driver(&hid_usb_driver);
hid_register_fail:
	destroy_workqueue(resumption_waker);
no_queue:
	return retval;
}

static void __exit hid_exit(void)
{
	usb_deregister(&hid_driver);
	hiddev_exit();
	usbhid_quirks_exit();
	hid_unregister_driver(&hid_usb_driver);
	destroy_workqueue(resumption_waker);
}

module_init(hid_init);
module_exit(hid_exit);

MODULE_AUTHOR("Andreas Gal");
MODULE_AUTHOR("Vojtech Pavlik");
MODULE_AUTHOR("Jiri Kosina");
MODULE_DESCRIPTION(DRIVER_DESC);
MODULE_LICENSE(DRIVER_LICENSE);<|MERGE_RESOLUTION|>--- conflicted
+++ resolved
@@ -828,10 +828,7 @@
 		}
 	} else {
 		int skipped_report_id = 0;
-<<<<<<< HEAD
-=======
 		int report_id = buf[0];
->>>>>>> 062c1825
 		if (buf[0] == 0x0) {
 			/* Don't send the Report ID */
 			buf++;
@@ -841,11 +838,7 @@
 		ret = usb_control_msg(dev, usb_sndctrlpipe(dev, 0),
 			HID_REQ_SET_REPORT,
 			USB_DIR_OUT | USB_TYPE_CLASS | USB_RECIP_INTERFACE,
-<<<<<<< HEAD
-			((report_type + 1) << 8) | *buf,
-=======
 			((report_type + 1) << 8) | report_id,
->>>>>>> 062c1825
 			interface->desc.bInterfaceNumber, buf, count,
 			USB_CTRL_SET_TIMEOUT);
 		/* count also the report id, if this was a numbered report. */
