--- conflicted
+++ resolved
@@ -1280,12 +1280,6 @@
 	int i, disks;
 	struct bitmap *bitmap = mddev->bitmap;
 	unsigned long flags;
-<<<<<<< HEAD
-=======
-	const int op = bio_op(bio);
-	const unsigned long do_sync = (bio->bi_opf & REQ_SYNC);
-	const unsigned long do_fua = (bio->bi_opf & REQ_FUA);
->>>>>>> 1ec49223
 	struct md_rdev *blocked_rdev;
 	struct blk_plug_cb *cb;
 	struct raid1_plug_cb *plug = NULL;
@@ -1518,12 +1512,7 @@
 				   conf->mirrors[i].rdev->data_offset);
 		mbio->bi_bdev = conf->mirrors[i].rdev->bdev;
 		mbio->bi_end_io	= raid1_end_write_request;
-<<<<<<< HEAD
-		mbio->bi_opf = bio_op(bio) |
-			(bio->bi_opf & (REQ_SYNC | REQ_PREFLUSH | REQ_FUA));
-=======
-		bio_set_op_attrs(mbio, op, do_fua | do_sync);
->>>>>>> 1ec49223
+		mbio->bi_opf = bio_op(bio) | (bio->bi_opf & (REQ_SYNC | REQ_FUA));
 		if (test_bit(FailFast, &conf->mirrors[i].rdev->flags) &&
 		    !test_bit(WriteMostly, &conf->mirrors[i].rdev->flags) &&
 		    conf->raid_disks - mddev->degraded > 1)
