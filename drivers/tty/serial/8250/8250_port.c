--- conflicted
+++ resolved
@@ -2852,11 +2852,7 @@
 
 	if (port->sysrq || oops_in_progress)
 		locked = 0;
-<<<<<<< HEAD
-	else if (oops_in_progress || in_kdb_printk())
-=======
 	else if (in_kdb_printk())
->>>>>>> d9d795e0
 		locked = spin_trylock_irqsave(&port->lock, flags);
 	else
 		spin_lock_irqsave(&port->lock, flags);
