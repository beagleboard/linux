--- conflicted
+++ resolved
@@ -51,11 +51,7 @@
 #define FTNET_PROC init_net.proc_net
 
 
-<<<<<<< HEAD
-u16 ft1000_read_dpram16 (struct ft1000_device *ft1000dev, u16 indx,
-=======
 int ft1000_read_dpram16 (struct ft1000_device *ft1000dev, u16 indx,
->>>>>>> 105e53f8
 			 u8 *buffer, u8 highlow);
 
 
