--- conflicted
+++ resolved
@@ -18,10 +18,7 @@
  * Inc., 59 Temple Place - Suite 330, Boston, MA 02111-1307, USA.
  */
 
-<<<<<<< HEAD
-=======
 #include <linux/bitops.h>
->>>>>>> 3cbea436
 #include <linux/bug.h>
 #include <linux/compiler.h>
 #include <linux/delay.h>
@@ -44,10 +41,7 @@
 #include <linux/spinlock.h>
 #include <linux/string.h>
 #include <linux/time.h>
-<<<<<<< HEAD
-=======
 #include <linux/vmalloc.h>
->>>>>>> 3cbea436
 
 #include <asm/byteorder.h>
 #include <asm/page.h>
@@ -196,12 +190,8 @@
 	u32 bus_time;
 	bool is_root;
 	bool csr_state_setclear_abdicate;
-<<<<<<< HEAD
-
-=======
 	int n_ir;
 	int n_it;
->>>>>>> 3cbea436
 	/*
 	 * Spinlock for accessing fw_ohci data.  Never call out of
 	 * this driver with this lock held.
@@ -209,12 +199,9 @@
 	spinlock_t lock;
 
 	struct mutex phy_reg_mutex;
-<<<<<<< HEAD
-=======
 
 	void *misc_buffer;
 	dma_addr_t misc_buffer_bus;
->>>>>>> 3cbea436
 
 	struct ar_context ar_request_ctx;
 	struct ar_context ar_response_ctx;
@@ -272,10 +259,7 @@
 
 static char ohci_driver_name[] = KBUILD_MODNAME;
 
-<<<<<<< HEAD
-=======
 #define PCI_DEVICE_ID_AGERE_FW643	0x5901
->>>>>>> 3cbea436
 #define PCI_DEVICE_ID_JMICRON_JMB38X_FW	0x2380
 #define PCI_DEVICE_ID_TI_TSB12LV22	0x8009
 
@@ -287,20 +271,6 @@
 
 /* In case of multiple matches in ohci_quirks[], only the first one is used. */
 static const struct {
-<<<<<<< HEAD
-	unsigned short vendor, device, flags;
-} ohci_quirks[] = {
-	{PCI_VENDOR_ID_TI,	PCI_DEVICE_ID_TI_TSB12LV22, QUIRK_CYCLE_TIMER |
-							    QUIRK_RESET_PACKET |
-							    QUIRK_NO_1394A},
-	{PCI_VENDOR_ID_TI,	PCI_ANY_ID,	QUIRK_RESET_PACKET},
-	{PCI_VENDOR_ID_AL,	PCI_ANY_ID,	QUIRK_CYCLE_TIMER},
-	{PCI_VENDOR_ID_JMICRON,	PCI_DEVICE_ID_JMICRON_JMB38X_FW, QUIRK_NO_MSI},
-	{PCI_VENDOR_ID_NEC,	PCI_ANY_ID,	QUIRK_CYCLE_TIMER},
-	{PCI_VENDOR_ID_VIA,	PCI_ANY_ID,	QUIRK_CYCLE_TIMER},
-	{PCI_VENDOR_ID_RICOH,	PCI_ANY_ID,	QUIRK_CYCLE_TIMER},
-	{PCI_VENDOR_ID_APPLE,	PCI_DEVICE_ID_APPLE_UNI_N_FW, QUIRK_BE_HEADERS},
-=======
 	unsigned short vendor, device, revision, flags;
 } ohci_quirks[] = {
 	{PCI_VENDOR_ID_AL, PCI_ANY_ID, PCI_ANY_ID,
@@ -329,7 +299,6 @@
 
 	{PCI_VENDOR_ID_VIA, PCI_ANY_ID, PCI_ANY_ID,
 		QUIRK_CYCLE_TIMER | QUIRK_NO_MSI},
->>>>>>> 3cbea436
 };
 
 /* This overrides anything that was found in ohci_quirks[]. */
@@ -635,47 +604,6 @@
 
 	return ret;
 }
-<<<<<<< HEAD
-
-static void ar_context_link_page(struct ar_context *ctx,
-				 struct ar_buffer *ab, dma_addr_t ab_bus)
-{
-	size_t offset;
-
-	ab->next = NULL;
-	memset(&ab->descriptor, 0, sizeof(ab->descriptor));
-	ab->descriptor.control        = cpu_to_le16(DESCRIPTOR_INPUT_MORE |
-						    DESCRIPTOR_STATUS |
-						    DESCRIPTOR_BRANCH_ALWAYS);
-	offset = offsetof(struct ar_buffer, data);
-	ab->descriptor.req_count      = cpu_to_le16(PAGE_SIZE - offset);
-	ab->descriptor.data_address   = cpu_to_le32(ab_bus + offset);
-	ab->descriptor.res_count      = cpu_to_le16(PAGE_SIZE - offset);
-	ab->descriptor.branch_address = 0;
-
-	wmb(); /* finish init of new descriptors before branch_address update */
-	ctx->last_buffer->descriptor.branch_address = cpu_to_le32(ab_bus | 1);
-	ctx->last_buffer->next = ab;
-	ctx->last_buffer = ab;
-
-	reg_write(ctx->ohci, CONTROL_SET(ctx->regs), CONTEXT_WAKE);
-	flush_writes(ctx->ohci);
-}
-
-static int ar_context_add_page(struct ar_context *ctx)
-{
-	struct device *dev = ctx->ohci->card.device;
-	struct ar_buffer *ab;
-	dma_addr_t uninitialized_var(ab_bus);
-
-	ab = dma_alloc_coherent(dev, PAGE_SIZE, &ab_bus, GFP_ATOMIC);
-	if (ab == NULL)
-		return -ENOMEM;
-
-	ar_context_link_page(ctx, ab, ab_bus);
-
-	return 0;
-=======
 
 static inline dma_addr_t ar_buffer_bus(struct ar_context *ctx, unsigned int i)
 {
@@ -699,7 +627,6 @@
 
 	reg_write(ctx->ohci, CONTROL_SET(ctx->regs), CONTEXT_WAKE);
 	flush_writes(ctx->ohci);
->>>>>>> 3cbea436
 }
 
 static void ar_context_release(struct ar_context *ctx)
@@ -960,32 +887,17 @@
 static void ar_context_tasklet(unsigned long data)
 {
 	struct ar_context *ctx = (struct ar_context *)data;
-<<<<<<< HEAD
-	struct ar_buffer *ab;
-	struct descriptor *d;
-	void *buffer, *end;
-	__le16 res_count;
-=======
 	unsigned int end_buffer_index, end_buffer_offset;
 	void *p, *end;
->>>>>>> 3cbea436
 
 	p = ctx->pointer;
 	if (!p)
 		return;
 
-<<<<<<< HEAD
-	res_count = ACCESS_ONCE(d->res_count);
-	if (res_count == 0) {
-		size_t size, size2, rest, pktsize, size3, offset;
-		dma_addr_t start_bus;
-		void *start;
-=======
 	end_buffer_index = ar_search_last_active_buffer(ctx,
 							&end_buffer_offset);
 	ar_sync_buffers_for_cpu(ctx, end_buffer_index, end_buffer_offset);
 	end = ctx->buffer + end_buffer_index * PAGE_SIZE + end_buffer_offset;
->>>>>>> 3cbea436
 
 	if (end_buffer_index < ar_first_buffer_index(ctx)) {
 		/*
@@ -1002,75 +914,11 @@
 		p -= AR_BUFFERS * PAGE_SIZE;
 	}
 
-<<<<<<< HEAD
-		offset = offsetof(struct ar_buffer, data);
-		start = ab;
-		start_bus = le32_to_cpu(ab->descriptor.data_address) - offset;
-		buffer = ab->data;
-
-		ab = ab->next;
-		d = &ab->descriptor;
-		size = start + PAGE_SIZE - ctx->pointer;
-		/* valid buffer data in the next page */
-		rest = le16_to_cpu(d->req_count) - le16_to_cpu(d->res_count);
-		/* what actually fits in this page */
-		size2 = min(rest, (size_t)PAGE_SIZE - offset - size);
-		memmove(buffer, ctx->pointer, size);
-		memcpy(buffer + size, ab->data, size2);
-
-		while (size > 0) {
-			void *next = handle_ar_packet(ctx, buffer);
-			pktsize = next - buffer;
-			if (pktsize >= size) {
-				/*
-				 * We have handled all the data that was
-				 * originally in this page, so we can now
-				 * continue in the next page.
-				 */
-				buffer = next;
-				break;
-			}
-			/* move the next packet to the start of the buffer */
-			memmove(buffer, next, size + size2 - pktsize);
-			size -= pktsize;
-			/* fill up this page again */
-			size3 = min(rest - size2,
-				    (size_t)PAGE_SIZE - offset - size - size2);
-			memcpy(buffer + size + size2,
-			       (void *) ab->data + size2, size3);
-			size2 += size3;
-		}
-
-		if (rest > 0) {
-			/* handle the packets that are fully in the next page */
-			buffer = (void *) ab->data +
-					(buffer - (start + offset + size));
-			end = (void *) ab->data + rest;
-
-			while (buffer < end)
-				buffer = handle_ar_packet(ctx, buffer);
-
-			ctx->current_buffer = ab;
-			ctx->pointer = end;
-
-			ar_context_link_page(ctx, start, start_bus);
-		} else {
-			ctx->pointer = start + PAGE_SIZE;
-		}
-	} else {
-		buffer = ctx->pointer;
-		ctx->pointer = end =
-			(void *) ab + PAGE_SIZE - le16_to_cpu(res_count);
-
-		while (buffer < end)
-			buffer = handle_ar_packet(ctx, buffer);
-=======
 	p = handle_ar_packets(ctx, p, end);
 	if (p != end) {
 		if (p > end)
 			ar_context_abort(ctx, "inconsistent descriptor");
 		goto error;
->>>>>>> 3cbea436
 	}
 
 	ctx->pointer = p;
@@ -1433,11 +1281,7 @@
 		header[2] = cpu_to_le32(packet->header[2]);
 		d[0].req_count = cpu_to_le16(12);
 
-<<<<<<< HEAD
-		if (is_ping_packet(packet->header))
-=======
 		if (is_ping_packet(&packet->header[1]))
->>>>>>> 3cbea436
 			d[0].control |= cpu_to_le16(DESCRIPTOR_PING);
 		break;
 
@@ -2064,12 +1908,8 @@
 		spin_lock(&ohci->lock);
 		update_bus_time(ohci);
 		spin_unlock(&ohci->lock);
-<<<<<<< HEAD
-	}
-=======
 	} else
 		flush_writes(ohci);
->>>>>>> 3cbea436
 
 	return IRQ_HANDLED;
 }
@@ -2100,69 +1940,9 @@
 }
 
 static int configure_1394a_enhancements(struct fw_ohci *ohci)
-<<<<<<< HEAD
 {
 	bool enable_1394a;
 	int ret, clear, set, offset;
-
-	/* Check if the driver should configure link and PHY. */
-	if (!(reg_read(ohci, OHCI1394_HCControlSet) &
-	      OHCI1394_HCControl_programPhyEnable))
-		return 0;
-
-	/* Paranoia: check whether the PHY supports 1394a, too. */
-	enable_1394a = false;
-	ret = read_phy_reg(ohci, 2);
-	if (ret < 0)
-		return ret;
-	if ((ret & PHY_EXTENDED_REGISTERS) == PHY_EXTENDED_REGISTERS) {
-		ret = read_paged_phy_reg(ohci, 1, 8);
-		if (ret < 0)
-			return ret;
-		if (ret >= 1)
-			enable_1394a = true;
-	}
-
-	if (ohci->quirks & QUIRK_NO_1394A)
-		enable_1394a = false;
-
-	/* Configure PHY and link consistently. */
-	if (enable_1394a) {
-		clear = 0;
-		set = PHY_ENABLE_ACCEL | PHY_ENABLE_MULTI;
-	} else {
-		clear = PHY_ENABLE_ACCEL | PHY_ENABLE_MULTI;
-		set = 0;
-	}
-	ret = update_phy_reg(ohci, 5, clear, set);
-	if (ret < 0)
-		return ret;
-
-	if (enable_1394a)
-		offset = OHCI1394_HCControlSet;
-	else
-		offset = OHCI1394_HCControlClear;
-	reg_write(ohci, offset, OHCI1394_HCControl_aPhyEnhanceEnable);
-
-	/* Clean up: configuration has been taken care of. */
-	reg_write(ohci, OHCI1394_HCControlClear,
-		  OHCI1394_HCControl_programPhyEnable);
-
-	return 0;
-}
-
-static int ohci_enable(struct fw_card *card,
-		       const __be32 *config_rom, size_t length)
-{
-	struct fw_ohci *ohci = fw_ohci(card);
-	struct pci_dev *dev = to_pci_dev(card->device);
-	u32 lps, seconds, version, irqs;
-	int i, ret;
-=======
-{
-	bool enable_1394a;
-	int ret, clear, set, offset;
->>>>>>> 3cbea436
 
 	/* Check if the driver should configure link and PHY. */
 	if (!(reg_read(ohci, OHCI1394_HCControlSet) &
@@ -2555,7 +2335,6 @@
 			value = 0;
 		if (ohci->csr_state_setclear_abdicate)
 			value |= CSR_STATE_BIT_ABDICATE;
-<<<<<<< HEAD
 
 		return value;
 
@@ -2565,17 +2344,6 @@
 	case CSR_CYCLE_TIME:
 		return get_cycle_time(ohci);
 
-=======
-
-		return value;
-
-	case CSR_NODE_IDS:
-		return reg_read(ohci, OHCI1394_NodeID) << 16;
-
-	case CSR_CYCLE_TIME:
-		return get_cycle_time(ohci);
-
->>>>>>> 3cbea436
 	case CSR_BUS_TIME:
 		/*
 		 * We might be called just after the cycle timer has wrapped
@@ -2794,15 +2562,9 @@
 	u32 *uninitialized_var(mask), uninitialized_var(regs);
 	unsigned long flags;
 	int index, ret = -EBUSY;
-<<<<<<< HEAD
 
 	spin_lock_irqsave(&ohci->lock, flags);
 
-=======
-
-	spin_lock_irqsave(&ohci->lock, flags);
-
->>>>>>> 3cbea436
 	switch (type) {
 	case FW_ISO_CONTEXT_TRANSMIT:
 		mask     = &ohci->it_context_mask;
@@ -2923,13 +2685,10 @@
 		reg_write(ohci, OHCI1394_IsoRecvIntMaskSet, 1 << index);
 		reg_write(ohci, CONTEXT_MATCH(ctx->context.regs), match);
 		context_run(&ctx->context, control);
-<<<<<<< HEAD
-=======
 
 		ctx->sync = sync;
 		ctx->tags = tags;
 
->>>>>>> 3cbea436
 		break;
 	}
 
@@ -3027,8 +2786,6 @@
 	return ret;
 }
 
-<<<<<<< HEAD
-=======
 #ifdef CONFIG_PM
 static void ohci_resume_iso_dma(struct fw_ohci *ohci)
 {
@@ -3049,7 +2806,6 @@
 }
 #endif
 
->>>>>>> 3cbea436
 static int queue_iso_transmit(struct iso_context *ctx,
 			      struct fw_iso_packet *packet,
 			      struct fw_iso_buffer *buffer,
@@ -3359,11 +3115,7 @@
 	struct fw_ohci *ohci;
 	u32 bus_options, max_receive, link_speed, version;
 	u64 guid;
-<<<<<<< HEAD
-	int i, err, n_ir, n_it;
-=======
 	int i, err;
->>>>>>> 3cbea436
 	size_t size;
 
 	ohci = kzalloc(sizeof(*ohci), GFP_KERNEL);
@@ -3406,24 +3158,16 @@
 	}
 
 	for (i = 0; i < ARRAY_SIZE(ohci_quirks); i++)
-<<<<<<< HEAD
-		if (ohci_quirks[i].vendor == dev->vendor &&
-		    (ohci_quirks[i].device == dev->device ||
-		     ohci_quirks[i].device == (unsigned short)PCI_ANY_ID)) {
-=======
 		if ((ohci_quirks[i].vendor == dev->vendor) &&
 		    (ohci_quirks[i].device == (unsigned short)PCI_ANY_ID ||
 		     ohci_quirks[i].device == dev->device) &&
 		    (ohci_quirks[i].revision == (unsigned short)PCI_ANY_ID ||
 		     ohci_quirks[i].revision >= dev->revision)) {
->>>>>>> 3cbea436
 			ohci->quirks = ohci_quirks[i].flags;
 			break;
 		}
 	if (param_quirks)
 		ohci->quirks = param_quirks;
-<<<<<<< HEAD
-=======
 
 	/*
 	 * Because dma_alloc_coherent() allocates at least one page,
@@ -3440,7 +3184,6 @@
 		err = -ENOMEM;
 		goto fail_iounmap;
 	}
->>>>>>> 3cbea436
 
 	err = ar_context_init(&ohci->ar_request_ctx, ohci, 0,
 			      OHCI1394_AsReqRcvContextControlSet);
@@ -3466,25 +3209,15 @@
 	ohci->ir_context_channels = ~0ULL;
 	ohci->ir_context_mask = reg_read(ohci, OHCI1394_IsoRecvIntMaskSet);
 	reg_write(ohci, OHCI1394_IsoRecvIntMaskClear, ~0);
-<<<<<<< HEAD
-	n_ir = hweight32(ohci->ir_context_mask);
-	size = sizeof(struct iso_context) * n_ir;
-=======
 	ohci->n_ir = hweight32(ohci->ir_context_mask);
 	size = sizeof(struct iso_context) * ohci->n_ir;
->>>>>>> 3cbea436
 	ohci->ir_context_list = kzalloc(size, GFP_KERNEL);
 
 	reg_write(ohci, OHCI1394_IsoXmitIntMaskSet, ~0);
 	ohci->it_context_mask = reg_read(ohci, OHCI1394_IsoXmitIntMaskSet);
 	reg_write(ohci, OHCI1394_IsoXmitIntMaskClear, ~0);
-<<<<<<< HEAD
-	n_it = hweight32(ohci->it_context_mask);
-	size = sizeof(struct iso_context) * n_it;
-=======
 	ohci->n_it = hweight32(ohci->it_context_mask);
 	size = sizeof(struct iso_context) * ohci->n_it;
->>>>>>> 3cbea436
 	ohci->it_context_list = kzalloc(size, GFP_KERNEL);
 
 	if (ohci->it_context_list == NULL || ohci->ir_context_list == NULL) {
@@ -3509,11 +3242,7 @@
 	fw_notify("Added fw-ohci device %s, OHCI v%x.%x, "
 		  "%d IR + %d IT contexts, quirks 0x%x\n",
 		  dev_name(&dev->dev), version >> 16, version & 0xff,
-<<<<<<< HEAD
-		  n_ir, n_it, ohci->quirks);
-=======
 		  ohci->n_ir, ohci->n_it, ohci->quirks);
->>>>>>> 3cbea436
 
 	return 0;
 
