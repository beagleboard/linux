/*
 * wm8350-irq.c  --  IRQ support for Wolfson WM8350
 *
 * Copyright 2007, 2008, 2009 Wolfson Microelectronics PLC.
 *
 * Author: Liam Girdwood, Mark Brown
 *
 *  This program is free software; you can redistribute  it and/or modify it
 *  under  the terms of  the GNU General  Public License as published by the
 *  Free Software Foundation;  either version 2 of the  License, or (at your
 *  option) any later version.
 *
 */

#include <linux/kernel.h>
#include <linux/module.h>
#include <linux/init.h>
#include <linux/bug.h>
#include <linux/device.h>
#include <linux/interrupt.h>
#include <linux/irq.h>

#include <linux/mfd/wm8350/core.h>
#include <linux/mfd/wm8350/audio.h>
#include <linux/mfd/wm8350/comparator.h>
#include <linux/mfd/wm8350/gpio.h>
#include <linux/mfd/wm8350/pmic.h>
#include <linux/mfd/wm8350/rtc.h>
#include <linux/mfd/wm8350/supply.h>
#include <linux/mfd/wm8350/wdt.h>

#define WM8350_INT_OFFSET_1                     0
#define WM8350_INT_OFFSET_2                     1
#define WM8350_POWER_UP_INT_OFFSET              2
#define WM8350_UNDER_VOLTAGE_INT_OFFSET         3
#define WM8350_OVER_CURRENT_INT_OFFSET          4
#define WM8350_GPIO_INT_OFFSET                  5
#define WM8350_COMPARATOR_INT_OFFSET            6

struct wm8350_irq_data {
	int primary;
	int reg;
	int mask;
	int primary_only;
};

static struct wm8350_irq_data wm8350_irqs[] = {
	[WM8350_IRQ_OC_LS] = {
		.primary = WM8350_OC_INT,
		.reg = WM8350_OVER_CURRENT_INT_OFFSET,
		.mask = WM8350_OC_LS_EINT,
		.primary_only = 1,
	},
	[WM8350_IRQ_UV_DC1] = {
		.primary = WM8350_UV_INT,
		.reg = WM8350_UNDER_VOLTAGE_INT_OFFSET,
		.mask = WM8350_UV_DC1_EINT,
	},
	[WM8350_IRQ_UV_DC2] = {
		.primary = WM8350_UV_INT,
		.reg = WM8350_UNDER_VOLTAGE_INT_OFFSET,
		.mask = WM8350_UV_DC2_EINT,
	},
	[WM8350_IRQ_UV_DC3] = {
		.primary = WM8350_UV_INT,
		.reg = WM8350_UNDER_VOLTAGE_INT_OFFSET,
		.mask = WM8350_UV_DC3_EINT,
	},
	[WM8350_IRQ_UV_DC4] = {
		.primary = WM8350_UV_INT,
		.reg = WM8350_UNDER_VOLTAGE_INT_OFFSET,
		.mask = WM8350_UV_DC4_EINT,
	},
	[WM8350_IRQ_UV_DC5] = {
		.primary = WM8350_UV_INT,
		.reg = WM8350_UNDER_VOLTAGE_INT_OFFSET,
		.mask = WM8350_UV_DC5_EINT,
	},
	[WM8350_IRQ_UV_DC6] = {
		.primary = WM8350_UV_INT,
		.reg = WM8350_UNDER_VOLTAGE_INT_OFFSET,
		.mask = WM8350_UV_DC6_EINT,
	},
	[WM8350_IRQ_UV_LDO1] = {
		.primary = WM8350_UV_INT,
		.reg = WM8350_UNDER_VOLTAGE_INT_OFFSET,
		.mask = WM8350_UV_LDO1_EINT,
	},
	[WM8350_IRQ_UV_LDO2] = {
		.primary = WM8350_UV_INT,
		.reg = WM8350_UNDER_VOLTAGE_INT_OFFSET,
		.mask = WM8350_UV_LDO2_EINT,
	},
	[WM8350_IRQ_UV_LDO3] = {
		.primary = WM8350_UV_INT,
		.reg = WM8350_UNDER_VOLTAGE_INT_OFFSET,
		.mask = WM8350_UV_LDO3_EINT,
	},
	[WM8350_IRQ_UV_LDO4] = {
		.primary = WM8350_UV_INT,
		.reg = WM8350_UNDER_VOLTAGE_INT_OFFSET,
		.mask = WM8350_UV_LDO4_EINT,
	},
	[WM8350_IRQ_CHG_BAT_HOT] = {
		.primary = WM8350_CHG_INT,
		.reg = WM8350_INT_OFFSET_1,
		.mask = WM8350_CHG_BAT_HOT_EINT,
	},
	[WM8350_IRQ_CHG_BAT_COLD] = {
		.primary = WM8350_CHG_INT,
		.reg = WM8350_INT_OFFSET_1,
		.mask = WM8350_CHG_BAT_COLD_EINT,
	},
	[WM8350_IRQ_CHG_BAT_FAIL] = {
		.primary = WM8350_CHG_INT,
		.reg = WM8350_INT_OFFSET_1,
		.mask = WM8350_CHG_BAT_FAIL_EINT,
	},
	[WM8350_IRQ_CHG_TO] = {
		.primary = WM8350_CHG_INT,
		.reg = WM8350_INT_OFFSET_1,
		.mask = WM8350_CHG_TO_EINT,
	},
	[WM8350_IRQ_CHG_END] = {
		.primary = WM8350_CHG_INT,
		.reg = WM8350_INT_OFFSET_1,
		.mask = WM8350_CHG_END_EINT,
	},
	[WM8350_IRQ_CHG_START] = {
		.primary = WM8350_CHG_INT,
		.reg = WM8350_INT_OFFSET_1,
		.mask = WM8350_CHG_START_EINT,
	},
	[WM8350_IRQ_CHG_FAST_RDY] = {
		.primary = WM8350_CHG_INT,
		.reg = WM8350_INT_OFFSET_1,
		.mask = WM8350_CHG_FAST_RDY_EINT,
	},
	[WM8350_IRQ_CHG_VBATT_LT_3P9] = {
		.primary = WM8350_CHG_INT,
		.reg = WM8350_INT_OFFSET_1,
		.mask = WM8350_CHG_VBATT_LT_3P9_EINT,
	},
	[WM8350_IRQ_CHG_VBATT_LT_3P1] = {
		.primary = WM8350_CHG_INT,
		.reg = WM8350_INT_OFFSET_1,
		.mask = WM8350_CHG_VBATT_LT_3P1_EINT,
	},
	[WM8350_IRQ_CHG_VBATT_LT_2P85] = {
		.primary = WM8350_CHG_INT,
		.reg = WM8350_INT_OFFSET_1,
		.mask = WM8350_CHG_VBATT_LT_2P85_EINT,
	},
	[WM8350_IRQ_RTC_ALM] = {
		.primary = WM8350_RTC_INT,
		.reg = WM8350_INT_OFFSET_1,
		.mask = WM8350_RTC_ALM_EINT,
	},
	[WM8350_IRQ_RTC_SEC] = {
		.primary = WM8350_RTC_INT,
		.reg = WM8350_INT_OFFSET_1,
		.mask = WM8350_RTC_SEC_EINT,
	},
	[WM8350_IRQ_RTC_PER] = {
		.primary = WM8350_RTC_INT,
		.reg = WM8350_INT_OFFSET_1,
		.mask = WM8350_RTC_PER_EINT,
	},
	[WM8350_IRQ_CS1] = {
		.primary = WM8350_CS_INT,
		.reg = WM8350_INT_OFFSET_2,
		.mask = WM8350_CS1_EINT,
	},
	[WM8350_IRQ_CS2] = {
		.primary = WM8350_CS_INT,
		.reg = WM8350_INT_OFFSET_2,
		.mask = WM8350_CS2_EINT,
	},
	[WM8350_IRQ_SYS_HYST_COMP_FAIL] = {
		.primary = WM8350_SYS_INT,
		.reg = WM8350_INT_OFFSET_2,
		.mask = WM8350_SYS_HYST_COMP_FAIL_EINT,
	},
	[WM8350_IRQ_SYS_CHIP_GT115] = {
		.primary = WM8350_SYS_INT,
		.reg = WM8350_INT_OFFSET_2,
		.mask = WM8350_SYS_CHIP_GT115_EINT,
	},
	[WM8350_IRQ_SYS_CHIP_GT140] = {
		.primary = WM8350_SYS_INT,
		.reg = WM8350_INT_OFFSET_2,
		.mask = WM8350_SYS_CHIP_GT140_EINT,
	},
	[WM8350_IRQ_SYS_WDOG_TO] = {
		.primary = WM8350_SYS_INT,
		.reg = WM8350_INT_OFFSET_2,
		.mask = WM8350_SYS_WDOG_TO_EINT,
	},
	[WM8350_IRQ_AUXADC_DATARDY] = {
		.primary = WM8350_AUXADC_INT,
		.reg = WM8350_INT_OFFSET_2,
		.mask = WM8350_AUXADC_DATARDY_EINT,
	},
	[WM8350_IRQ_AUXADC_DCOMP4] = {
		.primary = WM8350_AUXADC_INT,
		.reg = WM8350_INT_OFFSET_2,
		.mask = WM8350_AUXADC_DCOMP4_EINT,
	},
	[WM8350_IRQ_AUXADC_DCOMP3] = {
		.primary = WM8350_AUXADC_INT,
		.reg = WM8350_INT_OFFSET_2,
		.mask = WM8350_AUXADC_DCOMP3_EINT,
	},
	[WM8350_IRQ_AUXADC_DCOMP2] = {
		.primary = WM8350_AUXADC_INT,
		.reg = WM8350_INT_OFFSET_2,
		.mask = WM8350_AUXADC_DCOMP2_EINT,
	},
	[WM8350_IRQ_AUXADC_DCOMP1] = {
		.primary = WM8350_AUXADC_INT,
		.reg = WM8350_INT_OFFSET_2,
		.mask = WM8350_AUXADC_DCOMP1_EINT,
	},
	[WM8350_IRQ_USB_LIMIT] = {
		.primary = WM8350_USB_INT,
		.reg = WM8350_INT_OFFSET_2,
		.mask = WM8350_USB_LIMIT_EINT,
		.primary_only = 1,
	},
	[WM8350_IRQ_WKUP_OFF_STATE] = {
		.primary = WM8350_WKUP_INT,
		.reg = WM8350_COMPARATOR_INT_OFFSET,
		.mask = WM8350_WKUP_OFF_STATE_EINT,
	},
	[WM8350_IRQ_WKUP_HIB_STATE] = {
		.primary = WM8350_WKUP_INT,
		.reg = WM8350_COMPARATOR_INT_OFFSET,
		.mask = WM8350_WKUP_HIB_STATE_EINT,
	},
	[WM8350_IRQ_WKUP_CONV_FAULT] = {
		.primary = WM8350_WKUP_INT,
		.reg = WM8350_COMPARATOR_INT_OFFSET,
		.mask = WM8350_WKUP_CONV_FAULT_EINT,
	},
	[WM8350_IRQ_WKUP_WDOG_RST] = {
		.primary = WM8350_WKUP_INT,
		.reg = WM8350_COMPARATOR_INT_OFFSET,
		.mask = WM8350_WKUP_WDOG_RST_EINT,
	},
	[WM8350_IRQ_WKUP_GP_PWR_ON] = {
		.primary = WM8350_WKUP_INT,
		.reg = WM8350_COMPARATOR_INT_OFFSET,
		.mask = WM8350_WKUP_GP_PWR_ON_EINT,
	},
	[WM8350_IRQ_WKUP_ONKEY] = {
		.primary = WM8350_WKUP_INT,
		.reg = WM8350_COMPARATOR_INT_OFFSET,
		.mask = WM8350_WKUP_ONKEY_EINT,
	},
	[WM8350_IRQ_WKUP_GP_WAKEUP] = {
		.primary = WM8350_WKUP_INT,
		.reg = WM8350_COMPARATOR_INT_OFFSET,
		.mask = WM8350_WKUP_GP_WAKEUP_EINT,
	},
	[WM8350_IRQ_CODEC_JCK_DET_L] = {
		.primary = WM8350_CODEC_INT,
		.reg = WM8350_COMPARATOR_INT_OFFSET,
		.mask = WM8350_CODEC_JCK_DET_L_EINT,
	},
	[WM8350_IRQ_CODEC_JCK_DET_R] = {
		.primary = WM8350_CODEC_INT,
		.reg = WM8350_COMPARATOR_INT_OFFSET,
		.mask = WM8350_CODEC_JCK_DET_R_EINT,
	},
	[WM8350_IRQ_CODEC_MICSCD] = {
		.primary = WM8350_CODEC_INT,
		.reg = WM8350_COMPARATOR_INT_OFFSET,
		.mask = WM8350_CODEC_MICSCD_EINT,
	},
	[WM8350_IRQ_CODEC_MICD] = {
		.primary = WM8350_CODEC_INT,
		.reg = WM8350_COMPARATOR_INT_OFFSET,
		.mask = WM8350_CODEC_MICD_EINT,
	},
	[WM8350_IRQ_EXT_USB_FB] = {
		.primary = WM8350_EXT_INT,
		.reg = WM8350_COMPARATOR_INT_OFFSET,
		.mask = WM8350_EXT_USB_FB_EINT,
	},
	[WM8350_IRQ_EXT_WALL_FB] = {
		.primary = WM8350_EXT_INT,
		.reg = WM8350_COMPARATOR_INT_OFFSET,
		.mask = WM8350_EXT_WALL_FB_EINT,
	},
	[WM8350_IRQ_EXT_BAT_FB] = {
		.primary = WM8350_EXT_INT,
		.reg = WM8350_COMPARATOR_INT_OFFSET,
		.mask = WM8350_EXT_BAT_FB_EINT,
	},
	[WM8350_IRQ_GPIO(0)] = {
		.primary = WM8350_GP_INT,
		.reg = WM8350_GPIO_INT_OFFSET,
		.mask = WM8350_GP0_EINT,
	},
	[WM8350_IRQ_GPIO(1)] = {
		.primary = WM8350_GP_INT,
		.reg = WM8350_GPIO_INT_OFFSET,
		.mask = WM8350_GP1_EINT,
	},
	[WM8350_IRQ_GPIO(2)] = {
		.primary = WM8350_GP_INT,
		.reg = WM8350_GPIO_INT_OFFSET,
		.mask = WM8350_GP2_EINT,
	},
	[WM8350_IRQ_GPIO(3)] = {
		.primary = WM8350_GP_INT,
		.reg = WM8350_GPIO_INT_OFFSET,
		.mask = WM8350_GP3_EINT,
	},
	[WM8350_IRQ_GPIO(4)] = {
		.primary = WM8350_GP_INT,
		.reg = WM8350_GPIO_INT_OFFSET,
		.mask = WM8350_GP4_EINT,
	},
	[WM8350_IRQ_GPIO(5)] = {
		.primary = WM8350_GP_INT,
		.reg = WM8350_GPIO_INT_OFFSET,
		.mask = WM8350_GP5_EINT,
	},
	[WM8350_IRQ_GPIO(6)] = {
		.primary = WM8350_GP_INT,
		.reg = WM8350_GPIO_INT_OFFSET,
		.mask = WM8350_GP6_EINT,
	},
	[WM8350_IRQ_GPIO(7)] = {
		.primary = WM8350_GP_INT,
		.reg = WM8350_GPIO_INT_OFFSET,
		.mask = WM8350_GP7_EINT,
	},
	[WM8350_IRQ_GPIO(8)] = {
		.primary = WM8350_GP_INT,
		.reg = WM8350_GPIO_INT_OFFSET,
		.mask = WM8350_GP8_EINT,
	},
	[WM8350_IRQ_GPIO(9)] = {
		.primary = WM8350_GP_INT,
		.reg = WM8350_GPIO_INT_OFFSET,
		.mask = WM8350_GP9_EINT,
	},
	[WM8350_IRQ_GPIO(10)] = {
		.primary = WM8350_GP_INT,
		.reg = WM8350_GPIO_INT_OFFSET,
		.mask = WM8350_GP10_EINT,
	},
	[WM8350_IRQ_GPIO(11)] = {
		.primary = WM8350_GP_INT,
		.reg = WM8350_GPIO_INT_OFFSET,
		.mask = WM8350_GP11_EINT,
	},
	[WM8350_IRQ_GPIO(12)] = {
		.primary = WM8350_GP_INT,
		.reg = WM8350_GPIO_INT_OFFSET,
		.mask = WM8350_GP12_EINT,
	},
};

static inline struct wm8350_irq_data *irq_to_wm8350_irq(struct wm8350 *wm8350,
							int irq)
{
	return &wm8350_irqs[irq - wm8350->irq_base];
}

/*
 * This is a threaded IRQ handler so can access I2C/SPI.  Since all
 * interrupts are clear on read the IRQ line will be reasserted and
 * the physical IRQ will be handled again if another interrupt is
 * asserted while we run - in the normal course of events this is a
 * rare occurrence so we save I2C/SPI reads.  We're also assuming that
 * it's rare to get lots of interrupts firing simultaneously so try to
 * minimise I/O.
 */
static irqreturn_t wm8350_irq(int irq, void *irq_data)
{
	struct wm8350 *wm8350 = irq_data;
	u16 level_one;
	u16 sub_reg[WM8350_NUM_IRQ_REGS];
	int read_done[WM8350_NUM_IRQ_REGS];
	struct wm8350_irq_data *data;
	int i;

	level_one = wm8350_reg_read(wm8350, WM8350_SYSTEM_INTERRUPTS)
		& ~wm8350_reg_read(wm8350, WM8350_SYSTEM_INTERRUPTS_MASK);

	if (!level_one)
		return IRQ_NONE;

	memset(&read_done, 0, sizeof(read_done));

	for (i = 0; i < ARRAY_SIZE(wm8350_irqs); i++) {
		data = &wm8350_irqs[i];

		if (!(level_one & data->primary))
			continue;

		if (!read_done[data->reg]) {
			sub_reg[data->reg] =
				wm8350_reg_read(wm8350, WM8350_INT_STATUS_1 +
						data->reg);
			sub_reg[data->reg] &= ~wm8350->irq_masks[data->reg];
			read_done[data->reg] = 1;
		}

		if (sub_reg[data->reg] & data->mask)
			handle_nested_irq(wm8350->irq_base + i);
	}

	return IRQ_HANDLED;
}

static void wm8350_irq_lock(unsigned int irq)
{
<<<<<<< HEAD
	if (irq < 0 || irq >= WM8350_NUM_IRQ || !handler)
		return -EINVAL;

	if (wm8350->irq[irq].handler)
		return -EBUSY;

	mutex_lock(&wm8350->irq_mutex);
	wm8350->irq[irq].handler = handler;
	wm8350->irq[irq].data = data;
	mutex_unlock(&wm8350->irq_mutex);

	wm8350_unmask_irq(wm8350, irq);
=======
	struct wm8350 *wm8350 = get_irq_chip_data(irq);
>>>>>>> 55c63bd2

	mutex_lock(&wm8350->irq_lock);
}

static void wm8350_irq_sync_unlock(unsigned int irq)
{
<<<<<<< HEAD
	if (irq < 0 || irq >= WM8350_NUM_IRQ)
		return -EINVAL;
=======
	struct wm8350 *wm8350 = get_irq_chip_data(irq);
	int i;
>>>>>>> 55c63bd2

	for (i = 0; i < ARRAY_SIZE(wm8350->irq_masks); i++) {
		/* If there's been a change in the mask write it back
		 * to the hardware. */
		if (wm8350->irq_masks[i] !=
		    wm8350->reg_cache[WM8350_INT_STATUS_1_MASK + i])
			WARN_ON(wm8350_reg_write(wm8350,
					 WM8350_INT_STATUS_1_MASK + i,
						 wm8350->irq_masks[i]));
	}

	mutex_unlock(&wm8350->irq_lock);
}

static void wm8350_irq_enable(unsigned int irq)
{
	struct wm8350 *wm8350 = get_irq_chip_data(irq);
	struct wm8350_irq_data *irq_data = irq_to_wm8350_irq(wm8350, irq);

	wm8350->irq_masks[irq_data->reg] &= ~irq_data->mask;
}

static void wm8350_irq_disable(unsigned int irq)
{
	struct wm8350 *wm8350 = get_irq_chip_data(irq);
	struct wm8350_irq_data *irq_data = irq_to_wm8350_irq(wm8350, irq);

	wm8350->irq_masks[irq_data->reg] |= irq_data->mask;
}

static struct irq_chip wm8350_irq_chip = {
	.name = "wm8350",
	.bus_lock = wm8350_irq_lock,
	.bus_sync_unlock = wm8350_irq_sync_unlock,
	.disable = wm8350_irq_disable,
	.enable = wm8350_irq_enable,
};

int wm8350_irq_init(struct wm8350 *wm8350, int irq,
		    struct wm8350_platform_data *pdata)
{
	int ret, cur_irq, i;
	int flags = IRQF_ONESHOT;

	if (!irq) {
		dev_warn(wm8350->dev, "No interrupt support, no core IRQ\n");
		return 0;
	}

	if (!pdata || !pdata->irq_base) {
		dev_warn(wm8350->dev, "No interrupt support, no IRQ base\n");
		return 0;
	}

	/* Mask top level interrupts */
	wm8350_reg_write(wm8350, WM8350_SYSTEM_INTERRUPTS_MASK, 0xFFFF);

	/* Mask all individual interrupts by default and cache the
	 * masks.  We read the masks back since there are unwritable
	 * bits in the mask registers. */
	for (i = 0; i < ARRAY_SIZE(wm8350->irq_masks); i++) {
		wm8350_reg_write(wm8350, WM8350_INT_STATUS_1_MASK + i,
				 0xFFFF);
		wm8350->irq_masks[i] =
			wm8350_reg_read(wm8350,
					WM8350_INT_STATUS_1_MASK + i);
	}

	mutex_init(&wm8350->irq_lock);
	wm8350->chip_irq = irq;
	wm8350->irq_base = pdata->irq_base;

	if (pdata->irq_high) {
		flags |= IRQF_TRIGGER_HIGH;

		wm8350_set_bits(wm8350, WM8350_SYSTEM_CONTROL_1,
				WM8350_IRQ_POL);
	} else {
		flags |= IRQF_TRIGGER_LOW;

		wm8350_clear_bits(wm8350, WM8350_SYSTEM_CONTROL_1,
				  WM8350_IRQ_POL);
	}

	/* Register with genirq */
	for (cur_irq = wm8350->irq_base;
	     cur_irq < ARRAY_SIZE(wm8350_irqs) + wm8350->irq_base;
	     cur_irq++) {
		set_irq_chip_data(cur_irq, wm8350);
		set_irq_chip_and_handler(cur_irq, &wm8350_irq_chip,
					 handle_edge_irq);
		set_irq_nested_thread(cur_irq, 1);

		/* ARM needs us to explicitly flag the IRQ as valid
		 * and will set them noprobe when we do so. */
#ifdef CONFIG_ARM
		set_irq_flags(cur_irq, IRQF_VALID);
#else
		set_irq_noprobe(cur_irq);
#endif
	}

	ret = request_threaded_irq(irq, NULL, wm8350_irq, flags,
				   "wm8350", wm8350);
	if (ret != 0)
		dev_err(wm8350->dev, "Failed to request IRQ: %d\n", ret);

	/* Allow interrupts to fire */
	wm8350_reg_write(wm8350, WM8350_SYSTEM_INTERRUPTS_MASK, 0);

	return ret;
}

int wm8350_irq_exit(struct wm8350 *wm8350)
{
	free_irq(wm8350->chip_irq, wm8350);
	return 0;
}<|MERGE_RESOLUTION|>--- conflicted
+++ resolved
@@ -419,35 +419,15 @@
 
 static void wm8350_irq_lock(unsigned int irq)
 {
-<<<<<<< HEAD
-	if (irq < 0 || irq >= WM8350_NUM_IRQ || !handler)
-		return -EINVAL;
-
-	if (wm8350->irq[irq].handler)
-		return -EBUSY;
-
-	mutex_lock(&wm8350->irq_mutex);
-	wm8350->irq[irq].handler = handler;
-	wm8350->irq[irq].data = data;
-	mutex_unlock(&wm8350->irq_mutex);
-
-	wm8350_unmask_irq(wm8350, irq);
-=======
 	struct wm8350 *wm8350 = get_irq_chip_data(irq);
->>>>>>> 55c63bd2
 
 	mutex_lock(&wm8350->irq_lock);
 }
 
 static void wm8350_irq_sync_unlock(unsigned int irq)
 {
-<<<<<<< HEAD
-	if (irq < 0 || irq >= WM8350_NUM_IRQ)
-		return -EINVAL;
-=======
 	struct wm8350 *wm8350 = get_irq_chip_data(irq);
 	int i;
->>>>>>> 55c63bd2
 
 	for (i = 0; i < ARRAY_SIZE(wm8350->irq_masks); i++) {
 		/* If there's been a change in the mask write it back
