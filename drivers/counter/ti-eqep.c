--- conflicted
+++ resolved
@@ -819,7 +819,6 @@
 	struct device *dev = &pdev->dev;
 	struct counter_device *counter;
 	struct ti_eqep_cnt *priv;
-	struct clk *clk;
 	void __iomem *base;
 	struct clk *clk;
 	int err;
@@ -829,19 +828,6 @@
 	if (!counter)
 		return -ENOMEM;
 	priv = counter_priv(counter);
-
-	clk = devm_clk_get(dev, NULL);
-	if (IS_ERR(clk)) {
-		if (PTR_ERR(clk) != -EPROBE_DEFER)
-			dev_err(dev, "failed to get clock");
-		return PTR_ERR(clk);
-	}
-
-	priv->clock_rate = clk_get_rate(clk);
-	if (priv->clock_rate == 0) {
-		dev_err(dev, "failed to get clock rate");
-		return -EINVAL;
-	}
 
 	base = devm_platform_ioremap_resource(pdev, 0);
 	if (IS_ERR(base))
@@ -886,7 +872,6 @@
 	pm_runtime_enable(dev);
 	pm_runtime_get_sync(dev);
 
-<<<<<<< HEAD
 	/*
 	 * We can end up with an interrupt infinite loop (interrupts triggered
 	 * as soon as they are cleared) if we leave these at the default value
@@ -894,11 +879,16 @@
 	 */
 	regmap_write(priv->regmap32, QPOSMAX, UINT_MAX);
 	regmap_write(priv->regmap32, QUPRD, UINT_MAX);
-=======
+
 	clk = devm_clk_get_enabled(dev, NULL);
 	if (IS_ERR(clk))
 		return dev_err_probe(dev, PTR_ERR(clk), "failed to enable clock\n");
->>>>>>> 72139106
+
+	priv->clock_rate = clk_get_rate(clk);
+	if (priv->clock_rate == 0) {
+		dev_err(dev, "failed to get clock rate");
+		return -EINVAL;
+	}
 
 	err = counter_add(counter);
 	if (err < 0) {
