#
# Miscellaneous I2C chip drivers configuration
#
# *** DEPRECATED! Do not add new entries! See Makefile ***
#

menu "Miscellaneous I2C Chip support"

config DS1682
	tristate "Dallas DS1682 Total Elapsed Time Recorder with Alarm"
	depends on EXPERIMENTAL
	help
	  If you say yes here you get support for Dallas Semiconductor
	  DS1682 Total Elapsed Time Recorder.

	  This driver can also be built as a module.  If so, the module
	  will be called ds1682.

config SENSORS_PCF8574
	tristate "Philips PCF8574 and PCF8574A (DEPRECATED)"
	depends on EXPERIMENTAL && GPIO_PCF857X = "n"
	default n
	help
	  If you say yes here you get support for Philips PCF8574 and 
	  PCF8574A chips. These chips are 8-bit I/O expanders for the I2C bus.

	  This driver can also be built as a module.  If so, the module
	  will be called pcf8574.

	  This driver is deprecated and will be dropped soon. Use
	  drivers/gpio/pcf857x.c instead.

	  These devices are hard to detect and rarely found on mainstream
	  hardware.  If unsure, say N.

config PCF8575
	tristate "Philips PCF8575 (DEPRECATED)"
	default n
	depends on GPIO_PCF857X = "n"
	help
	  If you say yes here you get support for Philips PCF8575 chip.
	  This chip is a 16-bit I/O expander for the I2C bus.  Several other
	  chip manufacturers sell equivalent chips, e.g. Texas Instruments.

	  This driver can also be built as a module.  If so, the module
	  will be called pcf8575.

	  This driver is deprecated and will be dropped soon. Use
	  drivers/gpio/pcf857x.c instead.

	  This device is hard to detect and is rarely found on mainstream
	  hardware.  If unsure, say N.

config SENSORS_PCA9539
	tristate "Philips PCA9539 16-bit I/O port (DEPRECATED)"
	depends on EXPERIMENTAL && GPIO_PCA953X = "n"
	help
	  If you say yes here you get support for the Philips PCA9539
	  16-bit I/O port.

	  This driver can also be built as a module.  If so, the module
	  will be called pca9539.

	  This driver is deprecated and will be dropped soon. Use
	  drivers/gpio/pca953x.c instead.

<<<<<<< HEAD
config SENSORS_PCF8591
	tristate "Philips PCF8591"
	depends on EXPERIMENTAL
	default n
	help
	  If you say yes here you get support for Philips PCF8591 chips.

	  This driver can also be built as a module.  If so, the module
	  will be called pcf8591.

	  These devices are hard to detect and rarely found on mainstream
	  hardware.  If unsure, say N.

config TWL4030_MADC
	tristate "TWL4030 MADC Driver"
	depends on TWL4030_CORE
	help
	  The TWL4030 Monitoring ADC driver enables the host
	  processor to monitor analog signals using analog-to-digital
	  conversions on the input source. TWL4030 MADC provides the
	  following features:
	   - Single 10-bit ADC with successive approximation register (SAR) conversion;
	   - Analog multiplexer for 16 inputs;
	   - Seven (of the 16) inputs are freely available;
	   - Battery voltage monitoring;
	   - Concurrent conversion request management;
	   - Interrupt signal to Primary Interrupt Handler;
	   - Averaging feature;
	   - Selective enable/disable of the averaging feature.

	  Say 'y' here to statically link this module into the kernel or 'm'
	  to build it as a dinamically loadable module. The module will be
	  called twl4030-madc.ko

config TWL4030_POWEROFF
	tristate "TWL4030 device poweroff"
	depends on TWL4030_CORE

=======
>>>>>>> 833bb304
config SENSORS_MAX6875
	tristate "Maxim MAX6875 Power supply supervisor"
	depends on EXPERIMENTAL
	help
	  If you say yes here you get support for the Maxim MAX6875
	  EEPROM-programmable, quad power-supply sequencer/supervisor.

	  This provides an interface to program the EEPROM and reset the chip.

	  This driver also supports the Maxim MAX6874 hex power-supply
	  sequencer/supervisor if found at a compatible address.

	  This driver can also be built as a module.  If so, the module
	  will be called max6875.

config SENSORS_TSL2550
	tristate "Taos TSL2550 ambient light sensor"
	depends on EXPERIMENTAL
	help
	  If you say yes here you get support for the Taos TSL2550
	  ambient light sensor.

	  This driver can also be built as a module.  If so, the module
	  will be called tsl2550.

config SENSORS_TSL2563
       tristate "Taos TSL2563 ambient light sensor"
       depends on I2C && HWMON
       help
         If you say yes here you get support for the Taos TSL2563
         ambient light sensor.

         This driver can also be built as a module.  If so, the module
         will be called tsl2563.

config MENELAUS
	bool "TWL92330/Menelaus PM chip"
	depends on I2C=y && ARCH_OMAP24XX
	help
	  If you say yes here you get support for the Texas Instruments
	  TWL92330/Menelaus Power Management chip. This include voltage
	  regulators, Dual slot memory card tranceivers, real-time clock
	  and other features that are often used in portable devices like
	  cell phones and PDAs.

endmenu<|MERGE_RESOLUTION|>--- conflicted
+++ resolved
@@ -64,20 +64,6 @@
 	  This driver is deprecated and will be dropped soon. Use
 	  drivers/gpio/pca953x.c instead.
 
-<<<<<<< HEAD
-config SENSORS_PCF8591
-	tristate "Philips PCF8591"
-	depends on EXPERIMENTAL
-	default n
-	help
-	  If you say yes here you get support for Philips PCF8591 chips.
-
-	  This driver can also be built as a module.  If so, the module
-	  will be called pcf8591.
-
-	  These devices are hard to detect and rarely found on mainstream
-	  hardware.  If unsure, say N.
-
 config TWL4030_MADC
 	tristate "TWL4030 MADC Driver"
 	depends on TWL4030_CORE
@@ -103,8 +89,6 @@
 	tristate "TWL4030 device poweroff"
 	depends on TWL4030_CORE
 
-=======
->>>>>>> 833bb304
 config SENSORS_MAX6875
 	tristate "Maxim MAX6875 Power supply supervisor"
 	depends on EXPERIMENTAL
