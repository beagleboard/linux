--- conflicted
+++ resolved
@@ -317,12 +317,7 @@
 void __iomem *__init_refok
 acpi_os_map_memory(acpi_physical_address phys, acpi_size size)
 {
-<<<<<<< HEAD
-	struct acpi_ioremap *map, *tmp_map;
-	unsigned long flags;
-=======
 	struct acpi_ioremap *map;
->>>>>>> 0ce790e7
 	void __iomem *virt;
 	acpi_physical_address pg_off;
 	acpi_size pg_sz;
