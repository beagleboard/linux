/******************************************************************************
 *
 * Name: aclocal.h - Internal data types used across the ACPI subsystem
 *
 *****************************************************************************/

/*
 * Copyright (C) 2000 - 2011, Intel Corp.
 * All rights reserved.
 *
 * Redistribution and use in source and binary forms, with or without
 * modification, are permitted provided that the following conditions
 * are met:
 * 1. Redistributions of source code must retain the above copyright
 *    notice, this list of conditions, and the following disclaimer,
 *    without modification.
 * 2. Redistributions in binary form must reproduce at minimum a disclaimer
 *    substantially similar to the "NO WARRANTY" disclaimer below
 *    ("Disclaimer") and any redistribution must be conditioned upon
 *    including a substantially similar Disclaimer requirement for further
 *    binary redistribution.
 * 3. Neither the names of the above-listed copyright holders nor the names
 *    of any contributors may be used to endorse or promote products derived
 *    from this software without specific prior written permission.
 *
 * Alternatively, this software may be distributed under the terms of the
 * GNU General Public License ("GPL") version 2 as published by the Free
 * Software Foundation.
 *
 * NO WARRANTY
 * THIS SOFTWARE IS PROVIDED BY THE COPYRIGHT HOLDERS AND CONTRIBUTORS
 * "AS IS" AND ANY EXPRESS OR IMPLIED WARRANTIES, INCLUDING, BUT NOT
 * LIMITED TO, THE IMPLIED WARRANTIES OF MERCHANTIBILITY AND FITNESS FOR
 * A PARTICULAR PURPOSE ARE DISCLAIMED. IN NO EVENT SHALL THE COPYRIGHT
 * HOLDERS OR CONTRIBUTORS BE LIABLE FOR SPECIAL, EXEMPLARY, OR CONSEQUENTIAL
 * DAMAGES (INCLUDING, BUT NOT LIMITED TO, PROCUREMENT OF SUBSTITUTE GOODS
 * OR SERVICES; LOSS OF USE, DATA, OR PROFITS; OR BUSINESS INTERRUPTION)
 * HOWEVER CAUSED AND ON ANY THEORY OF LIABILITY, WHETHER IN CONTRACT,
 * STRICT LIABILITY, OR TORT (INCLUDING NEGLIGENCE OR OTHERWISE) ARISING
 * IN ANY WAY OUT OF THE USE OF THIS SOFTWARE, EVEN IF ADVISED OF THE
 * POSSIBILITY OF SUCH DAMAGES.
 */

#ifndef __ACLOCAL_H__
#define __ACLOCAL_H__

/* acpisrc:struct_defs -- for acpisrc conversion */

#define ACPI_SERIALIZED                 0xFF

typedef u32 acpi_mutex_handle;
#define ACPI_GLOBAL_LOCK                (acpi_semaphore) (-1)

/* Total number of aml opcodes defined */

#define AML_NUM_OPCODES                 0x7F

/* Forward declarations */

struct acpi_walk_state;
struct acpi_obj_mutex;
union acpi_parse_object;

/*****************************************************************************
 *
 * Mutex typedefs and structs
 *
 ****************************************************************************/

/*
 * Predefined handles for the mutex objects used within the subsystem
 * All mutex objects are automatically created by acpi_ut_mutex_initialize.
 *
 * The acquire/release ordering protocol is implied via this list. Mutexes
 * with a lower value must be acquired before mutexes with a higher value.
 *
 * NOTE: any changes here must be reflected in the acpi_gbl_mutex_names
 * table below also!
 */
#define ACPI_MTX_INTERPRETER            0	/* AML Interpreter, main lock */
#define ACPI_MTX_NAMESPACE              1	/* ACPI Namespace */
#define ACPI_MTX_TABLES                 2	/* Data for ACPI tables */
#define ACPI_MTX_EVENTS                 3	/* Data for ACPI events */
#define ACPI_MTX_CACHES                 4	/* Internal caches, general purposes */
#define ACPI_MTX_MEMORY                 5	/* Debug memory tracking lists */
#define ACPI_MTX_DEBUG_CMD_COMPLETE     6	/* AML debugger */
#define ACPI_MTX_DEBUG_CMD_READY        7	/* AML debugger */

#define ACPI_MAX_MUTEX                  7
#define ACPI_NUM_MUTEX                  ACPI_MAX_MUTEX+1

/* Lock structure for reader/writer interfaces */

struct acpi_rw_lock {
	acpi_mutex writer_mutex;
	acpi_mutex reader_mutex;
	u32 num_readers;
};

/*
 * Predefined handles for spinlocks used within the subsystem.
 * These spinlocks are created by acpi_ut_mutex_initialize
 */
#define ACPI_LOCK_GPES                  0
#define ACPI_LOCK_HARDWARE              1

#define ACPI_MAX_LOCK                   1
#define ACPI_NUM_LOCK                   ACPI_MAX_LOCK+1

/* This Thread ID means that the mutex is not in use (unlocked) */

#define ACPI_MUTEX_NOT_ACQUIRED         (acpi_thread_id) 0

/* Table for the global mutexes */

struct acpi_mutex_info {
	acpi_mutex mutex;
	u32 use_count;
	acpi_thread_id thread_id;
};

/* Lock flag parameter for various interfaces */

#define ACPI_MTX_DO_NOT_LOCK            0
#define ACPI_MTX_LOCK                   1

/* Field access granularities */

#define ACPI_FIELD_BYTE_GRANULARITY     1
#define ACPI_FIELD_WORD_GRANULARITY     2
#define ACPI_FIELD_DWORD_GRANULARITY    4
#define ACPI_FIELD_QWORD_GRANULARITY    8

#define ACPI_ENTRY_NOT_FOUND            NULL

/*****************************************************************************
 *
 * Namespace typedefs and structs
 *
 ****************************************************************************/

/* Operational modes of the AML interpreter/scanner */

typedef enum {
	ACPI_IMODE_LOAD_PASS1 = 0x01,
	ACPI_IMODE_LOAD_PASS2 = 0x02,
	ACPI_IMODE_EXECUTE = 0x03
} acpi_interpreter_mode;

/*
 * The Namespace Node describes a named object that appears in the AML.
 * descriptor_type is used to differentiate between internal descriptors.
 *
 * The node is optimized for both 32-bit and 64-bit platforms:
 * 20 bytes for the 32-bit case, 32 bytes for the 64-bit case.
 *
 * Note: The descriptor_type and Type fields must appear in the identical
 * position in both the struct acpi_namespace_node and union acpi_operand_object
 * structures.
 */
struct acpi_namespace_node {
	union acpi_operand_object *object;	/* Interpreter object */
	u8 descriptor_type;	/* Differentiate object descriptor types */
	u8 type;		/* ACPI Type associated with this name */
	u8 flags;		/* Miscellaneous flags */
	acpi_owner_id owner_id;	/* Node creator */
	union acpi_name_union name;	/* ACPI Name, always 4 chars per ACPI spec */
	struct acpi_namespace_node *parent;	/* Parent node */
	struct acpi_namespace_node *child;	/* First child */
	struct acpi_namespace_node *peer;	/* First peer */

	/*
	 * The following fields are used by the ASL compiler and disassembler only
	 */
#ifdef ACPI_LARGE_NAMESPACE_NODE
	union acpi_parse_object *op;
	u32 value;
	u32 length;
#endif
};

/* Namespace Node flags */

#define ANOBJ_RESERVED                  0x01	/* Available for use */
#define ANOBJ_TEMPORARY                 0x02	/* Node is create by a method and is temporary */
#define ANOBJ_METHOD_ARG                0x04	/* Node is a method argument */
#define ANOBJ_METHOD_LOCAL              0x08	/* Node is a method local */
#define ANOBJ_SUBTREE_HAS_INI           0x10	/* Used to optimize device initialization */
#define ANOBJ_EVALUATED                 0x20	/* Set on first evaluation of node */
#define ANOBJ_ALLOCATED_BUFFER          0x40	/* Method AML buffer is dynamic (install_method) */

#define ANOBJ_IS_EXTERNAL               0x08	/* i_aSL only: This object created via External() */
#define ANOBJ_METHOD_NO_RETVAL          0x10	/* i_aSL only: Method has no return value */
#define ANOBJ_METHOD_SOME_NO_RETVAL     0x20	/* i_aSL only: Method has at least one return value */
#define ANOBJ_IS_BIT_OFFSET             0x40	/* i_aSL only: Reference is a bit offset */
#define ANOBJ_IS_REFERENCED             0x80	/* i_aSL only: Object was referenced */

/* Internal ACPI table management - master table list */

struct acpi_table_list {
	struct acpi_table_desc *tables;	/* Table descriptor array */
	u32 current_table_count;	/* Tables currently in the array */
	u32 max_table_count;	/* Max tables array will hold */
	u8 flags;
};

/* Flags for above */

#define ACPI_ROOT_ORIGIN_UNKNOWN        (0)	/* ~ORIGIN_ALLOCATED */
#define ACPI_ROOT_ORIGIN_ALLOCATED      (1)
#define ACPI_ROOT_ALLOW_RESIZE          (2)

/* Predefined (fixed) table indexes */

#define ACPI_TABLE_INDEX_DSDT           (0)
#define ACPI_TABLE_INDEX_FACS           (1)

struct acpi_find_context {
	char *search_for;
	acpi_handle *list;
	u32 *count;
};

struct acpi_ns_search_data {
	struct acpi_namespace_node *node;
};

/* Object types used during package copies */

#define ACPI_COPY_TYPE_SIMPLE           0
#define ACPI_COPY_TYPE_PACKAGE          1

/* Info structure used to convert external<->internal namestrings */

struct acpi_namestring_info {
	const char *external_name;
	const char *next_external_char;
	char *internal_name;
	u32 length;
	u32 num_segments;
	u32 num_carats;
	u8 fully_qualified;
};

/* Field creation info */

struct acpi_create_field_info {
	struct acpi_namespace_node *region_node;
	struct acpi_namespace_node *field_node;
	struct acpi_namespace_node *register_node;
	struct acpi_namespace_node *data_register_node;
	u32 bank_value;
	u32 field_bit_position;
	u32 field_bit_length;
	u8 field_flags;
	u8 attribute;
	u8 field_type;
};

typedef
acpi_status(*ACPI_INTERNAL_METHOD) (struct acpi_walk_state * walk_state);

/*
 * Bitmapped ACPI types.  Used internally only
 */
#define ACPI_BTYPE_ANY                  0x00000000
#define ACPI_BTYPE_INTEGER              0x00000001
#define ACPI_BTYPE_STRING               0x00000002
#define ACPI_BTYPE_BUFFER               0x00000004
#define ACPI_BTYPE_PACKAGE              0x00000008
#define ACPI_BTYPE_FIELD_UNIT           0x00000010
#define ACPI_BTYPE_DEVICE               0x00000020
#define ACPI_BTYPE_EVENT                0x00000040
#define ACPI_BTYPE_METHOD               0x00000080
#define ACPI_BTYPE_MUTEX                0x00000100
#define ACPI_BTYPE_REGION               0x00000200
#define ACPI_BTYPE_POWER                0x00000400
#define ACPI_BTYPE_PROCESSOR            0x00000800
#define ACPI_BTYPE_THERMAL              0x00001000
#define ACPI_BTYPE_BUFFER_FIELD         0x00002000
#define ACPI_BTYPE_DDB_HANDLE           0x00004000
#define ACPI_BTYPE_DEBUG_OBJECT         0x00008000
#define ACPI_BTYPE_REFERENCE            0x00010000
#define ACPI_BTYPE_RESOURCE             0x00020000

#define ACPI_BTYPE_COMPUTE_DATA         (ACPI_BTYPE_INTEGER | ACPI_BTYPE_STRING | ACPI_BTYPE_BUFFER)

#define ACPI_BTYPE_DATA                 (ACPI_BTYPE_COMPUTE_DATA  | ACPI_BTYPE_PACKAGE)
#define ACPI_BTYPE_DATA_REFERENCE       (ACPI_BTYPE_DATA | ACPI_BTYPE_REFERENCE | ACPI_BTYPE_DDB_HANDLE)
#define ACPI_BTYPE_DEVICE_OBJECTS       (ACPI_BTYPE_DEVICE | ACPI_BTYPE_THERMAL | ACPI_BTYPE_PROCESSOR)
#define ACPI_BTYPE_OBJECTS_AND_REFS     0x0001FFFF	/* ARG or LOCAL */
#define ACPI_BTYPE_ALL_OBJECTS          0x0000FFFF

/*
 * Information structure for ACPI predefined names.
 * Each entry in the table contains the following items:
 *
 * Name                 - The ACPI reserved name
 * param_count          - Number of arguments to the method
 * expected_return_btypes - Allowed type(s) for the return value
 */
struct acpi_name_info {
	char name[ACPI_NAME_SIZE];
	u8 param_count;
	u8 expected_btypes;
};

/*
 * Secondary information structures for ACPI predefined objects that return
 * package objects. This structure appears as the next entry in the table
 * after the NAME_INFO structure above.
 *
 * The reason for this is to minimize the size of the predefined name table.
 */

/*
 * Used for ACPI_PTYPE1_FIXED, ACPI_PTYPE1_VAR, ACPI_PTYPE2,
 * ACPI_PTYPE2_MIN, ACPI_PTYPE2_PKG_COUNT, ACPI_PTYPE2_COUNT
 */
struct acpi_package_info {
	u8 type;
	u8 object_type1;
	u8 count1;
	u8 object_type2;
	u8 count2;
	u8 reserved;
};

/* Used for ACPI_PTYPE2_FIXED */

struct acpi_package_info2 {
	u8 type;
	u8 count;
	u8 object_type[4];
};

/* Used for ACPI_PTYPE1_OPTION */

struct acpi_package_info3 {
	u8 type;
	u8 count;
	u8 object_type[2];
	u8 tail_object_type;
	u8 reserved;
};

union acpi_predefined_info {
	struct acpi_name_info info;
	struct acpi_package_info ret_info;
	struct acpi_package_info2 ret_info2;
	struct acpi_package_info3 ret_info3;
};

/* Data block used during object validation */

struct acpi_predefined_data {
	char *pathname;
	const union acpi_predefined_info *predefined;
	union acpi_operand_object *parent_package;
	u32 flags;
	u8 node_flags;
};

/* Defines for Flags field above */

#define ACPI_OBJECT_REPAIRED    1

/*
 * Bitmapped return value types
 * Note: the actual data types must be contiguous, a loop in nspredef.c
 * depends on this.
 */
#define ACPI_RTYPE_ANY                  0x00
#define ACPI_RTYPE_NONE                 0x01
#define ACPI_RTYPE_INTEGER              0x02
#define ACPI_RTYPE_STRING               0x04
#define ACPI_RTYPE_BUFFER               0x08
#define ACPI_RTYPE_PACKAGE              0x10
#define ACPI_RTYPE_REFERENCE            0x20
#define ACPI_RTYPE_ALL                  0x3F

#define ACPI_NUM_RTYPES                 5	/* Number of actual object types */

/*****************************************************************************
 *
 * Event typedefs and structs
 *
 ****************************************************************************/

/* Dispatch info for each GPE -- either a method or handler, cannot be both */

struct acpi_gpe_handler_info {
	acpi_gpe_handler address;	/* Address of handler, if any */
	void *context;		/* Context to be passed to handler */
	struct acpi_namespace_node *method_node;	/* Method node for this GPE level (saved) */
	u8 original_flags;      /* Original (pre-handler) GPE info */
	u8 originally_enabled;  /* True if GPE was originally enabled */
<<<<<<< HEAD
=======
};

struct acpi_gpe_notify_object {
	struct acpi_namespace_node *node;
	struct acpi_gpe_notify_object *next;
>>>>>>> 105e53f8
};

union acpi_gpe_dispatch_info {
	struct acpi_namespace_node *method_node;	/* Method node for this GPE level */
	struct acpi_gpe_handler_info *handler;  /* Installed GPE handler */
<<<<<<< HEAD
	struct acpi_namespace_node *device_node;        /* Parent _PRW device for implicit notify */
=======
	struct acpi_gpe_notify_object device;   /* List of _PRW devices for implicit notify */
>>>>>>> 105e53f8
};

/*
 * Information about a GPE, one per each GPE in an array.
 * NOTE: Important to keep this struct as small as possible.
 */
struct acpi_gpe_event_info {
	union acpi_gpe_dispatch_info dispatch;	/* Either Method or Handler */
	struct acpi_gpe_register_info *register_info;	/* Backpointer to register info */
	u8 flags;		/* Misc info about this GPE */
	u8 gpe_number;		/* This GPE */
	u8 runtime_count;	/* References to a run GPE */
};

/* Information about a GPE register pair, one per each status/enable pair in an array */

struct acpi_gpe_register_info {
	struct acpi_generic_address status_address;	/* Address of status reg */
	struct acpi_generic_address enable_address;	/* Address of enable reg */
	u8 enable_for_wake;	/* GPEs to keep enabled when sleeping */
	u8 enable_for_run;	/* GPEs to keep enabled when running */
	u8 base_gpe_number;	/* Base GPE number for this register */
};

/*
 * Information about a GPE register block, one per each installed block --
 * GPE0, GPE1, and one per each installed GPE Block Device.
 */
struct acpi_gpe_block_info {
	struct acpi_namespace_node *node;
	struct acpi_gpe_block_info *previous;
	struct acpi_gpe_block_info *next;
	struct acpi_gpe_xrupt_info *xrupt_block;	/* Backpointer to interrupt block */
	struct acpi_gpe_register_info *register_info;	/* One per GPE register pair */
	struct acpi_gpe_event_info *event_info;	/* One for each GPE */
	struct acpi_generic_address block_address;	/* Base address of the block */
	u32 register_count;	/* Number of register pairs in block */
	u16 gpe_count;		/* Number of individual GPEs in block */
	u8 block_base_number;	/* Base GPE number for this block */
	u8 initialized;         /* TRUE if this block is initialized */
};

/* Information about GPE interrupt handlers, one per each interrupt level used for GPEs */

struct acpi_gpe_xrupt_info {
	struct acpi_gpe_xrupt_info *previous;
	struct acpi_gpe_xrupt_info *next;
	struct acpi_gpe_block_info *gpe_block_list_head;	/* List of GPE blocks for this xrupt */
	u32 interrupt_number;	/* System interrupt number */
};

struct acpi_gpe_walk_info {
	struct acpi_namespace_node *gpe_device;
	struct acpi_gpe_block_info *gpe_block;
	u16 count;
	acpi_owner_id owner_id;
	u8 execute_by_owner_id;
};

struct acpi_gpe_device_info {
	u32 index;
	u32 next_block_base_index;
	acpi_status status;
	struct acpi_namespace_node *gpe_device;
};

typedef acpi_status(*acpi_gpe_callback) (struct acpi_gpe_xrupt_info *gpe_xrupt_info,
		struct acpi_gpe_block_info *gpe_block, void *context);

/* Information about each particular fixed event */

struct acpi_fixed_event_handler {
	acpi_event_handler handler;	/* Address of handler. */
	void *context;		/* Context to be passed to handler */
};

struct acpi_fixed_event_info {
	u8 status_register_id;
	u8 enable_register_id;
	u16 status_bit_mask;
	u16 enable_bit_mask;
};

/* Information used during field processing */

struct acpi_field_info {
	u8 skip_field;
	u8 field_flag;
	u32 pkg_length;
};

/*****************************************************************************
 *
 * Generic "state" object for stacks
 *
 ****************************************************************************/

#define ACPI_CONTROL_NORMAL                  0xC0
#define ACPI_CONTROL_CONDITIONAL_EXECUTING   0xC1
#define ACPI_CONTROL_PREDICATE_EXECUTING     0xC2
#define ACPI_CONTROL_PREDICATE_FALSE         0xC3
#define ACPI_CONTROL_PREDICATE_TRUE          0xC4

#define ACPI_STATE_COMMON \
	void                            *next; \
	u8                              descriptor_type; /* To differentiate various internal objs */\
	u8                              flags; \
	u16                             value; \
	u16                             state;

	/* There are 2 bytes available here until the next natural alignment boundary */

struct acpi_common_state {
ACPI_STATE_COMMON};

/*
 * Update state - used to traverse complex objects such as packages
 */
struct acpi_update_state {
	ACPI_STATE_COMMON union acpi_operand_object *object;
};

/*
 * Pkg state - used to traverse nested package structures
 */
struct acpi_pkg_state {
	ACPI_STATE_COMMON u16 index;
	union acpi_operand_object *source_object;
	union acpi_operand_object *dest_object;
	struct acpi_walk_state *walk_state;
	void *this_target_obj;
	u32 num_packages;
};

/*
 * Control state - one per if/else and while constructs.
 * Allows nesting of these constructs
 */
struct acpi_control_state {
	ACPI_STATE_COMMON u16 opcode;
	union acpi_parse_object *predicate_op;
	u8 *aml_predicate_start;	/* Start of if/while predicate */
	u8 *package_end;	/* End of if/while block */
	u32 loop_count;		/* While() loop counter */
};

/*
 * Scope state - current scope during namespace lookups
 */
struct acpi_scope_state {
	ACPI_STATE_COMMON struct acpi_namespace_node *node;
};

struct acpi_pscope_state {
	ACPI_STATE_COMMON u32 arg_count;	/* Number of fixed arguments */
	union acpi_parse_object *op;	/* Current op being parsed */
	u8 *arg_end;		/* Current argument end */
	u8 *pkg_end;		/* Current package end */
	u32 arg_list;		/* Next argument to parse */
};

/*
 * Thread state - one per thread across multiple walk states.  Multiple walk
 * states are created when there are nested control methods executing.
 */
struct acpi_thread_state {
	ACPI_STATE_COMMON u8 current_sync_level;	/* Mutex Sync (nested acquire) level */
	struct acpi_walk_state *walk_state_list;	/* Head of list of walk_states for this thread */
	union acpi_operand_object *acquired_mutex_list;	/* List of all currently acquired mutexes */
	acpi_thread_id thread_id;	/* Running thread ID */
};

/*
 * Result values - used to accumulate the results of nested
 * AML arguments
 */
struct acpi_result_values {
	ACPI_STATE_COMMON
	    union acpi_operand_object *obj_desc[ACPI_RESULTS_FRAME_OBJ_NUM];
};

typedef
acpi_status(*acpi_parse_downwards) (struct acpi_walk_state * walk_state,
				    union acpi_parse_object ** out_op);

typedef acpi_status(*acpi_parse_upwards) (struct acpi_walk_state * walk_state);

/*
 * Notify info - used to pass info to the deferred notify
 * handler/dispatcher.
 */
struct acpi_notify_info {
	ACPI_STATE_COMMON struct acpi_namespace_node *node;
	union acpi_operand_object *handler_obj;
};

/* Generic state is union of structs above */

union acpi_generic_state {
	struct acpi_common_state common;
	struct acpi_control_state control;
	struct acpi_update_state update;
	struct acpi_scope_state scope;
	struct acpi_pscope_state parse_scope;
	struct acpi_pkg_state pkg;
	struct acpi_thread_state thread;
	struct acpi_result_values results;
	struct acpi_notify_info notify;
};

/*****************************************************************************
 *
 * Interpreter typedefs and structs
 *
 ****************************************************************************/

typedef acpi_status(*ACPI_EXECUTE_OP) (struct acpi_walk_state * walk_state);

/*****************************************************************************
 *
 * Parser typedefs and structs
 *
 ****************************************************************************/

/*
 * AML opcode, name, and argument layout
 */
struct acpi_opcode_info {
#if defined(ACPI_DISASSEMBLER) || defined(ACPI_DEBUG_OUTPUT)
	char *name;		/* Opcode name (disassembler/debug only) */
#endif
	u32 parse_args;		/* Grammar/Parse time arguments */
	u32 runtime_args;	/* Interpret time arguments */
	u16 flags;		/* Misc flags */
	u8 object_type;		/* Corresponding internal object type */
	u8 class;		/* Opcode class */
	u8 type;		/* Opcode type */
};

union acpi_parse_value {
	u64 integer;		/* Integer constant (Up to 64 bits) */
	u32 size;		/* bytelist or field size */
	char *string;		/* NULL terminated string */
	u8 *buffer;		/* buffer or string */
	char *name;		/* NULL terminated string */
	union acpi_parse_object *arg;	/* arguments and contained ops */
};

#ifdef ACPI_DISASSEMBLER
#define ACPI_DISASM_ONLY_MEMBERS(a)     a;
#else
#define ACPI_DISASM_ONLY_MEMBERS(a)
#endif

#define ACPI_PARSE_COMMON \
	union acpi_parse_object         *parent;        /* Parent op */\
	u8                              descriptor_type; /* To differentiate various internal objs */\
	u8                              flags;          /* Type of Op */\
	u16                             aml_opcode;     /* AML opcode */\
	u32                             aml_offset;     /* Offset of declaration in AML */\
	union acpi_parse_object         *next;          /* Next op */\
	struct acpi_namespace_node      *node;          /* For use by interpreter */\
	union acpi_parse_value          value;          /* Value or args associated with the opcode */\
	u8                              arg_list_length; /* Number of elements in the arg list */\
	ACPI_DISASM_ONLY_MEMBERS (\
	u8                              disasm_flags;   /* Used during AML disassembly */\
	u8                              disasm_opcode;  /* Subtype used for disassembly */\
	char                            aml_op_name[16])	/* Op name (debug only) */

#define ACPI_DASM_BUFFER                0x00
#define ACPI_DASM_RESOURCE              0x01
#define ACPI_DASM_STRING                0x02
#define ACPI_DASM_UNICODE               0x03
#define ACPI_DASM_EISAID                0x04
#define ACPI_DASM_MATCHOP               0x05
#define ACPI_DASM_LNOT_PREFIX           0x06
#define ACPI_DASM_LNOT_SUFFIX           0x07
#define ACPI_DASM_IGNORE                0x08

/*
 * Generic operation (for example:  If, While, Store)
 */
struct acpi_parse_obj_common {
ACPI_PARSE_COMMON};

/*
 * Extended Op for named ops (Scope, Method, etc.), deferred ops (Methods and op_regions),
 * and bytelists.
 */
struct acpi_parse_obj_named {
	ACPI_PARSE_COMMON u8 *path;
	u8 *data;		/* AML body or bytelist data */
	u32 length;		/* AML length */
	u32 name;		/* 4-byte name or zero if no name */
};

/* This version is used by the i_aSL compiler only */

#define ACPI_MAX_PARSEOP_NAME   20

struct acpi_parse_obj_asl {
	ACPI_PARSE_COMMON union acpi_parse_object *child;
	union acpi_parse_object *parent_method;
	char *filename;
	char *external_name;
	char *namepath;
	char name_seg[4];
	u32 extra_value;
	u32 column;
	u32 line_number;
	u32 logical_line_number;
	u32 logical_byte_offset;
	u32 end_line;
	u32 end_logical_line;
	u32 acpi_btype;
	u32 aml_length;
	u32 aml_subtree_length;
	u32 final_aml_length;
	u32 final_aml_offset;
	u32 compile_flags;
	u16 parse_opcode;
	u8 aml_opcode_length;
	u8 aml_pkg_len_bytes;
	u8 extra;
	char parse_op_name[ACPI_MAX_PARSEOP_NAME];
};

union acpi_parse_object {
	struct acpi_parse_obj_common common;
	struct acpi_parse_obj_named named;
	struct acpi_parse_obj_asl asl;
};

/*
 * Parse state - one state per parser invocation and each control
 * method.
 */
struct acpi_parse_state {
	u8 *aml_start;		/* First AML byte */
	u8 *aml;		/* Next AML byte */
	u8 *aml_end;		/* (last + 1) AML byte */
	u8 *pkg_start;		/* Current package begin */
	u8 *pkg_end;		/* Current package end */
	union acpi_parse_object *start_op;	/* Root of parse tree */
	struct acpi_namespace_node *start_node;
	union acpi_generic_state *scope;	/* Current scope */
	union acpi_parse_object *start_scope;
	u32 aml_size;
};

/* Parse object flags */

#define ACPI_PARSEOP_GENERIC            0x01
#define ACPI_PARSEOP_NAMED              0x02
#define ACPI_PARSEOP_DEFERRED           0x04
#define ACPI_PARSEOP_BYTELIST           0x08
#define ACPI_PARSEOP_IN_STACK           0x10
#define ACPI_PARSEOP_TARGET             0x20
#define ACPI_PARSEOP_IN_CACHE           0x80

/* Parse object disasm_flags */

#define ACPI_PARSEOP_IGNORE             0x01
#define ACPI_PARSEOP_PARAMLIST          0x02
#define ACPI_PARSEOP_EMPTY_TERMLIST     0x04
#define ACPI_PARSEOP_SPECIAL            0x10

/*****************************************************************************
 *
 * Hardware (ACPI registers) and PNP
 *
 ****************************************************************************/

struct acpi_bit_register_info {
	u8 parent_register;
	u8 bit_position;
	u16 access_bit_mask;
};

/*
 * Some ACPI registers have bits that must be ignored -- meaning that they
 * must be preserved.
 */
#define ACPI_PM1_STATUS_PRESERVED_BITS          0x0800	/* Bit 11 */

/* Write-only bits must be zeroed by software */

#define ACPI_PM1_CONTROL_WRITEONLY_BITS         0x2004	/* Bits 13, 2 */

/* For control registers, both ignored and reserved bits must be preserved */

/*
 * For PM1 control, the SCI enable bit (bit 0, SCI_EN) is defined by the
 * ACPI specification to be a "preserved" bit - "OSPM always preserves this
 * bit position", section 4.7.3.2.1. However, on some machines the OS must
 * write a one to this bit after resume for the machine to work properly.
 * To enable this, we no longer attempt to preserve this bit. No machines
 * are known to fail if the bit is not preserved. (May 2009)
 */
#define ACPI_PM1_CONTROL_IGNORED_BITS           0x0200	/* Bit 9 */
#define ACPI_PM1_CONTROL_RESERVED_BITS          0xC1F8	/* Bits 14-15, 3-8 */
#define ACPI_PM1_CONTROL_PRESERVED_BITS \
	       (ACPI_PM1_CONTROL_IGNORED_BITS | ACPI_PM1_CONTROL_RESERVED_BITS)

#define ACPI_PM2_CONTROL_PRESERVED_BITS         0xFFFFFFFE	/* All except bit 0 */

/*
 * Register IDs
 * These are the full ACPI registers
 */
#define ACPI_REGISTER_PM1_STATUS                0x01
#define ACPI_REGISTER_PM1_ENABLE                0x02
#define ACPI_REGISTER_PM1_CONTROL               0x03
#define ACPI_REGISTER_PM2_CONTROL               0x04
#define ACPI_REGISTER_PM_TIMER                  0x05
#define ACPI_REGISTER_PROCESSOR_BLOCK           0x06
#define ACPI_REGISTER_SMI_COMMAND_BLOCK         0x07

/* Masks used to access the bit_registers */

#define ACPI_BITMASK_TIMER_STATUS               0x0001
#define ACPI_BITMASK_BUS_MASTER_STATUS          0x0010
#define ACPI_BITMASK_GLOBAL_LOCK_STATUS         0x0020
#define ACPI_BITMASK_POWER_BUTTON_STATUS        0x0100
#define ACPI_BITMASK_SLEEP_BUTTON_STATUS        0x0200
#define ACPI_BITMASK_RT_CLOCK_STATUS            0x0400
#define ACPI_BITMASK_PCIEXP_WAKE_STATUS         0x4000	/* ACPI 3.0 */
#define ACPI_BITMASK_WAKE_STATUS                0x8000

#define ACPI_BITMASK_ALL_FIXED_STATUS           (\
	ACPI_BITMASK_TIMER_STATUS          | \
	ACPI_BITMASK_BUS_MASTER_STATUS     | \
	ACPI_BITMASK_GLOBAL_LOCK_STATUS    | \
	ACPI_BITMASK_POWER_BUTTON_STATUS   | \
	ACPI_BITMASK_SLEEP_BUTTON_STATUS   | \
	ACPI_BITMASK_RT_CLOCK_STATUS       | \
	ACPI_BITMASK_PCIEXP_WAKE_STATUS    | \
	ACPI_BITMASK_WAKE_STATUS)

#define ACPI_BITMASK_TIMER_ENABLE               0x0001
#define ACPI_BITMASK_GLOBAL_LOCK_ENABLE         0x0020
#define ACPI_BITMASK_POWER_BUTTON_ENABLE        0x0100
#define ACPI_BITMASK_SLEEP_BUTTON_ENABLE        0x0200
#define ACPI_BITMASK_RT_CLOCK_ENABLE            0x0400
#define ACPI_BITMASK_PCIEXP_WAKE_DISABLE        0x4000	/* ACPI 3.0 */

#define ACPI_BITMASK_SCI_ENABLE                 0x0001
#define ACPI_BITMASK_BUS_MASTER_RLD             0x0002
#define ACPI_BITMASK_GLOBAL_LOCK_RELEASE        0x0004
#define ACPI_BITMASK_SLEEP_TYPE                 0x1C00
#define ACPI_BITMASK_SLEEP_ENABLE               0x2000

#define ACPI_BITMASK_ARB_DISABLE                0x0001

/* Raw bit position of each bit_register */

#define ACPI_BITPOSITION_TIMER_STATUS           0x00
#define ACPI_BITPOSITION_BUS_MASTER_STATUS      0x04
#define ACPI_BITPOSITION_GLOBAL_LOCK_STATUS     0x05
#define ACPI_BITPOSITION_POWER_BUTTON_STATUS    0x08
#define ACPI_BITPOSITION_SLEEP_BUTTON_STATUS    0x09
#define ACPI_BITPOSITION_RT_CLOCK_STATUS        0x0A
#define ACPI_BITPOSITION_PCIEXP_WAKE_STATUS     0x0E	/* ACPI 3.0 */
#define ACPI_BITPOSITION_WAKE_STATUS            0x0F

#define ACPI_BITPOSITION_TIMER_ENABLE           0x00
#define ACPI_BITPOSITION_GLOBAL_LOCK_ENABLE     0x05
#define ACPI_BITPOSITION_POWER_BUTTON_ENABLE    0x08
#define ACPI_BITPOSITION_SLEEP_BUTTON_ENABLE    0x09
#define ACPI_BITPOSITION_RT_CLOCK_ENABLE        0x0A
#define ACPI_BITPOSITION_PCIEXP_WAKE_DISABLE    0x0E	/* ACPI 3.0 */

#define ACPI_BITPOSITION_SCI_ENABLE             0x00
#define ACPI_BITPOSITION_BUS_MASTER_RLD         0x01
#define ACPI_BITPOSITION_GLOBAL_LOCK_RELEASE    0x02
#define ACPI_BITPOSITION_SLEEP_TYPE             0x0A
#define ACPI_BITPOSITION_SLEEP_ENABLE           0x0D

#define ACPI_BITPOSITION_ARB_DISABLE            0x00

/* Structs and definitions for _OSI support and I/O port validation */

#define ACPI_OSI_WIN_2000               0x01
#define ACPI_OSI_WIN_XP                 0x02
#define ACPI_OSI_WIN_XP_SP1             0x03
#define ACPI_OSI_WINSRV_2003            0x04
#define ACPI_OSI_WIN_XP_SP2             0x05
#define ACPI_OSI_WINSRV_2003_SP1        0x06
#define ACPI_OSI_WIN_VISTA              0x07
#define ACPI_OSI_WINSRV_2008            0x08
#define ACPI_OSI_WIN_VISTA_SP1          0x09
#define ACPI_OSI_WIN_VISTA_SP2          0x0A
#define ACPI_OSI_WIN_7                  0x0B

#define ACPI_ALWAYS_ILLEGAL             0x00

struct acpi_interface_info {
	char *name;
	struct acpi_interface_info *next;
	u8 flags;
	u8 value;
};

#define ACPI_OSI_INVALID                0x01
#define ACPI_OSI_DYNAMIC                0x02

struct acpi_port_info {
	char *name;
	u16 start;
	u16 end;
	u8 osi_dependency;
};

/*****************************************************************************
 *
 * Resource descriptors
 *
 ****************************************************************************/

/* resource_type values */

#define ACPI_ADDRESS_TYPE_MEMORY_RANGE          0
#define ACPI_ADDRESS_TYPE_IO_RANGE              1
#define ACPI_ADDRESS_TYPE_BUS_NUMBER_RANGE      2

/* Resource descriptor types and masks */

#define ACPI_RESOURCE_NAME_LARGE                0x80
#define ACPI_RESOURCE_NAME_SMALL                0x00

#define ACPI_RESOURCE_NAME_SMALL_MASK           0x78	/* Bits 6:3 contain the type */
#define ACPI_RESOURCE_NAME_SMALL_LENGTH_MASK    0x07	/* Bits 2:0 contain the length */
#define ACPI_RESOURCE_NAME_LARGE_MASK           0x7F	/* Bits 6:0 contain the type */

/*
 * Small resource descriptor "names" as defined by the ACPI specification.
 * Note: Bits 2:0 are used for the descriptor length
 */
#define ACPI_RESOURCE_NAME_IRQ                  0x20
#define ACPI_RESOURCE_NAME_DMA                  0x28
#define ACPI_RESOURCE_NAME_START_DEPENDENT      0x30
#define ACPI_RESOURCE_NAME_END_DEPENDENT        0x38
#define ACPI_RESOURCE_NAME_IO                   0x40
#define ACPI_RESOURCE_NAME_FIXED_IO             0x48
#define ACPI_RESOURCE_NAME_RESERVED_S1          0x50
#define ACPI_RESOURCE_NAME_RESERVED_S2          0x58
#define ACPI_RESOURCE_NAME_RESERVED_S3          0x60
#define ACPI_RESOURCE_NAME_RESERVED_S4          0x68
#define ACPI_RESOURCE_NAME_VENDOR_SMALL         0x70
#define ACPI_RESOURCE_NAME_END_TAG              0x78

/*
 * Large resource descriptor "names" as defined by the ACPI specification.
 * Note: includes the Large Descriptor bit in bit[7]
 */
#define ACPI_RESOURCE_NAME_MEMORY24             0x81
#define ACPI_RESOURCE_NAME_GENERIC_REGISTER     0x82
#define ACPI_RESOURCE_NAME_RESERVED_L1          0x83
#define ACPI_RESOURCE_NAME_VENDOR_LARGE         0x84
#define ACPI_RESOURCE_NAME_MEMORY32             0x85
#define ACPI_RESOURCE_NAME_FIXED_MEMORY32       0x86
#define ACPI_RESOURCE_NAME_ADDRESS32            0x87
#define ACPI_RESOURCE_NAME_ADDRESS16            0x88
#define ACPI_RESOURCE_NAME_EXTENDED_IRQ         0x89
#define ACPI_RESOURCE_NAME_ADDRESS64            0x8A
#define ACPI_RESOURCE_NAME_EXTENDED_ADDRESS64   0x8B
#define ACPI_RESOURCE_NAME_LARGE_MAX            0x8B

/*****************************************************************************
 *
 * Miscellaneous
 *
 ****************************************************************************/

#define ACPI_ASCII_ZERO                 0x30

/*****************************************************************************
 *
 * Debugger
 *
 ****************************************************************************/

struct acpi_db_method_info {
	acpi_handle main_thread_gate;
	acpi_handle thread_complete_gate;
	acpi_thread_id *threads;
	u32 num_threads;
	u32 num_created;
	u32 num_completed;

	char *name;
	u32 flags;
	u32 num_loops;
	char pathname[128];
	char **args;

	/*
	 * Arguments to be passed to method for the command
	 * Threads -
	 *   the Number of threads, ID of current thread and
	 *   Index of current thread inside all them created.
	 */
	char init_args;
	char *arguments[4];
	char num_threads_str[11];
	char id_of_thread_str[11];
	char index_of_thread_str[11];
};

struct acpi_integrity_info {
	u32 nodes;
	u32 objects;
};

#define ACPI_DB_REDIRECTABLE_OUTPUT     0x01
#define ACPI_DB_CONSOLE_OUTPUT          0x02
#define ACPI_DB_DUPLICATE_OUTPUT        0x03

/*****************************************************************************
 *
 * Debug
 *
 ****************************************************************************/

/* Entry for a memory allocation (debug only) */

#define ACPI_MEM_MALLOC                 0
#define ACPI_MEM_CALLOC                 1
#define ACPI_MAX_MODULE_NAME            16

#define ACPI_COMMON_DEBUG_MEM_HEADER \
	struct acpi_debug_mem_block     *previous; \
	struct acpi_debug_mem_block     *next; \
	u32                             size; \
	u32                             component; \
	u32                             line; \
	char                            module[ACPI_MAX_MODULE_NAME]; \
	u8                              alloc_type;

struct acpi_debug_mem_header {
ACPI_COMMON_DEBUG_MEM_HEADER};

struct acpi_debug_mem_block {
	ACPI_COMMON_DEBUG_MEM_HEADER u64 user_space;
};

#define ACPI_MEM_LIST_GLOBAL            0
#define ACPI_MEM_LIST_NSNODE            1
#define ACPI_MEM_LIST_MAX               1
#define ACPI_NUM_MEM_LISTS              2

#endif				/* __ACLOCAL_H__ */<|MERGE_RESOLUTION|>--- conflicted
+++ resolved
@@ -395,24 +395,17 @@
 	struct acpi_namespace_node *method_node;	/* Method node for this GPE level (saved) */
 	u8 original_flags;      /* Original (pre-handler) GPE info */
 	u8 originally_enabled;  /* True if GPE was originally enabled */
-<<<<<<< HEAD
-=======
 };
 
 struct acpi_gpe_notify_object {
 	struct acpi_namespace_node *node;
 	struct acpi_gpe_notify_object *next;
->>>>>>> 105e53f8
 };
 
 union acpi_gpe_dispatch_info {
 	struct acpi_namespace_node *method_node;	/* Method node for this GPE level */
 	struct acpi_gpe_handler_info *handler;  /* Installed GPE handler */
-<<<<<<< HEAD
-	struct acpi_namespace_node *device_node;        /* Parent _PRW device for implicit notify */
-=======
 	struct acpi_gpe_notify_object device;   /* List of _PRW devices for implicit notify */
->>>>>>> 105e53f8
 };
 
 /*
