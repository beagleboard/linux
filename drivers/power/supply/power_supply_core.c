// SPDX-License-Identifier: GPL-2.0-only
/*
 *  Universal power supply monitor class
 *
 *  Copyright © 2007  Anton Vorontsov <cbou@mail.ru>
 *  Copyright © 2004  Szabolcs Gyurko
 *  Copyright © 2003  Ian Molton <spyro@f2s.com>
 *
 *  Modified: 2004, Oct     Szabolcs Gyurko
 */

#include <linux/cleanup.h>
#include <linux/module.h>
#include <linux/types.h>
#include <linux/init.h>
#include <linux/slab.h>
#include <linux/delay.h>
#include <linux/device.h>
#include <linux/notifier.h>
#include <linux/err.h>
#include <linux/of.h>
#include <linux/power_supply.h>
#include <linux/property.h>
#include <linux/thermal.h>
#include <linux/fixp-arith.h>
#include "power_supply.h"
#include "samsung-sdi-battery.h"

static const struct class power_supply_class = {
	.name = "power_supply",
	.dev_uevent = power_supply_uevent,
};

static BLOCKING_NOTIFIER_HEAD(power_supply_notifier);

static const struct device_type power_supply_dev_type = {
	.name = "power_supply",
	.groups = power_supply_attr_groups,
};

#define POWER_SUPPLY_DEFERRED_REGISTER_TIME	msecs_to_jiffies(10)

static bool __power_supply_is_supplied_by(struct power_supply *supplier,
					 struct power_supply *supply)
{
	int i;

	if (!supply->supplied_from && !supplier->supplied_to)
		return false;

	/* Support both supplied_to and supplied_from modes */
	if (supply->supplied_from) {
		if (!supplier->desc->name)
			return false;
		for (i = 0; i < supply->num_supplies; i++)
			if (!strcmp(supplier->desc->name, supply->supplied_from[i]))
				return true;
	} else {
		if (!supply->desc->name)
			return false;
		for (i = 0; i < supplier->num_supplicants; i++)
			if (!strcmp(supplier->supplied_to[i], supply->desc->name))
				return true;
	}

	return false;
}

static int __power_supply_changed_work(struct power_supply *pst, void *data)
{
	struct power_supply *psy = data;

	if (__power_supply_is_supplied_by(psy, pst))
		power_supply_external_power_changed(pst);

	return 0;
}

static void power_supply_changed_work(struct work_struct *work)
{
	int ret;
	unsigned long flags;
	struct power_supply *psy = container_of(work, struct power_supply,
						changed_work);

	dev_dbg(&psy->dev, "%s\n", __func__);

	spin_lock_irqsave(&psy->changed_lock, flags);

	if (unlikely(psy->update_groups)) {
		psy->update_groups = false;
		spin_unlock_irqrestore(&psy->changed_lock, flags);
		ret = sysfs_update_groups(&psy->dev.kobj, power_supply_dev_type.groups);
		if (ret)
			dev_warn(&psy->dev, "failed to update sysfs groups: %pe\n", ERR_PTR(ret));
		spin_lock_irqsave(&psy->changed_lock, flags);
	}

	/*
	 * Check 'changed' here to avoid issues due to race between
	 * power_supply_changed() and this routine. In worst case
	 * power_supply_changed() can be called again just before we take above
	 * lock. During the first call of this routine we will mark 'changed' as
	 * false and it will stay false for the next call as well.
	 */
	if (likely(psy->changed)) {
		psy->changed = false;
		spin_unlock_irqrestore(&psy->changed_lock, flags);
		power_supply_for_each_psy(psy, __power_supply_changed_work);
		power_supply_update_leds(psy);
		blocking_notifier_call_chain(&power_supply_notifier,
				PSY_EVENT_PROP_CHANGED, psy);
		kobject_uevent(&psy->dev.kobj, KOBJ_CHANGE);
		spin_lock_irqsave(&psy->changed_lock, flags);
	}

	/*
	 * Hold the wakeup_source until all events are processed.
	 * power_supply_changed() might have called again and have set 'changed'
	 * to true.
	 */
	if (likely(!psy->changed))
		pm_relax(&psy->dev);
	spin_unlock_irqrestore(&psy->changed_lock, flags);
}

struct psy_for_each_psy_cb_data {
	int (*fn)(struct power_supply *psy, void *data);
	void *data;
};

static int psy_for_each_psy_cb(struct device *dev, void *data)
{
	struct psy_for_each_psy_cb_data *cb_data = data;
	struct power_supply *psy = dev_to_psy(dev);

	return cb_data->fn(psy, cb_data->data);
}

int power_supply_for_each_psy(void *data, int (*fn)(struct power_supply *psy, void *data))
{
	struct psy_for_each_psy_cb_data cb_data = {
		.fn = fn,
		.data = data,
	};

	return class_for_each_device(&power_supply_class, NULL, &cb_data, psy_for_each_psy_cb);
}
EXPORT_SYMBOL_GPL(power_supply_for_each_psy);

void power_supply_changed(struct power_supply *psy)
{
	unsigned long flags;

	dev_dbg(&psy->dev, "%s\n", __func__);

	spin_lock_irqsave(&psy->changed_lock, flags);
	psy->changed = true;
	pm_stay_awake(&psy->dev);
	spin_unlock_irqrestore(&psy->changed_lock, flags);
	schedule_work(&psy->changed_work);
}
EXPORT_SYMBOL_GPL(power_supply_changed);

/*
 * Notify that power supply was registered after parent finished the probing.
 *
 * Often power supply is registered from driver's probe function. However
 * calling power_supply_changed() directly from power_supply_register()
 * would lead to execution of get_property() function provided by the driver
 * too early - before the probe ends.
 *
 * Avoid that by waiting on parent's mutex.
 */
static void power_supply_deferred_register_work(struct work_struct *work)
{
	struct power_supply *psy = container_of(work, struct power_supply,
						deferred_register_work.work);

	if (psy->dev.parent) {
		while (!device_trylock(psy->dev.parent)) {
			if (psy->removing)
				return;
			msleep(10);
		}
	}

	power_supply_changed(psy);

	if (psy->dev.parent)
		device_unlock(psy->dev.parent);
}

#ifdef CONFIG_OF
static int __power_supply_populate_supplied_from(struct power_supply *epsy,
						 void *data)
{
	struct power_supply *psy = data;
	struct device_node *np;
	int i = 0;

	do {
		np = of_parse_phandle(psy->of_node, "power-supplies", i++);
		if (!np)
			break;

		if (np == epsy->of_node) {
			dev_dbg(&psy->dev, "%s: Found supply : %s\n",
				psy->desc->name, epsy->desc->name);
			psy->supplied_from[i-1] = (char *)epsy->desc->name;
			psy->num_supplies++;
			of_node_put(np);
			break;
		}
		of_node_put(np);
	} while (np);

	return 0;
}

static int power_supply_populate_supplied_from(struct power_supply *psy)
{
	int error;

	error = power_supply_for_each_psy(psy, __power_supply_populate_supplied_from);

	dev_dbg(&psy->dev, "%s %d\n", __func__, error);

	return error;
}

static int  __power_supply_find_supply_from_node(struct power_supply *epsy,
						 void *data)
{
	struct device_node *np = data;

	/* returning non-zero breaks out of power_supply_for_each_psy loop */
	if (epsy->of_node == np)
		return 1;

	return 0;
}

static int power_supply_find_supply_from_node(struct device_node *supply_node)
{
	int error;

	/*
	 * power_supply_for_each_psy() either returns its own errors or values
	 * returned by __power_supply_find_supply_from_node().
	 *
	 * __power_supply_find_supply_from_node() will return 0 (no match)
	 * or 1 (match).
	 *
	 * We return 0 if power_supply_for_each_psy() returned 1, -EPROBE_DEFER if
	 * it returned 0, or error as returned by it.
	 */
	error = power_supply_for_each_psy(supply_node, __power_supply_find_supply_from_node);

	return error ? (error == 1 ? 0 : error) : -EPROBE_DEFER;
}

static int power_supply_check_supplies(struct power_supply *psy)
{
	struct device_node *np;
	int cnt = 0;

	/* If there is already a list honor it */
	if (psy->supplied_from && psy->num_supplies > 0)
		return 0;

	/* No device node found, nothing to do */
	if (!psy->of_node)
		return 0;

	do {
		int ret;

		np = of_parse_phandle(psy->of_node, "power-supplies", cnt++);
		if (!np)
			break;

		ret = power_supply_find_supply_from_node(np);
		of_node_put(np);

		if (ret) {
			dev_dbg(&psy->dev, "Failed to find supply!\n");
			return ret;
		}
	} while (np);

	/* Missing valid "power-supplies" entries */
	if (cnt == 1)
		return 0;

	/* All supplies found, allocate char ** array for filling */
	psy->supplied_from = devm_kzalloc(&psy->dev, sizeof(*psy->supplied_from),
					  GFP_KERNEL);
	if (!psy->supplied_from)
		return -ENOMEM;

	*psy->supplied_from = devm_kcalloc(&psy->dev,
					   cnt - 1, sizeof(**psy->supplied_from),
					   GFP_KERNEL);
	if (!*psy->supplied_from)
		return -ENOMEM;

	return power_supply_populate_supplied_from(psy);
}
#else
static int power_supply_check_supplies(struct power_supply *psy)
{
	int nval, ret;

	if (!psy->dev.parent)
		return 0;

	nval = device_property_string_array_count(psy->dev.parent, "supplied-from");
	if (nval <= 0)
		return 0;

	psy->supplied_from = devm_kmalloc_array(&psy->dev, nval,
						sizeof(char *), GFP_KERNEL);
	if (!psy->supplied_from)
		return -ENOMEM;

	ret = device_property_read_string_array(psy->dev.parent,
		"supplied-from", (const char **)psy->supplied_from, nval);
	if (ret < 0)
		return ret;

	psy->num_supplies = nval;

	return 0;
}
#endif

struct psy_am_i_supplied_data {
	struct power_supply *psy;
	unsigned int count;
};

static int __power_supply_am_i_supplied(struct power_supply *epsy, void *_data)
{
	union power_supply_propval ret = {0,};
	struct psy_am_i_supplied_data *data = _data;

	if (__power_supply_is_supplied_by(epsy, data->psy)) {
		data->count++;
		if (!epsy->desc->get_property(epsy, POWER_SUPPLY_PROP_ONLINE,
					&ret))
			return ret.intval;
	}

	return 0;
}

int power_supply_am_i_supplied(struct power_supply *psy)
{
	struct psy_am_i_supplied_data data = { psy, 0 };
	int error;

	error = power_supply_for_each_psy(&data, __power_supply_am_i_supplied);

	dev_dbg(&psy->dev, "%s count %u err %d\n", __func__, data.count, error);

	if (data.count == 0)
		return -ENODEV;

	return error;
}
EXPORT_SYMBOL_GPL(power_supply_am_i_supplied);

static int __power_supply_is_system_supplied(struct power_supply *psy, void *data)
{
	union power_supply_propval ret = {0,};
	unsigned int *count = data;

	if (!psy->desc->get_property(psy, POWER_SUPPLY_PROP_SCOPE, &ret))
		if (ret.intval == POWER_SUPPLY_SCOPE_DEVICE)
			return 0;

	(*count)++;
	if (psy->desc->type != POWER_SUPPLY_TYPE_BATTERY)
		if (!psy->desc->get_property(psy, POWER_SUPPLY_PROP_ONLINE,
					&ret))
			return ret.intval;

	return 0;
}

int power_supply_is_system_supplied(void)
{
	int error;
	unsigned int count = 0;

	error = power_supply_for_each_psy(&count, __power_supply_is_system_supplied);

	/*
	 * If no system scope power class device was found at all, most probably we
	 * are running on a desktop system, so assume we are on mains power.
	 */
	if (count == 0)
		return 1;

	return error;
}
EXPORT_SYMBOL_GPL(power_supply_is_system_supplied);

struct psy_get_supplier_prop_data {
	struct power_supply *psy;
	enum power_supply_property psp;
	union power_supply_propval *val;
};

static int __power_supply_get_supplier_property(struct power_supply *epsy, void *_data)
{
	struct psy_get_supplier_prop_data *data = _data;

	if (__power_supply_is_supplied_by(epsy, data->psy))
		if (!power_supply_get_property(epsy, data->psp, data->val))
			return 1; /* Success */

	return 0; /* Continue iterating */
}

int power_supply_get_property_from_supplier(struct power_supply *psy,
					    enum power_supply_property psp,
					    union power_supply_propval *val)
{
	struct psy_get_supplier_prop_data data = {
		.psy = psy,
		.psp = psp,
		.val = val,
	};
	int ret;

	/*
	 * This function is not intended for use with a supply with multiple
	 * suppliers, we simply pick the first supply to report the psp.
	 */
	ret = power_supply_for_each_psy(&data, __power_supply_get_supplier_property);
	if (ret < 0)
		return ret;
	if (ret == 0)
		return -ENODEV;

	return 0;
}
EXPORT_SYMBOL_GPL(power_supply_get_property_from_supplier);

int power_supply_set_battery_charged(struct power_supply *psy)
{
	if (atomic_read(&psy->use_cnt) >= 0 &&
			psy->desc->type == POWER_SUPPLY_TYPE_BATTERY &&
			psy->desc->set_charged) {
		psy->desc->set_charged(psy);
		return 0;
	}

	return -EINVAL;
}
EXPORT_SYMBOL_GPL(power_supply_set_battery_charged);

static int power_supply_match_device_by_name(struct device *dev, const void *data)
{
	const char *name = data;
	struct power_supply *psy = dev_to_psy(dev);

	return strcmp(psy->desc->name, name) == 0;
}

/**
 * power_supply_get_by_name() - Search for a power supply and returns its ref
 * @name: Power supply name to fetch
 *
 * If power supply was found, it increases reference count for the
 * internal power supply's device. The user should power_supply_put()
 * after usage.
 *
 * Return: On success returns a reference to a power supply with
 * matching name equals to @name, a NULL otherwise.
 */
struct power_supply *power_supply_get_by_name(const char *name)
{
	struct power_supply *psy = NULL;
	struct device *dev = class_find_device(&power_supply_class, NULL, name,
					       power_supply_match_device_by_name);

	if (dev) {
		psy = dev_to_psy(dev);
		atomic_inc(&psy->use_cnt);
	}

	return psy;
}
EXPORT_SYMBOL_GPL(power_supply_get_by_name);

/**
 * power_supply_put() - Drop reference obtained with power_supply_get_by_name
 * @psy: Reference to put
 *
 * The reference to power supply should be put before unregistering
 * the power supply.
 */
void power_supply_put(struct power_supply *psy)
{
	atomic_dec(&psy->use_cnt);
	put_device(&psy->dev);
}
EXPORT_SYMBOL_GPL(power_supply_put);

#ifdef CONFIG_OF
static int power_supply_match_device_node(struct device *dev, const void *data)
{
	return dev->parent && dev->parent->of_node == data;
}

/**
 * power_supply_get_by_phandle() - Search for a power supply and returns its ref
 * @np: Pointer to device node holding phandle property
 * @property: Name of property holding a power supply name
 *
 * If power supply was found, it increases reference count for the
 * internal power supply's device. The user should power_supply_put()
 * after usage.
 *
 * Return: On success returns a reference to a power supply with
 * matching name equals to value under @property, NULL or ERR_PTR otherwise.
 */
struct power_supply *power_supply_get_by_phandle(struct device_node *np,
							const char *property)
{
	struct device_node *power_supply_np;
	struct power_supply *psy = NULL;
	struct device *dev;

	power_supply_np = of_parse_phandle(np, property, 0);
	if (!power_supply_np)
		return ERR_PTR(-ENODEV);

	dev = class_find_device(&power_supply_class, NULL, power_supply_np,
				power_supply_match_device_node);

	of_node_put(power_supply_np);

	if (dev) {
		psy = dev_to_psy(dev);
		atomic_inc(&psy->use_cnt);
	}

	return psy;
}
EXPORT_SYMBOL_GPL(power_supply_get_by_phandle);

static void devm_power_supply_put(struct device *dev, void *res)
{
	struct power_supply **psy = res;

	power_supply_put(*psy);
}

/**
 * devm_power_supply_get_by_phandle() - Resource managed version of
 *  power_supply_get_by_phandle()
 * @dev: Pointer to device holding phandle property
 * @property: Name of property holding a power supply phandle
 *
 * Return: On success returns a reference to a power supply with
 * matching name equals to value under @property, NULL or ERR_PTR otherwise.
 */
struct power_supply *devm_power_supply_get_by_phandle(struct device *dev,
						      const char *property)
{
	struct power_supply **ptr, *psy;

	if (!dev->of_node)
		return ERR_PTR(-ENODEV);

	ptr = devres_alloc(devm_power_supply_put, sizeof(*ptr), GFP_KERNEL);
	if (!ptr)
		return ERR_PTR(-ENOMEM);

	psy = power_supply_get_by_phandle(dev->of_node, property);
	if (IS_ERR_OR_NULL(psy)) {
		devres_free(ptr);
	} else {
		*ptr = psy;
		devres_add(dev, ptr);
	}
	return psy;
}
EXPORT_SYMBOL_GPL(devm_power_supply_get_by_phandle);
#endif /* CONFIG_OF */

int power_supply_get_battery_info(struct power_supply *psy,
				  struct power_supply_battery_info **info_out)
{
	struct power_supply_resistance_temp_table *resist_table;
	struct power_supply_battery_info *info;
	struct device_node *battery_np = NULL;
	struct fwnode_reference_args args;
	struct fwnode_handle *fwnode = NULL;
	const char *value;
	int err, len, index;
	const __be32 *list;
	u32 min_max[2];

	if (psy->of_node) {
		battery_np = of_parse_phandle(psy->of_node, "monitored-battery", 0);
		if (!battery_np)
			return -ENODEV;

		fwnode = fwnode_handle_get(of_fwnode_handle(battery_np));
	} else if (psy->dev.parent) {
		err = fwnode_property_get_reference_args(
					dev_fwnode(psy->dev.parent),
					"monitored-battery", NULL, 0, 0, &args);
		if (err)
			return err;

		fwnode = args.fwnode;
	}

	if (!fwnode)
		return -ENOENT;

	err = fwnode_property_read_string(fwnode, "compatible", &value);
	if (err)
		goto out_put_node;


	/* Try static batteries first */
	err = samsung_sdi_battery_get_info(&psy->dev, value, &info);
	if (!err)
		goto out_ret_pointer;
	else if (err == -ENODEV)
		/*
		 * Device does not have a static battery.
		 * Proceed to look for a simple battery.
		 */
		err = 0;

	if (strcmp("simple-battery", value)) {
		err = -ENODEV;
		goto out_put_node;
	}

	info = devm_kzalloc(&psy->dev, sizeof(*info), GFP_KERNEL);
	if (!info) {
		err = -ENOMEM;
		goto out_put_node;
	}

	info->technology                     = POWER_SUPPLY_TECHNOLOGY_UNKNOWN;
	info->energy_full_design_uwh         = -EINVAL;
	info->charge_full_design_uah         = -EINVAL;
	info->voltage_min_design_uv          = -EINVAL;
	info->voltage_max_design_uv          = -EINVAL;
	info->precharge_current_ua           = -EINVAL;
	info->charge_term_current_ua         = -EINVAL;
	info->constant_charge_current_max_ua = -EINVAL;
	info->constant_charge_voltage_max_uv = -EINVAL;
	info->tricklecharge_current_ua       = -EINVAL;
	info->precharge_voltage_max_uv       = -EINVAL;
	info->charge_restart_voltage_uv      = -EINVAL;
	info->overvoltage_limit_uv           = -EINVAL;
	info->maintenance_charge             = NULL;
	info->alert_low_temp_charge_current_ua = -EINVAL;
	info->alert_low_temp_charge_voltage_uv = -EINVAL;
	info->alert_high_temp_charge_current_ua = -EINVAL;
	info->alert_high_temp_charge_voltage_uv = -EINVAL;
	info->temp_ambient_alert_min         = INT_MIN;
	info->temp_ambient_alert_max         = INT_MAX;
	info->temp_alert_min                 = INT_MIN;
	info->temp_alert_max                 = INT_MAX;
	info->temp_min                       = INT_MIN;
	info->temp_max                       = INT_MAX;
	info->factory_internal_resistance_uohm  = -EINVAL;
	info->resist_table                   = NULL;
	info->bti_resistance_ohm             = -EINVAL;
	info->bti_resistance_tolerance       = -EINVAL;

	for (index = 0; index < POWER_SUPPLY_OCV_TEMP_MAX; index++) {
		info->ocv_table[index]       = NULL;
		info->ocv_temp[index]        = -EINVAL;
		info->ocv_table_size[index]  = -EINVAL;
	}

	/* The property and field names below must correspond to elements
	 * in enum power_supply_property. For reasoning, see
	 * Documentation/power/power_supply_class.rst.
	 */

	if (!fwnode_property_read_string(fwnode, "device-chemistry", &value)) {
		if (!strcmp("nickel-cadmium", value))
			info->technology = POWER_SUPPLY_TECHNOLOGY_NiCd;
		else if (!strcmp("nickel-metal-hydride", value))
			info->technology = POWER_SUPPLY_TECHNOLOGY_NiMH;
		else if (!strcmp("lithium-ion", value))
			/* Imprecise lithium-ion type */
			info->technology = POWER_SUPPLY_TECHNOLOGY_LION;
		else if (!strcmp("lithium-ion-polymer", value))
			info->technology = POWER_SUPPLY_TECHNOLOGY_LIPO;
		else if (!strcmp("lithium-ion-iron-phosphate", value))
			info->technology = POWER_SUPPLY_TECHNOLOGY_LiFe;
		else if (!strcmp("lithium-ion-manganese-oxide", value))
			info->technology = POWER_SUPPLY_TECHNOLOGY_LiMn;
		else
			dev_warn(&psy->dev, "%s unknown battery type\n", value);
	}

	fwnode_property_read_u32(fwnode, "energy-full-design-microwatt-hours",
			     &info->energy_full_design_uwh);
	fwnode_property_read_u32(fwnode, "charge-full-design-microamp-hours",
			     &info->charge_full_design_uah);
	fwnode_property_read_u32(fwnode, "voltage-min-design-microvolt",
			     &info->voltage_min_design_uv);
	fwnode_property_read_u32(fwnode, "voltage-max-design-microvolt",
			     &info->voltage_max_design_uv);
	fwnode_property_read_u32(fwnode, "trickle-charge-current-microamp",
			     &info->tricklecharge_current_ua);
	fwnode_property_read_u32(fwnode, "precharge-current-microamp",
			     &info->precharge_current_ua);
	fwnode_property_read_u32(fwnode, "precharge-upper-limit-microvolt",
			     &info->precharge_voltage_max_uv);
	fwnode_property_read_u32(fwnode, "charge-term-current-microamp",
			     &info->charge_term_current_ua);
	fwnode_property_read_u32(fwnode, "re-charge-voltage-microvolt",
			     &info->charge_restart_voltage_uv);
	fwnode_property_read_u32(fwnode, "over-voltage-threshold-microvolt",
			     &info->overvoltage_limit_uv);
	fwnode_property_read_u32(fwnode, "constant-charge-current-max-microamp",
			     &info->constant_charge_current_max_ua);
	fwnode_property_read_u32(fwnode, "constant-charge-voltage-max-microvolt",
			     &info->constant_charge_voltage_max_uv);
	fwnode_property_read_u32(fwnode, "factory-internal-resistance-micro-ohms",
			     &info->factory_internal_resistance_uohm);

	if (!fwnode_property_read_u32_array(fwnode, "ambient-celsius",
					    min_max, ARRAY_SIZE(min_max))) {
		info->temp_ambient_alert_min = min_max[0];
		info->temp_ambient_alert_max = min_max[1];
	}
	if (!fwnode_property_read_u32_array(fwnode, "alert-celsius",
					    min_max, ARRAY_SIZE(min_max))) {
		info->temp_alert_min = min_max[0];
		info->temp_alert_max = min_max[1];
	}
	if (!fwnode_property_read_u32_array(fwnode, "operating-range-celsius",
					    min_max, ARRAY_SIZE(min_max))) {
		info->temp_min = min_max[0];
		info->temp_max = min_max[1];
	}

	/*
	 * The below code uses raw of-data parsing to parse
	 * /schemas/types.yaml#/definitions/uint32-matrix
	 * data, so for now this is only support with of.
	 */
	if (!battery_np)
		goto out_ret_pointer;

	len = of_property_count_u32_elems(battery_np, "ocv-capacity-celsius");
	if (len < 0 && len != -EINVAL) {
		err = len;
		goto out_put_node;
	} else if (len > POWER_SUPPLY_OCV_TEMP_MAX) {
		dev_err(&psy->dev, "Too many temperature values\n");
		err = -EINVAL;
		goto out_put_node;
	} else if (len > 0) {
		of_property_read_u32_array(battery_np, "ocv-capacity-celsius",
					   info->ocv_temp, len);
	}

	for (index = 0; index < len; index++) {
		struct power_supply_battery_ocv_table *table;
		int i, tab_len, size;

		char *propname __free(kfree) = kasprintf(GFP_KERNEL, "ocv-capacity-table-%d",
							 index);
		if (!propname) {
			power_supply_put_battery_info(psy, info);
			err = -ENOMEM;
			goto out_put_node;
		}
		list = of_get_property(battery_np, propname, &size);
		if (!list || !size) {
			dev_err(&psy->dev, "failed to get %s\n", propname);
			power_supply_put_battery_info(psy, info);
			err = -EINVAL;
			goto out_put_node;
		}

		tab_len = size / (2 * sizeof(__be32));
		info->ocv_table_size[index] = tab_len;

		info->ocv_table[index] = table =
			devm_kcalloc(&psy->dev, tab_len, sizeof(*table), GFP_KERNEL);
		if (!info->ocv_table[index]) {
			power_supply_put_battery_info(psy, info);
			err = -ENOMEM;
			goto out_put_node;
		}

		for (i = 0; i < tab_len; i++) {
			table[i].ocv = be32_to_cpu(*list);
			list++;
			table[i].capacity = be32_to_cpu(*list);
			list++;
		}
	}

	list = of_get_property(battery_np, "resistance-temp-table", &len);
	if (!list || !len)
		goto out_ret_pointer;

	info->resist_table_size = len / (2 * sizeof(__be32));
	info->resist_table = resist_table = devm_kcalloc(&psy->dev,
							 info->resist_table_size,
							 sizeof(*resist_table),
							 GFP_KERNEL);
	if (!info->resist_table) {
		power_supply_put_battery_info(psy, info);
		err = -ENOMEM;
		goto out_put_node;
	}

	for (index = 0; index < info->resist_table_size; index++) {
		resist_table[index].temp = be32_to_cpu(*list++);
		resist_table[index].resistance = be32_to_cpu(*list++);
	}

out_ret_pointer:
	/* Finally return the whole thing */
	*info_out = info;

out_put_node:
	fwnode_handle_put(fwnode);
	of_node_put(battery_np);
	return err;
}
EXPORT_SYMBOL_GPL(power_supply_get_battery_info);

void power_supply_put_battery_info(struct power_supply *psy,
				   struct power_supply_battery_info *info)
{
	int i;

	for (i = 0; i < POWER_SUPPLY_OCV_TEMP_MAX; i++) {
		if (info->ocv_table[i])
			devm_kfree(&psy->dev, info->ocv_table[i]);
	}

	if (info->resist_table)
		devm_kfree(&psy->dev, info->resist_table);

	devm_kfree(&psy->dev, info);
}
EXPORT_SYMBOL_GPL(power_supply_put_battery_info);

const enum power_supply_property power_supply_battery_info_properties[] = {
	POWER_SUPPLY_PROP_TECHNOLOGY,
	POWER_SUPPLY_PROP_ENERGY_FULL_DESIGN,
	POWER_SUPPLY_PROP_CHARGE_FULL_DESIGN,
	POWER_SUPPLY_PROP_VOLTAGE_MIN_DESIGN,
	POWER_SUPPLY_PROP_VOLTAGE_MAX_DESIGN,
	POWER_SUPPLY_PROP_PRECHARGE_CURRENT,
	POWER_SUPPLY_PROP_CHARGE_TERM_CURRENT,
	POWER_SUPPLY_PROP_CONSTANT_CHARGE_CURRENT_MAX,
	POWER_SUPPLY_PROP_CONSTANT_CHARGE_VOLTAGE_MAX,
	POWER_SUPPLY_PROP_TEMP_AMBIENT_ALERT_MIN,
	POWER_SUPPLY_PROP_TEMP_AMBIENT_ALERT_MAX,
	POWER_SUPPLY_PROP_TEMP_ALERT_MIN,
	POWER_SUPPLY_PROP_TEMP_ALERT_MAX,
	POWER_SUPPLY_PROP_TEMP_MIN,
	POWER_SUPPLY_PROP_TEMP_MAX,
};
EXPORT_SYMBOL_GPL(power_supply_battery_info_properties);

const size_t power_supply_battery_info_properties_size = ARRAY_SIZE(power_supply_battery_info_properties);
EXPORT_SYMBOL_GPL(power_supply_battery_info_properties_size);

bool power_supply_battery_info_has_prop(struct power_supply_battery_info *info,
					enum power_supply_property psp)
{
	if (!info)
		return false;

	switch (psp) {
	case POWER_SUPPLY_PROP_TECHNOLOGY:
		return info->technology != POWER_SUPPLY_TECHNOLOGY_UNKNOWN;
	case POWER_SUPPLY_PROP_ENERGY_FULL_DESIGN:
		return info->energy_full_design_uwh >= 0;
	case POWER_SUPPLY_PROP_CHARGE_FULL_DESIGN:
		return info->charge_full_design_uah >= 0;
	case POWER_SUPPLY_PROP_VOLTAGE_MIN_DESIGN:
		return info->voltage_min_design_uv >= 0;
	case POWER_SUPPLY_PROP_VOLTAGE_MAX_DESIGN:
		return info->voltage_max_design_uv >= 0;
	case POWER_SUPPLY_PROP_PRECHARGE_CURRENT:
		return info->precharge_current_ua >= 0;
	case POWER_SUPPLY_PROP_CHARGE_TERM_CURRENT:
		return info->charge_term_current_ua >= 0;
	case POWER_SUPPLY_PROP_CONSTANT_CHARGE_CURRENT_MAX:
		return info->constant_charge_current_max_ua >= 0;
	case POWER_SUPPLY_PROP_CONSTANT_CHARGE_VOLTAGE_MAX:
		return info->constant_charge_voltage_max_uv >= 0;
	case POWER_SUPPLY_PROP_TEMP_AMBIENT_ALERT_MIN:
		return info->temp_ambient_alert_min > INT_MIN;
	case POWER_SUPPLY_PROP_TEMP_AMBIENT_ALERT_MAX:
		return info->temp_ambient_alert_max < INT_MAX;
	case POWER_SUPPLY_PROP_TEMP_ALERT_MIN:
		return info->temp_alert_min > INT_MIN;
	case POWER_SUPPLY_PROP_TEMP_ALERT_MAX:
		return info->temp_alert_max < INT_MAX;
	case POWER_SUPPLY_PROP_TEMP_MIN:
		return info->temp_min > INT_MIN;
	case POWER_SUPPLY_PROP_TEMP_MAX:
		return info->temp_max < INT_MAX;
	default:
		return false;
	}
}
EXPORT_SYMBOL_GPL(power_supply_battery_info_has_prop);

int power_supply_battery_info_get_prop(struct power_supply_battery_info *info,
				       enum power_supply_property psp,
				       union power_supply_propval *val)
{
	if (!info)
		return -EINVAL;

	if (!power_supply_battery_info_has_prop(info, psp))
		return -EINVAL;

	switch (psp) {
	case POWER_SUPPLY_PROP_TECHNOLOGY:
		val->intval = info->technology;
		return 0;
	case POWER_SUPPLY_PROP_ENERGY_FULL_DESIGN:
		val->intval = info->energy_full_design_uwh;
		return 0;
	case POWER_SUPPLY_PROP_CHARGE_FULL_DESIGN:
		val->intval = info->charge_full_design_uah;
		return 0;
	case POWER_SUPPLY_PROP_VOLTAGE_MIN_DESIGN:
		val->intval = info->voltage_min_design_uv;
		return 0;
	case POWER_SUPPLY_PROP_VOLTAGE_MAX_DESIGN:
		val->intval = info->voltage_max_design_uv;
		return 0;
	case POWER_SUPPLY_PROP_PRECHARGE_CURRENT:
		val->intval = info->precharge_current_ua;
		return 0;
	case POWER_SUPPLY_PROP_CHARGE_TERM_CURRENT:
		val->intval = info->charge_term_current_ua;
		return 0;
	case POWER_SUPPLY_PROP_CONSTANT_CHARGE_CURRENT_MAX:
		val->intval = info->constant_charge_current_max_ua;
		return 0;
	case POWER_SUPPLY_PROP_CONSTANT_CHARGE_VOLTAGE_MAX:
		val->intval = info->constant_charge_voltage_max_uv;
		return 0;
	case POWER_SUPPLY_PROP_TEMP_AMBIENT_ALERT_MIN:
		val->intval = info->temp_ambient_alert_min;
		return 0;
	case POWER_SUPPLY_PROP_TEMP_AMBIENT_ALERT_MAX:
		val->intval = info->temp_ambient_alert_max;
		return 0;
	case POWER_SUPPLY_PROP_TEMP_ALERT_MIN:
		val->intval = info->temp_alert_min;
		return 0;
	case POWER_SUPPLY_PROP_TEMP_ALERT_MAX:
		val->intval = info->temp_alert_max;
		return 0;
	case POWER_SUPPLY_PROP_TEMP_MIN:
		val->intval = info->temp_min;
		return 0;
	case POWER_SUPPLY_PROP_TEMP_MAX:
		val->intval = info->temp_max;
		return 0;
	default:
		return -EINVAL;
	}
}
EXPORT_SYMBOL_GPL(power_supply_battery_info_get_prop);

/**
 * power_supply_temp2resist_simple() - find the battery internal resistance
 * percent from temperature
 * @table: Pointer to battery resistance temperature table
 * @table_len: The table length
 * @temp: Current temperature
 *
 * This helper function is used to look up battery internal resistance percent
 * according to current temperature value from the resistance temperature table,
 * and the table must be ordered descending. Then the actual battery internal
 * resistance = the ideal battery internal resistance * percent / 100.
 *
 * Return: the battery internal resistance percent
 */
int power_supply_temp2resist_simple(const struct power_supply_resistance_temp_table *table,
				    int table_len, int temp)
{
	int i, high, low;

	for (i = 0; i < table_len; i++)
		if (temp > table[i].temp)
			break;

	/* The library function will deal with high == low */
	if (i == 0)
		high = low = i;
	else if (i == table_len)
		high = low = i - 1;
	else
		high = (low = i) - 1;

	return fixp_linear_interpolate(table[low].temp,
				       table[low].resistance,
				       table[high].temp,
				       table[high].resistance,
				       temp);
}
EXPORT_SYMBOL_GPL(power_supply_temp2resist_simple);

/**
 * power_supply_vbat2ri() - find the battery internal resistance
 * from the battery voltage
 * @info: The battery information container
 * @vbat_uv: The battery voltage in microvolt
 * @charging: If we are charging (true) or not (false)
 *
 * This helper function is used to look up battery internal resistance
 * according to current battery voltage. Depending on whether the battery
 * is currently charging or not, different resistance will be returned.
 *
 * Returns the internal resistance in microohm or negative error code.
 */
int power_supply_vbat2ri(struct power_supply_battery_info *info,
			 int vbat_uv, bool charging)
{
	const struct power_supply_vbat_ri_table *vbat2ri;
	int table_len;
	int i, high, low;

	/*
	 * If we are charging, and the battery supplies a separate table
	 * for this state, we use that in order to compensate for the
	 * charging voltage. Otherwise we use the main table.
	 */
	if (charging && info->vbat2ri_charging) {
		vbat2ri = info->vbat2ri_charging;
		table_len = info->vbat2ri_charging_size;
	} else {
		vbat2ri = info->vbat2ri_discharging;
		table_len = info->vbat2ri_discharging_size;
	}

	/*
	 * If no tables are specified, or if we are above the highest voltage in
	 * the voltage table, just return the factory specified internal resistance.
	 */
	if (!vbat2ri || (table_len <= 0) || (vbat_uv > vbat2ri[0].vbat_uv)) {
		if (charging && (info->factory_internal_resistance_charging_uohm > 0))
			return info->factory_internal_resistance_charging_uohm;
		else
			return info->factory_internal_resistance_uohm;
	}

	/* Break loop at table_len - 1 because that is the highest index */
	for (i = 0; i < table_len - 1; i++)
		if (vbat_uv > vbat2ri[i].vbat_uv)
			break;

	/* The library function will deal with high == low */
	if ((i == 0) || (i == (table_len - 1)))
		high = i;
	else
		high = i - 1;
	low = i;

	return fixp_linear_interpolate(vbat2ri[low].vbat_uv,
				       vbat2ri[low].ri_uohm,
				       vbat2ri[high].vbat_uv,
				       vbat2ri[high].ri_uohm,
				       vbat_uv);
}
EXPORT_SYMBOL_GPL(power_supply_vbat2ri);

const struct power_supply_maintenance_charge_table *
power_supply_get_maintenance_charging_setting(struct power_supply_battery_info *info,
					      int index)
{
	if (index >= info->maintenance_charge_size)
		return NULL;
	return &info->maintenance_charge[index];
}
EXPORT_SYMBOL_GPL(power_supply_get_maintenance_charging_setting);

/**
 * power_supply_ocv2cap_simple() - find the battery capacity
 * @table: Pointer to battery OCV lookup table
 * @table_len: OCV table length
 * @ocv: Current OCV value
 *
 * This helper function is used to look up battery capacity according to
 * current OCV value from one OCV table, and the OCV table must be ordered
 * descending.
 *
 * Return: the battery capacity.
 */
int power_supply_ocv2cap_simple(const struct power_supply_battery_ocv_table *table,
				int table_len, int ocv)
{
	int i, high, low;

	for (i = 0; i < table_len; i++)
		if (ocv > table[i].ocv)
			break;

	/* The library function will deal with high == low */
	if (i == 0)
		high = low = i;
	else if (i == table_len)
		high = low = i - 1;
	else
		high = (low = i) - 1;

	return fixp_linear_interpolate(table[low].ocv,
				       table[low].capacity,
				       table[high].ocv,
				       table[high].capacity,
				       ocv);
}
EXPORT_SYMBOL_GPL(power_supply_ocv2cap_simple);

const struct power_supply_battery_ocv_table *
power_supply_find_ocv2cap_table(struct power_supply_battery_info *info,
				int temp, int *table_len)
{
	int best_temp_diff = INT_MAX, temp_diff;
	u8 i, best_index = 0;

	if (!info->ocv_table[0])
		return NULL;

	for (i = 0; i < POWER_SUPPLY_OCV_TEMP_MAX; i++) {
		/* Out of capacity tables */
		if (!info->ocv_table[i])
			break;

		temp_diff = abs(info->ocv_temp[i] - temp);

		if (temp_diff < best_temp_diff) {
			best_temp_diff = temp_diff;
			best_index = i;
		}
	}

	*table_len = info->ocv_table_size[best_index];
	return info->ocv_table[best_index];
}
EXPORT_SYMBOL_GPL(power_supply_find_ocv2cap_table);

int power_supply_batinfo_ocv2cap(struct power_supply_battery_info *info,
				 int ocv, int temp)
{
	const struct power_supply_battery_ocv_table *table;
	int table_len;

	table = power_supply_find_ocv2cap_table(info, temp, &table_len);
	if (!table)
		return -EINVAL;

	return power_supply_ocv2cap_simple(table, table_len, ocv);
}
EXPORT_SYMBOL_GPL(power_supply_batinfo_ocv2cap);

bool power_supply_battery_bti_in_range(struct power_supply_battery_info *info,
				       int resistance)
{
	int low, high;

	/* Nothing like this can be checked */
	if (info->bti_resistance_ohm <= 0)
		return false;

	/* This will be extremely strict and unlikely to work */
	if (info->bti_resistance_tolerance <= 0)
		return (info->bti_resistance_ohm == resistance);

	low = info->bti_resistance_ohm -
		(info->bti_resistance_ohm * info->bti_resistance_tolerance) / 100;
	high = info->bti_resistance_ohm +
		(info->bti_resistance_ohm * info->bti_resistance_tolerance) / 100;

	return ((resistance >= low) && (resistance <= high));
}
EXPORT_SYMBOL_GPL(power_supply_battery_bti_in_range);

static bool psy_desc_has_property(const struct power_supply_desc *psy_desc,
				  enum power_supply_property psp)
{
	bool found = false;
	int i;

	for (i = 0; i < psy_desc->num_properties; i++) {
		if (psy_desc->properties[i] == psp) {
			found = true;
			break;
		}
	}

	return found;
}

bool power_supply_ext_has_property(const struct power_supply_ext *psy_ext,
				   enum power_supply_property psp)
{
	int i;

	for (i = 0; i < psy_ext->num_properties; i++)
		if (psy_ext->properties[i] == psp)
			return true;

	return false;
}

bool power_supply_has_property(struct power_supply *psy,
			       enum power_supply_property psp)
{
	struct power_supply_ext_registration *reg;

	if (psy_desc_has_property(psy->desc, psp))
		return true;

	if (power_supply_battery_info_has_prop(psy->battery_info, psp))
		return true;

	power_supply_for_each_extension(reg, psy) {
		if (power_supply_ext_has_property(reg->ext, psp))
			return true;
	}

	return false;
}

int power_supply_get_property(struct power_supply *psy,
			    enum power_supply_property psp,
			    union power_supply_propval *val)
{
	struct power_supply_ext_registration *reg;

	if (atomic_read(&psy->use_cnt) <= 0) {
		if (!psy->initialized)
			return -EAGAIN;
		return -ENODEV;
	}

	scoped_guard(rwsem_read, &psy->extensions_sem) {
		power_supply_for_each_extension(reg, psy) {
			if (power_supply_ext_has_property(reg->ext, psp))
				return reg->ext->get_property(psy, reg->ext, reg->data, psp, val);
		}
	}

	if (psy_desc_has_property(psy->desc, psp))
		return psy->desc->get_property(psy, psp, val);
	else if (power_supply_battery_info_has_prop(psy->battery_info, psp))
		return power_supply_battery_info_get_prop(psy->battery_info, psp, val);
	else
		return -EINVAL;
}
EXPORT_SYMBOL_GPL(power_supply_get_property);

int power_supply_set_property(struct power_supply *psy,
			    enum power_supply_property psp,
			    const union power_supply_propval *val)
{
	struct power_supply_ext_registration *reg;

	if (atomic_read(&psy->use_cnt) <= 0)
		return -ENODEV;

	scoped_guard(rwsem_read, &psy->extensions_sem) {
		power_supply_for_each_extension(reg, psy) {
			if (power_supply_ext_has_property(reg->ext, psp)) {
				if (reg->ext->set_property)
					return reg->ext->set_property(psy, reg->ext, reg->data,
								      psp, val);
				else
					return -ENODEV;
			}
		}
	}

	if (!psy->desc->set_property)
		return -ENODEV;

	return psy->desc->set_property(psy, psp, val);
}
EXPORT_SYMBOL_GPL(power_supply_set_property);

int power_supply_property_is_writeable(struct power_supply *psy,
					enum power_supply_property psp)
{
	struct power_supply_ext_registration *reg;

	power_supply_for_each_extension(reg, psy) {
		if (power_supply_ext_has_property(reg->ext, psp)) {
			if (reg->ext->property_is_writeable)
				return reg->ext->property_is_writeable(psy, reg->ext,
								       reg->data, psp);
			else
				return 0;
		}
	}

	if (!psy->desc->property_is_writeable)
		return 0;

	return psy->desc->property_is_writeable(psy, psp);
}

void power_supply_external_power_changed(struct power_supply *psy)
{
	if (atomic_read(&psy->use_cnt) <= 0 ||
			!psy->desc->external_power_changed)
		return;

	psy->desc->external_power_changed(psy);
}
EXPORT_SYMBOL_GPL(power_supply_external_power_changed);

int power_supply_powers(struct power_supply *psy, struct device *dev)
{
	return sysfs_create_link(&psy->dev.kobj, &dev->kobj, "powers");
}
EXPORT_SYMBOL_GPL(power_supply_powers);

static int power_supply_update_sysfs_and_hwmon(struct power_supply *psy)
{
	unsigned long flags;

	spin_lock_irqsave(&psy->changed_lock, flags);
	psy->update_groups = true;
	spin_unlock_irqrestore(&psy->changed_lock, flags);

	power_supply_changed(psy);

	power_supply_remove_hwmon_sysfs(psy);
	return power_supply_add_hwmon_sysfs(psy);
}

int power_supply_register_extension(struct power_supply *psy, const struct power_supply_ext *ext,
				    struct device *dev, void *data)
{
	struct power_supply_ext_registration *reg;
	size_t i;
	int ret;

	if (!psy || !dev || !ext || !ext->name || !ext->properties || !ext->num_properties)
		return -EINVAL;

	guard(rwsem_write)(&psy->extensions_sem);

	power_supply_for_each_extension(reg, psy)
		if (strcmp(ext->name, reg->ext->name) == 0)
			return -EEXIST;

	for (i = 0; i < ext->num_properties; i++)
		if (power_supply_has_property(psy, ext->properties[i]))
			return -EEXIST;

	reg = kmalloc(sizeof(*reg), GFP_KERNEL);
	if (!reg)
		return -ENOMEM;

	reg->ext = ext;
	reg->dev = dev;
	reg->data = data;
	list_add(&reg->list_head, &psy->extensions);

	ret = power_supply_sysfs_add_extension(psy, ext, dev);
	if (ret)
		goto sysfs_add_failed;

	ret = power_supply_update_sysfs_and_hwmon(psy);
	if (ret)
		goto sysfs_hwmon_failed;

	return 0;

sysfs_hwmon_failed:
	power_supply_sysfs_remove_extension(psy, ext);
sysfs_add_failed:
	list_del(&reg->list_head);
	kfree(reg);
	return ret;
}
EXPORT_SYMBOL_GPL(power_supply_register_extension);

void power_supply_unregister_extension(struct power_supply *psy, const struct power_supply_ext *ext)
{
	struct power_supply_ext_registration *reg;

	guard(rwsem_write)(&psy->extensions_sem);

	power_supply_for_each_extension(reg, psy) {
		if (reg->ext == ext) {
			list_del(&reg->list_head);
			power_supply_sysfs_remove_extension(psy, ext);
			kfree(reg);
			power_supply_update_sysfs_and_hwmon(psy);
			return;
		}
	}

	dev_warn(&psy->dev, "Trying to unregister invalid extension");
}
EXPORT_SYMBOL_GPL(power_supply_unregister_extension);

static void power_supply_dev_release(struct device *dev)
{
	struct power_supply *psy = to_power_supply(dev);

	dev_dbg(dev, "%s\n", __func__);
	kfree(psy);
}

int power_supply_reg_notifier(struct notifier_block *nb)
{
	return blocking_notifier_chain_register(&power_supply_notifier, nb);
}
EXPORT_SYMBOL_GPL(power_supply_reg_notifier);

void power_supply_unreg_notifier(struct notifier_block *nb)
{
	blocking_notifier_chain_unregister(&power_supply_notifier, nb);
}
EXPORT_SYMBOL_GPL(power_supply_unreg_notifier);

#ifdef CONFIG_THERMAL
static int power_supply_read_temp(struct thermal_zone_device *tzd,
		int *temp)
{
	struct power_supply *psy;
	union power_supply_propval val;
	int ret;

	WARN_ON(tzd == NULL);
	psy = thermal_zone_device_priv(tzd);
	ret = power_supply_get_property(psy, POWER_SUPPLY_PROP_TEMP, &val);
	if (ret)
		return ret;

	/* Convert tenths of degree Celsius to milli degree Celsius. */
	*temp = val.intval * 100;

	return ret;
}

static const struct thermal_zone_device_ops psy_tzd_ops = {
	.get_temp = power_supply_read_temp,
};

static int psy_register_thermal(struct power_supply *psy)
{
	int ret;

	if (psy->desc->no_thermal)
		return 0;

	/* Register battery zone device psy reports temperature */
	if (psy_desc_has_property(psy->desc, POWER_SUPPLY_PROP_TEMP)) {
		/* Prefer our hwmon device and avoid duplicates */
		struct thermal_zone_params tzp = {
			.no_hwmon = IS_ENABLED(CONFIG_POWER_SUPPLY_HWMON)
		};
		psy->tzd = thermal_tripless_zone_device_register(psy->desc->name,
				psy, &psy_tzd_ops, &tzp);
		if (IS_ERR(psy->tzd))
			return PTR_ERR(psy->tzd);
		ret = thermal_zone_device_enable(psy->tzd);
		if (ret)
			thermal_zone_device_unregister(psy->tzd);
		return ret;
	}

	return 0;
}

static void psy_unregister_thermal(struct power_supply *psy)
{
	if (IS_ERR_OR_NULL(psy->tzd))
		return;
	thermal_zone_device_unregister(psy->tzd);
}

#else
static int psy_register_thermal(struct power_supply *psy)
{
	return 0;
}

static void psy_unregister_thermal(struct power_supply *psy)
{
}
#endif

static struct power_supply *__must_check
__power_supply_register(struct device *parent,
				   const struct power_supply_desc *desc,
				   const struct power_supply_config *cfg)
{
	struct device *dev;
	struct power_supply *psy;
	int rc;

	if (!desc || !desc->name || !desc->properties || !desc->num_properties)
		return ERR_PTR(-EINVAL);

	if (!parent)
		pr_warn("%s: Expected proper parent device for '%s'\n",
			__func__, desc->name);

	psy = kzalloc(sizeof(*psy), GFP_KERNEL);
	if (!psy)
		return ERR_PTR(-ENOMEM);

	dev = &psy->dev;

	device_initialize(dev);

	dev->class = &power_supply_class;
	dev->type = &power_supply_dev_type;
	dev->parent = parent;
	dev->release = power_supply_dev_release;
	dev_set_drvdata(dev, psy);
	psy->desc = desc;
	if (cfg) {
		dev->groups = cfg->attr_grp;
		psy->drv_data = cfg->drv_data;
		psy->of_node =
			cfg->fwnode ? to_of_node(cfg->fwnode) : cfg->of_node;
		dev->of_node = psy->of_node;
		psy->supplied_to = cfg->supplied_to;
		psy->num_supplicants = cfg->num_supplicants;
	}

	rc = dev_set_name(dev, "%s", desc->name);
	if (rc)
		goto dev_set_name_failed;

	INIT_WORK(&psy->changed_work, power_supply_changed_work);
	INIT_DELAYED_WORK(&psy->deferred_register_work,
			  power_supply_deferred_register_work);

	rc = power_supply_check_supplies(psy);
	if (rc) {
		dev_dbg(dev, "Not all required supplies found, defer probe\n");
		goto check_supplies_failed;
	}

	/*
	 * Expose constant battery info, if it is available. While there are
	 * some chargers accessing constant battery data, we only want to
	 * expose battery data to userspace for battery devices.
	 */
	if (desc->type == POWER_SUPPLY_TYPE_BATTERY) {
		rc = power_supply_get_battery_info(psy, &psy->battery_info);
		if (rc && rc != -ENODEV && rc != -ENOENT)
			goto check_supplies_failed;
	}

	spin_lock_init(&psy->changed_lock);
	init_rwsem(&psy->extensions_sem);
	INIT_LIST_HEAD(&psy->extensions);

	rc = device_add(dev);
	if (rc)
		goto device_add_failed;

	rc = device_init_wakeup(dev, cfg ? !cfg->no_wakeup_source : true);
	if (rc)
		goto wakeup_init_failed;

	rc = psy_register_thermal(psy);
	if (rc)
		goto register_thermal_failed;

	scoped_guard(rwsem_read, &psy->extensions_sem) {
		rc = power_supply_create_triggers(psy);
		if (rc)
			goto create_triggers_failed;

<<<<<<< HEAD
=======
	scoped_guard(rwsem_read, &psy->extensions_sem) {
>>>>>>> fe0fb583
		rc = power_supply_add_hwmon_sysfs(psy);
		if (rc)
			goto add_hwmon_sysfs_failed;
	}

	/*
	 * Update use_cnt after any uevents (most notably from device_add()).
	 * We are here still during driver's probe but
	 * the power_supply_uevent() calls back driver's get_property
	 * method so:
	 * 1. Driver did not assigned the returned struct power_supply,
	 * 2. Driver could not finish initialization (anything in its probe
	 *    after calling power_supply_register()).
	 */
	atomic_inc(&psy->use_cnt);
	psy->initialized = true;

	queue_delayed_work(system_power_efficient_wq,
			   &psy->deferred_register_work,
			   POWER_SUPPLY_DEFERRED_REGISTER_TIME);

	return psy;

add_hwmon_sysfs_failed:
	power_supply_remove_triggers(psy);
create_triggers_failed:
	psy_unregister_thermal(psy);
register_thermal_failed:
wakeup_init_failed:
	device_del(dev);
device_add_failed:
check_supplies_failed:
dev_set_name_failed:
	put_device(dev);
	return ERR_PTR(rc);
}

/**
 * power_supply_register() - Register new power supply
 * @parent:	Device to be a parent of power supply's device, usually
 *		the device which probe function calls this
 * @desc:	Description of power supply, must be valid through whole
 *		lifetime of this power supply
 * @cfg:	Run-time specific configuration accessed during registering,
 *		may be NULL
 *
 * Return: A pointer to newly allocated power_supply on success
 * or ERR_PTR otherwise.
 * Use power_supply_unregister() on returned power_supply pointer to release
 * resources.
 */
struct power_supply *__must_check power_supply_register(struct device *parent,
		const struct power_supply_desc *desc,
		const struct power_supply_config *cfg)
{
	return __power_supply_register(parent, desc, cfg);
}
EXPORT_SYMBOL_GPL(power_supply_register);

static void devm_power_supply_release(struct device *dev, void *res)
{
	struct power_supply **psy = res;

	power_supply_unregister(*psy);
}

/**
 * devm_power_supply_register() - Register managed power supply
 * @parent:	Device to be a parent of power supply's device, usually
 *		the device which probe function calls this
 * @desc:	Description of power supply, must be valid through whole
 *		lifetime of this power supply
 * @cfg:	Run-time specific configuration accessed during registering,
 *		may be NULL
 *
 * Return: A pointer to newly allocated power_supply on success
 * or ERR_PTR otherwise.
 * The returned power_supply pointer will be automatically unregistered
 * on driver detach.
 */
struct power_supply *__must_check
devm_power_supply_register(struct device *parent,
		const struct power_supply_desc *desc,
		const struct power_supply_config *cfg)
{
	struct power_supply **ptr, *psy;

	ptr = devres_alloc(devm_power_supply_release, sizeof(*ptr), GFP_KERNEL);

	if (!ptr)
		return ERR_PTR(-ENOMEM);
	psy = __power_supply_register(parent, desc, cfg);
	if (IS_ERR(psy)) {
		devres_free(ptr);
	} else {
		*ptr = psy;
		devres_add(parent, ptr);
	}
	return psy;
}
EXPORT_SYMBOL_GPL(devm_power_supply_register);

/**
 * power_supply_unregister() - Remove this power supply from system
 * @psy:	Pointer to power supply to unregister
 *
 * Remove this power supply from the system. The resources of power supply
 * will be freed here or on last power_supply_put() call.
 */
void power_supply_unregister(struct power_supply *psy)
{
	WARN_ON(atomic_dec_return(&psy->use_cnt));
	psy->removing = true;
	cancel_work_sync(&psy->changed_work);
	cancel_delayed_work_sync(&psy->deferred_register_work);
	sysfs_remove_link(&psy->dev.kobj, "powers");
	power_supply_remove_hwmon_sysfs(psy);
	power_supply_remove_triggers(psy);
	psy_unregister_thermal(psy);
	device_init_wakeup(&psy->dev, false);
	device_unregister(&psy->dev);
}
EXPORT_SYMBOL_GPL(power_supply_unregister);

void *power_supply_get_drvdata(struct power_supply *psy)
{
	return psy->drv_data;
}
EXPORT_SYMBOL_GPL(power_supply_get_drvdata);

static int __init power_supply_class_init(void)
{
	power_supply_init_attrs();
	return class_register(&power_supply_class);
}

static void __exit power_supply_class_exit(void)
{
	class_unregister(&power_supply_class);
}

subsys_initcall(power_supply_class_init);
module_exit(power_supply_class_exit);

MODULE_DESCRIPTION("Universal power supply monitor class");
MODULE_AUTHOR("Ian Molton <spyro@f2s.com>");
MODULE_AUTHOR("Szabolcs Gyurko");
MODULE_AUTHOR("Anton Vorontsov <cbou@mail.ru>");<|MERGE_RESOLUTION|>--- conflicted
+++ resolved
@@ -1592,15 +1592,11 @@
 	if (rc)
 		goto register_thermal_failed;
 
+	rc = power_supply_create_triggers(psy);
+	if (rc)
+		goto create_triggers_failed;
+
 	scoped_guard(rwsem_read, &psy->extensions_sem) {
-		rc = power_supply_create_triggers(psy);
-		if (rc)
-			goto create_triggers_failed;
-
-<<<<<<< HEAD
-=======
-	scoped_guard(rwsem_read, &psy->extensions_sem) {
->>>>>>> fe0fb583
 		rc = power_supply_add_hwmon_sysfs(psy);
 		if (rc)
 			goto add_hwmon_sysfs_failed;
