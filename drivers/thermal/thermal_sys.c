/*
 *  thermal.c - Generic Thermal Management Sysfs support.
 *
 *  Copyright (C) 2008 Intel Corp
 *  Copyright (C) 2008 Zhang Rui <rui.zhang@intel.com>
 *  Copyright (C) 2008 Sujith Thomas <sujith.thomas@intel.com>
 *
 *  ~~~~~~~~~~~~~~~~~~~~~~~~~~~~~~~~~~~~~~~~~~~~~~~~~~~~~~~~~~~~~~~~~~~~~~~~~~
 *
 *  This program is free software; you can redistribute it and/or modify
 *  it under the terms of the GNU General Public License as published by
 *  the Free Software Foundation; version 2 of the License.
 *
 *  This program is distributed in the hope that it will be useful, but
 *  WITHOUT ANY WARRANTY; without even the implied warranty of
 *  MERCHANTABILITY or FITNESS FOR A PARTICULAR PURPOSE.  See the GNU
 *  General Public License for more details.
 *
 *  You should have received a copy of the GNU General Public License along
 *  with this program; if not, write to the Free Software Foundation, Inc.,
 *  59 Temple Place, Suite 330, Boston, MA 02111-1307 USA.
 *
 * ~~~~~~~~~~~~~~~~~~~~~~~~~~~~~~~~~~~~~~~~~~~~~~~~~~~~~~~~~~~~~~~~~~~~~~~~~~
 */

#include <linux/module.h>
#include <linux/device.h>
#include <linux/err.h>
#include <linux/slab.h>
#include <linux/kdev_t.h>
#include <linux/idr.h>
#include <linux/thermal.h>
#include <linux/spinlock.h>
#include <linux/reboot.h>
#include <net/netlink.h>
#include <net/genetlink.h>

MODULE_AUTHOR("Zhang Rui");
MODULE_DESCRIPTION("Generic thermal management sysfs support");
MODULE_LICENSE("GPL");

#define PREFIX "Thermal: "

struct thermal_cooling_device_instance {
	int id;
	char name[THERMAL_NAME_LENGTH];
	struct thermal_zone_device *tz;
	struct thermal_cooling_device *cdev;
	int trip;
	char attr_name[THERMAL_NAME_LENGTH];
	struct device_attribute attr;
	struct list_head node;
};

static DEFINE_IDR(thermal_tz_idr);
static DEFINE_IDR(thermal_cdev_idr);
static DEFINE_MUTEX(thermal_idr_lock);

static LIST_HEAD(thermal_tz_list);
static LIST_HEAD(thermal_cdev_list);
static DEFINE_MUTEX(thermal_list_lock);

static unsigned int thermal_event_seqnum;

<<<<<<< HEAD
static struct genl_family thermal_event_genl_family = {
	.id = GENL_ID_GENERATE,
	.name = THERMAL_GENL_FAMILY_NAME,
	.version = THERMAL_GENL_VERSION,
	.maxattr = THERMAL_GENL_ATTR_MAX,
};

static struct genl_multicast_group thermal_event_mcgrp = {
	.name = THERMAL_GENL_MCAST_GROUP_NAME,
};

static int genetlink_init(void);
static void genetlink_exit(void);

=======
>>>>>>> 105e53f8
static int get_idr(struct idr *idr, struct mutex *lock, int *id)
{
	int err;

      again:
	if (unlikely(idr_pre_get(idr, GFP_KERNEL) == 0))
		return -ENOMEM;

	if (lock)
		mutex_lock(lock);
	err = idr_get_new(idr, NULL, id);
	if (lock)
		mutex_unlock(lock);
	if (unlikely(err == -EAGAIN))
		goto again;
	else if (unlikely(err))
		return err;

	*id = *id & MAX_ID_MASK;
	return 0;
}

static void release_idr(struct idr *idr, struct mutex *lock, int id)
{
	if (lock)
		mutex_lock(lock);
	idr_remove(idr, id);
	if (lock)
		mutex_unlock(lock);
}

/* sys I/F for thermal zone */

#define to_thermal_zone(_dev) \
	container_of(_dev, struct thermal_zone_device, device)

static ssize_t
type_show(struct device *dev, struct device_attribute *attr, char *buf)
{
	struct thermal_zone_device *tz = to_thermal_zone(dev);

	return sprintf(buf, "%s\n", tz->type);
}

static ssize_t
temp_show(struct device *dev, struct device_attribute *attr, char *buf)
{
	struct thermal_zone_device *tz = to_thermal_zone(dev);
	long temperature;
	int ret;

	if (!tz->ops->get_temp)
		return -EPERM;

	ret = tz->ops->get_temp(tz, &temperature);

	if (ret)
		return ret;

	return sprintf(buf, "%ld\n", temperature);
}

static ssize_t
mode_show(struct device *dev, struct device_attribute *attr, char *buf)
{
	struct thermal_zone_device *tz = to_thermal_zone(dev);
	enum thermal_device_mode mode;
	int result;

	if (!tz->ops->get_mode)
		return -EPERM;

	result = tz->ops->get_mode(tz, &mode);
	if (result)
		return result;

	return sprintf(buf, "%s\n", mode == THERMAL_DEVICE_ENABLED ? "enabled"
		       : "disabled");
}

static ssize_t
mode_store(struct device *dev, struct device_attribute *attr,
	   const char *buf, size_t count)
{
	struct thermal_zone_device *tz = to_thermal_zone(dev);
	int result;

	if (!tz->ops->set_mode)
		return -EPERM;

	if (!strncmp(buf, "enabled", sizeof("enabled")))
		result = tz->ops->set_mode(tz, THERMAL_DEVICE_ENABLED);
	else if (!strncmp(buf, "disabled", sizeof("disabled")))
		result = tz->ops->set_mode(tz, THERMAL_DEVICE_DISABLED);
	else
		result = -EINVAL;

	if (result)
		return result;

	return count;
}

static ssize_t
trip_point_type_show(struct device *dev, struct device_attribute *attr,
		     char *buf)
{
	struct thermal_zone_device *tz = to_thermal_zone(dev);
	enum thermal_trip_type type;
	int trip, result;

	if (!tz->ops->get_trip_type)
		return -EPERM;

	if (!sscanf(attr->attr.name, "trip_point_%d_type", &trip))
		return -EINVAL;

	result = tz->ops->get_trip_type(tz, trip, &type);
	if (result)
		return result;

	switch (type) {
	case THERMAL_TRIP_CRITICAL:
		return sprintf(buf, "critical\n");
	case THERMAL_TRIP_HOT:
		return sprintf(buf, "hot\n");
	case THERMAL_TRIP_PASSIVE:
		return sprintf(buf, "passive\n");
	case THERMAL_TRIP_ACTIVE:
		return sprintf(buf, "active\n");
	default:
		return sprintf(buf, "unknown\n");
	}
}

static ssize_t
trip_point_temp_show(struct device *dev, struct device_attribute *attr,
		     char *buf)
{
	struct thermal_zone_device *tz = to_thermal_zone(dev);
	int trip, ret;
	long temperature;

	if (!tz->ops->get_trip_temp)
		return -EPERM;

	if (!sscanf(attr->attr.name, "trip_point_%d_temp", &trip))
		return -EINVAL;

	ret = tz->ops->get_trip_temp(tz, trip, &temperature);

	if (ret)
		return ret;

	return sprintf(buf, "%ld\n", temperature);
}

static ssize_t
passive_store(struct device *dev, struct device_attribute *attr,
		    const char *buf, size_t count)
{
	struct thermal_zone_device *tz = to_thermal_zone(dev);
	struct thermal_cooling_device *cdev = NULL;
	int state;

	if (!sscanf(buf, "%d\n", &state))
		return -EINVAL;

	/* sanity check: values below 1000 millicelcius don't make sense
	 * and can cause the system to go into a thermal heart attack
	 */
	if (state && state < 1000)
		return -EINVAL;

	if (state && !tz->forced_passive) {
		mutex_lock(&thermal_list_lock);
		list_for_each_entry(cdev, &thermal_cdev_list, node) {
			if (!strncmp("Processor", cdev->type,
				     sizeof("Processor")))
				thermal_zone_bind_cooling_device(tz,
								 THERMAL_TRIPS_NONE,
								 cdev);
		}
		mutex_unlock(&thermal_list_lock);
		if (!tz->passive_delay)
			tz->passive_delay = 1000;
	} else if (!state && tz->forced_passive) {
		mutex_lock(&thermal_list_lock);
		list_for_each_entry(cdev, &thermal_cdev_list, node) {
			if (!strncmp("Processor", cdev->type,
				     sizeof("Processor")))
				thermal_zone_unbind_cooling_device(tz,
								   THERMAL_TRIPS_NONE,
								   cdev);
		}
		mutex_unlock(&thermal_list_lock);
		tz->passive_delay = 0;
	}

	tz->tc1 = 1;
	tz->tc2 = 1;

	tz->forced_passive = state;

	thermal_zone_device_update(tz);

	return count;
}

static ssize_t
passive_show(struct device *dev, struct device_attribute *attr,
		   char *buf)
{
	struct thermal_zone_device *tz = to_thermal_zone(dev);

	return sprintf(buf, "%d\n", tz->forced_passive);
}

static DEVICE_ATTR(type, 0444, type_show, NULL);
static DEVICE_ATTR(temp, 0444, temp_show, NULL);
static DEVICE_ATTR(mode, 0644, mode_show, mode_store);
static DEVICE_ATTR(passive, S_IRUGO | S_IWUSR, passive_show, \
		   passive_store);

static struct device_attribute trip_point_attrs[] = {
	__ATTR(trip_point_0_type, 0444, trip_point_type_show, NULL),
	__ATTR(trip_point_0_temp, 0444, trip_point_temp_show, NULL),
	__ATTR(trip_point_1_type, 0444, trip_point_type_show, NULL),
	__ATTR(trip_point_1_temp, 0444, trip_point_temp_show, NULL),
	__ATTR(trip_point_2_type, 0444, trip_point_type_show, NULL),
	__ATTR(trip_point_2_temp, 0444, trip_point_temp_show, NULL),
	__ATTR(trip_point_3_type, 0444, trip_point_type_show, NULL),
	__ATTR(trip_point_3_temp, 0444, trip_point_temp_show, NULL),
	__ATTR(trip_point_4_type, 0444, trip_point_type_show, NULL),
	__ATTR(trip_point_4_temp, 0444, trip_point_temp_show, NULL),
	__ATTR(trip_point_5_type, 0444, trip_point_type_show, NULL),
	__ATTR(trip_point_5_temp, 0444, trip_point_temp_show, NULL),
	__ATTR(trip_point_6_type, 0444, trip_point_type_show, NULL),
	__ATTR(trip_point_6_temp, 0444, trip_point_temp_show, NULL),
	__ATTR(trip_point_7_type, 0444, trip_point_type_show, NULL),
	__ATTR(trip_point_7_temp, 0444, trip_point_temp_show, NULL),
	__ATTR(trip_point_8_type, 0444, trip_point_type_show, NULL),
	__ATTR(trip_point_8_temp, 0444, trip_point_temp_show, NULL),
	__ATTR(trip_point_9_type, 0444, trip_point_type_show, NULL),
	__ATTR(trip_point_9_temp, 0444, trip_point_temp_show, NULL),
	__ATTR(trip_point_10_type, 0444, trip_point_type_show, NULL),
	__ATTR(trip_point_10_temp, 0444, trip_point_temp_show, NULL),
	__ATTR(trip_point_11_type, 0444, trip_point_type_show, NULL),
	__ATTR(trip_point_11_temp, 0444, trip_point_temp_show, NULL),
};

#define TRIP_POINT_ATTR_ADD(_dev, _index, result)     \
do {    \
	result = device_create_file(_dev,	\
				&trip_point_attrs[_index * 2]);	\
	if (result)	\
		break;	\
	result = device_create_file(_dev,	\
			&trip_point_attrs[_index * 2 + 1]);	\
} while (0)

#define TRIP_POINT_ATTR_REMOVE(_dev, _index)	\
do {	\
	device_remove_file(_dev, &trip_point_attrs[_index * 2]);	\
	device_remove_file(_dev, &trip_point_attrs[_index * 2 + 1]);	\
} while (0)

/* sys I/F for cooling device */
#define to_cooling_device(_dev)	\
	container_of(_dev, struct thermal_cooling_device, device)

static ssize_t
thermal_cooling_device_type_show(struct device *dev,
				 struct device_attribute *attr, char *buf)
{
	struct thermal_cooling_device *cdev = to_cooling_device(dev);

	return sprintf(buf, "%s\n", cdev->type);
}

static ssize_t
thermal_cooling_device_max_state_show(struct device *dev,
				      struct device_attribute *attr, char *buf)
{
	struct thermal_cooling_device *cdev = to_cooling_device(dev);
	unsigned long state;
	int ret;

	ret = cdev->ops->get_max_state(cdev, &state);
	if (ret)
		return ret;
	return sprintf(buf, "%ld\n", state);
}

static ssize_t
thermal_cooling_device_cur_state_show(struct device *dev,
				      struct device_attribute *attr, char *buf)
{
	struct thermal_cooling_device *cdev = to_cooling_device(dev);
	unsigned long state;
	int ret;

	ret = cdev->ops->get_cur_state(cdev, &state);
	if (ret)
		return ret;
	return sprintf(buf, "%ld\n", state);
}

static ssize_t
thermal_cooling_device_cur_state_store(struct device *dev,
				       struct device_attribute *attr,
				       const char *buf, size_t count)
{
	struct thermal_cooling_device *cdev = to_cooling_device(dev);
	unsigned long state;
	int result;

	if (!sscanf(buf, "%ld\n", &state))
		return -EINVAL;

	if ((long)state < 0)
		return -EINVAL;

	result = cdev->ops->set_cur_state(cdev, state);
	if (result)
		return result;
	return count;
}

static struct device_attribute dev_attr_cdev_type =
__ATTR(type, 0444, thermal_cooling_device_type_show, NULL);
static DEVICE_ATTR(max_state, 0444,
		   thermal_cooling_device_max_state_show, NULL);
static DEVICE_ATTR(cur_state, 0644,
		   thermal_cooling_device_cur_state_show,
		   thermal_cooling_device_cur_state_store);

static ssize_t
thermal_cooling_device_trip_point_show(struct device *dev,
				       struct device_attribute *attr, char *buf)
{
	struct thermal_cooling_device_instance *instance;

	instance =
	    container_of(attr, struct thermal_cooling_device_instance, attr);

	if (instance->trip == THERMAL_TRIPS_NONE)
		return sprintf(buf, "-1\n");
	else
		return sprintf(buf, "%d\n", instance->trip);
}

/* Device management */

#if defined(CONFIG_THERMAL_HWMON)

/* hwmon sys I/F */
#include <linux/hwmon.h>
static LIST_HEAD(thermal_hwmon_list);

static ssize_t
name_show(struct device *dev, struct device_attribute *attr, char *buf)
{
	struct thermal_hwmon_device *hwmon = dev_get_drvdata(dev);
	return sprintf(buf, "%s\n", hwmon->type);
}
static DEVICE_ATTR(name, 0444, name_show, NULL);

static ssize_t
temp_input_show(struct device *dev, struct device_attribute *attr, char *buf)
{
	long temperature;
	int ret;
	struct thermal_hwmon_attr *hwmon_attr
			= container_of(attr, struct thermal_hwmon_attr, attr);
	struct thermal_zone_device *tz
			= container_of(hwmon_attr, struct thermal_zone_device,
				       temp_input);

	ret = tz->ops->get_temp(tz, &temperature);

	if (ret)
		return ret;

	return sprintf(buf, "%ld\n", temperature);
}

static ssize_t
temp_crit_show(struct device *dev, struct device_attribute *attr,
		char *buf)
{
	struct thermal_hwmon_attr *hwmon_attr
			= container_of(attr, struct thermal_hwmon_attr, attr);
	struct thermal_zone_device *tz
			= container_of(hwmon_attr, struct thermal_zone_device,
				       temp_crit);
	long temperature;
	int ret;

	ret = tz->ops->get_trip_temp(tz, 0, &temperature);
	if (ret)
		return ret;

	return sprintf(buf, "%ld\n", temperature);
}


static int
thermal_add_hwmon_sysfs(struct thermal_zone_device *tz)
{
	struct thermal_hwmon_device *hwmon;
	int new_hwmon_device = 1;
	int result;

	mutex_lock(&thermal_list_lock);
	list_for_each_entry(hwmon, &thermal_hwmon_list, node)
		if (!strcmp(hwmon->type, tz->type)) {
			new_hwmon_device = 0;
			mutex_unlock(&thermal_list_lock);
			goto register_sys_interface;
		}
	mutex_unlock(&thermal_list_lock);

	hwmon = kzalloc(sizeof(struct thermal_hwmon_device), GFP_KERNEL);
	if (!hwmon)
		return -ENOMEM;

	INIT_LIST_HEAD(&hwmon->tz_list);
	strlcpy(hwmon->type, tz->type, THERMAL_NAME_LENGTH);
	hwmon->device = hwmon_device_register(NULL);
	if (IS_ERR(hwmon->device)) {
		result = PTR_ERR(hwmon->device);
		goto free_mem;
	}
	dev_set_drvdata(hwmon->device, hwmon);
	result = device_create_file(hwmon->device, &dev_attr_name);
	if (result)
		goto unregister_hwmon_device;

 register_sys_interface:
	tz->hwmon = hwmon;
	hwmon->count++;

	snprintf(tz->temp_input.name, THERMAL_NAME_LENGTH,
		 "temp%d_input", hwmon->count);
	tz->temp_input.attr.attr.name = tz->temp_input.name;
	tz->temp_input.attr.attr.mode = 0444;
	tz->temp_input.attr.show = temp_input_show;
	sysfs_attr_init(&tz->temp_input.attr.attr);
	result = device_create_file(hwmon->device, &tz->temp_input.attr);
	if (result)
		goto unregister_hwmon_device;

	if (tz->ops->get_crit_temp) {
		unsigned long temperature;
		if (!tz->ops->get_crit_temp(tz, &temperature)) {
			snprintf(tz->temp_crit.name, THERMAL_NAME_LENGTH,
				"temp%d_crit", hwmon->count);
			tz->temp_crit.attr.attr.name = tz->temp_crit.name;
			tz->temp_crit.attr.attr.mode = 0444;
			tz->temp_crit.attr.show = temp_crit_show;
			sysfs_attr_init(&tz->temp_crit.attr.attr);
			result = device_create_file(hwmon->device,
						    &tz->temp_crit.attr);
			if (result)
				goto unregister_hwmon_device;
		}
	}

	mutex_lock(&thermal_list_lock);
	if (new_hwmon_device)
		list_add_tail(&hwmon->node, &thermal_hwmon_list);
	list_add_tail(&tz->hwmon_node, &hwmon->tz_list);
	mutex_unlock(&thermal_list_lock);

	return 0;

 unregister_hwmon_device:
	device_remove_file(hwmon->device, &tz->temp_crit.attr);
	device_remove_file(hwmon->device, &tz->temp_input.attr);
	if (new_hwmon_device) {
		device_remove_file(hwmon->device, &dev_attr_name);
		hwmon_device_unregister(hwmon->device);
	}
 free_mem:
	if (new_hwmon_device)
		kfree(hwmon);

	return result;
}

static void
thermal_remove_hwmon_sysfs(struct thermal_zone_device *tz)
{
	struct thermal_hwmon_device *hwmon = tz->hwmon;

	tz->hwmon = NULL;
	device_remove_file(hwmon->device, &tz->temp_input.attr);
	if (tz->ops->get_crit_temp)
		device_remove_file(hwmon->device, &tz->temp_crit.attr);

	mutex_lock(&thermal_list_lock);
	list_del(&tz->hwmon_node);
	if (!list_empty(&hwmon->tz_list)) {
		mutex_unlock(&thermal_list_lock);
		return;
	}
	list_del(&hwmon->node);
	mutex_unlock(&thermal_list_lock);

	device_remove_file(hwmon->device, &dev_attr_name);
	hwmon_device_unregister(hwmon->device);
	kfree(hwmon);
}
#else
static int
thermal_add_hwmon_sysfs(struct thermal_zone_device *tz)
{
	return 0;
}

static void
thermal_remove_hwmon_sysfs(struct thermal_zone_device *tz)
{
}
#endif

static void thermal_zone_device_set_polling(struct thermal_zone_device *tz,
					    int delay)
{
	cancel_delayed_work(&(tz->poll_queue));

	if (!delay)
		return;

	if (delay > 1000)
		schedule_delayed_work(&(tz->poll_queue),
				      round_jiffies(msecs_to_jiffies(delay)));
	else
		schedule_delayed_work(&(tz->poll_queue),
				      msecs_to_jiffies(delay));
}

static void thermal_zone_device_passive(struct thermal_zone_device *tz,
					int temp, int trip_temp, int trip)
{
	int trend = 0;
	struct thermal_cooling_device_instance *instance;
	struct thermal_cooling_device *cdev;
	long state, max_state;

	/*
	 * Above Trip?
	 * -----------
	 * Calculate the thermal trend (using the passive cooling equation)
	 * and modify the performance limit for all passive cooling devices
	 * accordingly.  Note that we assume symmetry.
	 */
	if (temp >= trip_temp) {
		tz->passive = true;

		trend = (tz->tc1 * (temp - tz->last_temperature)) +
			(tz->tc2 * (temp - trip_temp));

		/* Heating up? */
		if (trend > 0) {
			list_for_each_entry(instance, &tz->cooling_devices,
					    node) {
				if (instance->trip != trip)
					continue;
				cdev = instance->cdev;
				cdev->ops->get_cur_state(cdev, &state);
				cdev->ops->get_max_state(cdev, &max_state);
				if (state++ < max_state)
					cdev->ops->set_cur_state(cdev, state);
			}
		} else if (trend < 0) { /* Cooling off? */
			list_for_each_entry(instance, &tz->cooling_devices,
					    node) {
				if (instance->trip != trip)
					continue;
				cdev = instance->cdev;
				cdev->ops->get_cur_state(cdev, &state);
				cdev->ops->get_max_state(cdev, &max_state);
				if (state > 0)
					cdev->ops->set_cur_state(cdev, --state);
			}
		}
		return;
	}

	/*
	 * Below Trip?
	 * -----------
	 * Implement passive cooling hysteresis to slowly increase performance
	 * and avoid thrashing around the passive trip point.  Note that we
	 * assume symmetry.
	 */
	list_for_each_entry(instance, &tz->cooling_devices, node) {
		if (instance->trip != trip)
			continue;
		cdev = instance->cdev;
		cdev->ops->get_cur_state(cdev, &state);
		cdev->ops->get_max_state(cdev, &max_state);
		if (state > 0)
			cdev->ops->set_cur_state(cdev, --state);
		if (state == 0)
			tz->passive = false;
	}
}

static void thermal_zone_device_check(struct work_struct *work)
{
	struct thermal_zone_device *tz = container_of(work, struct
						      thermal_zone_device,
						      poll_queue.work);
	thermal_zone_device_update(tz);
}

/**
 * thermal_zone_bind_cooling_device - bind a cooling device to a thermal zone
 * @tz:		thermal zone device
 * @trip:	indicates which trip point the cooling devices is
 *		associated with in this thermal zone.
 * @cdev:	thermal cooling device
 *
 * This function is usually called in the thermal zone device .bind callback.
 */
int thermal_zone_bind_cooling_device(struct thermal_zone_device *tz,
				     int trip,
				     struct thermal_cooling_device *cdev)
{
	struct thermal_cooling_device_instance *dev;
	struct thermal_cooling_device_instance *pos;
	struct thermal_zone_device *pos1;
	struct thermal_cooling_device *pos2;
	int result;

	if (trip >= tz->trips || (trip < 0 && trip != THERMAL_TRIPS_NONE))
		return -EINVAL;

	list_for_each_entry(pos1, &thermal_tz_list, node) {
		if (pos1 == tz)
			break;
	}
	list_for_each_entry(pos2, &thermal_cdev_list, node) {
		if (pos2 == cdev)
			break;
	}

	if (tz != pos1 || cdev != pos2)
		return -EINVAL;

	dev =
	    kzalloc(sizeof(struct thermal_cooling_device_instance), GFP_KERNEL);
	if (!dev)
		return -ENOMEM;
	dev->tz = tz;
	dev->cdev = cdev;
	dev->trip = trip;
	result = get_idr(&tz->idr, &tz->lock, &dev->id);
	if (result)
		goto free_mem;

	sprintf(dev->name, "cdev%d", dev->id);
	result =
	    sysfs_create_link(&tz->device.kobj, &cdev->device.kobj, dev->name);
	if (result)
		goto release_idr;

	sprintf(dev->attr_name, "cdev%d_trip_point", dev->id);
	sysfs_attr_init(&dev->attr.attr);
	dev->attr.attr.name = dev->attr_name;
	dev->attr.attr.mode = 0444;
	dev->attr.show = thermal_cooling_device_trip_point_show;
	result = device_create_file(&tz->device, &dev->attr);
	if (result)
		goto remove_symbol_link;

	mutex_lock(&tz->lock);
	list_for_each_entry(pos, &tz->cooling_devices, node)
	    if (pos->tz == tz && pos->trip == trip && pos->cdev == cdev) {
		result = -EEXIST;
		break;
	}
	if (!result)
		list_add_tail(&dev->node, &tz->cooling_devices);
	mutex_unlock(&tz->lock);

	if (!result)
		return 0;

	device_remove_file(&tz->device, &dev->attr);
      remove_symbol_link:
	sysfs_remove_link(&tz->device.kobj, dev->name);
      release_idr:
	release_idr(&tz->idr, &tz->lock, dev->id);
      free_mem:
	kfree(dev);
	return result;
}

EXPORT_SYMBOL(thermal_zone_bind_cooling_device);

/**
 * thermal_zone_unbind_cooling_device - unbind a cooling device from a thermal zone
 * @tz:		thermal zone device
 * @trip:	indicates which trip point the cooling devices is
 *		associated with in this thermal zone.
 * @cdev:	thermal cooling device
 *
 * This function is usually called in the thermal zone device .unbind callback.
 */
int thermal_zone_unbind_cooling_device(struct thermal_zone_device *tz,
				       int trip,
				       struct thermal_cooling_device *cdev)
{
	struct thermal_cooling_device_instance *pos, *next;

	mutex_lock(&tz->lock);
	list_for_each_entry_safe(pos, next, &tz->cooling_devices, node) {
		if (pos->tz == tz && pos->trip == trip && pos->cdev == cdev) {
			list_del(&pos->node);
			mutex_unlock(&tz->lock);
			goto unbind;
		}
	}
	mutex_unlock(&tz->lock);

	return -ENODEV;

      unbind:
	device_remove_file(&tz->device, &pos->attr);
	sysfs_remove_link(&tz->device.kobj, pos->name);
	release_idr(&tz->idr, &tz->lock, pos->id);
	kfree(pos);
	return 0;
}

EXPORT_SYMBOL(thermal_zone_unbind_cooling_device);

static void thermal_release(struct device *dev)
{
	struct thermal_zone_device *tz;
	struct thermal_cooling_device *cdev;

	if (!strncmp(dev_name(dev), "thermal_zone", sizeof "thermal_zone" - 1)) {
		tz = to_thermal_zone(dev);
		kfree(tz);
	} else {
		cdev = to_cooling_device(dev);
		kfree(cdev);
	}
}

static struct class thermal_class = {
	.name = "thermal",
	.dev_release = thermal_release,
};

/**
 * thermal_cooling_device_register - register a new thermal cooling device
 * @type:	the thermal cooling device type.
 * @devdata:	device private data.
 * @ops:		standard thermal cooling devices callbacks.
 */
struct thermal_cooling_device *thermal_cooling_device_register(
     char *type, void *devdata, const struct thermal_cooling_device_ops *ops)
{
	struct thermal_cooling_device *cdev;
	struct thermal_zone_device *pos;
	int result;

	if (strlen(type) >= THERMAL_NAME_LENGTH)
		return ERR_PTR(-EINVAL);

	if (!ops || !ops->get_max_state || !ops->get_cur_state ||
	    !ops->set_cur_state)
		return ERR_PTR(-EINVAL);

	cdev = kzalloc(sizeof(struct thermal_cooling_device), GFP_KERNEL);
	if (!cdev)
		return ERR_PTR(-ENOMEM);

	result = get_idr(&thermal_cdev_idr, &thermal_idr_lock, &cdev->id);
	if (result) {
		kfree(cdev);
		return ERR_PTR(result);
	}

	strcpy(cdev->type, type);
	cdev->ops = ops;
	cdev->device.class = &thermal_class;
	cdev->devdata = devdata;
	dev_set_name(&cdev->device, "cooling_device%d", cdev->id);
	result = device_register(&cdev->device);
	if (result) {
		release_idr(&thermal_cdev_idr, &thermal_idr_lock, cdev->id);
		kfree(cdev);
		return ERR_PTR(result);
	}

	/* sys I/F */
	if (type) {
		result = device_create_file(&cdev->device, &dev_attr_cdev_type);
		if (result)
			goto unregister;
	}

	result = device_create_file(&cdev->device, &dev_attr_max_state);
	if (result)
		goto unregister;

	result = device_create_file(&cdev->device, &dev_attr_cur_state);
	if (result)
		goto unregister;

	mutex_lock(&thermal_list_lock);
	list_add(&cdev->node, &thermal_cdev_list);
	list_for_each_entry(pos, &thermal_tz_list, node) {
		if (!pos->ops->bind)
			continue;
		result = pos->ops->bind(pos, cdev);
		if (result)
			break;

	}
	mutex_unlock(&thermal_list_lock);

	if (!result)
		return cdev;

      unregister:
	release_idr(&thermal_cdev_idr, &thermal_idr_lock, cdev->id);
	device_unregister(&cdev->device);
	return ERR_PTR(result);
}

EXPORT_SYMBOL(thermal_cooling_device_register);

/**
 * thermal_cooling_device_unregister - removes the registered thermal cooling device
 * @cdev:	the thermal cooling device to remove.
 *
 * thermal_cooling_device_unregister() must be called when the device is no
 * longer needed.
 */
void thermal_cooling_device_unregister(struct
				       thermal_cooling_device
				       *cdev)
{
	struct thermal_zone_device *tz;
	struct thermal_cooling_device *pos = NULL;

	if (!cdev)
		return;

	mutex_lock(&thermal_list_lock);
	list_for_each_entry(pos, &thermal_cdev_list, node)
	    if (pos == cdev)
		break;
	if (pos != cdev) {
		/* thermal cooling device not found */
		mutex_unlock(&thermal_list_lock);
		return;
	}
	list_del(&cdev->node);
	list_for_each_entry(tz, &thermal_tz_list, node) {
		if (!tz->ops->unbind)
			continue;
		tz->ops->unbind(tz, cdev);
	}
	mutex_unlock(&thermal_list_lock);
	if (cdev->type[0])
		device_remove_file(&cdev->device, &dev_attr_cdev_type);
	device_remove_file(&cdev->device, &dev_attr_max_state);
	device_remove_file(&cdev->device, &dev_attr_cur_state);

	release_idr(&thermal_cdev_idr, &thermal_idr_lock, cdev->id);
	device_unregister(&cdev->device);
	return;
}

EXPORT_SYMBOL(thermal_cooling_device_unregister);

/**
 * thermal_zone_device_update - force an update of a thermal zone's state
 * @ttz:	the thermal zone to update
 */

void thermal_zone_device_update(struct thermal_zone_device *tz)
{
	int count, ret = 0;
	long temp, trip_temp;
	enum thermal_trip_type trip_type;
	struct thermal_cooling_device_instance *instance;
	struct thermal_cooling_device *cdev;

	mutex_lock(&tz->lock);

	if (tz->ops->get_temp(tz, &temp)) {
		/* get_temp failed - retry it later */
		printk(KERN_WARNING PREFIX "failed to read out thermal zone "
		       "%d\n", tz->id);
		goto leave;
	}

	for (count = 0; count < tz->trips; count++) {
		tz->ops->get_trip_type(tz, count, &trip_type);
		tz->ops->get_trip_temp(tz, count, &trip_temp);

		switch (trip_type) {
		case THERMAL_TRIP_CRITICAL:
			if (temp >= trip_temp) {
				if (tz->ops->notify)
					ret = tz->ops->notify(tz, count,
							      trip_type);
				if (!ret) {
					printk(KERN_EMERG
					       "Critical temperature reached (%ld C), shutting down.\n",
					       temp/1000);
					orderly_poweroff(true);
				}
			}
			break;
		case THERMAL_TRIP_HOT:
			if (temp >= trip_temp)
				if (tz->ops->notify)
					tz->ops->notify(tz, count, trip_type);
			break;
		case THERMAL_TRIP_ACTIVE:
			list_for_each_entry(instance, &tz->cooling_devices,
					    node) {
				if (instance->trip != count)
					continue;

				cdev = instance->cdev;

				if (temp >= trip_temp)
					cdev->ops->set_cur_state(cdev, 1);
				else
					cdev->ops->set_cur_state(cdev, 0);
			}
			break;
		case THERMAL_TRIP_PASSIVE:
			if (temp >= trip_temp || tz->passive)
				thermal_zone_device_passive(tz, temp,
							    trip_temp, count);
			break;
		}
	}

	if (tz->forced_passive)
		thermal_zone_device_passive(tz, temp, tz->forced_passive,
					    THERMAL_TRIPS_NONE);

	tz->last_temperature = temp;

      leave:
	if (tz->passive)
		thermal_zone_device_set_polling(tz, tz->passive_delay);
	else if (tz->polling_delay)
		thermal_zone_device_set_polling(tz, tz->polling_delay);
	else
		thermal_zone_device_set_polling(tz, 0);
	mutex_unlock(&tz->lock);
}
EXPORT_SYMBOL(thermal_zone_device_update);

/**
 * thermal_zone_device_register - register a new thermal zone device
 * @type:	the thermal zone device type
 * @trips:	the number of trip points the thermal zone support
 * @devdata:	private device data
 * @ops:	standard thermal zone device callbacks
 * @tc1:	thermal coefficient 1 for passive calculations
 * @tc2:	thermal coefficient 2 for passive calculations
 * @passive_delay: number of milliseconds to wait between polls when
 *		   performing passive cooling
 * @polling_delay: number of milliseconds to wait between polls when checking
 *		   whether trip points have been crossed (0 for interrupt
 *		   driven systems)
 *
 * thermal_zone_device_unregister() must be called when the device is no
 * longer needed. The passive cooling formula uses tc1 and tc2 as described in
 * section 11.1.5.1 of the ACPI specification 3.0.
 */
struct thermal_zone_device *thermal_zone_device_register(char *type,
	int trips, void *devdata,
	const struct thermal_zone_device_ops *ops,
	int tc1, int tc2, int passive_delay, int polling_delay)
{
	struct thermal_zone_device *tz;
	struct thermal_cooling_device *pos;
	enum thermal_trip_type trip_type;
	int result;
	int count;
	int passive = 0;

	if (strlen(type) >= THERMAL_NAME_LENGTH)
		return ERR_PTR(-EINVAL);

	if (trips > THERMAL_MAX_TRIPS || trips < 0)
		return ERR_PTR(-EINVAL);

	if (!ops || !ops->get_temp)
		return ERR_PTR(-EINVAL);

	tz = kzalloc(sizeof(struct thermal_zone_device), GFP_KERNEL);
	if (!tz)
		return ERR_PTR(-ENOMEM);

	INIT_LIST_HEAD(&tz->cooling_devices);
	idr_init(&tz->idr);
	mutex_init(&tz->lock);
	result = get_idr(&thermal_tz_idr, &thermal_idr_lock, &tz->id);
	if (result) {
		kfree(tz);
		return ERR_PTR(result);
	}

	strcpy(tz->type, type);
	tz->ops = ops;
	tz->device.class = &thermal_class;
	tz->devdata = devdata;
	tz->trips = trips;
	tz->tc1 = tc1;
	tz->tc2 = tc2;
	tz->passive_delay = passive_delay;
	tz->polling_delay = polling_delay;

	dev_set_name(&tz->device, "thermal_zone%d", tz->id);
	result = device_register(&tz->device);
	if (result) {
		release_idr(&thermal_tz_idr, &thermal_idr_lock, tz->id);
		kfree(tz);
		return ERR_PTR(result);
	}

	/* sys I/F */
	if (type) {
		result = device_create_file(&tz->device, &dev_attr_type);
		if (result)
			goto unregister;
	}

	result = device_create_file(&tz->device, &dev_attr_temp);
	if (result)
		goto unregister;

	if (ops->get_mode) {
		result = device_create_file(&tz->device, &dev_attr_mode);
		if (result)
			goto unregister;
	}

	for (count = 0; count < trips; count++) {
		TRIP_POINT_ATTR_ADD(&tz->device, count, result);
		if (result)
			goto unregister;
		tz->ops->get_trip_type(tz, count, &trip_type);
		if (trip_type == THERMAL_TRIP_PASSIVE)
			passive = 1;
	}

	if (!passive)
		result = device_create_file(&tz->device,
					    &dev_attr_passive);

	if (result)
		goto unregister;

	result = thermal_add_hwmon_sysfs(tz);
	if (result)
		goto unregister;

	mutex_lock(&thermal_list_lock);
	list_add_tail(&tz->node, &thermal_tz_list);
	if (ops->bind)
		list_for_each_entry(pos, &thermal_cdev_list, node) {
		result = ops->bind(tz, pos);
		if (result)
			break;
		}
	mutex_unlock(&thermal_list_lock);

	INIT_DELAYED_WORK(&(tz->poll_queue), thermal_zone_device_check);

	thermal_zone_device_update(tz);

	if (!result)
		return tz;

      unregister:
	release_idr(&thermal_tz_idr, &thermal_idr_lock, tz->id);
	device_unregister(&tz->device);
	return ERR_PTR(result);
}

EXPORT_SYMBOL(thermal_zone_device_register);

/**
 * thermal_device_unregister - removes the registered thermal zone device
 * @tz: the thermal zone device to remove
 */
void thermal_zone_device_unregister(struct thermal_zone_device *tz)
{
	struct thermal_cooling_device *cdev;
	struct thermal_zone_device *pos = NULL;
	int count;

	if (!tz)
		return;

	mutex_lock(&thermal_list_lock);
	list_for_each_entry(pos, &thermal_tz_list, node)
	    if (pos == tz)
		break;
	if (pos != tz) {
		/* thermal zone device not found */
		mutex_unlock(&thermal_list_lock);
		return;
	}
	list_del(&tz->node);
	if (tz->ops->unbind)
		list_for_each_entry(cdev, &thermal_cdev_list, node)
		    tz->ops->unbind(tz, cdev);
	mutex_unlock(&thermal_list_lock);

	thermal_zone_device_set_polling(tz, 0);

	if (tz->type[0])
		device_remove_file(&tz->device, &dev_attr_type);
	device_remove_file(&tz->device, &dev_attr_temp);
	if (tz->ops->get_mode)
		device_remove_file(&tz->device, &dev_attr_mode);

	for (count = 0; count < tz->trips; count++)
		TRIP_POINT_ATTR_REMOVE(&tz->device, count);

	thermal_remove_hwmon_sysfs(tz);
	release_idr(&thermal_tz_idr, &thermal_idr_lock, tz->id);
	idr_destroy(&tz->idr);
	mutex_destroy(&tz->lock);
	device_unregister(&tz->device);
	return;
}

EXPORT_SYMBOL(thermal_zone_device_unregister);

<<<<<<< HEAD
=======
#ifdef CONFIG_NET
static struct genl_family thermal_event_genl_family = {
	.id = GENL_ID_GENERATE,
	.name = THERMAL_GENL_FAMILY_NAME,
	.version = THERMAL_GENL_VERSION,
	.maxattr = THERMAL_GENL_ATTR_MAX,
};

static struct genl_multicast_group thermal_event_mcgrp = {
	.name = THERMAL_GENL_MCAST_GROUP_NAME,
};

>>>>>>> 105e53f8
int generate_netlink_event(u32 orig, enum events event)
{
	struct sk_buff *skb;
	struct nlattr *attr;
	struct thermal_genl_event *thermal_event;
	void *msg_header;
	int size;
	int result;

	/* allocate memory */
	size = nla_total_size(sizeof(struct thermal_genl_event)) + \
				nla_total_size(0);

	skb = genlmsg_new(size, GFP_ATOMIC);
	if (!skb)
		return -ENOMEM;

	/* add the genetlink message header */
	msg_header = genlmsg_put(skb, 0, thermal_event_seqnum++,
				 &thermal_event_genl_family, 0,
				 THERMAL_GENL_CMD_EVENT);
	if (!msg_header) {
		nlmsg_free(skb);
		return -ENOMEM;
	}

	/* fill the data */
	attr = nla_reserve(skb, THERMAL_GENL_ATTR_EVENT, \
			sizeof(struct thermal_genl_event));

	if (!attr) {
		nlmsg_free(skb);
		return -EINVAL;
	}

	thermal_event = nla_data(attr);
	if (!thermal_event) {
		nlmsg_free(skb);
		return -EINVAL;
	}

	memset(thermal_event, 0, sizeof(struct thermal_genl_event));

	thermal_event->orig = orig;
	thermal_event->event = event;

	/* send multicast genetlink message */
	result = genlmsg_end(skb, msg_header);
	if (result < 0) {
		nlmsg_free(skb);
		return result;
	}

	result = genlmsg_multicast(skb, 0, thermal_event_mcgrp.id, GFP_ATOMIC);
	if (result)
		printk(KERN_INFO "failed to send netlink event:%d", result);

	return result;
}
EXPORT_SYMBOL(generate_netlink_event);

static int genetlink_init(void)
{
	int result;

	result = genl_register_family(&thermal_event_genl_family);
	if (result)
		return result;

	result = genl_register_mc_group(&thermal_event_genl_family,
					&thermal_event_mcgrp);
	if (result)
		genl_unregister_family(&thermal_event_genl_family);
	return result;
}

<<<<<<< HEAD
=======
static void genetlink_exit(void)
{
	genl_unregister_family(&thermal_event_genl_family);
}
#else /* !CONFIG_NET */
static inline int genetlink_init(void) { return 0; }
static inline void genetlink_exit(void) {}
#endif /* !CONFIG_NET */

>>>>>>> 105e53f8
static int __init thermal_init(void)
{
	int result = 0;

	result = class_register(&thermal_class);
	if (result) {
		idr_destroy(&thermal_tz_idr);
		idr_destroy(&thermal_cdev_idr);
		mutex_destroy(&thermal_idr_lock);
		mutex_destroy(&thermal_list_lock);
	}
	result = genetlink_init();
	return result;
}

static void genetlink_exit(void)
{
	genl_unregister_family(&thermal_event_genl_family);
}

static void __exit thermal_exit(void)
{
	class_unregister(&thermal_class);
	idr_destroy(&thermal_tz_idr);
	idr_destroy(&thermal_cdev_idr);
	mutex_destroy(&thermal_idr_lock);
	mutex_destroy(&thermal_list_lock);
	genetlink_exit();
}

fs_initcall(thermal_init);
module_exit(thermal_exit);<|MERGE_RESOLUTION|>--- conflicted
+++ resolved
@@ -62,23 +62,6 @@
 
 static unsigned int thermal_event_seqnum;
 
-<<<<<<< HEAD
-static struct genl_family thermal_event_genl_family = {
-	.id = GENL_ID_GENERATE,
-	.name = THERMAL_GENL_FAMILY_NAME,
-	.version = THERMAL_GENL_VERSION,
-	.maxattr = THERMAL_GENL_ATTR_MAX,
-};
-
-static struct genl_multicast_group thermal_event_mcgrp = {
-	.name = THERMAL_GENL_MCAST_GROUP_NAME,
-};
-
-static int genetlink_init(void);
-static void genetlink_exit(void);
-
-=======
->>>>>>> 105e53f8
 static int get_idr(struct idr *idr, struct mutex *lock, int *id)
 {
 	int err;
@@ -1229,8 +1212,6 @@
 
 EXPORT_SYMBOL(thermal_zone_device_unregister);
 
-<<<<<<< HEAD
-=======
 #ifdef CONFIG_NET
 static struct genl_family thermal_event_genl_family = {
 	.id = GENL_ID_GENERATE,
@@ -1243,7 +1224,6 @@
 	.name = THERMAL_GENL_MCAST_GROUP_NAME,
 };
 
->>>>>>> 105e53f8
 int generate_netlink_event(u32 orig, enum events event)
 {
 	struct sk_buff *skb;
@@ -1320,8 +1300,6 @@
 	return result;
 }
 
-<<<<<<< HEAD
-=======
 static void genetlink_exit(void)
 {
 	genl_unregister_family(&thermal_event_genl_family);
@@ -1331,7 +1309,6 @@
 static inline void genetlink_exit(void) {}
 #endif /* !CONFIG_NET */
 
->>>>>>> 105e53f8
 static int __init thermal_init(void)
 {
 	int result = 0;
@@ -1347,11 +1324,6 @@
 	return result;
 }
 
-static void genetlink_exit(void)
-{
-	genl_unregister_family(&thermal_event_genl_family);
-}
-
 static void __exit thermal_exit(void)
 {
 	class_unregister(&thermal_class);
