/*
 * at91sam926x_time.c - Periodic Interval Timer (PIT) for at91sam926x
 *
 * Copyright (C) 2005-2006 M. Amine SAYA, ATMEL Rousset, France
 * Revision	 2005 M. Nicolas Diremdjian, ATMEL Rousset, France
 * Converted to ClockSource/ClockEvents by David Brownell.
 *
 * This program is free software; you can redistribute it and/or modify
 * it under the terms of the GNU General Public License version 2 as
 * published by the Free Software Foundation.
 */

#define pr_fmt(fmt)	"AT91: PIT: " fmt

#include <linux/clk.h>
#include <linux/clockchips.h>
#include <linux/interrupt.h>
#include <linux/irq.h>
#include <linux/kernel.h>
#include <linux/of.h>
#include <linux/of_address.h>
#include <linux/of_irq.h>
#include <linux/slab.h>

#define AT91_PIT_MR		0x00			/* Mode Register */
#define AT91_PIT_PITIEN			BIT(25)			/* Timer Interrupt Enable */
#define AT91_PIT_PITEN			BIT(24)			/* Timer Enabled */
#define AT91_PIT_PIV			GENMASK(19, 0)		/* Periodic Interval Value */

#define AT91_PIT_SR		0x04			/* Status Register */
#define AT91_PIT_PITS			BIT(0)			/* Timer Status */

#define AT91_PIT_PIVR		0x08			/* Periodic Interval Value Register */
#define AT91_PIT_PIIR		0x0c			/* Periodic Interval Image Register */
#define AT91_PIT_PICNT			GENMASK(31, 20)		/* Interval Counter */
#define AT91_PIT_CPIV			GENMASK(19, 0)		/* Inverval Value */

#define PIT_CPIV(x)	((x) & AT91_PIT_CPIV)
#define PIT_PICNT(x)	(((x) & AT91_PIT_PICNT) >> 20)

struct pit_data {
	struct clock_event_device	clkevt;
	struct clocksource		clksrc;

	void __iomem	*base;
	u32		cycle;
	u32		cnt;
	unsigned int	irq;
	struct clk	*mck;
};

static inline struct pit_data *clksrc_to_pit_data(struct clocksource *clksrc)
{
	return container_of(clksrc, struct pit_data, clksrc);
}

static inline struct pit_data *clkevt_to_pit_data(struct clock_event_device *clkevt)
{
	return container_of(clkevt, struct pit_data, clkevt);
}

static inline unsigned int pit_read(void __iomem *base, unsigned int reg_offset)
{
	return readl_relaxed(base + reg_offset);
}

static inline void pit_write(void __iomem *base, unsigned int reg_offset, unsigned long value)
{
	writel_relaxed(value, base + reg_offset);
}

/*
 * Clocksource:  just a monotonic counter of MCK/16 cycles.
 * We don't care whether or not PIT irqs are enabled.
 */
static cycle_t read_pit_clk(struct clocksource *cs)
{
	struct pit_data *data = clksrc_to_pit_data(cs);
	unsigned long flags;
	u32 elapsed;
	u32 t;

	raw_local_irq_save(flags);
	elapsed = data->cnt;
	t = pit_read(data->base, AT91_PIT_PIIR);
	raw_local_irq_restore(flags);

	elapsed += PIT_PICNT(t) * data->cycle;
	elapsed += PIT_CPIV(t);
	return elapsed;
}

static int pit_clkevt_shutdown(struct clock_event_device *dev)
{
	struct pit_data *data = clkevt_to_pit_data(dev);

	/* disable irq, leaving the clocksource active */
	pit_write(data->base, AT91_PIT_MR, (data->cycle - 1) | AT91_PIT_PITEN);
<<<<<<< HEAD
	free_irq(atmel_pit_irq, data);
=======
	free_irq(data->irq, data);
>>>>>>> e6648ee4
	return 0;
}

static irqreturn_t at91sam926x_pit_interrupt(int irq, void *dev_id);
/*
 * Clockevent device:  interrupts every 1/HZ (== pit_cycles * MCK/16)
 */
static int pit_clkevt_set_periodic(struct clock_event_device *dev)
{
	struct pit_data *data = clkevt_to_pit_data(dev);
	int ret;

	ret = request_irq(data->irq, at91sam926x_pit_interrupt,
			  IRQF_SHARED | IRQF_TIMER | IRQF_IRQPOLL,
			  "at91_tick", data);
	if (ret)
		panic(pr_fmt("Unable to setup IRQ\n"));

	/* update clocksource counter */
	data->cnt += data->cycle * PIT_PICNT(pit_read(data->base, AT91_PIT_PIVR));
	pit_write(data->base, AT91_PIT_MR,
		  (data->cycle - 1) | AT91_PIT_PITEN | AT91_PIT_PITIEN);
	return 0;
}

static void at91sam926x_pit_suspend(struct clock_event_device *cedev)
{
	struct pit_data *data = clkevt_to_pit_data(cedev);

	/* Disable timer */
	pit_write(data->base, AT91_PIT_MR, 0);
}

static void at91sam926x_pit_reset(struct pit_data *data)
{
	/* Disable timer and irqs */
	pit_write(data->base, AT91_PIT_MR, 0);

	/* Clear any pending interrupts, wait for PIT to stop counting */
	while (PIT_CPIV(pit_read(data->base, AT91_PIT_PIVR)) != 0)
		cpu_relax();

	/* Start PIT but don't enable IRQ */
	pit_write(data->base, AT91_PIT_MR,
		  (data->cycle - 1) | AT91_PIT_PITEN);
}

static void at91sam926x_pit_resume(struct clock_event_device *cedev)
{
	struct pit_data *data = clkevt_to_pit_data(cedev);

	at91sam926x_pit_reset(data);
}

/*
 * IRQ handler for the timer.
 */
static irqreturn_t at91sam926x_pit_interrupt(int irq, void *dev_id)
{
	struct pit_data *data = dev_id;

	/*
	 * irqs should be disabled here, but as the irq is shared they are only
	 * guaranteed to be off if the timer irq is registered first.
	 */
	WARN_ON_ONCE(!irqs_disabled());

	/* The PIT interrupt may be disabled, and is shared */
	if (clockevent_state_periodic(&data->clkevt) &&
	    (pit_read(data->base, AT91_PIT_SR) & AT91_PIT_PITS)) {
		unsigned nr_ticks;

		/* Get number of ticks performed before irq, and ack it */
		nr_ticks = PIT_PICNT(pit_read(data->base, AT91_PIT_PIVR));
		do {
			data->cnt += data->cycle;
			data->clkevt.event_handler(&data->clkevt);
			nr_ticks--;
		} while (nr_ticks);

		return IRQ_HANDLED;
	}

	return IRQ_NONE;
}

/*
 * Set up both clocksource and clockevent support.
 */
static void __init at91sam926x_pit_common_init(struct pit_data *data)
{
	unsigned long	pit_rate;
	unsigned	bits;

	/*
	 * Use our actual MCK to figure out how many MCK/16 ticks per
	 * 1/HZ period (instead of a compile-time constant LATCH).
	 */
	pit_rate = clk_get_rate(data->mck) / 16;
	data->cycle = DIV_ROUND_CLOSEST(pit_rate, HZ);
	WARN_ON(((data->cycle - 1) & ~AT91_PIT_PIV) != 0);

	/* Initialize and enable the timer */
	at91sam926x_pit_reset(data);

	/*
	 * Register clocksource.  The high order bits of PIV are unused,
	 * so this isn't a 32-bit counter unless we get clockevent irqs.
	 */
	bits = 12 /* PICNT */ + ilog2(data->cycle) /* PIV */;
	data->clksrc.mask = CLOCKSOURCE_MASK(bits);
	data->clksrc.name = "pit";
	data->clksrc.rating = 175;
	data->clksrc.read = read_pit_clk;
	data->clksrc.flags = CLOCK_SOURCE_IS_CONTINUOUS;
	clocksource_register_hz(&data->clksrc, pit_rate);

	/* Set up and register clockevents */
	data->clkevt.name = "pit";
	data->clkevt.features = CLOCK_EVT_FEAT_PERIODIC;
	data->clkevt.shift = 32;
	data->clkevt.mult = div_sc(pit_rate, NSEC_PER_SEC, data->clkevt.shift);
	data->clkevt.rating = 100;
	data->clkevt.cpumask = cpumask_of(0);

	data->clkevt.set_state_shutdown = pit_clkevt_shutdown;
	data->clkevt.set_state_periodic = pit_clkevt_set_periodic;
	data->clkevt.resume = at91sam926x_pit_resume;
	data->clkevt.suspend = at91sam926x_pit_suspend;
	clockevents_register_device(&data->clkevt);
}

static void __init at91sam926x_pit_dt_init(struct device_node *node)
{
	struct pit_data *data;

	data = kzalloc(sizeof(*data), GFP_KERNEL);
	if (!data)
		panic(pr_fmt("Unable to allocate memory\n"));

	data->base = of_iomap(node, 0);
	if (!data->base)
		panic(pr_fmt("Could not map PIT address\n"));

	data->mck = of_clk_get(node, 0);
	if (IS_ERR(data->mck))
		/* Fallback on clkdev for !CCF-based boards */
		data->mck = clk_get(NULL, "mck");

	if (IS_ERR(data->mck))
		panic(pr_fmt("Unable to get mck clk\n"));

	/* Get the interrupts property */
	data->irq = irq_of_parse_and_map(node, 0);
	if (!data->irq)
		panic(pr_fmt("Unable to get IRQ from DT\n"));

	at91sam926x_pit_common_init(data);
}
CLOCKSOURCE_OF_DECLARE(at91sam926x_pit, "atmel,at91sam9260-pit",
		       at91sam926x_pit_dt_init);<|MERGE_RESOLUTION|>--- conflicted
+++ resolved
@@ -96,11 +96,7 @@
 
 	/* disable irq, leaving the clocksource active */
 	pit_write(data->base, AT91_PIT_MR, (data->cycle - 1) | AT91_PIT_PITEN);
-<<<<<<< HEAD
-	free_irq(atmel_pit_irq, data);
-=======
 	free_irq(data->irq, data);
->>>>>>> e6648ee4
 	return 0;
 }
 
