--- conflicted
+++ resolved
@@ -1996,16 +1996,11 @@
 static struct mutex hotkey_thread_mutex;
 
 /*
-<<<<<<< HEAD
- * Acquire mutex to write poller control variables.
- * Increment hotkey_config_change when changing them.
-=======
  * Acquire mutex to write poller control variables as an
  * atomic block.
  *
  * Increment hotkey_config_change when changing them if you
  * want the kthread to forget old state.
->>>>>>> 71623855
  *
  * See HOTKEY_CONFIG_CRITICAL_START/HOTKEY_CONFIG_CRITICAL_END
  */
@@ -2016,14 +2011,11 @@
  * hotkey poller control variables
  *
  * Must be atomic or readers will also need to acquire mutex
-<<<<<<< HEAD
-=======
  *
  * HOTKEY_CONFIG_CRITICAL_START/HOTKEY_CONFIG_CRITICAL_END
  * should be used only when the changes need to be taken as
  * a block, OR when one needs to force the kthread to forget
  * old state.
->>>>>>> 71623855
  */
 static u32 hotkey_source_mask;		/* bit mask 0=ACPI,1=NVRAM */
 static unsigned int hotkey_poll_freq = 10; /* Hz */
@@ -2067,12 +2059,9 @@
 
 static struct attribute_set *hotkey_dev_attributes;
 
-<<<<<<< HEAD
-=======
 static void tpacpi_driver_event(const unsigned int hkey_event);
 static void hotkey_driver_event(const unsigned int scancode);
 
->>>>>>> 71623855
 /* HKEY.MHKG() return bits */
 #define TP_HOTKEY_TABLET_MASK (1 << 3)
 
@@ -2127,15 +2116,9 @@
 		/* no mask support doesn't mean no event support... */
 		hotkey_acpi_mask = hotkey_all_mask;
 	}
-<<<<<<< HEAD
-	HOTKEY_CONFIG_CRITICAL_START
-	hotkey_mask = m | (hotkey_source_mask & hotkey_mask);
-	HOTKEY_CONFIG_CRITICAL_END
-=======
 
 	/* sync userspace-visible mask */
 	hotkey_user_mask &= (hotkey_acpi_mask | hotkey_source_mask);
->>>>>>> 71623855
 
 	return 0;
 }
@@ -2475,13 +2458,9 @@
 	/* Initial state for compares */
 	mutex_lock(&hotkey_thread_data_mutex);
 	change_detector = hotkey_config_change;
-<<<<<<< HEAD
-	mask = hotkey_source_mask & hotkey_mask;
-=======
 	poll_mask = hotkey_source_mask;
 	event_mask = hotkey_source_mask &
 			(hotkey_driver_mask | hotkey_user_mask);
->>>>>>> 71623855
 	poll_freq = hotkey_poll_freq;
 	mutex_unlock(&hotkey_thread_data_mutex);
 	hotkey_read_nvram(&s[so], poll_mask);
@@ -2507,13 +2486,9 @@
 			t = 0;
 			change_detector = hotkey_config_change;
 		}
-<<<<<<< HEAD
-		mask = hotkey_source_mask & hotkey_mask;
-=======
 		poll_mask = hotkey_source_mask;
 		event_mask = hotkey_source_mask &
 				(hotkey_driver_mask | hotkey_user_mask);
->>>>>>> 71623855
 		poll_freq = hotkey_poll_freq;
 		mutex_unlock(&hotkey_thread_data_mutex);
 
@@ -2553,19 +2528,12 @@
 /* call with hotkey_mutex held */
 static void hotkey_poll_setup(bool may_warn)
 {
-<<<<<<< HEAD
-	u32 hotkeys_to_poll = hotkey_source_mask & hotkey_mask;
-
-	if (hotkeys_to_poll != 0 && hotkey_poll_freq > 0 &&
-	    (tpacpi_inputdev->users > 0 || hotkey_report_mode < 2)) {
-=======
 	const u32 poll_driver_mask = hotkey_driver_mask & hotkey_source_mask;
 	const u32 poll_user_mask = hotkey_user_mask & hotkey_source_mask;
 
 	if (hotkey_poll_freq > 0 &&
 	    (poll_driver_mask ||
 	     (poll_user_mask && tpacpi_inputdev->users > 0))) {
->>>>>>> 71623855
 		if (!tpacpi_hotkey_task) {
 			tpacpi_hotkey_task = kthread_run(hotkey_kthread,
 					NULL, TPACPI_NVRAM_KTHREAD_NAME);
@@ -2578,14 +2546,6 @@
 		}
 	} else {
 		hotkey_poll_stop_sync();
-<<<<<<< HEAD
-		if (may_warn && hotkeys_to_poll != 0 &&
-		    hotkey_poll_freq == 0) {
-			printk(TPACPI_NOTICE
-				"hot keys 0x%08x require polling, "
-				"which is currently disabled\n",
-				hotkeys_to_poll);
-=======
 		if (may_warn && (poll_driver_mask || poll_user_mask) &&
 		    hotkey_poll_freq == 0) {
 			printk(TPACPI_NOTICE
@@ -2593,7 +2553,6 @@
 				"require polling, which is currently "
 				"disabled\n",
 				poll_user_mask, poll_driver_mask);
->>>>>>> 71623855
 		}
 	}
 }
@@ -2611,13 +2570,7 @@
 	if (!freq)
 		hotkey_poll_stop_sync();
 
-<<<<<<< HEAD
-	HOTKEY_CONFIG_CRITICAL_START
 	hotkey_poll_freq = freq;
-	HOTKEY_CONFIG_CRITICAL_END
-=======
-	hotkey_poll_freq = freq;
->>>>>>> 71623855
 }
 
 #else /* CONFIG_THINKPAD_ACPI_HOTKEY_POLL */
@@ -2652,12 +2605,8 @@
 static void hotkey_inputdev_close(struct input_dev *dev)
 {
 	/* disable hotkey polling when possible */
-<<<<<<< HEAD
-	if (tpacpi_lifecycle == TPACPI_LIFE_RUNNING)
-=======
 	if (tpacpi_lifecycle == TPACPI_LIFE_RUNNING &&
 	    !(hotkey_source_mask & hotkey_driver_mask))
->>>>>>> 71623855
 		hotkey_poll_setup_safe(false);
 }
 
@@ -2817,10 +2766,6 @@
 	hotkey_source_mask = t;
 	HOTKEY_CONFIG_CRITICAL_END
 
-<<<<<<< HEAD
-	hotkey_poll_setup(true);
-	hotkey_mask_set(hotkey_mask);
-=======
 	rc = hotkey_mask_set((hotkey_user_mask | hotkey_driver_mask) &
 			~hotkey_source_mask);
 	hotkey_poll_setup(true);
@@ -2828,7 +2773,6 @@
 	/* check if events needed by the driver got disabled */
 	r_ev = hotkey_driver_mask & ~(hotkey_acpi_mask & hotkey_all_mask)
 		& ~hotkey_source_mask & TPACPI_HKEY_NVRAM_KNOWN_MASK;
->>>>>>> 71623855
 
 	mutex_unlock(&hotkey_mutex);
 
@@ -3084,16 +3028,6 @@
 	}
 }
 
-<<<<<<< HEAD
-static void __init hotkey_unmap(const unsigned int scancode)
-{
-	if (hotkey_keycode_map[scancode] != KEY_RESERVED) {
-		clear_bit(hotkey_keycode_map[scancode],
-			  tpacpi_inputdev->keybit);
-		hotkey_keycode_map[scancode] = KEY_RESERVED;
-	}
-}
-=======
 /*
  * HKEY quirks:
  *   TPACPI_HK_Q_INIMASK:	Supports FN+F3,FN+F4,FN+F12
@@ -3122,7 +3056,6 @@
 	TPACPI_Q_IBM('I', 'Z', TPACPI_HK_Q_INIMASK), /* X20, X21 */
 	TPACPI_Q_IBM('1', 'D', TPACPI_HK_Q_INIMASK), /* X22, X23, X24 */
 };
->>>>>>> 71623855
 
 static int __init hotkey_init(struct ibm_init_struct *iibm)
 {
@@ -3336,20 +3269,10 @@
 		if (res)
 			goto err_exit;
 
-<<<<<<< HEAD
-		hotkey_orig_mask = hotkey_mask;
-		res = add_many_to_attr_set(
-				hotkey_dev_attributes,
-				hotkey_mask_attributes,
-				ARRAY_SIZE(hotkey_mask_attributes));
-		if (res)
-			goto err_exit;
-=======
 		hotkey_orig_mask = hotkey_acpi_mask;
 	} else {
 		hotkey_orig_mask = hotkey_all_mask;
 		hotkey_acpi_mask = hotkey_all_mask;
->>>>>>> 71623855
 	}
 
 #ifdef CONFIG_THINKPAD_ACPI_DEBUGFACILITIES
@@ -3463,20 +3386,9 @@
 	}
 
 #ifdef CONFIG_THINKPAD_ACPI_HOTKEY_POLL
-<<<<<<< HEAD
-	if (tp_features.hotkey_mask) {
-		hotkey_source_mask = TPACPI_HKEY_NVRAM_GOOD_MASK
-					& ~hotkey_all_mask
-					& ~hotkey_reserved_mask;
-	} else {
-		hotkey_source_mask = TPACPI_HKEY_NVRAM_GOOD_MASK
-					& ~hotkey_reserved_mask;
-	}
-=======
 	hotkey_source_mask = TPACPI_HKEY_NVRAM_GOOD_MASK
 				& ~hotkey_all_mask
 				& ~hotkey_reserved_mask;
->>>>>>> 71623855
 
 	vdbg_printk(TPACPI_DBG_INIT | TPACPI_DBG_HKEY,
 		    "hotkey source mask 0x%08x, polling freq %u\n",
