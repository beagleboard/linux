/*
 * Eee PC WMI hotkey driver
 *
 * Copyright(C) 2010 Intel Corporation.
<<<<<<< HEAD
 * Copyright(C) 2010 Corentin Chary <corentin.chary@gmail.com>
=======
 * Copyright(C) 2010-2011 Corentin Chary <corentin.chary@gmail.com>
>>>>>>> 105e53f8
 *
 * Portions based on wistron_btns.c:
 * Copyright (C) 2005 Miloslav Trmac <mitr@volny.cz>
 * Copyright (C) 2005 Bernhard Rosenkraenzer <bero@arklinux.org>
 * Copyright (C) 2005 Dmitry Torokhov <dtor@mail.ru>
 *
 *  This program is free software; you can redistribute it and/or modify
 *  it under the terms of the GNU General Public License as published by
 *  the Free Software Foundation; either version 2 of the License, or
 *  (at your option) any later version.
 *
 *  This program is distributed in the hope that it will be useful,
 *  but WITHOUT ANY WARRANTY; without even the implied warranty of
 *  MERCHANTABILITY or FITNESS FOR A PARTICULAR PURPOSE.  See the
 *  GNU General Public License for more details.
 *
 *  You should have received a copy of the GNU General Public License
 *  along with this program; if not, write to the Free Software
 *  Foundation, Inc., 59 Temple Place, Suite 330, Boston, MA  02111-1307  USA
 */

#define pr_fmt(fmt) KBUILD_MODNAME ": " fmt

#include <linux/kernel.h>
#include <linux/module.h>
#include <linux/init.h>
#include <linux/input.h>
#include <linux/input/sparse-keymap.h>
<<<<<<< HEAD
#include <linux/fb.h>
#include <linux/backlight.h>
#include <linux/leds.h>
#include <linux/rfkill.h>
#include <linux/debugfs.h>
#include <linux/seq_file.h>
#include <linux/platform_device.h>
=======
#include <linux/dmi.h>
>>>>>>> 105e53f8
#include <acpi/acpi_bus.h>

#include "asus-wmi.h"

#define	EEEPC_WMI_FILE	"eeepc-wmi"

MODULE_AUTHOR("Corentin Chary <corentincj@iksaif.net>");
MODULE_DESCRIPTION("Eee PC WMI Hotkey Driver");
MODULE_LICENSE("GPL");

#define EEEPC_ACPI_HID		"ASUS010" /* old _HID used in eeepc-laptop */

#define EEEPC_WMI_EVENT_GUID	"ABBC0F72-8EA1-11D1-00A0-C90629100000"

MODULE_ALIAS("wmi:"EEEPC_WMI_EVENT_GUID);

static bool hotplug_wireless;

<<<<<<< HEAD
#define EEEPC_WMI_METHODID_DEVS	0x53564544
#define EEEPC_WMI_METHODID_DSTS	0x53544344
#define EEEPC_WMI_METHODID_CFVS	0x53564643

#define EEEPC_WMI_DEVID_BACKLIGHT	0x00050012
#define EEEPC_WMI_DEVID_TPDLED		0x00100011
#define EEEPC_WMI_DEVID_WLAN		0x00010011
#define EEEPC_WMI_DEVID_BLUETOOTH	0x00010013
#define EEEPC_WMI_DEVID_WWAN3G		0x00010019
=======
module_param(hotplug_wireless, bool, 0444);
MODULE_PARM_DESC(hotplug_wireless,
		 "Enable hotplug for wireless device. "
		 "If your laptop needs that, please report to "
		 "acpi4asus-user@lists.sourceforge.net.");
>>>>>>> 105e53f8

static const struct key_entry eeepc_wmi_keymap[] = {
	/* Sleep already handled via generic ACPI code */
	{ KE_KEY, 0x30, { KEY_VOLUMEUP } },
	{ KE_KEY, 0x31, { KEY_VOLUMEDOWN } },
	{ KE_KEY, 0x32, { KEY_MUTE } },
	{ KE_KEY, 0x5c, { KEY_F15 } }, /* Power Gear key */
	{ KE_KEY, 0x5d, { KEY_WLAN } },
	{ KE_KEY, 0x6b, { KEY_TOUCHPAD_TOGGLE } }, /* Toggle Touchpad */
	{ KE_KEY, 0x82, { KEY_CAMERA } },
	{ KE_KEY, 0x83, { KEY_CAMERA_ZOOMIN } },
	{ KE_KEY, 0x88, { KEY_WLAN } },
	{ KE_KEY, 0xbd, { KEY_CAMERA } },
	{ KE_KEY, 0xcc, { KEY_SWITCHVIDEOMODE } },
	{ KE_KEY, 0xe0, { KEY_PROG1 } }, /* Task Manager */
	{ KE_KEY, 0xe1, { KEY_F14 } }, /* Change Resolution */
	{ KE_KEY, 0xe8, { KEY_SCREENLOCK } },
	{ KE_KEY, 0xe9, { KEY_BRIGHTNESS_ZERO } },
	{ KE_KEY, 0xeb, { KEY_CAMERA_ZOOMOUT } },
	{ KE_KEY, 0xec, { KEY_CAMERA_UP } },
	{ KE_KEY, 0xed, { KEY_CAMERA_DOWN } },
	{ KE_KEY, 0xee, { KEY_CAMERA_LEFT } },
	{ KE_KEY, 0xef, { KEY_CAMERA_RIGHT } },
	{ KE_END, 0},
};

<<<<<<< HEAD
struct bios_args {
	u32	dev_id;
	u32	ctrl_param;
};

/*
 * eeepc-wmi/    - debugfs root directory
 *   dev_id      - current dev_id
 *   ctrl_param  - current ctrl_param
 *   devs        - call DEVS(dev_id, ctrl_param) and print result
 *   dsts        - call DSTS(dev_id)  and print result
 */
struct eeepc_wmi_debug {
	struct dentry *root;
	u32 dev_id;
	u32 ctrl_param;
};

struct eeepc_wmi {
	struct input_dev *inputdev;
	struct backlight_device *backlight_device;
	struct platform_device *platform_device;

	struct led_classdev tpd_led;
	int tpd_led_wk;
	struct workqueue_struct *led_workqueue;
	struct work_struct tpd_led_work;

	struct rfkill *wlan_rfkill;
	struct rfkill *bluetooth_rfkill;
	struct rfkill *wwan3g_rfkill;

	struct eeepc_wmi_debug debug;
};

/* Only used in eeepc_wmi_init() and eeepc_wmi_exit() */
static struct platform_device *platform_device;

static int eeepc_wmi_input_init(struct eeepc_wmi *eeepc)
{
	int err;

	eeepc->inputdev = input_allocate_device();
	if (!eeepc->inputdev)
		return -ENOMEM;

	eeepc->inputdev->name = "Eee PC WMI hotkeys";
	eeepc->inputdev->phys = EEEPC_WMI_FILE "/input0";
	eeepc->inputdev->id.bustype = BUS_HOST;
	eeepc->inputdev->dev.parent = &eeepc->platform_device->dev;

	err = sparse_keymap_setup(eeepc->inputdev, eeepc_wmi_keymap, NULL);
	if (err)
		goto err_free_dev;

	err = input_register_device(eeepc->inputdev);
	if (err)
		goto err_free_keymap;

	return 0;

err_free_keymap:
	sparse_keymap_free(eeepc->inputdev);
err_free_dev:
	input_free_device(eeepc->inputdev);
	return err;
}

static void eeepc_wmi_input_exit(struct eeepc_wmi *eeepc)
{
	if (eeepc->inputdev) {
		sparse_keymap_free(eeepc->inputdev);
		input_unregister_device(eeepc->inputdev);
	}

	eeepc->inputdev = NULL;
}

static acpi_status eeepc_wmi_get_devstate(u32 dev_id, u32 *retval)
{
	struct acpi_buffer input = { (acpi_size)sizeof(u32), &dev_id };
	struct acpi_buffer output = { ACPI_ALLOCATE_BUFFER, NULL };
	union acpi_object *obj;
	acpi_status status;
	u32 tmp;

	status = wmi_evaluate_method(EEEPC_WMI_MGMT_GUID,
			1, EEEPC_WMI_METHODID_DSTS, &input, &output);

	if (ACPI_FAILURE(status))
		return status;

	obj = (union acpi_object *)output.pointer;
	if (obj && obj->type == ACPI_TYPE_INTEGER)
		tmp = (u32)obj->integer.value;
	else
		tmp = 0;

	if (retval)
		*retval = tmp;

	kfree(obj);

	return status;

}

static acpi_status eeepc_wmi_set_devstate(u32 dev_id, u32 ctrl_param,
					  u32 *retval)
{
	struct bios_args args = {
		.dev_id = dev_id,
		.ctrl_param = ctrl_param,
	};
	struct acpi_buffer input = { (acpi_size)sizeof(args), &args };
	acpi_status status;

	if (!retval) {
		status = wmi_evaluate_method(EEEPC_WMI_MGMT_GUID, 1,
					     EEEPC_WMI_METHODID_DEVS,
					     &input, NULL);
	} else {
		struct acpi_buffer output = { ACPI_ALLOCATE_BUFFER, NULL };
		union acpi_object *obj;
		u32 tmp;

		status = wmi_evaluate_method(EEEPC_WMI_MGMT_GUID, 1,
					     EEEPC_WMI_METHODID_DEVS,
					     &input, &output);

		if (ACPI_FAILURE(status))
			return status;

		obj = (union acpi_object *)output.pointer;
		if (obj && obj->type == ACPI_TYPE_INTEGER)
			tmp = (u32)obj->integer.value;
		else
			tmp = 0;

		*retval = tmp;

		kfree(obj);
	}

	return status;
}

/*
 * LEDs
 */
/*
 * These functions actually update the LED's, and are called from a
 * workqueue. By doing this as separate work rather than when the LED
 * subsystem asks, we avoid messing with the Eeepc ACPI stuff during a
 * potentially bad time, such as a timer interrupt.
 */
static void tpd_led_update(struct work_struct *work)
{
	int ctrl_param;
	struct eeepc_wmi *eeepc;

	eeepc = container_of(work, struct eeepc_wmi, tpd_led_work);

	ctrl_param = eeepc->tpd_led_wk;
	eeepc_wmi_set_devstate(EEEPC_WMI_DEVID_TPDLED, ctrl_param, NULL);
}

static void tpd_led_set(struct led_classdev *led_cdev,
			enum led_brightness value)
{
	struct eeepc_wmi *eeepc;

	eeepc = container_of(led_cdev, struct eeepc_wmi, tpd_led);

	eeepc->tpd_led_wk = !!value;
	queue_work(eeepc->led_workqueue, &eeepc->tpd_led_work);
}

static int read_tpd_state(struct eeepc_wmi *eeepc)
{
	u32 retval;
	acpi_status status;

	status = eeepc_wmi_get_devstate(EEEPC_WMI_DEVID_TPDLED, &retval);

	if (ACPI_FAILURE(status))
		return -1;
	else if (!retval || retval == 0x00060000)
		/*
		 * if touchpad led is present, DSTS will set some bits,
		 * usually 0x00020000.
		 * 0x00060000 means that the device is not supported
		 */
		return -ENODEV;
	else
		/* Status is stored in the first bit */
		return retval & 0x1;
}

static enum led_brightness tpd_led_get(struct led_classdev *led_cdev)
{
	struct eeepc_wmi *eeepc;

	eeepc = container_of(led_cdev, struct eeepc_wmi, tpd_led);

	return read_tpd_state(eeepc);
}

static int eeepc_wmi_led_init(struct eeepc_wmi *eeepc)
{
	int rv;

	if (read_tpd_state(eeepc) < 0)
		return 0;

	eeepc->led_workqueue = create_singlethread_workqueue("led_workqueue");
	if (!eeepc->led_workqueue)
		return -ENOMEM;
	INIT_WORK(&eeepc->tpd_led_work, tpd_led_update);

	eeepc->tpd_led.name = "eeepc::touchpad";
	eeepc->tpd_led.brightness_set = tpd_led_set;
	eeepc->tpd_led.brightness_get = tpd_led_get;
	eeepc->tpd_led.max_brightness = 1;

	rv = led_classdev_register(&eeepc->platform_device->dev,
				   &eeepc->tpd_led);
	if (rv) {
		destroy_workqueue(eeepc->led_workqueue);
		return rv;
	}

	return 0;
}

static void eeepc_wmi_led_exit(struct eeepc_wmi *eeepc)
{
	if (eeepc->tpd_led.dev)
		led_classdev_unregister(&eeepc->tpd_led);
	if (eeepc->led_workqueue)
		destroy_workqueue(eeepc->led_workqueue);
}

/*
 * Rfkill devices
 */
static int eeepc_rfkill_set(void *data, bool blocked)
{
	int dev_id = (unsigned long)data;
	u32 ctrl_param = !blocked;

	return eeepc_wmi_set_devstate(dev_id, ctrl_param, NULL);
}

static void eeepc_rfkill_query(struct rfkill *rfkill, void *data)
{
	int dev_id = (unsigned long)data;
	u32 retval;
	acpi_status status;

	status = eeepc_wmi_get_devstate(dev_id, &retval);

	if (ACPI_FAILURE(status))
		return ;

	rfkill_set_sw_state(rfkill, !(retval & 0x1));
}

static const struct rfkill_ops eeepc_rfkill_ops = {
	.set_block = eeepc_rfkill_set,
	.query = eeepc_rfkill_query,
};

static int eeepc_new_rfkill(struct eeepc_wmi *eeepc,
			    struct rfkill **rfkill,
			    const char *name,
			    enum rfkill_type type, int dev_id)
{
	int result;
	u32 retval;
	acpi_status status;

	status = eeepc_wmi_get_devstate(dev_id, &retval);

	if (ACPI_FAILURE(status))
		return -1;

	/* If the device is present, DSTS will always set some bits
	 * 0x00070000 - 1110000000000000000 - device supported
	 * 0x00060000 - 1100000000000000000 - not supported
	 * 0x00020000 - 0100000000000000000 - device supported
	 * 0x00010000 - 0010000000000000000 - not supported / special mode ?
	 */
	if (!retval || retval == 0x00060000)
		return -ENODEV;

	*rfkill = rfkill_alloc(name, &eeepc->platform_device->dev, type,
			       &eeepc_rfkill_ops, (void *)(long)dev_id);

	if (!*rfkill)
		return -EINVAL;

	rfkill_init_sw_state(*rfkill, !(retval & 0x1));
	result = rfkill_register(*rfkill);
	if (result) {
		rfkill_destroy(*rfkill);
		*rfkill = NULL;
		return result;
	}
	return 0;
}

static void eeepc_wmi_rfkill_exit(struct eeepc_wmi *eeepc)
{
	if (eeepc->wlan_rfkill) {
		rfkill_unregister(eeepc->wlan_rfkill);
		rfkill_destroy(eeepc->wlan_rfkill);
		eeepc->wlan_rfkill = NULL;
	}
	if (eeepc->bluetooth_rfkill) {
		rfkill_unregister(eeepc->bluetooth_rfkill);
		rfkill_destroy(eeepc->bluetooth_rfkill);
		eeepc->bluetooth_rfkill = NULL;
	}
	if (eeepc->wwan3g_rfkill) {
		rfkill_unregister(eeepc->wwan3g_rfkill);
		rfkill_destroy(eeepc->wwan3g_rfkill);
		eeepc->wwan3g_rfkill = NULL;
	}
}

static int eeepc_wmi_rfkill_init(struct eeepc_wmi *eeepc)
{
	int result = 0;

	result = eeepc_new_rfkill(eeepc, &eeepc->wlan_rfkill,
				  "eeepc-wlan", RFKILL_TYPE_WLAN,
				  EEEPC_WMI_DEVID_WLAN);

	if (result && result != -ENODEV)
		goto exit;

	result = eeepc_new_rfkill(eeepc, &eeepc->bluetooth_rfkill,
				  "eeepc-bluetooth", RFKILL_TYPE_BLUETOOTH,
				  EEEPC_WMI_DEVID_BLUETOOTH);

	if (result && result != -ENODEV)
		goto exit;

	result = eeepc_new_rfkill(eeepc, &eeepc->wwan3g_rfkill,
				  "eeepc-wwan3g", RFKILL_TYPE_WWAN,
				  EEEPC_WMI_DEVID_WWAN3G);

	if (result && result != -ENODEV)
		goto exit;

exit:
	if (result && result != -ENODEV)
		eeepc_wmi_rfkill_exit(eeepc);

	if (result == -ENODEV)
		result = 0;

	return result;
}

/*
 * Backlight
 */
static int read_brightness(struct backlight_device *bd)
{
	u32 retval;
=======
static acpi_status eeepc_wmi_parse_device(acpi_handle handle, u32 level,
						 void *context, void **retval)
{
	pr_warning("Found legacy ATKD device (%s)", EEEPC_ACPI_HID);
	*(bool *)context = true;
	return AE_CTRL_TERMINATE;
}

static int eeepc_wmi_check_atkd(void)
{
>>>>>>> 105e53f8
	acpi_status status;
	bool found = false;

<<<<<<< HEAD
	status = eeepc_wmi_get_devstate(EEEPC_WMI_DEVID_BACKLIGHT, &retval);

	if (ACPI_FAILURE(status))
		return -1;
	else
		return retval & 0xFF;
}

static int update_bl_status(struct backlight_device *bd)
{

	u32 ctrl_param;
	acpi_status status;

	ctrl_param = bd->props.brightness;

	status = eeepc_wmi_set_devstate(EEEPC_WMI_DEVID_BACKLIGHT,
					ctrl_param, NULL);

	if (ACPI_FAILURE(status))
		return -1;
	else
=======
	status = acpi_get_devices(EEEPC_ACPI_HID, eeepc_wmi_parse_device,
				  &found, NULL);

	if (ACPI_FAILURE(status) || !found)
>>>>>>> 105e53f8
		return 0;
	return -1;
}

static int eeepc_wmi_probe(struct platform_device *pdev)
{
<<<<<<< HEAD
	struct backlight_device *bd = eeepc->backlight_device;
	int old = bd->props.brightness;
	int new = old;

	if (code >= NOTIFY_BRNUP_MIN && code <= NOTIFY_BRNUP_MAX)
		new = code - NOTIFY_BRNUP_MIN + 1;
	else if (code >= NOTIFY_BRNDOWN_MIN && code <= NOTIFY_BRNDOWN_MAX)
		new = code - NOTIFY_BRNDOWN_MIN;

	bd->props.brightness = new;
	backlight_update_status(bd);
	backlight_force_update(bd, BACKLIGHT_UPDATE_HOTKEY);

	return old;
}

static int eeepc_wmi_backlight_init(struct eeepc_wmi *eeepc)
{
	struct backlight_device *bd;
	struct backlight_properties props;

	memset(&props, 0, sizeof(struct backlight_properties));
	props.max_brightness = 15;
	bd = backlight_device_register(EEEPC_WMI_FILE,
				       &eeepc->platform_device->dev, eeepc,
				       &eeepc_wmi_bl_ops, &props);
	if (IS_ERR(bd)) {
		pr_err("Could not register backlight device\n");
		return PTR_ERR(bd);
=======
	if (eeepc_wmi_check_atkd()) {
		pr_warning("WMI device present, but legacy ATKD device is also "
			   "present and enabled.");
		pr_warning("You probably booted with acpi_osi=\"Linux\" or "
			   "acpi_osi=\"!Windows 2009\"");
		pr_warning("Can't load eeepc-wmi, use default acpi_osi "
			   "(preferred) or eeepc-laptop");
		return -EBUSY;
>>>>>>> 105e53f8
	}
	return 0;
}

static void eeepc_dmi_check(struct asus_wmi_driver *driver)
{
	const char *model;

	model = dmi_get_system_info(DMI_PRODUCT_NAME);
	if (!model)
		return;
<<<<<<< HEAD
	}

	obj = (union acpi_object *)response.pointer;

	if (obj && obj->type == ACPI_TYPE_INTEGER) {
		code = obj->integer.value;
		orig_code = code;

		if (code >= NOTIFY_BRNUP_MIN && code <= NOTIFY_BRNUP_MAX)
			code = NOTIFY_BRNUP_MIN;
		else if (code >= NOTIFY_BRNDOWN_MIN &&
			 code <= NOTIFY_BRNDOWN_MAX)
			code = NOTIFY_BRNDOWN_MIN;

		if (code == NOTIFY_BRNUP_MIN || code == NOTIFY_BRNDOWN_MIN) {
			if (!acpi_video_backlight_support())
				eeepc_wmi_backlight_notify(eeepc, orig_code);
		}

		if (!sparse_keymap_report_event(eeepc->inputdev,
						code, 1, true))
			pr_info("Unknown key %x pressed\n", code);
	}

	kfree(obj);
}

static ssize_t store_cpufv(struct device *dev, struct device_attribute *attr,
			   const char *buf, size_t count)
{
	int value;
	struct acpi_buffer input = { (acpi_size)sizeof(value), &value };
	acpi_status status;

	if (!count || sscanf(buf, "%i", &value) != 1)
		return -EINVAL;
	if (value < 0 || value > 2)
		return -EINVAL;

	status = wmi_evaluate_method(EEEPC_WMI_MGMT_GUID,
				     1, EEEPC_WMI_METHODID_CFVS, &input, NULL);

	if (ACPI_FAILURE(status))
		return -EIO;
	else
		return count;
}

static DEVICE_ATTR(cpufv, S_IRUGO | S_IWUSR, NULL, store_cpufv);

static struct attribute *platform_attributes[] = {
	&dev_attr_cpufv.attr,
	NULL
};

static struct attribute_group platform_attribute_group = {
	.attrs = platform_attributes
};

static void eeepc_wmi_sysfs_exit(struct platform_device *device)
{
	sysfs_remove_group(&device->dev.kobj, &platform_attribute_group);
}

static int eeepc_wmi_sysfs_init(struct platform_device *device)
{
	return sysfs_create_group(&device->dev.kobj, &platform_attribute_group);
}

/*
 * Platform device
 */
static int __init eeepc_wmi_platform_init(struct eeepc_wmi *eeepc)
{
	int err;

	eeepc->platform_device = platform_device_alloc(EEEPC_WMI_FILE, -1);
	if (!eeepc->platform_device)
		return -ENOMEM;
	platform_set_drvdata(eeepc->platform_device, eeepc);

	err = platform_device_add(eeepc->platform_device);
	if (err)
		goto fail_platform_device;

	err = eeepc_wmi_sysfs_init(eeepc->platform_device);
	if (err)
		goto fail_sysfs;
	return 0;

fail_sysfs:
	platform_device_del(eeepc->platform_device);
fail_platform_device:
	platform_device_put(eeepc->platform_device);
	return err;
}

static void eeepc_wmi_platform_exit(struct eeepc_wmi *eeepc)
{
	eeepc_wmi_sysfs_exit(eeepc->platform_device);
	platform_device_unregister(eeepc->platform_device);
}

/*
 * debugfs
 */
struct eeepc_wmi_debugfs_node {
	struct eeepc_wmi *eeepc;
	char *name;
	int (*show)(struct seq_file *m, void *data);
};

static int show_dsts(struct seq_file *m, void *data)
{
	struct eeepc_wmi *eeepc = m->private;
	acpi_status status;
	u32 retval = -1;

	status = eeepc_wmi_get_devstate(eeepc->debug.dev_id, &retval);

	if (ACPI_FAILURE(status))
		return -EIO;

	seq_printf(m, "DSTS(%x) = %x\n", eeepc->debug.dev_id, retval);

	return 0;
}

static int show_devs(struct seq_file *m, void *data)
{
	struct eeepc_wmi *eeepc = m->private;
	acpi_status status;
	u32 retval = -1;

	status = eeepc_wmi_set_devstate(eeepc->debug.dev_id,
					eeepc->debug.ctrl_param, &retval);
	if (ACPI_FAILURE(status))
		return -EIO;

	seq_printf(m, "DEVS(%x, %x) = %x\n", eeepc->debug.dev_id,
		   eeepc->debug.ctrl_param, retval);

	return 0;
}

static struct eeepc_wmi_debugfs_node eeepc_wmi_debug_files[] = {
	{ NULL, "devs", show_devs },
	{ NULL, "dsts", show_dsts },
};

static int eeepc_wmi_debugfs_open(struct inode *inode, struct file *file)
{
	struct eeepc_wmi_debugfs_node *node = inode->i_private;

	return single_open(file, node->show, node->eeepc);
}

static const struct file_operations eeepc_wmi_debugfs_io_ops = {
	.owner = THIS_MODULE,
	.open  = eeepc_wmi_debugfs_open,
	.read = seq_read,
	.llseek = seq_lseek,
	.release = single_release,
};

static void eeepc_wmi_debugfs_exit(struct eeepc_wmi *eeepc)
{
	debugfs_remove_recursive(eeepc->debug.root);
}

static int eeepc_wmi_debugfs_init(struct eeepc_wmi *eeepc)
{
	struct dentry *dent;
	int i;

	eeepc->debug.root = debugfs_create_dir(EEEPC_WMI_FILE, NULL);
	if (!eeepc->debug.root) {
		pr_err("failed to create debugfs directory");
		goto error_debugfs;
	}

	dent = debugfs_create_x32("dev_id", S_IRUGO|S_IWUSR,
				  eeepc->debug.root, &eeepc->debug.dev_id);
	if (!dent)
		goto error_debugfs;

	dent = debugfs_create_x32("ctrl_param", S_IRUGO|S_IWUSR,
				  eeepc->debug.root, &eeepc->debug.ctrl_param);
	if (!dent)
		goto error_debugfs;

	for (i = 0; i < ARRAY_SIZE(eeepc_wmi_debug_files); i++) {
		struct eeepc_wmi_debugfs_node *node = &eeepc_wmi_debug_files[i];

		node->eeepc = eeepc;
		dent = debugfs_create_file(node->name, S_IFREG | S_IRUGO,
					   eeepc->debug.root, node,
					   &eeepc_wmi_debugfs_io_ops);
		if (!dent) {
			pr_err("failed to create debug file: %s\n", node->name);
			goto error_debugfs;
		}
	}

	return 0;

error_debugfs:
	eeepc_wmi_debugfs_exit(eeepc);
	return -ENOMEM;
}

/*
 * WMI Driver
 */
static struct platform_device * __init eeepc_wmi_add(void)
{
	struct eeepc_wmi *eeepc;
	acpi_status status;
	int err;

	eeepc = kzalloc(sizeof(struct eeepc_wmi), GFP_KERNEL);
	if (!eeepc)
		return ERR_PTR(-ENOMEM);

	/*
	 * Register the platform device first.  It is used as a parent for the
	 * sub-devices below.
	 */
	err = eeepc_wmi_platform_init(eeepc);
	if (err)
		goto fail_platform;

	err = eeepc_wmi_input_init(eeepc);
	if (err)
		goto fail_input;

	err = eeepc_wmi_led_init(eeepc);
	if (err)
		goto fail_leds;

	err = eeepc_wmi_rfkill_init(eeepc);
	if (err)
		goto fail_rfkill;

	if (!acpi_video_backlight_support()) {
		err = eeepc_wmi_backlight_init(eeepc);
		if (err)
			goto fail_backlight;
	} else
		pr_info("Backlight controlled by ACPI video driver\n");

	status = wmi_install_notify_handler(EEEPC_WMI_EVENT_GUID,
					    eeepc_wmi_notify, eeepc);
	if (ACPI_FAILURE(status)) {
		pr_err("Unable to register notify handler - %d\n",
			status);
		err = -ENODEV;
		goto fail_wmi_handler;
	}

	err = eeepc_wmi_debugfs_init(eeepc);
	if (err)
		goto fail_debugfs;

	return eeepc->platform_device;

fail_debugfs:
	wmi_remove_notify_handler(EEEPC_WMI_EVENT_GUID);
fail_wmi_handler:
	eeepc_wmi_backlight_exit(eeepc);
fail_backlight:
	eeepc_wmi_rfkill_exit(eeepc);
fail_rfkill:
	eeepc_wmi_led_exit(eeepc);
fail_leds:
	eeepc_wmi_input_exit(eeepc);
fail_input:
	eeepc_wmi_platform_exit(eeepc);
fail_platform:
	kfree(eeepc);
	return ERR_PTR(err);
}

static int eeepc_wmi_remove(struct platform_device *device)
{
	struct eeepc_wmi *eeepc;

	eeepc = platform_get_drvdata(device);
	wmi_remove_notify_handler(EEEPC_WMI_EVENT_GUID);
	eeepc_wmi_backlight_exit(eeepc);
	eeepc_wmi_input_exit(eeepc);
	eeepc_wmi_led_exit(eeepc);
	eeepc_wmi_rfkill_exit(eeepc);
	eeepc_wmi_debugfs_exit(eeepc);
	eeepc_wmi_platform_exit(eeepc);

	kfree(eeepc);
	return 0;
}

static struct platform_driver platform_driver = {
	.driver = {
		.name = EEEPC_WMI_FILE,
		.owner = THIS_MODULE,
	},
};

static acpi_status __init eeepc_wmi_parse_device(acpi_handle handle, u32 level,
						 void *context, void **retval)
{
	pr_warning("Found legacy ATKD device (%s)", EEEPC_ACPI_HID);
	*(bool *)context = true;
	return AE_CTRL_TERMINATE;
}

static int __init eeepc_wmi_check_atkd(void)
{
	acpi_status status;
	bool found = false;

	status = acpi_get_devices(EEEPC_ACPI_HID, eeepc_wmi_parse_device,
				  &found, NULL);

	if (ACPI_FAILURE(status) || !found)
		return 0;
	return -1;
}

static int __init eeepc_wmi_init(void)
{
	int err;

	if (!wmi_has_guid(EEEPC_WMI_EVENT_GUID) ||
	    !wmi_has_guid(EEEPC_WMI_MGMT_GUID)) {
		pr_warning("No known WMI GUID found\n");
		return -ENODEV;
	}

	if (eeepc_wmi_check_atkd()) {
		pr_warning("WMI device present, but legacy ATKD device is also "
			   "present and enabled.");
		pr_warning("You probably booted with acpi_osi=\"Linux\" or "
			   "acpi_osi=\"!Windows 2009\"");
		pr_warning("Can't load eeepc-wmi, use default acpi_osi "
			   "(preferred) or eeepc-laptop");
		return -ENODEV;
	}

	platform_device = eeepc_wmi_add();
	if (IS_ERR(platform_device)) {
		err = PTR_ERR(platform_device);
		goto fail_eeepc_wmi;
	}

	err = platform_driver_register(&platform_driver);
	if (err) {
		pr_warning("Unable to register platform driver\n");
		goto fail_platform_driver;
	}

	return 0;

fail_platform_driver:
	eeepc_wmi_remove(platform_device);
fail_eeepc_wmi:
	return err;
=======

	/*
	 * Whitelist for wlan hotplug
	 *
	 * Asus 1000H needs the current hotplug code to handle
	 * Fn+F2 correctly. We may add other Asus here later, but
	 * it seems that most of the laptops supported by asus-wmi
	 * don't need to be on this list
	 */
	if (strcmp(model, "1000H") == 0) {
		driver->hotplug_wireless = true;
		pr_info("wlan hotplug enabled\n");
	}
}

static void eeepc_wmi_quirks(struct asus_wmi_driver *driver)
{
	driver->hotplug_wireless = hotplug_wireless;
	eeepc_dmi_check(driver);
}

static struct asus_wmi_driver asus_wmi_driver = {
	.name = EEEPC_WMI_FILE,
	.owner = THIS_MODULE,
	.event_guid = EEEPC_WMI_EVENT_GUID,
	.keymap = eeepc_wmi_keymap,
	.input_name = "Eee PC WMI hotkeys",
	.input_phys = EEEPC_WMI_FILE "/input0",
	.probe = eeepc_wmi_probe,
	.quirks = eeepc_wmi_quirks,
};


static int __init eeepc_wmi_init(void)
{
	return asus_wmi_register_driver(&asus_wmi_driver);
>>>>>>> 105e53f8
}

static void __exit eeepc_wmi_exit(void)
{
<<<<<<< HEAD
	eeepc_wmi_remove(platform_device);
	platform_driver_unregister(&platform_driver);
=======
	asus_wmi_unregister_driver(&asus_wmi_driver);
>>>>>>> 105e53f8
}

module_init(eeepc_wmi_init);
module_exit(eeepc_wmi_exit);<|MERGE_RESOLUTION|>--- conflicted
+++ resolved
@@ -2,11 +2,7 @@
  * Eee PC WMI hotkey driver
  *
  * Copyright(C) 2010 Intel Corporation.
-<<<<<<< HEAD
- * Copyright(C) 2010 Corentin Chary <corentin.chary@gmail.com>
-=======
  * Copyright(C) 2010-2011 Corentin Chary <corentin.chary@gmail.com>
->>>>>>> 105e53f8
  *
  * Portions based on wistron_btns.c:
  * Copyright (C) 2005 Miloslav Trmac <mitr@volny.cz>
@@ -35,17 +31,7 @@
 #include <linux/init.h>
 #include <linux/input.h>
 #include <linux/input/sparse-keymap.h>
-<<<<<<< HEAD
-#include <linux/fb.h>
-#include <linux/backlight.h>
-#include <linux/leds.h>
-#include <linux/rfkill.h>
-#include <linux/debugfs.h>
-#include <linux/seq_file.h>
-#include <linux/platform_device.h>
-=======
 #include <linux/dmi.h>
->>>>>>> 105e53f8
 #include <acpi/acpi_bus.h>
 
 #include "asus-wmi.h"
@@ -64,23 +50,11 @@
 
 static bool hotplug_wireless;
 
-<<<<<<< HEAD
-#define EEEPC_WMI_METHODID_DEVS	0x53564544
-#define EEEPC_WMI_METHODID_DSTS	0x53544344
-#define EEEPC_WMI_METHODID_CFVS	0x53564643
-
-#define EEEPC_WMI_DEVID_BACKLIGHT	0x00050012
-#define EEEPC_WMI_DEVID_TPDLED		0x00100011
-#define EEEPC_WMI_DEVID_WLAN		0x00010011
-#define EEEPC_WMI_DEVID_BLUETOOTH	0x00010013
-#define EEEPC_WMI_DEVID_WWAN3G		0x00010019
-=======
 module_param(hotplug_wireless, bool, 0444);
 MODULE_PARM_DESC(hotplug_wireless,
 		 "Enable hotplug for wireless device. "
 		 "If your laptop needs that, please report to "
 		 "acpi4asus-user@lists.sourceforge.net.");
->>>>>>> 105e53f8
 
 static const struct key_entry eeepc_wmi_keymap[] = {
 	/* Sleep already handled via generic ACPI code */
@@ -107,380 +81,6 @@
 	{ KE_END, 0},
 };
 
-<<<<<<< HEAD
-struct bios_args {
-	u32	dev_id;
-	u32	ctrl_param;
-};
-
-/*
- * eeepc-wmi/    - debugfs root directory
- *   dev_id      - current dev_id
- *   ctrl_param  - current ctrl_param
- *   devs        - call DEVS(dev_id, ctrl_param) and print result
- *   dsts        - call DSTS(dev_id)  and print result
- */
-struct eeepc_wmi_debug {
-	struct dentry *root;
-	u32 dev_id;
-	u32 ctrl_param;
-};
-
-struct eeepc_wmi {
-	struct input_dev *inputdev;
-	struct backlight_device *backlight_device;
-	struct platform_device *platform_device;
-
-	struct led_classdev tpd_led;
-	int tpd_led_wk;
-	struct workqueue_struct *led_workqueue;
-	struct work_struct tpd_led_work;
-
-	struct rfkill *wlan_rfkill;
-	struct rfkill *bluetooth_rfkill;
-	struct rfkill *wwan3g_rfkill;
-
-	struct eeepc_wmi_debug debug;
-};
-
-/* Only used in eeepc_wmi_init() and eeepc_wmi_exit() */
-static struct platform_device *platform_device;
-
-static int eeepc_wmi_input_init(struct eeepc_wmi *eeepc)
-{
-	int err;
-
-	eeepc->inputdev = input_allocate_device();
-	if (!eeepc->inputdev)
-		return -ENOMEM;
-
-	eeepc->inputdev->name = "Eee PC WMI hotkeys";
-	eeepc->inputdev->phys = EEEPC_WMI_FILE "/input0";
-	eeepc->inputdev->id.bustype = BUS_HOST;
-	eeepc->inputdev->dev.parent = &eeepc->platform_device->dev;
-
-	err = sparse_keymap_setup(eeepc->inputdev, eeepc_wmi_keymap, NULL);
-	if (err)
-		goto err_free_dev;
-
-	err = input_register_device(eeepc->inputdev);
-	if (err)
-		goto err_free_keymap;
-
-	return 0;
-
-err_free_keymap:
-	sparse_keymap_free(eeepc->inputdev);
-err_free_dev:
-	input_free_device(eeepc->inputdev);
-	return err;
-}
-
-static void eeepc_wmi_input_exit(struct eeepc_wmi *eeepc)
-{
-	if (eeepc->inputdev) {
-		sparse_keymap_free(eeepc->inputdev);
-		input_unregister_device(eeepc->inputdev);
-	}
-
-	eeepc->inputdev = NULL;
-}
-
-static acpi_status eeepc_wmi_get_devstate(u32 dev_id, u32 *retval)
-{
-	struct acpi_buffer input = { (acpi_size)sizeof(u32), &dev_id };
-	struct acpi_buffer output = { ACPI_ALLOCATE_BUFFER, NULL };
-	union acpi_object *obj;
-	acpi_status status;
-	u32 tmp;
-
-	status = wmi_evaluate_method(EEEPC_WMI_MGMT_GUID,
-			1, EEEPC_WMI_METHODID_DSTS, &input, &output);
-
-	if (ACPI_FAILURE(status))
-		return status;
-
-	obj = (union acpi_object *)output.pointer;
-	if (obj && obj->type == ACPI_TYPE_INTEGER)
-		tmp = (u32)obj->integer.value;
-	else
-		tmp = 0;
-
-	if (retval)
-		*retval = tmp;
-
-	kfree(obj);
-
-	return status;
-
-}
-
-static acpi_status eeepc_wmi_set_devstate(u32 dev_id, u32 ctrl_param,
-					  u32 *retval)
-{
-	struct bios_args args = {
-		.dev_id = dev_id,
-		.ctrl_param = ctrl_param,
-	};
-	struct acpi_buffer input = { (acpi_size)sizeof(args), &args };
-	acpi_status status;
-
-	if (!retval) {
-		status = wmi_evaluate_method(EEEPC_WMI_MGMT_GUID, 1,
-					     EEEPC_WMI_METHODID_DEVS,
-					     &input, NULL);
-	} else {
-		struct acpi_buffer output = { ACPI_ALLOCATE_BUFFER, NULL };
-		union acpi_object *obj;
-		u32 tmp;
-
-		status = wmi_evaluate_method(EEEPC_WMI_MGMT_GUID, 1,
-					     EEEPC_WMI_METHODID_DEVS,
-					     &input, &output);
-
-		if (ACPI_FAILURE(status))
-			return status;
-
-		obj = (union acpi_object *)output.pointer;
-		if (obj && obj->type == ACPI_TYPE_INTEGER)
-			tmp = (u32)obj->integer.value;
-		else
-			tmp = 0;
-
-		*retval = tmp;
-
-		kfree(obj);
-	}
-
-	return status;
-}
-
-/*
- * LEDs
- */
-/*
- * These functions actually update the LED's, and are called from a
- * workqueue. By doing this as separate work rather than when the LED
- * subsystem asks, we avoid messing with the Eeepc ACPI stuff during a
- * potentially bad time, such as a timer interrupt.
- */
-static void tpd_led_update(struct work_struct *work)
-{
-	int ctrl_param;
-	struct eeepc_wmi *eeepc;
-
-	eeepc = container_of(work, struct eeepc_wmi, tpd_led_work);
-
-	ctrl_param = eeepc->tpd_led_wk;
-	eeepc_wmi_set_devstate(EEEPC_WMI_DEVID_TPDLED, ctrl_param, NULL);
-}
-
-static void tpd_led_set(struct led_classdev *led_cdev,
-			enum led_brightness value)
-{
-	struct eeepc_wmi *eeepc;
-
-	eeepc = container_of(led_cdev, struct eeepc_wmi, tpd_led);
-
-	eeepc->tpd_led_wk = !!value;
-	queue_work(eeepc->led_workqueue, &eeepc->tpd_led_work);
-}
-
-static int read_tpd_state(struct eeepc_wmi *eeepc)
-{
-	u32 retval;
-	acpi_status status;
-
-	status = eeepc_wmi_get_devstate(EEEPC_WMI_DEVID_TPDLED, &retval);
-
-	if (ACPI_FAILURE(status))
-		return -1;
-	else if (!retval || retval == 0x00060000)
-		/*
-		 * if touchpad led is present, DSTS will set some bits,
-		 * usually 0x00020000.
-		 * 0x00060000 means that the device is not supported
-		 */
-		return -ENODEV;
-	else
-		/* Status is stored in the first bit */
-		return retval & 0x1;
-}
-
-static enum led_brightness tpd_led_get(struct led_classdev *led_cdev)
-{
-	struct eeepc_wmi *eeepc;
-
-	eeepc = container_of(led_cdev, struct eeepc_wmi, tpd_led);
-
-	return read_tpd_state(eeepc);
-}
-
-static int eeepc_wmi_led_init(struct eeepc_wmi *eeepc)
-{
-	int rv;
-
-	if (read_tpd_state(eeepc) < 0)
-		return 0;
-
-	eeepc->led_workqueue = create_singlethread_workqueue("led_workqueue");
-	if (!eeepc->led_workqueue)
-		return -ENOMEM;
-	INIT_WORK(&eeepc->tpd_led_work, tpd_led_update);
-
-	eeepc->tpd_led.name = "eeepc::touchpad";
-	eeepc->tpd_led.brightness_set = tpd_led_set;
-	eeepc->tpd_led.brightness_get = tpd_led_get;
-	eeepc->tpd_led.max_brightness = 1;
-
-	rv = led_classdev_register(&eeepc->platform_device->dev,
-				   &eeepc->tpd_led);
-	if (rv) {
-		destroy_workqueue(eeepc->led_workqueue);
-		return rv;
-	}
-
-	return 0;
-}
-
-static void eeepc_wmi_led_exit(struct eeepc_wmi *eeepc)
-{
-	if (eeepc->tpd_led.dev)
-		led_classdev_unregister(&eeepc->tpd_led);
-	if (eeepc->led_workqueue)
-		destroy_workqueue(eeepc->led_workqueue);
-}
-
-/*
- * Rfkill devices
- */
-static int eeepc_rfkill_set(void *data, bool blocked)
-{
-	int dev_id = (unsigned long)data;
-	u32 ctrl_param = !blocked;
-
-	return eeepc_wmi_set_devstate(dev_id, ctrl_param, NULL);
-}
-
-static void eeepc_rfkill_query(struct rfkill *rfkill, void *data)
-{
-	int dev_id = (unsigned long)data;
-	u32 retval;
-	acpi_status status;
-
-	status = eeepc_wmi_get_devstate(dev_id, &retval);
-
-	if (ACPI_FAILURE(status))
-		return ;
-
-	rfkill_set_sw_state(rfkill, !(retval & 0x1));
-}
-
-static const struct rfkill_ops eeepc_rfkill_ops = {
-	.set_block = eeepc_rfkill_set,
-	.query = eeepc_rfkill_query,
-};
-
-static int eeepc_new_rfkill(struct eeepc_wmi *eeepc,
-			    struct rfkill **rfkill,
-			    const char *name,
-			    enum rfkill_type type, int dev_id)
-{
-	int result;
-	u32 retval;
-	acpi_status status;
-
-	status = eeepc_wmi_get_devstate(dev_id, &retval);
-
-	if (ACPI_FAILURE(status))
-		return -1;
-
-	/* If the device is present, DSTS will always set some bits
-	 * 0x00070000 - 1110000000000000000 - device supported
-	 * 0x00060000 - 1100000000000000000 - not supported
-	 * 0x00020000 - 0100000000000000000 - device supported
-	 * 0x00010000 - 0010000000000000000 - not supported / special mode ?
-	 */
-	if (!retval || retval == 0x00060000)
-		return -ENODEV;
-
-	*rfkill = rfkill_alloc(name, &eeepc->platform_device->dev, type,
-			       &eeepc_rfkill_ops, (void *)(long)dev_id);
-
-	if (!*rfkill)
-		return -EINVAL;
-
-	rfkill_init_sw_state(*rfkill, !(retval & 0x1));
-	result = rfkill_register(*rfkill);
-	if (result) {
-		rfkill_destroy(*rfkill);
-		*rfkill = NULL;
-		return result;
-	}
-	return 0;
-}
-
-static void eeepc_wmi_rfkill_exit(struct eeepc_wmi *eeepc)
-{
-	if (eeepc->wlan_rfkill) {
-		rfkill_unregister(eeepc->wlan_rfkill);
-		rfkill_destroy(eeepc->wlan_rfkill);
-		eeepc->wlan_rfkill = NULL;
-	}
-	if (eeepc->bluetooth_rfkill) {
-		rfkill_unregister(eeepc->bluetooth_rfkill);
-		rfkill_destroy(eeepc->bluetooth_rfkill);
-		eeepc->bluetooth_rfkill = NULL;
-	}
-	if (eeepc->wwan3g_rfkill) {
-		rfkill_unregister(eeepc->wwan3g_rfkill);
-		rfkill_destroy(eeepc->wwan3g_rfkill);
-		eeepc->wwan3g_rfkill = NULL;
-	}
-}
-
-static int eeepc_wmi_rfkill_init(struct eeepc_wmi *eeepc)
-{
-	int result = 0;
-
-	result = eeepc_new_rfkill(eeepc, &eeepc->wlan_rfkill,
-				  "eeepc-wlan", RFKILL_TYPE_WLAN,
-				  EEEPC_WMI_DEVID_WLAN);
-
-	if (result && result != -ENODEV)
-		goto exit;
-
-	result = eeepc_new_rfkill(eeepc, &eeepc->bluetooth_rfkill,
-				  "eeepc-bluetooth", RFKILL_TYPE_BLUETOOTH,
-				  EEEPC_WMI_DEVID_BLUETOOTH);
-
-	if (result && result != -ENODEV)
-		goto exit;
-
-	result = eeepc_new_rfkill(eeepc, &eeepc->wwan3g_rfkill,
-				  "eeepc-wwan3g", RFKILL_TYPE_WWAN,
-				  EEEPC_WMI_DEVID_WWAN3G);
-
-	if (result && result != -ENODEV)
-		goto exit;
-
-exit:
-	if (result && result != -ENODEV)
-		eeepc_wmi_rfkill_exit(eeepc);
-
-	if (result == -ENODEV)
-		result = 0;
-
-	return result;
-}
-
-/*
- * Backlight
- */
-static int read_brightness(struct backlight_device *bd)
-{
-	u32 retval;
-=======
 static acpi_status eeepc_wmi_parse_device(acpi_handle handle, u32 level,
 						 void *context, void **retval)
 {
@@ -490,414 +90,6 @@
 }
 
 static int eeepc_wmi_check_atkd(void)
-{
->>>>>>> 105e53f8
-	acpi_status status;
-	bool found = false;
-
-<<<<<<< HEAD
-	status = eeepc_wmi_get_devstate(EEEPC_WMI_DEVID_BACKLIGHT, &retval);
-
-	if (ACPI_FAILURE(status))
-		return -1;
-	else
-		return retval & 0xFF;
-}
-
-static int update_bl_status(struct backlight_device *bd)
-{
-
-	u32 ctrl_param;
-	acpi_status status;
-
-	ctrl_param = bd->props.brightness;
-
-	status = eeepc_wmi_set_devstate(EEEPC_WMI_DEVID_BACKLIGHT,
-					ctrl_param, NULL);
-
-	if (ACPI_FAILURE(status))
-		return -1;
-	else
-=======
-	status = acpi_get_devices(EEEPC_ACPI_HID, eeepc_wmi_parse_device,
-				  &found, NULL);
-
-	if (ACPI_FAILURE(status) || !found)
->>>>>>> 105e53f8
-		return 0;
-	return -1;
-}
-
-static int eeepc_wmi_probe(struct platform_device *pdev)
-{
-<<<<<<< HEAD
-	struct backlight_device *bd = eeepc->backlight_device;
-	int old = bd->props.brightness;
-	int new = old;
-
-	if (code >= NOTIFY_BRNUP_MIN && code <= NOTIFY_BRNUP_MAX)
-		new = code - NOTIFY_BRNUP_MIN + 1;
-	else if (code >= NOTIFY_BRNDOWN_MIN && code <= NOTIFY_BRNDOWN_MAX)
-		new = code - NOTIFY_BRNDOWN_MIN;
-
-	bd->props.brightness = new;
-	backlight_update_status(bd);
-	backlight_force_update(bd, BACKLIGHT_UPDATE_HOTKEY);
-
-	return old;
-}
-
-static int eeepc_wmi_backlight_init(struct eeepc_wmi *eeepc)
-{
-	struct backlight_device *bd;
-	struct backlight_properties props;
-
-	memset(&props, 0, sizeof(struct backlight_properties));
-	props.max_brightness = 15;
-	bd = backlight_device_register(EEEPC_WMI_FILE,
-				       &eeepc->platform_device->dev, eeepc,
-				       &eeepc_wmi_bl_ops, &props);
-	if (IS_ERR(bd)) {
-		pr_err("Could not register backlight device\n");
-		return PTR_ERR(bd);
-=======
-	if (eeepc_wmi_check_atkd()) {
-		pr_warning("WMI device present, but legacy ATKD device is also "
-			   "present and enabled.");
-		pr_warning("You probably booted with acpi_osi=\"Linux\" or "
-			   "acpi_osi=\"!Windows 2009\"");
-		pr_warning("Can't load eeepc-wmi, use default acpi_osi "
-			   "(preferred) or eeepc-laptop");
-		return -EBUSY;
->>>>>>> 105e53f8
-	}
-	return 0;
-}
-
-static void eeepc_dmi_check(struct asus_wmi_driver *driver)
-{
-	const char *model;
-
-	model = dmi_get_system_info(DMI_PRODUCT_NAME);
-	if (!model)
-		return;
-<<<<<<< HEAD
-	}
-
-	obj = (union acpi_object *)response.pointer;
-
-	if (obj && obj->type == ACPI_TYPE_INTEGER) {
-		code = obj->integer.value;
-		orig_code = code;
-
-		if (code >= NOTIFY_BRNUP_MIN && code <= NOTIFY_BRNUP_MAX)
-			code = NOTIFY_BRNUP_MIN;
-		else if (code >= NOTIFY_BRNDOWN_MIN &&
-			 code <= NOTIFY_BRNDOWN_MAX)
-			code = NOTIFY_BRNDOWN_MIN;
-
-		if (code == NOTIFY_BRNUP_MIN || code == NOTIFY_BRNDOWN_MIN) {
-			if (!acpi_video_backlight_support())
-				eeepc_wmi_backlight_notify(eeepc, orig_code);
-		}
-
-		if (!sparse_keymap_report_event(eeepc->inputdev,
-						code, 1, true))
-			pr_info("Unknown key %x pressed\n", code);
-	}
-
-	kfree(obj);
-}
-
-static ssize_t store_cpufv(struct device *dev, struct device_attribute *attr,
-			   const char *buf, size_t count)
-{
-	int value;
-	struct acpi_buffer input = { (acpi_size)sizeof(value), &value };
-	acpi_status status;
-
-	if (!count || sscanf(buf, "%i", &value) != 1)
-		return -EINVAL;
-	if (value < 0 || value > 2)
-		return -EINVAL;
-
-	status = wmi_evaluate_method(EEEPC_WMI_MGMT_GUID,
-				     1, EEEPC_WMI_METHODID_CFVS, &input, NULL);
-
-	if (ACPI_FAILURE(status))
-		return -EIO;
-	else
-		return count;
-}
-
-static DEVICE_ATTR(cpufv, S_IRUGO | S_IWUSR, NULL, store_cpufv);
-
-static struct attribute *platform_attributes[] = {
-	&dev_attr_cpufv.attr,
-	NULL
-};
-
-static struct attribute_group platform_attribute_group = {
-	.attrs = platform_attributes
-};
-
-static void eeepc_wmi_sysfs_exit(struct platform_device *device)
-{
-	sysfs_remove_group(&device->dev.kobj, &platform_attribute_group);
-}
-
-static int eeepc_wmi_sysfs_init(struct platform_device *device)
-{
-	return sysfs_create_group(&device->dev.kobj, &platform_attribute_group);
-}
-
-/*
- * Platform device
- */
-static int __init eeepc_wmi_platform_init(struct eeepc_wmi *eeepc)
-{
-	int err;
-
-	eeepc->platform_device = platform_device_alloc(EEEPC_WMI_FILE, -1);
-	if (!eeepc->platform_device)
-		return -ENOMEM;
-	platform_set_drvdata(eeepc->platform_device, eeepc);
-
-	err = platform_device_add(eeepc->platform_device);
-	if (err)
-		goto fail_platform_device;
-
-	err = eeepc_wmi_sysfs_init(eeepc->platform_device);
-	if (err)
-		goto fail_sysfs;
-	return 0;
-
-fail_sysfs:
-	platform_device_del(eeepc->platform_device);
-fail_platform_device:
-	platform_device_put(eeepc->platform_device);
-	return err;
-}
-
-static void eeepc_wmi_platform_exit(struct eeepc_wmi *eeepc)
-{
-	eeepc_wmi_sysfs_exit(eeepc->platform_device);
-	platform_device_unregister(eeepc->platform_device);
-}
-
-/*
- * debugfs
- */
-struct eeepc_wmi_debugfs_node {
-	struct eeepc_wmi *eeepc;
-	char *name;
-	int (*show)(struct seq_file *m, void *data);
-};
-
-static int show_dsts(struct seq_file *m, void *data)
-{
-	struct eeepc_wmi *eeepc = m->private;
-	acpi_status status;
-	u32 retval = -1;
-
-	status = eeepc_wmi_get_devstate(eeepc->debug.dev_id, &retval);
-
-	if (ACPI_FAILURE(status))
-		return -EIO;
-
-	seq_printf(m, "DSTS(%x) = %x\n", eeepc->debug.dev_id, retval);
-
-	return 0;
-}
-
-static int show_devs(struct seq_file *m, void *data)
-{
-	struct eeepc_wmi *eeepc = m->private;
-	acpi_status status;
-	u32 retval = -1;
-
-	status = eeepc_wmi_set_devstate(eeepc->debug.dev_id,
-					eeepc->debug.ctrl_param, &retval);
-	if (ACPI_FAILURE(status))
-		return -EIO;
-
-	seq_printf(m, "DEVS(%x, %x) = %x\n", eeepc->debug.dev_id,
-		   eeepc->debug.ctrl_param, retval);
-
-	return 0;
-}
-
-static struct eeepc_wmi_debugfs_node eeepc_wmi_debug_files[] = {
-	{ NULL, "devs", show_devs },
-	{ NULL, "dsts", show_dsts },
-};
-
-static int eeepc_wmi_debugfs_open(struct inode *inode, struct file *file)
-{
-	struct eeepc_wmi_debugfs_node *node = inode->i_private;
-
-	return single_open(file, node->show, node->eeepc);
-}
-
-static const struct file_operations eeepc_wmi_debugfs_io_ops = {
-	.owner = THIS_MODULE,
-	.open  = eeepc_wmi_debugfs_open,
-	.read = seq_read,
-	.llseek = seq_lseek,
-	.release = single_release,
-};
-
-static void eeepc_wmi_debugfs_exit(struct eeepc_wmi *eeepc)
-{
-	debugfs_remove_recursive(eeepc->debug.root);
-}
-
-static int eeepc_wmi_debugfs_init(struct eeepc_wmi *eeepc)
-{
-	struct dentry *dent;
-	int i;
-
-	eeepc->debug.root = debugfs_create_dir(EEEPC_WMI_FILE, NULL);
-	if (!eeepc->debug.root) {
-		pr_err("failed to create debugfs directory");
-		goto error_debugfs;
-	}
-
-	dent = debugfs_create_x32("dev_id", S_IRUGO|S_IWUSR,
-				  eeepc->debug.root, &eeepc->debug.dev_id);
-	if (!dent)
-		goto error_debugfs;
-
-	dent = debugfs_create_x32("ctrl_param", S_IRUGO|S_IWUSR,
-				  eeepc->debug.root, &eeepc->debug.ctrl_param);
-	if (!dent)
-		goto error_debugfs;
-
-	for (i = 0; i < ARRAY_SIZE(eeepc_wmi_debug_files); i++) {
-		struct eeepc_wmi_debugfs_node *node = &eeepc_wmi_debug_files[i];
-
-		node->eeepc = eeepc;
-		dent = debugfs_create_file(node->name, S_IFREG | S_IRUGO,
-					   eeepc->debug.root, node,
-					   &eeepc_wmi_debugfs_io_ops);
-		if (!dent) {
-			pr_err("failed to create debug file: %s\n", node->name);
-			goto error_debugfs;
-		}
-	}
-
-	return 0;
-
-error_debugfs:
-	eeepc_wmi_debugfs_exit(eeepc);
-	return -ENOMEM;
-}
-
-/*
- * WMI Driver
- */
-static struct platform_device * __init eeepc_wmi_add(void)
-{
-	struct eeepc_wmi *eeepc;
-	acpi_status status;
-	int err;
-
-	eeepc = kzalloc(sizeof(struct eeepc_wmi), GFP_KERNEL);
-	if (!eeepc)
-		return ERR_PTR(-ENOMEM);
-
-	/*
-	 * Register the platform device first.  It is used as a parent for the
-	 * sub-devices below.
-	 */
-	err = eeepc_wmi_platform_init(eeepc);
-	if (err)
-		goto fail_platform;
-
-	err = eeepc_wmi_input_init(eeepc);
-	if (err)
-		goto fail_input;
-
-	err = eeepc_wmi_led_init(eeepc);
-	if (err)
-		goto fail_leds;
-
-	err = eeepc_wmi_rfkill_init(eeepc);
-	if (err)
-		goto fail_rfkill;
-
-	if (!acpi_video_backlight_support()) {
-		err = eeepc_wmi_backlight_init(eeepc);
-		if (err)
-			goto fail_backlight;
-	} else
-		pr_info("Backlight controlled by ACPI video driver\n");
-
-	status = wmi_install_notify_handler(EEEPC_WMI_EVENT_GUID,
-					    eeepc_wmi_notify, eeepc);
-	if (ACPI_FAILURE(status)) {
-		pr_err("Unable to register notify handler - %d\n",
-			status);
-		err = -ENODEV;
-		goto fail_wmi_handler;
-	}
-
-	err = eeepc_wmi_debugfs_init(eeepc);
-	if (err)
-		goto fail_debugfs;
-
-	return eeepc->platform_device;
-
-fail_debugfs:
-	wmi_remove_notify_handler(EEEPC_WMI_EVENT_GUID);
-fail_wmi_handler:
-	eeepc_wmi_backlight_exit(eeepc);
-fail_backlight:
-	eeepc_wmi_rfkill_exit(eeepc);
-fail_rfkill:
-	eeepc_wmi_led_exit(eeepc);
-fail_leds:
-	eeepc_wmi_input_exit(eeepc);
-fail_input:
-	eeepc_wmi_platform_exit(eeepc);
-fail_platform:
-	kfree(eeepc);
-	return ERR_PTR(err);
-}
-
-static int eeepc_wmi_remove(struct platform_device *device)
-{
-	struct eeepc_wmi *eeepc;
-
-	eeepc = platform_get_drvdata(device);
-	wmi_remove_notify_handler(EEEPC_WMI_EVENT_GUID);
-	eeepc_wmi_backlight_exit(eeepc);
-	eeepc_wmi_input_exit(eeepc);
-	eeepc_wmi_led_exit(eeepc);
-	eeepc_wmi_rfkill_exit(eeepc);
-	eeepc_wmi_debugfs_exit(eeepc);
-	eeepc_wmi_platform_exit(eeepc);
-
-	kfree(eeepc);
-	return 0;
-}
-
-static struct platform_driver platform_driver = {
-	.driver = {
-		.name = EEEPC_WMI_FILE,
-		.owner = THIS_MODULE,
-	},
-};
-
-static acpi_status __init eeepc_wmi_parse_device(acpi_handle handle, u32 level,
-						 void *context, void **retval)
-{
-	pr_warning("Found legacy ATKD device (%s)", EEEPC_ACPI_HID);
-	*(bool *)context = true;
-	return AE_CTRL_TERMINATE;
-}
-
-static int __init eeepc_wmi_check_atkd(void)
 {
 	acpi_status status;
 	bool found = false;
@@ -910,16 +102,8 @@
 	return -1;
 }
 
-static int __init eeepc_wmi_init(void)
+static int eeepc_wmi_probe(struct platform_device *pdev)
 {
-	int err;
-
-	if (!wmi_has_guid(EEEPC_WMI_EVENT_GUID) ||
-	    !wmi_has_guid(EEEPC_WMI_MGMT_GUID)) {
-		pr_warning("No known WMI GUID found\n");
-		return -ENODEV;
-	}
-
 	if (eeepc_wmi_check_atkd()) {
 		pr_warning("WMI device present, but legacy ATKD device is also "
 			   "present and enabled.");
@@ -927,28 +111,18 @@
 			   "acpi_osi=\"!Windows 2009\"");
 		pr_warning("Can't load eeepc-wmi, use default acpi_osi "
 			   "(preferred) or eeepc-laptop");
-		return -ENODEV;
+		return -EBUSY;
 	}
+	return 0;
+}
 
-	platform_device = eeepc_wmi_add();
-	if (IS_ERR(platform_device)) {
-		err = PTR_ERR(platform_device);
-		goto fail_eeepc_wmi;
-	}
+static void eeepc_dmi_check(struct asus_wmi_driver *driver)
+{
+	const char *model;
 
-	err = platform_driver_register(&platform_driver);
-	if (err) {
-		pr_warning("Unable to register platform driver\n");
-		goto fail_platform_driver;
-	}
-
-	return 0;
-
-fail_platform_driver:
-	eeepc_wmi_remove(platform_device);
-fail_eeepc_wmi:
-	return err;
-=======
+	model = dmi_get_system_info(DMI_PRODUCT_NAME);
+	if (!model)
+		return;
 
 	/*
 	 * Whitelist for wlan hotplug
@@ -985,17 +159,11 @@
 static int __init eeepc_wmi_init(void)
 {
 	return asus_wmi_register_driver(&asus_wmi_driver);
->>>>>>> 105e53f8
 }
 
 static void __exit eeepc_wmi_exit(void)
 {
-<<<<<<< HEAD
-	eeepc_wmi_remove(platform_device);
-	platform_driver_unregister(&platform_driver);
-=======
 	asus_wmi_unregister_driver(&asus_wmi_driver);
->>>>>>> 105e53f8
 }
 
 module_init(eeepc_wmi_init);
