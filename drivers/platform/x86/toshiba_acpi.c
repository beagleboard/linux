/*
 *  toshiba_acpi.c - Toshiba Laptop ACPI Extras
 *
 *
 *  Copyright (C) 2002-2004 John Belmonte
 *  Copyright (C) 2008 Philip Langdale
 *
 *  This program is free software; you can redistribute it and/or modify
 *  it under the terms of the GNU General Public License as published by
 *  the Free Software Foundation; either version 2 of the License, or
 *  (at your option) any later version.
 *
 *  This program is distributed in the hope that it will be useful,
 *  but WITHOUT ANY WARRANTY; without even the implied warranty of
 *  MERCHANTABILITY or FITNESS FOR A PARTICULAR PURPOSE.  See the
 *  GNU General Public License for more details.
 *
 *  You should have received a copy of the GNU General Public License
 *  along with this program; if not, write to the Free Software
 *  Foundation, Inc., 59 Temple Place, Suite 330, Boston, MA  02111-1307  USA
 *
 *
 *  The devolpment page for this driver is located at
 *  http://memebeam.org/toys/ToshibaAcpiDriver.
 *
 *  Credits:
 *	Jonathan A. Buzzard - Toshiba HCI info, and critical tips on reverse
 *		engineering the Windows drivers
 *	Yasushi Nagato - changes for linux kernel 2.4 -> 2.5
 *	Rob Miller - TV out and hotkeys help
 *
 *
 *  TODO
 *
 */

#define TOSHIBA_ACPI_VERSION	"0.19"
#define PROC_INTERFACE_VERSION	1

#include <linux/kernel.h>
#include <linux/module.h>
#include <linux/init.h>
#include <linux/types.h>
#include <linux/proc_fs.h>
#include <linux/seq_file.h>
#include <linux/backlight.h>
#include <linux/platform_device.h>
#include <linux/rfkill.h>
#include <linux/input.h>

#include <asm/uaccess.h>

#include <acpi/acpi_drivers.h>

MODULE_AUTHOR("John Belmonte");
MODULE_DESCRIPTION("Toshiba Laptop ACPI Extras Driver");
MODULE_LICENSE("GPL");

#define MY_LOGPREFIX "toshiba_acpi: "
#define MY_ERR KERN_ERR MY_LOGPREFIX
#define MY_NOTICE KERN_NOTICE MY_LOGPREFIX
#define MY_INFO KERN_INFO MY_LOGPREFIX

/* Toshiba ACPI method paths */
#define METHOD_LCD_BRIGHTNESS	"\\_SB_.PCI0.VGA_.LCD_._BCM"
#define TOSH_INTERFACE_1	"\\_SB_.VALD"
#define TOSH_INTERFACE_2	"\\_SB_.VALZ"
#define METHOD_VIDEO_OUT	"\\_SB_.VALX.DSSX"
#define GHCI_METHOD		".GHCI"

/* Toshiba HCI interface definitions
 *
 * HCI is Toshiba's "Hardware Control Interface" which is supposed to
 * be uniform across all their models.  Ideally we would just call
 * dedicated ACPI methods instead of using this primitive interface.
 * However the ACPI methods seem to be incomplete in some areas (for
 * example they allow setting, but not reading, the LCD brightness value),
 * so this is still useful.
 */

#define HCI_WORDS			6

/* operations */
#define HCI_SET				0xff00
#define HCI_GET				0xfe00

/* return codes */
#define HCI_SUCCESS			0x0000
#define HCI_FAILURE			0x1000
#define HCI_NOT_SUPPORTED		0x8000
#define HCI_EMPTY			0x8c00

/* registers */
#define HCI_FAN				0x0004
#define HCI_SYSTEM_EVENT		0x0016
#define HCI_VIDEO_OUT			0x001c
#define HCI_HOTKEY_EVENT		0x001e
#define HCI_LCD_BRIGHTNESS		0x002a
#define HCI_WIRELESS			0x0056

/* field definitions */
#define HCI_LCD_BRIGHTNESS_BITS		3
#define HCI_LCD_BRIGHTNESS_SHIFT	(16-HCI_LCD_BRIGHTNESS_BITS)
#define HCI_LCD_BRIGHTNESS_LEVELS	(1 << HCI_LCD_BRIGHTNESS_BITS)
#define HCI_VIDEO_OUT_LCD		0x1
#define HCI_VIDEO_OUT_CRT		0x2
#define HCI_VIDEO_OUT_TV		0x4
#define HCI_WIRELESS_KILL_SWITCH	0x01
#define HCI_WIRELESS_BT_PRESENT		0x0f
#define HCI_WIRELESS_BT_ATTACH		0x40
#define HCI_WIRELESS_BT_POWER		0x80

static const struct acpi_device_id toshiba_device_ids[] = {
	{"TOS6200", 0},
	{"TOS6208", 0},
	{"TOS1900", 0},
	{"", 0},
};
MODULE_DEVICE_TABLE(acpi, toshiba_device_ids);

struct key_entry {
	char type;
	u16 code;
	u16 keycode;
};

enum {KE_KEY, KE_END};

static struct key_entry toshiba_acpi_keymap[]  = {
	{KE_KEY, 0x101, KEY_MUTE},
	{KE_KEY, 0x13b, KEY_COFFEE},
	{KE_KEY, 0x13c, KEY_BATTERY},
	{KE_KEY, 0x13d, KEY_SLEEP},
	{KE_KEY, 0x13e, KEY_SUSPEND},
	{KE_KEY, 0x13f, KEY_SWITCHVIDEOMODE},
	{KE_KEY, 0x140, KEY_BRIGHTNESSDOWN},
	{KE_KEY, 0x141, KEY_BRIGHTNESSUP},
	{KE_KEY, 0x142, KEY_WLAN},
	{KE_KEY, 0x143, KEY_PROG1},
	{KE_KEY, 0xb05, KEY_PROG2},
	{KE_KEY, 0xb06, KEY_WWW},
	{KE_KEY, 0xb07, KEY_MAIL},
	{KE_KEY, 0xb30, KEY_STOP},
	{KE_KEY, 0xb31, KEY_PREVIOUSSONG},
	{KE_KEY, 0xb32, KEY_NEXTSONG},
	{KE_KEY, 0xb33, KEY_PLAYPAUSE},
	{KE_KEY, 0xb5a, KEY_MEDIA},
	{KE_END, 0, 0},
};

/* utility
 */

static __inline__ void _set_bit(u32 * word, u32 mask, int value)
{
	*word = (*word & ~mask) | (mask * value);
}

/* acpi interface wrappers
 */

static int is_valid_acpi_path(const char *methodName)
{
	acpi_handle handle;
	acpi_status status;

	status = acpi_get_handle(NULL, (char *)methodName, &handle);
	return !ACPI_FAILURE(status);
}

static int write_acpi_int(const char *methodName, int val)
{
	struct acpi_object_list params;
	union acpi_object in_objs[1];
	acpi_status status;

	params.count = ARRAY_SIZE(in_objs);
	params.pointer = in_objs;
	in_objs[0].type = ACPI_TYPE_INTEGER;
	in_objs[0].integer.value = val;

	status = acpi_evaluate_object(NULL, (char *)methodName, &params, NULL);
	return (status == AE_OK);
}

#if 0
static int read_acpi_int(const char *methodName, int *pVal)
{
	struct acpi_buffer results;
	union acpi_object out_objs[1];
	acpi_status status;

	results.length = sizeof(out_objs);
	results.pointer = out_objs;

	status = acpi_evaluate_object(0, (char *)methodName, 0, &results);
	*pVal = out_objs[0].integer.value;

	return (status == AE_OK) && (out_objs[0].type == ACPI_TYPE_INTEGER);
}
#endif

static const char *method_hci /*= 0*/ ;

/* Perform a raw HCI call.  Here we don't care about input or output buffer
 * format.
 */
static acpi_status hci_raw(const u32 in[HCI_WORDS], u32 out[HCI_WORDS])
{
	struct acpi_object_list params;
	union acpi_object in_objs[HCI_WORDS];
	struct acpi_buffer results;
	union acpi_object out_objs[HCI_WORDS + 1];
	acpi_status status;
	int i;

	params.count = HCI_WORDS;
	params.pointer = in_objs;
	for (i = 0; i < HCI_WORDS; ++i) {
		in_objs[i].type = ACPI_TYPE_INTEGER;
		in_objs[i].integer.value = in[i];
	}

	results.length = sizeof(out_objs);
	results.pointer = out_objs;

	status = acpi_evaluate_object(NULL, (char *)method_hci, &params,
				      &results);
	if ((status == AE_OK) && (out_objs->package.count <= HCI_WORDS)) {
		for (i = 0; i < out_objs->package.count; ++i) {
			out[i] = out_objs->package.elements[i].integer.value;
		}
	}

	return status;
}

/* common hci tasks (get or set one or two value)
 *
 * In addition to the ACPI status, the HCI system returns a result which
 * may be useful (such as "not supported").
 */

static acpi_status hci_write1(u32 reg, u32 in1, u32 * result)
{
	u32 in[HCI_WORDS] = { HCI_SET, reg, in1, 0, 0, 0 };
	u32 out[HCI_WORDS];
	acpi_status status = hci_raw(in, out);
	*result = (status == AE_OK) ? out[0] : HCI_FAILURE;
	return status;
}

static acpi_status hci_read1(u32 reg, u32 * out1, u32 * result)
{
	u32 in[HCI_WORDS] = { HCI_GET, reg, 0, 0, 0, 0 };
	u32 out[HCI_WORDS];
	acpi_status status = hci_raw(in, out);
	*out1 = out[2];
	*result = (status == AE_OK) ? out[0] : HCI_FAILURE;
	return status;
}

static acpi_status hci_write2(u32 reg, u32 in1, u32 in2, u32 *result)
{
	u32 in[HCI_WORDS] = { HCI_SET, reg, in1, in2, 0, 0 };
	u32 out[HCI_WORDS];
	acpi_status status = hci_raw(in, out);
	*result = (status == AE_OK) ? out[0] : HCI_FAILURE;
	return status;
}

static acpi_status hci_read2(u32 reg, u32 *out1, u32 *out2, u32 *result)
{
	u32 in[HCI_WORDS] = { HCI_GET, reg, *out1, *out2, 0, 0 };
	u32 out[HCI_WORDS];
	acpi_status status = hci_raw(in, out);
	*out1 = out[2];
	*out2 = out[3];
	*result = (status == AE_OK) ? out[0] : HCI_FAILURE;
	return status;
}

struct toshiba_acpi_dev {
	struct platform_device *p_dev;
	struct rfkill *bt_rfk;
	struct input_dev *hotkey_dev;
	acpi_handle handle;

	const char *bt_name;

	struct mutex mutex;
};

static struct toshiba_acpi_dev toshiba_acpi = {
	.bt_name = "Toshiba Bluetooth",
};

/* Bluetooth rfkill handlers */

static u32 hci_get_bt_present(bool *present)
{
	u32 hci_result;
	u32 value, value2;

	value = 0;
	value2 = 0;
	hci_read2(HCI_WIRELESS, &value, &value2, &hci_result);
	if (hci_result == HCI_SUCCESS)
		*present = (value & HCI_WIRELESS_BT_PRESENT) ? true : false;

	return hci_result;
}

static u32 hci_get_radio_state(bool *radio_state)
{
	u32 hci_result;
	u32 value, value2;

	value = 0;
	value2 = 0x0001;
	hci_read2(HCI_WIRELESS, &value, &value2, &hci_result);

	*radio_state = value & HCI_WIRELESS_KILL_SWITCH;
	return hci_result;
}

static int bt_rfkill_set_block(void *data, bool blocked)
{
	struct toshiba_acpi_dev *dev = data;
	u32 result1, result2;
	u32 value;
	int err;
	bool radio_state;

	value = (blocked == false);

	mutex_lock(&dev->mutex);
	if (hci_get_radio_state(&radio_state) != HCI_SUCCESS) {
		err = -EBUSY;
		goto out;
	}

	if (!radio_state) {
		err = 0;
		goto out;
	}

	hci_write2(HCI_WIRELESS, value, HCI_WIRELESS_BT_POWER, &result1);
	hci_write2(HCI_WIRELESS, value, HCI_WIRELESS_BT_ATTACH, &result2);

	if (result1 != HCI_SUCCESS || result2 != HCI_SUCCESS)
		err = -EBUSY;
	else
		err = 0;
 out:
	mutex_unlock(&dev->mutex);
	return err;
}

static void bt_rfkill_poll(struct rfkill *rfkill, void *data)
{
	bool new_rfk_state;
	bool value;
	u32 hci_result;
	struct toshiba_acpi_dev *dev = data;

	mutex_lock(&dev->mutex);

	hci_result = hci_get_radio_state(&value);
	if (hci_result != HCI_SUCCESS) {
		/* Can't do anything useful */
		mutex_unlock(&dev->mutex);
		return;
	}

	new_rfk_state = value;

	mutex_unlock(&dev->mutex);

	if (rfkill_set_hw_state(rfkill, !new_rfk_state))
		bt_rfkill_set_block(data, true);
}

static const struct rfkill_ops toshiba_rfk_ops = {
	.set_block = bt_rfkill_set_block,
	.poll = bt_rfkill_poll,
};

static struct proc_dir_entry *toshiba_proc_dir /*= 0*/ ;
static struct backlight_device *toshiba_backlight_device;
static int force_fan;
static int last_key_event;
static int key_event_valid;

static int get_lcd(struct backlight_device *bd)
{
	u32 hci_result;
	u32 value;

	hci_read1(HCI_LCD_BRIGHTNESS, &value, &hci_result);
	if (hci_result == HCI_SUCCESS) {
		return (value >> HCI_LCD_BRIGHTNESS_SHIFT);
	} else
		return -EFAULT;
}

static int lcd_proc_show(struct seq_file *m, void *v)
{
	int value = get_lcd(NULL);

	if (value >= 0) {
		seq_printf(m, "brightness:              %d\n", value);
		seq_printf(m, "brightness_levels:       %d\n",
			     HCI_LCD_BRIGHTNESS_LEVELS);
	} else {
		printk(MY_ERR "Error reading LCD brightness\n");
	}

	return 0;
}

static int lcd_proc_open(struct inode *inode, struct file *file)
{
	return single_open(file, lcd_proc_show, NULL);
}

static int set_lcd(int value)
{
	u32 hci_result;

	value = value << HCI_LCD_BRIGHTNESS_SHIFT;
	hci_write1(HCI_LCD_BRIGHTNESS, value, &hci_result);
	if (hci_result != HCI_SUCCESS)
		return -EFAULT;

	return 0;
}

static int set_lcd_status(struct backlight_device *bd)
{
	return set_lcd(bd->props.brightness);
}

static ssize_t lcd_proc_write(struct file *file, const char __user *buf,
			      size_t count, loff_t *pos)
{
	char cmd[42];
	size_t len;
	int value;
	int ret;

	len = min(count, sizeof(cmd) - 1);
	if (copy_from_user(cmd, buf, len))
		return -EFAULT;
	cmd[len] = '\0';

	if (sscanf(cmd, " brightness : %i", &value) == 1 &&
	    value >= 0 && value < HCI_LCD_BRIGHTNESS_LEVELS) {
		ret = set_lcd(value);
		if (ret == 0)
			ret = count;
	} else {
		ret = -EINVAL;
	}
	return ret;
}

static const struct file_operations lcd_proc_fops = {
	.owner		= THIS_MODULE,
	.open		= lcd_proc_open,
	.read		= seq_read,
	.llseek		= seq_lseek,
	.release	= single_release,
	.write		= lcd_proc_write,
};

static int video_proc_show(struct seq_file *m, void *v)
{
	u32 hci_result;
	u32 value;

	hci_read1(HCI_VIDEO_OUT, &value, &hci_result);
	if (hci_result == HCI_SUCCESS) {
		int is_lcd = (value & HCI_VIDEO_OUT_LCD) ? 1 : 0;
		int is_crt = (value & HCI_VIDEO_OUT_CRT) ? 1 : 0;
		int is_tv = (value & HCI_VIDEO_OUT_TV) ? 1 : 0;
		seq_printf(m, "lcd_out:                 %d\n", is_lcd);
		seq_printf(m, "crt_out:                 %d\n", is_crt);
		seq_printf(m, "tv_out:                  %d\n", is_tv);
	} else {
		printk(MY_ERR "Error reading video out status\n");
	}

	return 0;
}

static int video_proc_open(struct inode *inode, struct file *file)
{
	return single_open(file, video_proc_show, NULL);
}

static ssize_t video_proc_write(struct file *file, const char __user *buf,
				size_t count, loff_t *pos)
{
	char *cmd, *buffer;
	int value;
	int remain = count;
	int lcd_out = -1;
	int crt_out = -1;
	int tv_out = -1;
	u32 hci_result;
	u32 video_out;

	cmd = kmalloc(count + 1, GFP_KERNEL);
	if (!cmd)
		return -ENOMEM;
	if (copy_from_user(cmd, buf, count)) {
		kfree(cmd);
		return -EFAULT;
	}
	cmd[count] = '\0';

	buffer = cmd;

	/* scan expression.  Multiple expressions may be delimited with ;
	 *
	 *  NOTE: to keep scanning simple, invalid fields are ignored
	 */
	while (remain) {
		if (sscanf(buffer, " lcd_out : %i", &value) == 1)
			lcd_out = value & 1;
		else if (sscanf(buffer, " crt_out : %i", &value) == 1)
			crt_out = value & 1;
		else if (sscanf(buffer, " tv_out : %i", &value) == 1)
			tv_out = value & 1;
		/* advance to one character past the next ; */
		do {
			++buffer;
			--remain;
		}
		while (remain && *(buffer - 1) != ';');
	}

	kfree(cmd);

	hci_read1(HCI_VIDEO_OUT, &video_out, &hci_result);
	if (hci_result == HCI_SUCCESS) {
		unsigned int new_video_out = video_out;
		if (lcd_out != -1)
			_set_bit(&new_video_out, HCI_VIDEO_OUT_LCD, lcd_out);
		if (crt_out != -1)
			_set_bit(&new_video_out, HCI_VIDEO_OUT_CRT, crt_out);
		if (tv_out != -1)
			_set_bit(&new_video_out, HCI_VIDEO_OUT_TV, tv_out);
		/* To avoid unnecessary video disruption, only write the new
		 * video setting if something changed. */
		if (new_video_out != video_out)
			write_acpi_int(METHOD_VIDEO_OUT, new_video_out);
	} else {
		return -EFAULT;
	}

	return count;
}

static const struct file_operations video_proc_fops = {
	.owner		= THIS_MODULE,
	.open		= video_proc_open,
	.read		= seq_read,
	.llseek		= seq_lseek,
	.release	= single_release,
	.write		= video_proc_write,
};

static int fan_proc_show(struct seq_file *m, void *v)
{
	u32 hci_result;
	u32 value;

	hci_read1(HCI_FAN, &value, &hci_result);
	if (hci_result == HCI_SUCCESS) {
		seq_printf(m, "running:                 %d\n", (value > 0));
		seq_printf(m, "force_on:                %d\n", force_fan);
	} else {
		printk(MY_ERR "Error reading fan status\n");
	}

	return 0;
}

static int fan_proc_open(struct inode *inode, struct file *file)
{
	return single_open(file, fan_proc_show, NULL);
}

static ssize_t fan_proc_write(struct file *file, const char __user *buf,
			      size_t count, loff_t *pos)
{
	char cmd[42];
	size_t len;
	int value;
	u32 hci_result;

	len = min(count, sizeof(cmd) - 1);
	if (copy_from_user(cmd, buf, len))
		return -EFAULT;
	cmd[len] = '\0';

	if (sscanf(cmd, " force_on : %i", &value) == 1 &&
	    value >= 0 && value <= 1) {
		hci_write1(HCI_FAN, value, &hci_result);
		if (hci_result != HCI_SUCCESS)
			return -EFAULT;
		else
			force_fan = value;
	} else {
		return -EINVAL;
	}

	return count;
}

static const struct file_operations fan_proc_fops = {
	.owner		= THIS_MODULE,
	.open		= fan_proc_open,
	.read		= seq_read,
	.llseek		= seq_lseek,
	.release	= single_release,
	.write		= fan_proc_write,
};

static int keys_proc_show(struct seq_file *m, void *v)
{
	u32 hci_result;
	u32 value;

	if (!key_event_valid) {
		hci_read1(HCI_SYSTEM_EVENT, &value, &hci_result);
		if (hci_result == HCI_SUCCESS) {
			key_event_valid = 1;
			last_key_event = value;
		} else if (hci_result == HCI_EMPTY) {
			/* better luck next time */
		} else if (hci_result == HCI_NOT_SUPPORTED) {
			/* This is a workaround for an unresolved issue on
			 * some machines where system events sporadically
			 * become disabled. */
			hci_write1(HCI_SYSTEM_EVENT, 1, &hci_result);
			printk(MY_NOTICE "Re-enabled hotkeys\n");
		} else {
			printk(MY_ERR "Error reading hotkey status\n");
			goto end;
		}
	}

	seq_printf(m, "hotkey_ready:            %d\n", key_event_valid);
	seq_printf(m, "hotkey:                  0x%04x\n", last_key_event);
end:
	return 0;
}

static int keys_proc_open(struct inode *inode, struct file *file)
{
	return single_open(file, keys_proc_show, NULL);
}

static ssize_t keys_proc_write(struct file *file, const char __user *buf,
			       size_t count, loff_t *pos)
{
	char cmd[42];
	size_t len;
	int value;

	len = min(count, sizeof(cmd) - 1);
	if (copy_from_user(cmd, buf, len))
		return -EFAULT;
	cmd[len] = '\0';

	if (sscanf(cmd, " hotkey_ready : %i", &value) == 1 && value == 0) {
		key_event_valid = 0;
	} else {
		return -EINVAL;
	}

	return count;
}

static const struct file_operations keys_proc_fops = {
	.owner		= THIS_MODULE,
	.open		= keys_proc_open,
	.read		= seq_read,
	.llseek		= seq_lseek,
	.release	= single_release,
	.write		= keys_proc_write,
};

static int version_proc_show(struct seq_file *m, void *v)
{
	seq_printf(m, "driver:                  %s\n", TOSHIBA_ACPI_VERSION);
	seq_printf(m, "proc_interface:          %d\n", PROC_INTERFACE_VERSION);
	return 0;
}

static int version_proc_open(struct inode *inode, struct file *file)
{
	return single_open(file, version_proc_show, PDE(inode)->data);
}

static const struct file_operations version_proc_fops = {
	.owner		= THIS_MODULE,
	.open		= version_proc_open,
	.read		= seq_read,
	.llseek		= seq_lseek,
	.release	= single_release,
};

/* proc and module init
 */

#define PROC_TOSHIBA		"toshiba"

static acpi_status __init add_device(void)
{
	proc_create("lcd", S_IRUGO | S_IWUSR, toshiba_proc_dir, &lcd_proc_fops);
	proc_create("video", S_IRUGO | S_IWUSR, toshiba_proc_dir, &video_proc_fops);
	proc_create("fan", S_IRUGO | S_IWUSR, toshiba_proc_dir, &fan_proc_fops);
	proc_create("keys", S_IRUGO | S_IWUSR, toshiba_proc_dir, &keys_proc_fops);
	proc_create("version", S_IRUGO, toshiba_proc_dir, &version_proc_fops);

	return AE_OK;
}

static acpi_status remove_device(void)
{
	remove_proc_entry("lcd", toshiba_proc_dir);
	remove_proc_entry("video", toshiba_proc_dir);
	remove_proc_entry("fan", toshiba_proc_dir);
	remove_proc_entry("keys", toshiba_proc_dir);
	remove_proc_entry("version", toshiba_proc_dir);
	return AE_OK;
}

static struct backlight_ops toshiba_backlight_data = {
        .get_brightness = get_lcd,
        .update_status  = set_lcd_status,
};

<<<<<<< HEAD
static struct key_entry *toshiba_acpi_get_entry_by_scancode(int code)
=======
static struct key_entry *toshiba_acpi_get_entry_by_scancode(unsigned int code)
>>>>>>> 93929ebc
{
	struct key_entry *key;

	for (key = toshiba_acpi_keymap; key->type != KE_END; key++)
		if (code == key->code)
			return key;

	return NULL;
}

<<<<<<< HEAD
static struct key_entry *toshiba_acpi_get_entry_by_keycode(int code)
=======
static struct key_entry *toshiba_acpi_get_entry_by_keycode(unsigned int code)
>>>>>>> 93929ebc
{
	struct key_entry *key;

	for (key = toshiba_acpi_keymap; key->type != KE_END; key++)
		if (code == key->keycode && key->type == KE_KEY)
			return key;

	return NULL;
}

<<<<<<< HEAD
static int toshiba_acpi_getkeycode(struct input_dev *dev, int scancode,
				   int *keycode)
=======
static int toshiba_acpi_getkeycode(struct input_dev *dev,
				   unsigned int scancode, unsigned int *keycode)
>>>>>>> 93929ebc
{
	struct key_entry *key = toshiba_acpi_get_entry_by_scancode(scancode);

	if (key && key->type == KE_KEY) {
		*keycode = key->keycode;
		return 0;
	}

	return -EINVAL;
}

<<<<<<< HEAD
static int toshiba_acpi_setkeycode(struct input_dev *dev, int scancode,
				   int keycode)
{
	struct key_entry *key;
	int old_keycode;

	if (keycode < 0 || keycode > KEY_MAX)
		return -EINVAL;
=======
static int toshiba_acpi_setkeycode(struct input_dev *dev,
				   unsigned int scancode, unsigned int keycode)
{
	struct key_entry *key;
	unsigned int old_keycode;
>>>>>>> 93929ebc

	key = toshiba_acpi_get_entry_by_scancode(scancode);
	if (key && key->type == KE_KEY) {
		old_keycode = key->keycode;
		key->keycode = keycode;
		set_bit(keycode, dev->keybit);
		if (!toshiba_acpi_get_entry_by_keycode(old_keycode))
			clear_bit(old_keycode, dev->keybit);
		return 0;
	}

	return -EINVAL;
}

static void toshiba_acpi_notify(acpi_handle handle, u32 event, void *context)
{
	u32 hci_result, value;
	struct key_entry *key;

	if (event != 0x80)
		return;
	do {
		hci_read1(HCI_SYSTEM_EVENT, &value, &hci_result);
		if (hci_result == HCI_SUCCESS) {
			if (value == 0x100)
				continue;
			/* act on key press; ignore key release */
			if (value & 0x80)
				continue;

			key = toshiba_acpi_get_entry_by_scancode
				(value);
			if (!key) {
				printk(MY_INFO "Unknown key %x\n",
				       value);
				continue;
			}
			input_report_key(toshiba_acpi.hotkey_dev,
					 key->keycode, 1);
			input_sync(toshiba_acpi.hotkey_dev);
			input_report_key(toshiba_acpi.hotkey_dev,
					 key->keycode, 0);
			input_sync(toshiba_acpi.hotkey_dev);
		} else if (hci_result == HCI_NOT_SUPPORTED) {
			/* This is a workaround for an unresolved issue on
			 * some machines where system events sporadically
			 * become disabled. */
			hci_write1(HCI_SYSTEM_EVENT, 1, &hci_result);
			printk(MY_NOTICE "Re-enabled hotkeys\n");
		}
	} while (hci_result != HCI_EMPTY);
}

static int toshiba_acpi_setup_keyboard(char *device)
{
	acpi_status status;
	acpi_handle handle;
	int result;
	const struct key_entry *key;

	status = acpi_get_handle(NULL, device, &handle);
	if (ACPI_FAILURE(status)) {
		printk(MY_INFO "Unable to get notification device\n");
		return -ENODEV;
	}

	toshiba_acpi.handle = handle;

	status = acpi_evaluate_object(handle, "ENAB", NULL, NULL);
	if (ACPI_FAILURE(status)) {
		printk(MY_INFO "Unable to enable hotkeys\n");
		return -ENODEV;
	}

	status = acpi_install_notify_handler(handle, ACPI_DEVICE_NOTIFY,
					      toshiba_acpi_notify, NULL);
	if (ACPI_FAILURE(status)) {
		printk(MY_INFO "Unable to install hotkey notification\n");
		return -ENODEV;
	}

	toshiba_acpi.hotkey_dev = input_allocate_device();
	if (!toshiba_acpi.hotkey_dev) {
		printk(MY_INFO "Unable to register input device\n");
		return -ENOMEM;
	}

	toshiba_acpi.hotkey_dev->name = "Toshiba input device";
	toshiba_acpi.hotkey_dev->phys = device;
	toshiba_acpi.hotkey_dev->id.bustype = BUS_HOST;
	toshiba_acpi.hotkey_dev->getkeycode = toshiba_acpi_getkeycode;
	toshiba_acpi.hotkey_dev->setkeycode = toshiba_acpi_setkeycode;

	for (key = toshiba_acpi_keymap; key->type != KE_END; key++) {
		set_bit(EV_KEY, toshiba_acpi.hotkey_dev->evbit);
		set_bit(key->keycode, toshiba_acpi.hotkey_dev->keybit);
	}

	result = input_register_device(toshiba_acpi.hotkey_dev);
	if (result) {
		printk(MY_INFO "Unable to register input device\n");
		return result;
	}

	return 0;
}

static void toshiba_acpi_exit(void)
{
	if (toshiba_acpi.hotkey_dev)
		input_unregister_device(toshiba_acpi.hotkey_dev);

	if (toshiba_acpi.bt_rfk) {
		rfkill_unregister(toshiba_acpi.bt_rfk);
		rfkill_destroy(toshiba_acpi.bt_rfk);
	}

	if (toshiba_backlight_device)
		backlight_device_unregister(toshiba_backlight_device);

	remove_device();

	if (toshiba_proc_dir)
		remove_proc_entry(PROC_TOSHIBA, acpi_root_dir);

	acpi_remove_notify_handler(toshiba_acpi.handle, ACPI_DEVICE_NOTIFY,
				   toshiba_acpi_notify);

	platform_device_unregister(toshiba_acpi.p_dev);

	return;
}

static int __init toshiba_acpi_init(void)
{
	acpi_status status = AE_OK;
	u32 hci_result;
	bool bt_present;
	int ret = 0;
	struct backlight_properties props;

	if (acpi_disabled)
		return -ENODEV;

	/* simple device detection: look for HCI method */
	if (is_valid_acpi_path(TOSH_INTERFACE_1 GHCI_METHOD)) {
		method_hci = TOSH_INTERFACE_1 GHCI_METHOD;
		if (toshiba_acpi_setup_keyboard(TOSH_INTERFACE_1))
			printk(MY_INFO "Unable to activate hotkeys\n");
	} else if (is_valid_acpi_path(TOSH_INTERFACE_2 GHCI_METHOD)) {
		method_hci = TOSH_INTERFACE_2 GHCI_METHOD;
		if (toshiba_acpi_setup_keyboard(TOSH_INTERFACE_2))
			printk(MY_INFO "Unable to activate hotkeys\n");
	} else
		return -ENODEV;

	printk(MY_INFO "Toshiba Laptop ACPI Extras version %s\n",
	       TOSHIBA_ACPI_VERSION);
	printk(MY_INFO "    HCI method: %s\n", method_hci);

	mutex_init(&toshiba_acpi.mutex);

	toshiba_acpi.p_dev = platform_device_register_simple("toshiba_acpi",
							      -1, NULL, 0);
	if (IS_ERR(toshiba_acpi.p_dev)) {
		ret = PTR_ERR(toshiba_acpi.p_dev);
		printk(MY_ERR "unable to register platform device\n");
		toshiba_acpi.p_dev = NULL;
		toshiba_acpi_exit();
		return ret;
	}

	force_fan = 0;
	key_event_valid = 0;

	/* enable event fifo */
	hci_write1(HCI_SYSTEM_EVENT, 1, &hci_result);

	toshiba_proc_dir = proc_mkdir(PROC_TOSHIBA, acpi_root_dir);
	if (!toshiba_proc_dir) {
		toshiba_acpi_exit();
		return -ENODEV;
	} else {
		status = add_device();
		if (ACPI_FAILURE(status)) {
			toshiba_acpi_exit();
			return -ENODEV;
		}
	}

	props.max_brightness = HCI_LCD_BRIGHTNESS_LEVELS - 1;
	toshiba_backlight_device = backlight_device_register("toshiba",
							     &toshiba_acpi.p_dev->dev,
							     NULL,
							     &toshiba_backlight_data,
							     &props);
        if (IS_ERR(toshiba_backlight_device)) {
		ret = PTR_ERR(toshiba_backlight_device);

		printk(KERN_ERR "Could not register toshiba backlight device\n");
		toshiba_backlight_device = NULL;
		toshiba_acpi_exit();
		return ret;
	}

	/* Register rfkill switch for Bluetooth */
	if (hci_get_bt_present(&bt_present) == HCI_SUCCESS && bt_present) {
		toshiba_acpi.bt_rfk = rfkill_alloc(toshiba_acpi.bt_name,
						   &toshiba_acpi.p_dev->dev,
						   RFKILL_TYPE_BLUETOOTH,
						   &toshiba_rfk_ops,
						   &toshiba_acpi);
		if (!toshiba_acpi.bt_rfk) {
			printk(MY_ERR "unable to allocate rfkill device\n");
			toshiba_acpi_exit();
			return -ENOMEM;
		}

		ret = rfkill_register(toshiba_acpi.bt_rfk);
		if (ret) {
			printk(MY_ERR "unable to register rfkill device\n");
			rfkill_destroy(toshiba_acpi.bt_rfk);
			toshiba_acpi_exit();
			return ret;
		}
	}

	return 0;
}

module_init(toshiba_acpi_init);
module_exit(toshiba_acpi_exit);<|MERGE_RESOLUTION|>--- conflicted
+++ resolved
@@ -745,11 +745,7 @@
         .update_status  = set_lcd_status,
 };
 
-<<<<<<< HEAD
-static struct key_entry *toshiba_acpi_get_entry_by_scancode(int code)
-=======
 static struct key_entry *toshiba_acpi_get_entry_by_scancode(unsigned int code)
->>>>>>> 93929ebc
 {
 	struct key_entry *key;
 
@@ -760,11 +756,7 @@
 	return NULL;
 }
 
-<<<<<<< HEAD
-static struct key_entry *toshiba_acpi_get_entry_by_keycode(int code)
-=======
 static struct key_entry *toshiba_acpi_get_entry_by_keycode(unsigned int code)
->>>>>>> 93929ebc
 {
 	struct key_entry *key;
 
@@ -775,13 +767,8 @@
 	return NULL;
 }
 
-<<<<<<< HEAD
-static int toshiba_acpi_getkeycode(struct input_dev *dev, int scancode,
-				   int *keycode)
-=======
 static int toshiba_acpi_getkeycode(struct input_dev *dev,
 				   unsigned int scancode, unsigned int *keycode)
->>>>>>> 93929ebc
 {
 	struct key_entry *key = toshiba_acpi_get_entry_by_scancode(scancode);
 
@@ -793,22 +780,11 @@
 	return -EINVAL;
 }
 
-<<<<<<< HEAD
-static int toshiba_acpi_setkeycode(struct input_dev *dev, int scancode,
-				   int keycode)
-{
-	struct key_entry *key;
-	int old_keycode;
-
-	if (keycode < 0 || keycode > KEY_MAX)
-		return -EINVAL;
-=======
 static int toshiba_acpi_setkeycode(struct input_dev *dev,
 				   unsigned int scancode, unsigned int keycode)
 {
 	struct key_entry *key;
 	unsigned int old_keycode;
->>>>>>> 93929ebc
 
 	key = toshiba_acpi_get_entry_by_scancode(scancode);
 	if (key && key->type == KE_KEY) {
