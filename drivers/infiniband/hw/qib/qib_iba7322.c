--- conflicted
+++ resolved
@@ -623,7 +623,6 @@
 	u8 ibmalfusesnap;
 	struct qib_qsfp_data qsfp_data;
 	char epmsgbuf[192]; /* for port error interrupt msg buffer */
-	u8 bounced;
 };
 
 static struct {
@@ -1881,23 +1880,7 @@
 		    IB_PHYSPORTSTATE_DISABLED)
 			qib_set_ib_7322_lstate(ppd, 0,
 			       QLOGIC_IB_IBCC_LINKINITCMD_DISABLE);
-		else {
-			u32 lstate;
-			/*
-			 * We need the current logical link state before
-			 * lflags are set in handle_e_ibstatuschanged.
-			 */
-			lstate = qib_7322_iblink_state(ibcs);
-
-			if (IS_QMH(dd) && !ppd->cpspec->bounced &&
-			    ltstate == IB_PHYSPORTSTATE_LINKUP &&
-			    (lstate >= IB_PORT_INIT &&
-				lstate <= IB_PORT_ACTIVE)) {
-				ppd->cpspec->bounced = 1;
-				qib_7322_set_ib_cfg(ppd, QIB_IB_CFG_LSTATE,
-					IB_LINKCMD_DOWN | IB_LINKINITCMD_POLL);
-			}
-
+		else
 			/*
 			 * Since going into a recovery state causes the link
 			 * state to go down and since recovery is transitory,
@@ -1911,7 +1894,6 @@
 			    ltstate != IB_PHYSPORTSTATE_RECOVERY_WAITRMT &&
 			    ltstate != IB_PHYSPORTSTATE_RECOVERY_IDLE)
 				qib_handle_e_ibstatuschanged(ppd, ibcs);
-		}
 	}
 	if (*msg && iserr)
 		qib_dev_porterr(dd, ppd->port, "%s error\n", msg);
@@ -7501,11 +7483,7 @@
 	/*       Baseline Wander Correction Gain [13:4-0] (leave as default) */
 	/*       Baseline Wander Correction Gain [3:7-5] (leave as default) */
 	/*       Data Rate Select [5:7-6] (leave as default) */
-<<<<<<< HEAD
-	/*       RX Parralel Word Width [3:10-8] (leave as default) */
-=======
 	/*       RX Parallel Word Width [3:10-8] (leave as default) */
->>>>>>> 105e53f8
 
 	/* RX REST */
 	/*       Single- or Multi-channel reset */
