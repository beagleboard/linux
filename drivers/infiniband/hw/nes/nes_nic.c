--- conflicted
+++ resolved
@@ -234,15 +234,6 @@
 		first_nesvnic = nesvnic;
 	}
 
-<<<<<<< HEAD
-	if (nesvnic->of_device_registered) {
-		nesdev->iw_status = 1;
-		nesdev->nesadapter->send_term_ok = 1;
-		nes_port_ibevent(nesvnic);
-	}
-
-=======
->>>>>>> 3cbea436
 	if (first_nesvnic->linkup) {
 		/* Enable network packets */
 		nesvnic->linkup = 1;
@@ -348,12 +339,8 @@
 	if (nesvnic->of_device_registered) {
 		nesdev->nesadapter->send_term_ok = 0;
 		nesdev->iw_status = 0;
-<<<<<<< HEAD
-		nes_port_ibevent(nesvnic);
-=======
 		if (nesvnic->linkup == 1)
 			nes_port_ibevent(nesvnic);
->>>>>>> 3cbea436
 	}
 	del_timer_sync(&nesvnic->event_timer);
 	nesvnic->event_timer.function = NULL;
@@ -1804,16 +1791,11 @@
 	      (((PCI_FUNC(nesdev->pcidev->devfn) == 1) && (nesdev->mac_index == 2)) ||
 	       ((PCI_FUNC(nesdev->pcidev->devfn) == 2) && (nesdev->mac_index == 1)))))) {
 		u32 u32temp;
-<<<<<<< HEAD
-		u32 link_mask;
-		u32 link_val;
-=======
 		u32 link_mask = 0;
 		u32 link_val = 0;
 		u16 temp_phy_data;
 		u16 phy_data = 0;
 		unsigned long flags;
->>>>>>> 3cbea436
 
 		u32temp = nes_read_indexed(nesdev, NES_IDX_PHY_PCS_CONTROL_STATUS0 +
 				(0x200 * (nesdev->mac_index & 1)));
@@ -1835,8 +1817,6 @@
 				link_val = 0x02020000;
 			}
 			break;
-<<<<<<< HEAD
-=======
 		case NES_PHY_TYPE_SFP_D:
 			spin_lock_irqsave(&nesdev->nesadapter->phy_lock, flags);
 			nes_read_10G_phy_reg(nesdev,
@@ -1854,21 +1834,10 @@
 			spin_unlock_irqrestore(&nesdev->nesadapter->phy_lock, flags);
 			phy_data = (!temp_phy_data && (phy_data == 0x8000)) ? 0x4 : 0x0;
 			break;
->>>>>>> 3cbea436
 		default:
 			link_mask = 0x0f1f0000;
 			link_val = 0x0f0f0000;
 			break;
-<<<<<<< HEAD
-		}
-
-		u32temp = nes_read_indexed(nesdev,
-					   NES_IDX_PHY_PCS_CONTROL_STATUS0 +
-					   (0x200 * (nesdev->mac_index & 1)));
-		if ((u32temp & link_mask) == link_val)
-			nesvnic->linkup = 1;
-
-=======
 		}
 
 		u32temp = nes_read_indexed(nesdev,
@@ -1883,7 +1852,6 @@
 				nesvnic->linkup = 1;
 		}
 
->>>>>>> 3cbea436
 		/* clear the MAC interrupt status, assumes direct logical to physical mapping */
 		u32temp = nes_read_indexed(nesdev, NES_IDX_MAC_INT_STATUS + (0x200 * nesdev->mac_index));
 		nes_debug(NES_DBG_INIT, "Phy interrupt status = 0x%X.\n", u32temp);
