--- conflicted
+++ resolved
@@ -2063,12 +2063,6 @@
 	err = m_can_start(dev);
 	if (err)
 		goto exit_start_fail;
-<<<<<<< HEAD
-
-	if (!cdev->is_peripheral)
-		napi_enable(&cdev->napi);
-=======
->>>>>>> 18916a68
 
 	netif_start_queue(dev);
 
