--- conflicted
+++ resolved
@@ -48,15 +48,9 @@
  *   replacing the low 96 bits with zero does not affect functionality.
  * - If the host writes to the last dword address of such a register
  *   (i.e. the high 32 bits) the underlying register will always be
-<<<<<<< HEAD
- *   written.  If the collector does not hold values for the low 96
- *   bits of the register, they will be written as zero.  Writing to
- *   the last qword does not have this effect and must not be done.
-=======
  *   written.  If the collector and the current write together do not
  *   provide values for all 128 bits of the register, the low 96 bits
  *   will be written as zero.
->>>>>>> 105e53f8
  * - If the host writes to the address of any other part of such a
  *   register while the collector already holds values for some other
  *   register, the write is discarded and the collector maintains its
@@ -158,6 +152,7 @@
 
 	spin_lock_irqsave(&efx->biu_lock, flags);
 	value->u32[0] = _efx_readd(efx, reg + 0);
+	rmb();
 	value->u32[1] = _efx_readd(efx, reg + 4);
 	value->u32[2] = _efx_readd(efx, reg + 8);
 	value->u32[3] = _efx_readd(efx, reg + 12);
@@ -180,6 +175,7 @@
 	value->u64[0] = (__force __le64)__raw_readq(membase + addr);
 #else
 	value->u32[0] = (__force __le32)__raw_readl(membase + addr);
+	rmb();
 	value->u32[1] = (__force __le32)__raw_readl(membase + addr + 4);
 #endif
 	spin_unlock_irqrestore(&efx->biu_lock, flags);
@@ -239,21 +235,6 @@
 				    unsigned int reg, unsigned int page)
 {
 	reg = EFX_PAGED_REG(page, reg);
-<<<<<<< HEAD
-
-	netif_vdbg(efx, hw, efx->net_dev,
-		   "writing register %x with " EFX_OWORD_FMT "\n", reg,
-		   EFX_OWORD_VAL(*value));
-
-#ifdef EFX_USE_QWORD_IO
-	_efx_writeq(efx, value->u64[0], reg + 0);
-#else
-	_efx_writed(efx, value->u32[0], reg + 0);
-	_efx_writed(efx, value->u32[1], reg + 4);
-#endif
-	_efx_writed(efx, value->u32[2], reg + 8);
-	_efx_writed(efx, value->u32[3], reg + 12);
-=======
 
 	netif_vdbg(efx, hw, efx->net_dev,
 		   "writing register %x with " EFX_OWORD_FMT "\n", reg,
@@ -269,7 +250,6 @@
 	_efx_writed(efx, value->u32[3], reg + 12);
 #endif
 	wmb();
->>>>>>> 105e53f8
 }
 #define efx_writeo_page(efx, value, reg, page)				\
 	_efx_writeo_page(efx, value,					\
