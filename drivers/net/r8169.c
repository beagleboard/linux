/*
 * r8169.c: RealTek 8169/8168/8101 ethernet driver.
 *
 * Copyright (c) 2002 ShuChen <shuchen@realtek.com.tw>
 * Copyright (c) 2003 - 2007 Francois Romieu <romieu@fr.zoreil.com>
 * Copyright (c) a lot of people too. Please respect their work.
 *
 * See MAINTAINERS file for support contact information.
 */

#include <linux/module.h>
#include <linux/moduleparam.h>
#include <linux/pci.h>
#include <linux/netdevice.h>
#include <linux/etherdevice.h>
#include <linux/delay.h>
#include <linux/ethtool.h>
#include <linux/mii.h>
#include <linux/if_vlan.h>
#include <linux/crc32.h>
#include <linux/in.h>
#include <linux/ip.h>
#include <linux/tcp.h>
#include <linux/init.h>
#include <linux/dma-mapping.h>
#include <linux/pm_runtime.h>

#include <asm/system.h>
#include <asm/io.h>
#include <asm/irq.h>

#define RTL8169_VERSION "2.3LK-NAPI"
#define MODULENAME "r8169"
#define PFX MODULENAME ": "

#ifdef RTL8169_DEBUG
#define assert(expr) \
	if (!(expr)) {					\
		printk( "Assertion failed! %s,%s,%s,line=%d\n",	\
		#expr,__FILE__,__func__,__LINE__);		\
	}
#define dprintk(fmt, args...) \
	do { printk(KERN_DEBUG PFX fmt, ## args); } while (0)
#else
#define assert(expr) do {} while (0)
#define dprintk(fmt, args...)	do {} while (0)
#endif /* RTL8169_DEBUG */

#define R8169_MSG_DEFAULT \
	(NETIF_MSG_DRV | NETIF_MSG_PROBE | NETIF_MSG_IFUP | NETIF_MSG_IFDOWN)

#define TX_BUFFS_AVAIL(tp) \
	(tp->dirty_tx + NUM_TX_DESC - tp->cur_tx - 1)

/* Maximum number of multicast addresses to filter (vs. Rx-all-multicast).
   The RTL chips use a 64 element hash table based on the Ethernet CRC. */
static const int multicast_filter_limit = 32;

/* MAC address length */
#define MAC_ADDR_LEN	6

#define MAX_READ_REQUEST_SHIFT	12
#define RX_FIFO_THRESH	7	/* 7 means NO threshold, Rx buffer level before first PCI xfer. */
#define RX_DMA_BURST	6	/* Maximum PCI burst, '6' is 1024 */
#define TX_DMA_BURST	6	/* Maximum PCI burst, '6' is 1024 */
#define EarlyTxThld	0x3F	/* 0x3F means NO early transmit */
#define SafeMtu		0x1c20	/* ... actually life sucks beyond ~7k */
#define InterFrameGap	0x03	/* 3 means InterFrameGap = the shortest one */

#define R8169_REGS_SIZE		256
#define R8169_NAPI_WEIGHT	64
#define NUM_TX_DESC	64	/* Number of Tx descriptor registers */
#define NUM_RX_DESC	256	/* Number of Rx descriptor registers */
#define RX_BUF_SIZE	1536	/* Rx Buffer size */
#define R8169_TX_RING_BYTES	(NUM_TX_DESC * sizeof(struct TxDesc))
#define R8169_RX_RING_BYTES	(NUM_RX_DESC * sizeof(struct RxDesc))

#define RTL8169_TX_TIMEOUT	(6*HZ)
#define RTL8169_PHY_TIMEOUT	(10*HZ)

#define RTL_EEPROM_SIG		cpu_to_le32(0x8129)
#define RTL_EEPROM_SIG_MASK	cpu_to_le32(0xffff)
#define RTL_EEPROM_SIG_ADDR	0x0000

/* write/read MMIO register */
#define RTL_W8(reg, val8)	writeb ((val8), ioaddr + (reg))
#define RTL_W16(reg, val16)	writew ((val16), ioaddr + (reg))
#define RTL_W32(reg, val32)	writel ((val32), ioaddr + (reg))
#define RTL_R8(reg)		readb (ioaddr + (reg))
#define RTL_R16(reg)		readw (ioaddr + (reg))
#define RTL_R32(reg)		readl (ioaddr + (reg))

enum mac_version {
	RTL_GIGA_MAC_NONE   = 0x00,
	RTL_GIGA_MAC_VER_01 = 0x01, // 8169
	RTL_GIGA_MAC_VER_02 = 0x02, // 8169S
	RTL_GIGA_MAC_VER_03 = 0x03, // 8110S
	RTL_GIGA_MAC_VER_04 = 0x04, // 8169SB
	RTL_GIGA_MAC_VER_05 = 0x05, // 8110SCd
	RTL_GIGA_MAC_VER_06 = 0x06, // 8110SCe
	RTL_GIGA_MAC_VER_07 = 0x07, // 8102e
	RTL_GIGA_MAC_VER_08 = 0x08, // 8102e
	RTL_GIGA_MAC_VER_09 = 0x09, // 8102e
	RTL_GIGA_MAC_VER_10 = 0x0a, // 8101e
	RTL_GIGA_MAC_VER_11 = 0x0b, // 8168Bb
	RTL_GIGA_MAC_VER_12 = 0x0c, // 8168Be
	RTL_GIGA_MAC_VER_13 = 0x0d, // 8101Eb
	RTL_GIGA_MAC_VER_14 = 0x0e, // 8101 ?
	RTL_GIGA_MAC_VER_15 = 0x0f, // 8101 ?
	RTL_GIGA_MAC_VER_16 = 0x11, // 8101Ec
	RTL_GIGA_MAC_VER_17 = 0x10, // 8168Bf
	RTL_GIGA_MAC_VER_18 = 0x12, // 8168CP
	RTL_GIGA_MAC_VER_19 = 0x13, // 8168C
	RTL_GIGA_MAC_VER_20 = 0x14, // 8168C
	RTL_GIGA_MAC_VER_21 = 0x15, // 8168C
	RTL_GIGA_MAC_VER_22 = 0x16, // 8168C
	RTL_GIGA_MAC_VER_23 = 0x17, // 8168CP
	RTL_GIGA_MAC_VER_24 = 0x18, // 8168CP
	RTL_GIGA_MAC_VER_25 = 0x19, // 8168D
	RTL_GIGA_MAC_VER_26 = 0x1a, // 8168D
	RTL_GIGA_MAC_VER_27 = 0x1b  // 8168DP
};

#define _R(NAME,MAC,MASK) \
	{ .name = NAME, .mac_version = MAC, .RxConfigMask = MASK }

static const struct {
	const char *name;
	u8 mac_version;
	u32 RxConfigMask;	/* Clears the bits supported by this chip */
} rtl_chip_info[] = {
	_R("RTL8169",		RTL_GIGA_MAC_VER_01, 0xff7e1880), // 8169
	_R("RTL8169s",		RTL_GIGA_MAC_VER_02, 0xff7e1880), // 8169S
	_R("RTL8110s",		RTL_GIGA_MAC_VER_03, 0xff7e1880), // 8110S
	_R("RTL8169sb/8110sb",	RTL_GIGA_MAC_VER_04, 0xff7e1880), // 8169SB
	_R("RTL8169sc/8110sc",	RTL_GIGA_MAC_VER_05, 0xff7e1880), // 8110SCd
	_R("RTL8169sc/8110sc",	RTL_GIGA_MAC_VER_06, 0xff7e1880), // 8110SCe
	_R("RTL8102e",		RTL_GIGA_MAC_VER_07, 0xff7e1880), // PCI-E
	_R("RTL8102e",		RTL_GIGA_MAC_VER_08, 0xff7e1880), // PCI-E
	_R("RTL8102e",		RTL_GIGA_MAC_VER_09, 0xff7e1880), // PCI-E
	_R("RTL8101e",		RTL_GIGA_MAC_VER_10, 0xff7e1880), // PCI-E
	_R("RTL8168b/8111b",	RTL_GIGA_MAC_VER_11, 0xff7e1880), // PCI-E
	_R("RTL8168b/8111b",	RTL_GIGA_MAC_VER_12, 0xff7e1880), // PCI-E
	_R("RTL8101e",		RTL_GIGA_MAC_VER_13, 0xff7e1880), // PCI-E 8139
	_R("RTL8100e",		RTL_GIGA_MAC_VER_14, 0xff7e1880), // PCI-E 8139
	_R("RTL8100e",		RTL_GIGA_MAC_VER_15, 0xff7e1880), // PCI-E 8139
	_R("RTL8168b/8111b",	RTL_GIGA_MAC_VER_17, 0xff7e1880), // PCI-E
	_R("RTL8101e",		RTL_GIGA_MAC_VER_16, 0xff7e1880), // PCI-E
	_R("RTL8168cp/8111cp",	RTL_GIGA_MAC_VER_18, 0xff7e1880), // PCI-E
	_R("RTL8168c/8111c",	RTL_GIGA_MAC_VER_19, 0xff7e1880), // PCI-E
	_R("RTL8168c/8111c",	RTL_GIGA_MAC_VER_20, 0xff7e1880), // PCI-E
	_R("RTL8168c/8111c",	RTL_GIGA_MAC_VER_21, 0xff7e1880), // PCI-E
	_R("RTL8168c/8111c",	RTL_GIGA_MAC_VER_22, 0xff7e1880), // PCI-E
	_R("RTL8168cp/8111cp",	RTL_GIGA_MAC_VER_23, 0xff7e1880), // PCI-E
	_R("RTL8168cp/8111cp",	RTL_GIGA_MAC_VER_24, 0xff7e1880), // PCI-E
	_R("RTL8168d/8111d",	RTL_GIGA_MAC_VER_25, 0xff7e1880), // PCI-E
	_R("RTL8168d/8111d",	RTL_GIGA_MAC_VER_26, 0xff7e1880), // PCI-E
	_R("RTL8168dp/8111dp",	RTL_GIGA_MAC_VER_27, 0xff7e1880)  // PCI-E
};
#undef _R

enum cfg_version {
	RTL_CFG_0 = 0x00,
	RTL_CFG_1,
	RTL_CFG_2
};

static void rtl_hw_start_8169(struct net_device *);
static void rtl_hw_start_8168(struct net_device *);
static void rtl_hw_start_8101(struct net_device *);

static DEFINE_PCI_DEVICE_TABLE(rtl8169_pci_tbl) = {
	{ PCI_DEVICE(PCI_VENDOR_ID_REALTEK,	0x8129), 0, 0, RTL_CFG_0 },
	{ PCI_DEVICE(PCI_VENDOR_ID_REALTEK,	0x8136), 0, 0, RTL_CFG_2 },
	{ PCI_DEVICE(PCI_VENDOR_ID_REALTEK,	0x8167), 0, 0, RTL_CFG_0 },
	{ PCI_DEVICE(PCI_VENDOR_ID_REALTEK,	0x8168), 0, 0, RTL_CFG_1 },
	{ PCI_DEVICE(PCI_VENDOR_ID_REALTEK,	0x8169), 0, 0, RTL_CFG_0 },
	{ PCI_DEVICE(PCI_VENDOR_ID_DLINK,	0x4300), 0, 0, RTL_CFG_0 },
	{ PCI_DEVICE(PCI_VENDOR_ID_AT,		0xc107), 0, 0, RTL_CFG_0 },
	{ PCI_DEVICE(0x16ec,			0x0116), 0, 0, RTL_CFG_0 },
	{ PCI_VENDOR_ID_LINKSYS,		0x1032,
		PCI_ANY_ID, 0x0024, 0, 0, RTL_CFG_0 },
	{ 0x0001,				0x8168,
		PCI_ANY_ID, 0x2410, 0, 0, RTL_CFG_2 },
	{0,},
};

MODULE_DEVICE_TABLE(pci, rtl8169_pci_tbl);

/*
 * we set our copybreak very high so that we don't have
 * to allocate 16k frames all the time (see note in
 * rtl8169_open()
 */
static int rx_copybreak = 16383;
static int use_dac;
static struct {
	u32 msg_enable;
} debug = { -1 };

enum rtl_registers {
	MAC0		= 0,	/* Ethernet hardware address. */
	MAC4		= 4,
	MAR0		= 8,	/* Multicast filter. */
	CounterAddrLow		= 0x10,
	CounterAddrHigh		= 0x14,
	TxDescStartAddrLow	= 0x20,
	TxDescStartAddrHigh	= 0x24,
	TxHDescStartAddrLow	= 0x28,
	TxHDescStartAddrHigh	= 0x2c,
	FLASH		= 0x30,
	ERSR		= 0x36,
	ChipCmd		= 0x37,
	TxPoll		= 0x38,
	IntrMask	= 0x3c,
	IntrStatus	= 0x3e,
	TxConfig	= 0x40,
	RxConfig	= 0x44,
	RxMissed	= 0x4c,
	Cfg9346		= 0x50,
	Config0		= 0x51,
	Config1		= 0x52,
	Config2		= 0x53,
	Config3		= 0x54,
	Config4		= 0x55,
	Config5		= 0x56,
	MultiIntr	= 0x5c,
	PHYAR		= 0x60,
	PHYstatus	= 0x6c,
	RxMaxSize	= 0xda,
	CPlusCmd	= 0xe0,
	IntrMitigate	= 0xe2,
	RxDescAddrLow	= 0xe4,
	RxDescAddrHigh	= 0xe8,
	EarlyTxThres	= 0xec,
	FuncEvent	= 0xf0,
	FuncEventMask	= 0xf4,
	FuncPresetState	= 0xf8,
	FuncForceEvent	= 0xfc,
};

enum rtl8110_registers {
	TBICSR			= 0x64,
	TBI_ANAR		= 0x68,
	TBI_LPAR		= 0x6a,
};

enum rtl8168_8101_registers {
	CSIDR			= 0x64,
	CSIAR			= 0x68,
#define	CSIAR_FLAG			0x80000000
#define	CSIAR_WRITE_CMD			0x80000000
#define	CSIAR_BYTE_ENABLE		0x0f
#define	CSIAR_BYTE_ENABLE_SHIFT		12
#define	CSIAR_ADDR_MASK			0x0fff

	EPHYAR			= 0x80,
#define	EPHYAR_FLAG			0x80000000
#define	EPHYAR_WRITE_CMD		0x80000000
#define	EPHYAR_REG_MASK			0x1f
#define	EPHYAR_REG_SHIFT		16
#define	EPHYAR_DATA_MASK		0xffff
	DBG_REG			= 0xd1,
#define	FIX_NAK_1			(1 << 4)
#define	FIX_NAK_2			(1 << 3)
	EFUSEAR			= 0xdc,
#define	EFUSEAR_FLAG			0x80000000
#define	EFUSEAR_WRITE_CMD		0x80000000
#define	EFUSEAR_READ_CMD		0x00000000
#define	EFUSEAR_REG_MASK		0x03ff
#define	EFUSEAR_REG_SHIFT		8
#define	EFUSEAR_DATA_MASK		0xff
};

enum rtl_register_content {
	/* InterruptStatusBits */
	SYSErr		= 0x8000,
	PCSTimeout	= 0x4000,
	SWInt		= 0x0100,
	TxDescUnavail	= 0x0080,
	RxFIFOOver	= 0x0040,
	LinkChg		= 0x0020,
	RxOverflow	= 0x0010,
	TxErr		= 0x0008,
	TxOK		= 0x0004,
	RxErr		= 0x0002,
	RxOK		= 0x0001,

	/* RxStatusDesc */
	RxFOVF	= (1 << 23),
	RxRWT	= (1 << 22),
	RxRES	= (1 << 21),
	RxRUNT	= (1 << 20),
	RxCRC	= (1 << 19),

	/* ChipCmdBits */
	CmdReset	= 0x10,
	CmdRxEnb	= 0x08,
	CmdTxEnb	= 0x04,
	RxBufEmpty	= 0x01,

	/* TXPoll register p.5 */
	HPQ		= 0x80,		/* Poll cmd on the high prio queue */
	NPQ		= 0x40,		/* Poll cmd on the low prio queue */
	FSWInt		= 0x01,		/* Forced software interrupt */

	/* Cfg9346Bits */
	Cfg9346_Lock	= 0x00,
	Cfg9346_Unlock	= 0xc0,

	/* rx_mode_bits */
	AcceptErr	= 0x20,
	AcceptRunt	= 0x10,
	AcceptBroadcast	= 0x08,
	AcceptMulticast	= 0x04,
	AcceptMyPhys	= 0x02,
	AcceptAllPhys	= 0x01,

	/* RxConfigBits */
	RxCfgFIFOShift	= 13,
	RxCfgDMAShift	=  8,

	/* TxConfigBits */
	TxInterFrameGapShift = 24,
	TxDMAShift = 8,	/* DMA burst value (0-7) is shift this many bits */

	/* Config1 register p.24 */
	LEDS1		= (1 << 7),
	LEDS0		= (1 << 6),
	MSIEnable	= (1 << 5),	/* Enable Message Signaled Interrupt */
	Speed_down	= (1 << 4),
	MEMMAP		= (1 << 3),
	IOMAP		= (1 << 2),
	VPD		= (1 << 1),
	PMEnable	= (1 << 0),	/* Power Management Enable */

	/* Config2 register p. 25 */
	PCI_Clock_66MHz = 0x01,
	PCI_Clock_33MHz = 0x00,

	/* Config3 register p.25 */
	MagicPacket	= (1 << 5),	/* Wake up when receives a Magic Packet */
	LinkUp		= (1 << 4),	/* Wake up when the cable connection is re-established */
	Beacon_en	= (1 << 0),	/* 8168 only. Reserved in the 8168b */

	/* Config5 register p.27 */
	BWF		= (1 << 6),	/* Accept Broadcast wakeup frame */
	MWF		= (1 << 5),	/* Accept Multicast wakeup frame */
	UWF		= (1 << 4),	/* Accept Unicast wakeup frame */
	LanWake		= (1 << 1),	/* LanWake enable/disable */
	PMEStatus	= (1 << 0),	/* PME status can be reset by PCI RST# */

	/* TBICSR p.28 */
	TBIReset	= 0x80000000,
	TBILoopback	= 0x40000000,
	TBINwEnable	= 0x20000000,
	TBINwRestart	= 0x10000000,
	TBILinkOk	= 0x02000000,
	TBINwComplete	= 0x01000000,

	/* CPlusCmd p.31 */
	EnableBist	= (1 << 15),	// 8168 8101
	Mac_dbgo_oe	= (1 << 14),	// 8168 8101
	Normal_mode	= (1 << 13),	// unused
	Force_half_dup	= (1 << 12),	// 8168 8101
	Force_rxflow_en	= (1 << 11),	// 8168 8101
	Force_txflow_en	= (1 << 10),	// 8168 8101
	Cxpl_dbg_sel	= (1 << 9),	// 8168 8101
	ASF		= (1 << 8),	// 8168 8101
	PktCntrDisable	= (1 << 7),	// 8168 8101
	Mac_dbgo_sel	= 0x001c,	// 8168
	RxVlan		= (1 << 6),
	RxChkSum	= (1 << 5),
	PCIDAC		= (1 << 4),
	PCIMulRW	= (1 << 3),
	INTT_0		= 0x0000,	// 8168
	INTT_1		= 0x0001,	// 8168
	INTT_2		= 0x0002,	// 8168
	INTT_3		= 0x0003,	// 8168

	/* rtl8169_PHYstatus */
	TBI_Enable	= 0x80,
	TxFlowCtrl	= 0x40,
	RxFlowCtrl	= 0x20,
	_1000bpsF	= 0x10,
	_100bps		= 0x08,
	_10bps		= 0x04,
	LinkStatus	= 0x02,
	FullDup		= 0x01,

	/* _TBICSRBit */
	TBILinkOK	= 0x02000000,

	/* DumpCounterCommand */
	CounterDump	= 0x8,
};

enum desc_status_bit {
	DescOwn		= (1 << 31), /* Descriptor is owned by NIC */
	RingEnd		= (1 << 30), /* End of descriptor ring */
	FirstFrag	= (1 << 29), /* First segment of a packet */
	LastFrag	= (1 << 28), /* Final segment of a packet */

	/* Tx private */
	LargeSend	= (1 << 27), /* TCP Large Send Offload (TSO) */
	MSSShift	= 16,        /* MSS value position */
	MSSMask		= 0xfff,     /* MSS value + LargeSend bit: 12 bits */
	IPCS		= (1 << 18), /* Calculate IP checksum */
	UDPCS		= (1 << 17), /* Calculate UDP/IP checksum */
	TCPCS		= (1 << 16), /* Calculate TCP/IP checksum */
	TxVlanTag	= (1 << 17), /* Add VLAN tag */

	/* Rx private */
	PID1		= (1 << 18), /* Protocol ID bit 1/2 */
	PID0		= (1 << 17), /* Protocol ID bit 2/2 */

#define RxProtoUDP	(PID1)
#define RxProtoTCP	(PID0)
#define RxProtoIP	(PID1 | PID0)
#define RxProtoMask	RxProtoIP

	IPFail		= (1 << 16), /* IP checksum failed */
	UDPFail		= (1 << 15), /* UDP/IP checksum failed */
	TCPFail		= (1 << 14), /* TCP/IP checksum failed */
	RxVlanTag	= (1 << 16), /* VLAN tag available */
};

#define RsvdMask	0x3fffc000

struct TxDesc {
	__le32 opts1;
	__le32 opts2;
	__le64 addr;
};

struct RxDesc {
	__le32 opts1;
	__le32 opts2;
	__le64 addr;
};

struct ring_info {
	struct sk_buff	*skb;
	u32		len;
	u8		__pad[sizeof(void *) - sizeof(u32)];
};

enum features {
	RTL_FEATURE_WOL		= (1 << 0),
	RTL_FEATURE_MSI		= (1 << 1),
	RTL_FEATURE_GMII	= (1 << 2),
};

struct rtl8169_counters {
	__le64	tx_packets;
	__le64	rx_packets;
	__le64	tx_errors;
	__le32	rx_errors;
	__le16	rx_missed;
	__le16	align_errors;
	__le32	tx_one_collision;
	__le32	tx_multi_collision;
	__le64	rx_unicast;
	__le64	rx_broadcast;
	__le32	rx_multicast;
	__le16	tx_aborted;
	__le16	tx_underun;
};

struct rtl8169_private {
	void __iomem *mmio_addr;	/* memory map physical address */
	struct pci_dev *pci_dev;	/* Index of PCI device */
	struct net_device *dev;
	struct napi_struct napi;
	spinlock_t lock;		/* spin lock flag */
	u32 msg_enable;
	int chipset;
	int mac_version;
	u32 cur_rx; /* Index into the Rx descriptor buffer of next Rx pkt. */
	u32 cur_tx; /* Index into the Tx descriptor buffer of next Rx pkt. */
	u32 dirty_rx;
	u32 dirty_tx;
	struct TxDesc *TxDescArray;	/* 256-aligned Tx descriptor ring */
	struct RxDesc *RxDescArray;	/* 256-aligned Rx descriptor ring */
	dma_addr_t TxPhyAddr;
	dma_addr_t RxPhyAddr;
	struct sk_buff *Rx_skbuff[NUM_RX_DESC];	/* Rx data buffers */
	struct ring_info tx_skb[NUM_TX_DESC];	/* Tx data buffers */
	unsigned align;
	unsigned rx_buf_sz;
	struct timer_list timer;
	u16 cp_cmd;
	u16 intr_event;
	u16 napi_event;
	u16 intr_mask;
	int phy_1000_ctrl_reg;
#ifdef CONFIG_R8169_VLAN
	struct vlan_group *vlgrp;
#endif
	int (*set_speed)(struct net_device *, u8 autoneg, u16 speed, u8 duplex);
	int (*get_settings)(struct net_device *, struct ethtool_cmd *);
	void (*phy_reset_enable)(void __iomem *);
	void (*hw_start)(struct net_device *);
	unsigned int (*phy_reset_pending)(void __iomem *);
	unsigned int (*link_ok)(void __iomem *);
	int (*do_ioctl)(struct rtl8169_private *tp, struct mii_ioctl_data *data, int cmd);
	int pcie_cap;
	struct delayed_work task;
	unsigned features;

	struct mii_if_info mii;
	struct rtl8169_counters counters;
	u32 saved_wolopts;
};

MODULE_AUTHOR("Realtek and the Linux r8169 crew <netdev@vger.kernel.org>");
MODULE_DESCRIPTION("RealTek RTL-8169 Gigabit Ethernet driver");
module_param(rx_copybreak, int, 0);
MODULE_PARM_DESC(rx_copybreak, "Copy breakpoint for copy-only-tiny-frames");
module_param(use_dac, int, 0);
MODULE_PARM_DESC(use_dac, "Enable PCI DAC. Unsafe on 32 bit PCI slot.");
module_param_named(debug, debug.msg_enable, int, 0);
MODULE_PARM_DESC(debug, "Debug verbosity level (0=none, ..., 16=all)");
MODULE_LICENSE("GPL");
MODULE_VERSION(RTL8169_VERSION);

static int rtl8169_open(struct net_device *dev);
static netdev_tx_t rtl8169_start_xmit(struct sk_buff *skb,
				      struct net_device *dev);
static irqreturn_t rtl8169_interrupt(int irq, void *dev_instance);
static int rtl8169_init_ring(struct net_device *dev);
static void rtl_hw_start(struct net_device *dev);
static int rtl8169_close(struct net_device *dev);
static void rtl_set_rx_mode(struct net_device *dev);
static void rtl8169_tx_timeout(struct net_device *dev);
static struct net_device_stats *rtl8169_get_stats(struct net_device *dev);
static int rtl8169_rx_interrupt(struct net_device *, struct rtl8169_private *,
				void __iomem *, u32 budget);
static int rtl8169_change_mtu(struct net_device *dev, int new_mtu);
static void rtl8169_down(struct net_device *dev);
static void rtl8169_rx_clear(struct rtl8169_private *tp);
static int rtl8169_poll(struct napi_struct *napi, int budget);

static const unsigned int rtl8169_rx_config =
	(RX_FIFO_THRESH << RxCfgFIFOShift) | (RX_DMA_BURST << RxCfgDMAShift);

static void mdio_write(void __iomem *ioaddr, int reg_addr, int value)
{
	int i;

	RTL_W32(PHYAR, 0x80000000 | (reg_addr & 0x1f) << 16 | (value & 0xffff));

	for (i = 20; i > 0; i--) {
		/*
		 * Check if the RTL8169 has completed writing to the specified
		 * MII register.
		 */
		if (!(RTL_R32(PHYAR) & 0x80000000))
			break;
		udelay(25);
	}
	/*
	 * According to hardware specs a 20us delay is required after write
	 * complete indication, but before sending next command.
	 */
	udelay(20);
}

static int mdio_read(void __iomem *ioaddr, int reg_addr)
{
	int i, value = -1;

	RTL_W32(PHYAR, 0x0 | (reg_addr & 0x1f) << 16);

	for (i = 20; i > 0; i--) {
		/*
		 * Check if the RTL8169 has completed retrieving data from
		 * the specified MII register.
		 */
		if (RTL_R32(PHYAR) & 0x80000000) {
			value = RTL_R32(PHYAR) & 0xffff;
			break;
		}
		udelay(25);
	}
	/*
	 * According to hardware specs a 20us delay is required after read
	 * complete indication, but before sending next command.
	 */
	udelay(20);

	return value;
}

static void mdio_patch(void __iomem *ioaddr, int reg_addr, int value)
{
	mdio_write(ioaddr, reg_addr, mdio_read(ioaddr, reg_addr) | value);
}

static void mdio_plus_minus(void __iomem *ioaddr, int reg_addr, int p, int m)
{
	int val;

	val = mdio_read(ioaddr, reg_addr);
	mdio_write(ioaddr, reg_addr, (val | p) & ~m);
}

static void rtl_mdio_write(struct net_device *dev, int phy_id, int location,
			   int val)
{
	struct rtl8169_private *tp = netdev_priv(dev);
	void __iomem *ioaddr = tp->mmio_addr;

	mdio_write(ioaddr, location, val);
}

static int rtl_mdio_read(struct net_device *dev, int phy_id, int location)
{
	struct rtl8169_private *tp = netdev_priv(dev);
	void __iomem *ioaddr = tp->mmio_addr;

	return mdio_read(ioaddr, location);
}

static void rtl_ephy_write(void __iomem *ioaddr, int reg_addr, int value)
{
	unsigned int i;

	RTL_W32(EPHYAR, EPHYAR_WRITE_CMD | (value & EPHYAR_DATA_MASK) |
		(reg_addr & EPHYAR_REG_MASK) << EPHYAR_REG_SHIFT);

	for (i = 0; i < 100; i++) {
		if (!(RTL_R32(EPHYAR) & EPHYAR_FLAG))
			break;
		udelay(10);
	}
}

static u16 rtl_ephy_read(void __iomem *ioaddr, int reg_addr)
{
	u16 value = 0xffff;
	unsigned int i;

	RTL_W32(EPHYAR, (reg_addr & EPHYAR_REG_MASK) << EPHYAR_REG_SHIFT);

	for (i = 0; i < 100; i++) {
		if (RTL_R32(EPHYAR) & EPHYAR_FLAG) {
			value = RTL_R32(EPHYAR) & EPHYAR_DATA_MASK;
			break;
		}
		udelay(10);
	}

	return value;
}

static void rtl_csi_write(void __iomem *ioaddr, int addr, int value)
{
	unsigned int i;

	RTL_W32(CSIDR, value);
	RTL_W32(CSIAR, CSIAR_WRITE_CMD | (addr & CSIAR_ADDR_MASK) |
		CSIAR_BYTE_ENABLE << CSIAR_BYTE_ENABLE_SHIFT);

	for (i = 0; i < 100; i++) {
		if (!(RTL_R32(CSIAR) & CSIAR_FLAG))
			break;
		udelay(10);
	}
}

static u32 rtl_csi_read(void __iomem *ioaddr, int addr)
{
	u32 value = ~0x00;
	unsigned int i;

	RTL_W32(CSIAR, (addr & CSIAR_ADDR_MASK) |
		CSIAR_BYTE_ENABLE << CSIAR_BYTE_ENABLE_SHIFT);

	for (i = 0; i < 100; i++) {
		if (RTL_R32(CSIAR) & CSIAR_FLAG) {
			value = RTL_R32(CSIDR);
			break;
		}
		udelay(10);
	}

	return value;
}

static u8 rtl8168d_efuse_read(void __iomem *ioaddr, int reg_addr)
{
	u8 value = 0xff;
	unsigned int i;

	RTL_W32(EFUSEAR, (reg_addr & EFUSEAR_REG_MASK) << EFUSEAR_REG_SHIFT);

	for (i = 0; i < 300; i++) {
		if (RTL_R32(EFUSEAR) & EFUSEAR_FLAG) {
			value = RTL_R32(EFUSEAR) & EFUSEAR_DATA_MASK;
			break;
		}
		udelay(100);
	}

	return value;
}

static void rtl8169_irq_mask_and_ack(void __iomem *ioaddr)
{
	RTL_W16(IntrMask, 0x0000);

	RTL_W16(IntrStatus, 0xffff);
}

static void rtl8169_asic_down(void __iomem *ioaddr)
{
	RTL_W8(ChipCmd, 0x00);
	rtl8169_irq_mask_and_ack(ioaddr);
	RTL_R16(CPlusCmd);
}

static unsigned int rtl8169_tbi_reset_pending(void __iomem *ioaddr)
{
	return RTL_R32(TBICSR) & TBIReset;
}

static unsigned int rtl8169_xmii_reset_pending(void __iomem *ioaddr)
{
	return mdio_read(ioaddr, MII_BMCR) & BMCR_RESET;
}

static unsigned int rtl8169_tbi_link_ok(void __iomem *ioaddr)
{
	return RTL_R32(TBICSR) & TBILinkOk;
}

static unsigned int rtl8169_xmii_link_ok(void __iomem *ioaddr)
{
	return RTL_R8(PHYstatus) & LinkStatus;
}

static void rtl8169_tbi_reset_enable(void __iomem *ioaddr)
{
	RTL_W32(TBICSR, RTL_R32(TBICSR) | TBIReset);
}

static void rtl8169_xmii_reset_enable(void __iomem *ioaddr)
{
	unsigned int val;

	val = mdio_read(ioaddr, MII_BMCR) | BMCR_RESET;
	mdio_write(ioaddr, MII_BMCR, val & 0xffff);
}

static void rtl8169_check_link_status(struct net_device *dev,
				      struct rtl8169_private *tp,
				      void __iomem *ioaddr)
{
	unsigned long flags;

	spin_lock_irqsave(&tp->lock, flags);
	if (tp->link_ok(ioaddr)) {
		/* This is to cancel a scheduled suspend if there's one. */
		pm_request_resume(&tp->pci_dev->dev);
		netif_carrier_on(dev);
		netif_info(tp, ifup, dev, "link up\n");
	} else {
		netif_carrier_off(dev);
		netif_info(tp, ifdown, dev, "link down\n");
		pm_schedule_suspend(&tp->pci_dev->dev, 100);
	}
	spin_unlock_irqrestore(&tp->lock, flags);
}

#define WAKE_ANY (WAKE_PHY | WAKE_MAGIC | WAKE_UCAST | WAKE_BCAST | WAKE_MCAST)

static u32 __rtl8169_get_wol(struct rtl8169_private *tp)
{
	void __iomem *ioaddr = tp->mmio_addr;
	u8 options;
	u32 wolopts = 0;

	options = RTL_R8(Config1);
	if (!(options & PMEnable))
		return 0;

	options = RTL_R8(Config3);
	if (options & LinkUp)
		wolopts |= WAKE_PHY;
	if (options & MagicPacket)
		wolopts |= WAKE_MAGIC;

	options = RTL_R8(Config5);
	if (options & UWF)
		wolopts |= WAKE_UCAST;
	if (options & BWF)
		wolopts |= WAKE_BCAST;
	if (options & MWF)
		wolopts |= WAKE_MCAST;

	return wolopts;
}

static void rtl8169_get_wol(struct net_device *dev, struct ethtool_wolinfo *wol)
{
	struct rtl8169_private *tp = netdev_priv(dev);

	spin_lock_irq(&tp->lock);

	wol->supported = WAKE_ANY;
	wol->wolopts = __rtl8169_get_wol(tp);

	spin_unlock_irq(&tp->lock);
}

static void __rtl8169_set_wol(struct rtl8169_private *tp, u32 wolopts)
{
	void __iomem *ioaddr = tp->mmio_addr;
	unsigned int i;
	static const struct {
		u32 opt;
		u16 reg;
		u8  mask;
	} cfg[] = {
		{ WAKE_ANY,   Config1, PMEnable },
		{ WAKE_PHY,   Config3, LinkUp },
		{ WAKE_MAGIC, Config3, MagicPacket },
		{ WAKE_UCAST, Config5, UWF },
		{ WAKE_BCAST, Config5, BWF },
		{ WAKE_MCAST, Config5, MWF },
		{ WAKE_ANY,   Config5, LanWake }
	};

	RTL_W8(Cfg9346, Cfg9346_Unlock);

	for (i = 0; i < ARRAY_SIZE(cfg); i++) {
		u8 options = RTL_R8(cfg[i].reg) & ~cfg[i].mask;
		if (wolopts & cfg[i].opt)
			options |= cfg[i].mask;
		RTL_W8(cfg[i].reg, options);
	}

	RTL_W8(Cfg9346, Cfg9346_Lock);
}

static int rtl8169_set_wol(struct net_device *dev, struct ethtool_wolinfo *wol)
{
	struct rtl8169_private *tp = netdev_priv(dev);

	spin_lock_irq(&tp->lock);

	if (wol->wolopts)
		tp->features |= RTL_FEATURE_WOL;
	else
		tp->features &= ~RTL_FEATURE_WOL;
	__rtl8169_set_wol(tp, wol->wolopts);
	device_set_wakeup_enable(&tp->pci_dev->dev, wol->wolopts);

	spin_unlock_irq(&tp->lock);

	return 0;
}

static void rtl8169_get_drvinfo(struct net_device *dev,
				struct ethtool_drvinfo *info)
{
	struct rtl8169_private *tp = netdev_priv(dev);

	strcpy(info->driver, MODULENAME);
	strcpy(info->version, RTL8169_VERSION);
	strcpy(info->bus_info, pci_name(tp->pci_dev));
}

static int rtl8169_get_regs_len(struct net_device *dev)
{
	return R8169_REGS_SIZE;
}

static int rtl8169_set_speed_tbi(struct net_device *dev,
				 u8 autoneg, u16 speed, u8 duplex)
{
	struct rtl8169_private *tp = netdev_priv(dev);
	void __iomem *ioaddr = tp->mmio_addr;
	int ret = 0;
	u32 reg;

	reg = RTL_R32(TBICSR);
	if ((autoneg == AUTONEG_DISABLE) && (speed == SPEED_1000) &&
	    (duplex == DUPLEX_FULL)) {
		RTL_W32(TBICSR, reg & ~(TBINwEnable | TBINwRestart));
	} else if (autoneg == AUTONEG_ENABLE)
		RTL_W32(TBICSR, reg | TBINwEnable | TBINwRestart);
	else {
		netif_warn(tp, link, dev,
			   "incorrect speed setting refused in TBI mode\n");
		ret = -EOPNOTSUPP;
	}

	return ret;
}

static int rtl8169_set_speed_xmii(struct net_device *dev,
				  u8 autoneg, u16 speed, u8 duplex)
{
	struct rtl8169_private *tp = netdev_priv(dev);
	void __iomem *ioaddr = tp->mmio_addr;
	int giga_ctrl, bmcr;

	if (autoneg == AUTONEG_ENABLE) {
		int auto_nego;

		auto_nego = mdio_read(ioaddr, MII_ADVERTISE);
		auto_nego |= (ADVERTISE_10HALF | ADVERTISE_10FULL |
			      ADVERTISE_100HALF | ADVERTISE_100FULL);
		auto_nego |= ADVERTISE_PAUSE_CAP | ADVERTISE_PAUSE_ASYM;

		giga_ctrl = mdio_read(ioaddr, MII_CTRL1000);
		giga_ctrl &= ~(ADVERTISE_1000FULL | ADVERTISE_1000HALF);

		/* The 8100e/8101e/8102e do Fast Ethernet only. */
		if ((tp->mac_version != RTL_GIGA_MAC_VER_07) &&
		    (tp->mac_version != RTL_GIGA_MAC_VER_08) &&
		    (tp->mac_version != RTL_GIGA_MAC_VER_09) &&
		    (tp->mac_version != RTL_GIGA_MAC_VER_10) &&
		    (tp->mac_version != RTL_GIGA_MAC_VER_13) &&
		    (tp->mac_version != RTL_GIGA_MAC_VER_14) &&
		    (tp->mac_version != RTL_GIGA_MAC_VER_15) &&
		    (tp->mac_version != RTL_GIGA_MAC_VER_16)) {
			giga_ctrl |= ADVERTISE_1000FULL | ADVERTISE_1000HALF;
		} else {
			netif_info(tp, link, dev,
				   "PHY does not support 1000Mbps\n");
		}

		bmcr = BMCR_ANENABLE | BMCR_ANRESTART;

		if ((tp->mac_version == RTL_GIGA_MAC_VER_11) ||
		    (tp->mac_version == RTL_GIGA_MAC_VER_12) ||
		    (tp->mac_version >= RTL_GIGA_MAC_VER_17)) {
			/*
			 * Wake up the PHY.
			 * Vendor specific (0x1f) and reserved (0x0e) MII
			 * registers.
			 */
			mdio_write(ioaddr, 0x1f, 0x0000);
			mdio_write(ioaddr, 0x0e, 0x0000);
		}

		mdio_write(ioaddr, MII_ADVERTISE, auto_nego);
		mdio_write(ioaddr, MII_CTRL1000, giga_ctrl);
	} else {
		giga_ctrl = 0;

		if (speed == SPEED_10)
			bmcr = 0;
		else if (speed == SPEED_100)
			bmcr = BMCR_SPEED100;
		else
			return -EINVAL;

		if (duplex == DUPLEX_FULL)
			bmcr |= BMCR_FULLDPLX;

		mdio_write(ioaddr, 0x1f, 0x0000);
	}

	tp->phy_1000_ctrl_reg = giga_ctrl;

	mdio_write(ioaddr, MII_BMCR, bmcr);

	if ((tp->mac_version == RTL_GIGA_MAC_VER_02) ||
	    (tp->mac_version == RTL_GIGA_MAC_VER_03)) {
		if ((speed == SPEED_100) && (autoneg != AUTONEG_ENABLE)) {
			mdio_write(ioaddr, 0x17, 0x2138);
			mdio_write(ioaddr, 0x0e, 0x0260);
		} else {
			mdio_write(ioaddr, 0x17, 0x2108);
			mdio_write(ioaddr, 0x0e, 0x0000);
		}
	}

	return 0;
}

static int rtl8169_set_speed(struct net_device *dev,
			     u8 autoneg, u16 speed, u8 duplex)
{
	struct rtl8169_private *tp = netdev_priv(dev);
	int ret;

	ret = tp->set_speed(dev, autoneg, speed, duplex);

	if (netif_running(dev) && (tp->phy_1000_ctrl_reg & ADVERTISE_1000FULL))
		mod_timer(&tp->timer, jiffies + RTL8169_PHY_TIMEOUT);

	return ret;
}

static int rtl8169_set_settings(struct net_device *dev, struct ethtool_cmd *cmd)
{
	struct rtl8169_private *tp = netdev_priv(dev);
	unsigned long flags;
	int ret;

	spin_lock_irqsave(&tp->lock, flags);
	ret = rtl8169_set_speed(dev, cmd->autoneg, cmd->speed, cmd->duplex);
	spin_unlock_irqrestore(&tp->lock, flags);

	return ret;
}

static u32 rtl8169_get_rx_csum(struct net_device *dev)
{
	struct rtl8169_private *tp = netdev_priv(dev);

	return tp->cp_cmd & RxChkSum;
}

static int rtl8169_set_rx_csum(struct net_device *dev, u32 data)
{
	struct rtl8169_private *tp = netdev_priv(dev);
	void __iomem *ioaddr = tp->mmio_addr;
	unsigned long flags;

	spin_lock_irqsave(&tp->lock, flags);

	if (data)
		tp->cp_cmd |= RxChkSum;
	else
		tp->cp_cmd &= ~RxChkSum;

	RTL_W16(CPlusCmd, tp->cp_cmd);
	RTL_R16(CPlusCmd);

	spin_unlock_irqrestore(&tp->lock, flags);

	return 0;
}

#ifdef CONFIG_R8169_VLAN

static inline u32 rtl8169_tx_vlan_tag(struct rtl8169_private *tp,
				      struct sk_buff *skb)
{
	return (tp->vlgrp && vlan_tx_tag_present(skb)) ?
		TxVlanTag | swab16(vlan_tx_tag_get(skb)) : 0x00;
}

static void rtl8169_vlan_rx_register(struct net_device *dev,
				     struct vlan_group *grp)
{
	struct rtl8169_private *tp = netdev_priv(dev);
	void __iomem *ioaddr = tp->mmio_addr;
	unsigned long flags;

	spin_lock_irqsave(&tp->lock, flags);
	tp->vlgrp = grp;
	/*
	 * Do not disable RxVlan on 8110SCd.
	 */
	if (tp->vlgrp || (tp->mac_version == RTL_GIGA_MAC_VER_05))
		tp->cp_cmd |= RxVlan;
	else
		tp->cp_cmd &= ~RxVlan;
	RTL_W16(CPlusCmd, tp->cp_cmd);
	RTL_R16(CPlusCmd);
	spin_unlock_irqrestore(&tp->lock, flags);
}

static int rtl8169_rx_vlan_skb(struct rtl8169_private *tp, struct RxDesc *desc,
			       struct sk_buff *skb, int polling)
{
	u32 opts2 = le32_to_cpu(desc->opts2);
	struct vlan_group *vlgrp = tp->vlgrp;
	int ret;

	if (vlgrp && (opts2 & RxVlanTag)) {
		__vlan_hwaccel_rx(skb, vlgrp, swab16(opts2 & 0xffff), polling);
		ret = 0;
	} else
		ret = -1;
	desc->opts2 = 0;
	return ret;
}

#else /* !CONFIG_R8169_VLAN */

static inline u32 rtl8169_tx_vlan_tag(struct rtl8169_private *tp,
				      struct sk_buff *skb)
{
	return 0;
}

static int rtl8169_rx_vlan_skb(struct rtl8169_private *tp, struct RxDesc *desc,
			       struct sk_buff *skb, int polling)
{
	return -1;
}

#endif

static int rtl8169_gset_tbi(struct net_device *dev, struct ethtool_cmd *cmd)
{
	struct rtl8169_private *tp = netdev_priv(dev);
	void __iomem *ioaddr = tp->mmio_addr;
	u32 status;

	cmd->supported =
		SUPPORTED_1000baseT_Full | SUPPORTED_Autoneg | SUPPORTED_FIBRE;
	cmd->port = PORT_FIBRE;
	cmd->transceiver = XCVR_INTERNAL;

	status = RTL_R32(TBICSR);
	cmd->advertising = (status & TBINwEnable) ?  ADVERTISED_Autoneg : 0;
	cmd->autoneg = !!(status & TBINwEnable);

	cmd->speed = SPEED_1000;
	cmd->duplex = DUPLEX_FULL; /* Always set */

	return 0;
}

static int rtl8169_gset_xmii(struct net_device *dev, struct ethtool_cmd *cmd)
{
	struct rtl8169_private *tp = netdev_priv(dev);

	return mii_ethtool_gset(&tp->mii, cmd);
}

static int rtl8169_get_settings(struct net_device *dev, struct ethtool_cmd *cmd)
{
	struct rtl8169_private *tp = netdev_priv(dev);
	unsigned long flags;
	int rc;

	spin_lock_irqsave(&tp->lock, flags);

	rc = tp->get_settings(dev, cmd);

	spin_unlock_irqrestore(&tp->lock, flags);
	return rc;
}

static void rtl8169_get_regs(struct net_device *dev, struct ethtool_regs *regs,
			     void *p)
{
	struct rtl8169_private *tp = netdev_priv(dev);
	unsigned long flags;

	if (regs->len > R8169_REGS_SIZE)
		regs->len = R8169_REGS_SIZE;

	spin_lock_irqsave(&tp->lock, flags);
	memcpy_fromio(p, tp->mmio_addr, regs->len);
	spin_unlock_irqrestore(&tp->lock, flags);
}

static u32 rtl8169_get_msglevel(struct net_device *dev)
{
	struct rtl8169_private *tp = netdev_priv(dev);

	return tp->msg_enable;
}

static void rtl8169_set_msglevel(struct net_device *dev, u32 value)
{
	struct rtl8169_private *tp = netdev_priv(dev);

	tp->msg_enable = value;
}

static const char rtl8169_gstrings[][ETH_GSTRING_LEN] = {
	"tx_packets",
	"rx_packets",
	"tx_errors",
	"rx_errors",
	"rx_missed",
	"align_errors",
	"tx_single_collisions",
	"tx_multi_collisions",
	"unicast",
	"broadcast",
	"multicast",
	"tx_aborted",
	"tx_underrun",
};

static int rtl8169_get_sset_count(struct net_device *dev, int sset)
{
	switch (sset) {
	case ETH_SS_STATS:
		return ARRAY_SIZE(rtl8169_gstrings);
	default:
		return -EOPNOTSUPP;
	}
}

static void rtl8169_update_counters(struct net_device *dev)
{
	struct rtl8169_private *tp = netdev_priv(dev);
	void __iomem *ioaddr = tp->mmio_addr;
	struct rtl8169_counters *counters;
	dma_addr_t paddr;
	u32 cmd;
	int wait = 1000;

	/*
	 * Some chips are unable to dump tally counters when the receiver
	 * is disabled.
	 */
	if ((RTL_R8(ChipCmd) & CmdRxEnb) == 0)
		return;

	counters = dma_alloc_coherent(&tp->pci_dev->dev, sizeof(*counters),
				      &paddr, GFP_KERNEL);
	if (!counters)
		return;

	RTL_W32(CounterAddrHigh, (u64)paddr >> 32);
	cmd = (u64)paddr & DMA_BIT_MASK(32);
	RTL_W32(CounterAddrLow, cmd);
	RTL_W32(CounterAddrLow, cmd | CounterDump);

	while (wait--) {
		if ((RTL_R32(CounterAddrLow) & CounterDump) == 0) {
			/* copy updated counters */
			memcpy(&tp->counters, counters, sizeof(*counters));
			break;
		}
		udelay(10);
	}

	RTL_W32(CounterAddrLow, 0);
	RTL_W32(CounterAddrHigh, 0);

	dma_free_coherent(&tp->pci_dev->dev, sizeof(*counters), counters,
			  paddr);
}

static void rtl8169_get_ethtool_stats(struct net_device *dev,
				      struct ethtool_stats *stats, u64 *data)
{
	struct rtl8169_private *tp = netdev_priv(dev);

	ASSERT_RTNL();

	rtl8169_update_counters(dev);

	data[0] = le64_to_cpu(tp->counters.tx_packets);
	data[1] = le64_to_cpu(tp->counters.rx_packets);
	data[2] = le64_to_cpu(tp->counters.tx_errors);
	data[3] = le32_to_cpu(tp->counters.rx_errors);
	data[4] = le16_to_cpu(tp->counters.rx_missed);
	data[5] = le16_to_cpu(tp->counters.align_errors);
	data[6] = le32_to_cpu(tp->counters.tx_one_collision);
	data[7] = le32_to_cpu(tp->counters.tx_multi_collision);
	data[8] = le64_to_cpu(tp->counters.rx_unicast);
	data[9] = le64_to_cpu(tp->counters.rx_broadcast);
	data[10] = le32_to_cpu(tp->counters.rx_multicast);
	data[11] = le16_to_cpu(tp->counters.tx_aborted);
	data[12] = le16_to_cpu(tp->counters.tx_underun);
}

static void rtl8169_get_strings(struct net_device *dev, u32 stringset, u8 *data)
{
	switch(stringset) {
	case ETH_SS_STATS:
		memcpy(data, *rtl8169_gstrings, sizeof(rtl8169_gstrings));
		break;
	}
}

static const struct ethtool_ops rtl8169_ethtool_ops = {
	.get_drvinfo		= rtl8169_get_drvinfo,
	.get_regs_len		= rtl8169_get_regs_len,
	.get_link		= ethtool_op_get_link,
	.get_settings		= rtl8169_get_settings,
	.set_settings		= rtl8169_set_settings,
	.get_msglevel		= rtl8169_get_msglevel,
	.set_msglevel		= rtl8169_set_msglevel,
	.get_rx_csum		= rtl8169_get_rx_csum,
	.set_rx_csum		= rtl8169_set_rx_csum,
	.set_tx_csum		= ethtool_op_set_tx_csum,
	.set_sg			= ethtool_op_set_sg,
	.set_tso		= ethtool_op_set_tso,
	.get_regs		= rtl8169_get_regs,
	.get_wol		= rtl8169_get_wol,
	.set_wol		= rtl8169_set_wol,
	.get_strings		= rtl8169_get_strings,
	.get_sset_count		= rtl8169_get_sset_count,
	.get_ethtool_stats	= rtl8169_get_ethtool_stats,
};

static void rtl8169_get_mac_version(struct rtl8169_private *tp,
				    void __iomem *ioaddr)
{
	/*
	 * The driver currently handles the 8168Bf and the 8168Be identically
	 * but they can be identified more specifically through the test below
	 * if needed:
	 *
	 * (RTL_R32(TxConfig) & 0x700000) == 0x500000 ? 8168Bf : 8168Be
	 *
	 * Same thing for the 8101Eb and the 8101Ec:
	 *
	 * (RTL_R32(TxConfig) & 0x700000) == 0x200000 ? 8101Eb : 8101Ec
	 */
	static const struct {
		u32 mask;
		u32 val;
		int mac_version;
	} mac_info[] = {
		/* 8168D family. */
		{ 0x7cf00000, 0x28300000,	RTL_GIGA_MAC_VER_26 },
		{ 0x7cf00000, 0x28100000,	RTL_GIGA_MAC_VER_25 },
		{ 0x7c800000, 0x28800000,	RTL_GIGA_MAC_VER_27 },
		{ 0x7c800000, 0x28000000,	RTL_GIGA_MAC_VER_26 },

		/* 8168C family. */
		{ 0x7cf00000, 0x3cb00000,	RTL_GIGA_MAC_VER_24 },
		{ 0x7cf00000, 0x3c900000,	RTL_GIGA_MAC_VER_23 },
		{ 0x7cf00000, 0x3c800000,	RTL_GIGA_MAC_VER_18 },
		{ 0x7c800000, 0x3c800000,	RTL_GIGA_MAC_VER_24 },
		{ 0x7cf00000, 0x3c000000,	RTL_GIGA_MAC_VER_19 },
		{ 0x7cf00000, 0x3c200000,	RTL_GIGA_MAC_VER_20 },
		{ 0x7cf00000, 0x3c300000,	RTL_GIGA_MAC_VER_21 },
		{ 0x7cf00000, 0x3c400000,	RTL_GIGA_MAC_VER_22 },
		{ 0x7c800000, 0x3c000000,	RTL_GIGA_MAC_VER_22 },

		/* 8168B family. */
		{ 0x7cf00000, 0x38000000,	RTL_GIGA_MAC_VER_12 },
		{ 0x7cf00000, 0x38500000,	RTL_GIGA_MAC_VER_17 },
		{ 0x7c800000, 0x38000000,	RTL_GIGA_MAC_VER_17 },
		{ 0x7c800000, 0x30000000,	RTL_GIGA_MAC_VER_11 },

		/* 8101 family. */
		{ 0x7cf00000, 0x34a00000,	RTL_GIGA_MAC_VER_09 },
		{ 0x7cf00000, 0x24a00000,	RTL_GIGA_MAC_VER_09 },
		{ 0x7cf00000, 0x34900000,	RTL_GIGA_MAC_VER_08 },
		{ 0x7cf00000, 0x24900000,	RTL_GIGA_MAC_VER_08 },
		{ 0x7cf00000, 0x34800000,	RTL_GIGA_MAC_VER_07 },
		{ 0x7cf00000, 0x24800000,	RTL_GIGA_MAC_VER_07 },
		{ 0x7cf00000, 0x34000000,	RTL_GIGA_MAC_VER_13 },
		{ 0x7cf00000, 0x34300000,	RTL_GIGA_MAC_VER_10 },
		{ 0x7cf00000, 0x34200000,	RTL_GIGA_MAC_VER_16 },
		{ 0x7c800000, 0x34800000,	RTL_GIGA_MAC_VER_09 },
		{ 0x7c800000, 0x24800000,	RTL_GIGA_MAC_VER_09 },
		{ 0x7c800000, 0x34000000,	RTL_GIGA_MAC_VER_16 },
		/* FIXME: where did these entries come from ? -- FR */
		{ 0xfc800000, 0x38800000,	RTL_GIGA_MAC_VER_15 },
		{ 0xfc800000, 0x30800000,	RTL_GIGA_MAC_VER_14 },

		/* 8110 family. */
		{ 0xfc800000, 0x98000000,	RTL_GIGA_MAC_VER_06 },
		{ 0xfc800000, 0x18000000,	RTL_GIGA_MAC_VER_05 },
		{ 0xfc800000, 0x10000000,	RTL_GIGA_MAC_VER_04 },
		{ 0xfc800000, 0x04000000,	RTL_GIGA_MAC_VER_03 },
		{ 0xfc800000, 0x00800000,	RTL_GIGA_MAC_VER_02 },
		{ 0xfc800000, 0x00000000,	RTL_GIGA_MAC_VER_01 },

		/* Catch-all */
		{ 0x00000000, 0x00000000,	RTL_GIGA_MAC_NONE   }
	}, *p = mac_info;
	u32 reg;

	reg = RTL_R32(TxConfig);
	while ((reg & p->mask) != p->val)
		p++;
	tp->mac_version = p->mac_version;
}

static void rtl8169_print_mac_version(struct rtl8169_private *tp)
{
	dprintk("mac_version = 0x%02x\n", tp->mac_version);
}

struct phy_reg {
	u16 reg;
	u16 val;
};

static void rtl_phy_write(void __iomem *ioaddr, const struct phy_reg *regs, int len)
{
	while (len-- > 0) {
		mdio_write(ioaddr, regs->reg, regs->val);
		regs++;
	}
}

static void rtl8169s_hw_phy_config(void __iomem *ioaddr)
{
	static const struct phy_reg phy_reg_init[] = {
		{ 0x1f, 0x0001 },
		{ 0x06, 0x006e },
		{ 0x08, 0x0708 },
		{ 0x15, 0x4000 },
		{ 0x18, 0x65c7 },

		{ 0x1f, 0x0001 },
		{ 0x03, 0x00a1 },
		{ 0x02, 0x0008 },
		{ 0x01, 0x0120 },
		{ 0x00, 0x1000 },
		{ 0x04, 0x0800 },
		{ 0x04, 0x0000 },

		{ 0x03, 0xff41 },
		{ 0x02, 0xdf60 },
		{ 0x01, 0x0140 },
		{ 0x00, 0x0077 },
		{ 0x04, 0x7800 },
		{ 0x04, 0x7000 },

		{ 0x03, 0x802f },
		{ 0x02, 0x4f02 },
		{ 0x01, 0x0409 },
		{ 0x00, 0xf0f9 },
		{ 0x04, 0x9800 },
		{ 0x04, 0x9000 },

		{ 0x03, 0xdf01 },
		{ 0x02, 0xdf20 },
		{ 0x01, 0xff95 },
		{ 0x00, 0xba00 },
		{ 0x04, 0xa800 },
		{ 0x04, 0xa000 },

		{ 0x03, 0xff41 },
		{ 0x02, 0xdf20 },
		{ 0x01, 0x0140 },
		{ 0x00, 0x00bb },
		{ 0x04, 0xb800 },
		{ 0x04, 0xb000 },

		{ 0x03, 0xdf41 },
		{ 0x02, 0xdc60 },
		{ 0x01, 0x6340 },
		{ 0x00, 0x007d },
		{ 0x04, 0xd800 },
		{ 0x04, 0xd000 },

		{ 0x03, 0xdf01 },
		{ 0x02, 0xdf20 },
		{ 0x01, 0x100a },
		{ 0x00, 0xa0ff },
		{ 0x04, 0xf800 },
		{ 0x04, 0xf000 },

		{ 0x1f, 0x0000 },
		{ 0x0b, 0x0000 },
		{ 0x00, 0x9200 }
	};

	rtl_phy_write(ioaddr, phy_reg_init, ARRAY_SIZE(phy_reg_init));
}

static void rtl8169sb_hw_phy_config(void __iomem *ioaddr)
{
	static const struct phy_reg phy_reg_init[] = {
		{ 0x1f, 0x0002 },
		{ 0x01, 0x90d0 },
		{ 0x1f, 0x0000 }
	};

	rtl_phy_write(ioaddr, phy_reg_init, ARRAY_SIZE(phy_reg_init));
}

static void rtl8169scd_hw_phy_config_quirk(struct rtl8169_private *tp,
					   void __iomem *ioaddr)
{
	struct pci_dev *pdev = tp->pci_dev;
	u16 vendor_id, device_id;

	pci_read_config_word(pdev, PCI_SUBSYSTEM_VENDOR_ID, &vendor_id);
	pci_read_config_word(pdev, PCI_SUBSYSTEM_ID, &device_id);

	if ((vendor_id != PCI_VENDOR_ID_GIGABYTE) || (device_id != 0xe000))
		return;

	mdio_write(ioaddr, 0x1f, 0x0001);
	mdio_write(ioaddr, 0x10, 0xf01b);
	mdio_write(ioaddr, 0x1f, 0x0000);
}

static void rtl8169scd_hw_phy_config(struct rtl8169_private *tp,
				     void __iomem *ioaddr)
{
	static const struct phy_reg phy_reg_init[] = {
		{ 0x1f, 0x0001 },
		{ 0x04, 0x0000 },
		{ 0x03, 0x00a1 },
		{ 0x02, 0x0008 },
		{ 0x01, 0x0120 },
		{ 0x00, 0x1000 },
		{ 0x04, 0x0800 },
		{ 0x04, 0x9000 },
		{ 0x03, 0x802f },
		{ 0x02, 0x4f02 },
		{ 0x01, 0x0409 },
		{ 0x00, 0xf099 },
		{ 0x04, 0x9800 },
		{ 0x04, 0xa000 },
		{ 0x03, 0xdf01 },
		{ 0x02, 0xdf20 },
		{ 0x01, 0xff95 },
		{ 0x00, 0xba00 },
		{ 0x04, 0xa800 },
		{ 0x04, 0xf000 },
		{ 0x03, 0xdf01 },
		{ 0x02, 0xdf20 },
		{ 0x01, 0x101a },
		{ 0x00, 0xa0ff },
		{ 0x04, 0xf800 },
		{ 0x04, 0x0000 },
		{ 0x1f, 0x0000 },

		{ 0x1f, 0x0001 },
		{ 0x10, 0xf41b },
		{ 0x14, 0xfb54 },
		{ 0x18, 0xf5c7 },
		{ 0x1f, 0x0000 },

		{ 0x1f, 0x0001 },
		{ 0x17, 0x0cc0 },
		{ 0x1f, 0x0000 }
	};

	rtl_phy_write(ioaddr, phy_reg_init, ARRAY_SIZE(phy_reg_init));

	rtl8169scd_hw_phy_config_quirk(tp, ioaddr);
}

static void rtl8169sce_hw_phy_config(void __iomem *ioaddr)
{
	static const struct phy_reg phy_reg_init[] = {
		{ 0x1f, 0x0001 },
		{ 0x04, 0x0000 },
		{ 0x03, 0x00a1 },
		{ 0x02, 0x0008 },
		{ 0x01, 0x0120 },
		{ 0x00, 0x1000 },
		{ 0x04, 0x0800 },
		{ 0x04, 0x9000 },
		{ 0x03, 0x802f },
		{ 0x02, 0x4f02 },
		{ 0x01, 0x0409 },
		{ 0x00, 0xf099 },
		{ 0x04, 0x9800 },
		{ 0x04, 0xa000 },
		{ 0x03, 0xdf01 },
		{ 0x02, 0xdf20 },
		{ 0x01, 0xff95 },
		{ 0x00, 0xba00 },
		{ 0x04, 0xa800 },
		{ 0x04, 0xf000 },
		{ 0x03, 0xdf01 },
		{ 0x02, 0xdf20 },
		{ 0x01, 0x101a },
		{ 0x00, 0xa0ff },
		{ 0x04, 0xf800 },
		{ 0x04, 0x0000 },
		{ 0x1f, 0x0000 },

		{ 0x1f, 0x0001 },
		{ 0x0b, 0x8480 },
		{ 0x1f, 0x0000 },

		{ 0x1f, 0x0001 },
		{ 0x18, 0x67c7 },
		{ 0x04, 0x2000 },
		{ 0x03, 0x002f },
		{ 0x02, 0x4360 },
		{ 0x01, 0x0109 },
		{ 0x00, 0x3022 },
		{ 0x04, 0x2800 },
		{ 0x1f, 0x0000 },

		{ 0x1f, 0x0001 },
		{ 0x17, 0x0cc0 },
		{ 0x1f, 0x0000 }
	};

	rtl_phy_write(ioaddr, phy_reg_init, ARRAY_SIZE(phy_reg_init));
}

static void rtl8168bb_hw_phy_config(void __iomem *ioaddr)
{
	static const struct phy_reg phy_reg_init[] = {
		{ 0x10, 0xf41b },
		{ 0x1f, 0x0000 }
	};

	mdio_write(ioaddr, 0x1f, 0x0001);
	mdio_patch(ioaddr, 0x16, 1 << 0);

	rtl_phy_write(ioaddr, phy_reg_init, ARRAY_SIZE(phy_reg_init));
}

static void rtl8168bef_hw_phy_config(void __iomem *ioaddr)
{
	static const struct phy_reg phy_reg_init[] = {
		{ 0x1f, 0x0001 },
		{ 0x10, 0xf41b },
		{ 0x1f, 0x0000 }
	};

	rtl_phy_write(ioaddr, phy_reg_init, ARRAY_SIZE(phy_reg_init));
}

static void rtl8168cp_1_hw_phy_config(void __iomem *ioaddr)
{
	static const struct phy_reg phy_reg_init[] = {
		{ 0x1f, 0x0000 },
		{ 0x1d, 0x0f00 },
		{ 0x1f, 0x0002 },
		{ 0x0c, 0x1ec8 },
		{ 0x1f, 0x0000 }
	};

	rtl_phy_write(ioaddr, phy_reg_init, ARRAY_SIZE(phy_reg_init));
}

static void rtl8168cp_2_hw_phy_config(void __iomem *ioaddr)
{
	static const struct phy_reg phy_reg_init[] = {
		{ 0x1f, 0x0001 },
		{ 0x1d, 0x3d98 },
		{ 0x1f, 0x0000 }
	};

	mdio_write(ioaddr, 0x1f, 0x0000);
	mdio_patch(ioaddr, 0x14, 1 << 5);
	mdio_patch(ioaddr, 0x0d, 1 << 5);

	rtl_phy_write(ioaddr, phy_reg_init, ARRAY_SIZE(phy_reg_init));
}

static void rtl8168c_1_hw_phy_config(void __iomem *ioaddr)
{
	static const struct phy_reg phy_reg_init[] = {
		{ 0x1f, 0x0001 },
		{ 0x12, 0x2300 },
		{ 0x1f, 0x0002 },
		{ 0x00, 0x88d4 },
		{ 0x01, 0x82b1 },
		{ 0x03, 0x7002 },
		{ 0x08, 0x9e30 },
		{ 0x09, 0x01f0 },
		{ 0x0a, 0x5500 },
		{ 0x0c, 0x00c8 },
		{ 0x1f, 0x0003 },
		{ 0x12, 0xc096 },
		{ 0x16, 0x000a },
		{ 0x1f, 0x0000 },
		{ 0x1f, 0x0000 },
		{ 0x09, 0x2000 },
		{ 0x09, 0x0000 }
	};

	rtl_phy_write(ioaddr, phy_reg_init, ARRAY_SIZE(phy_reg_init));

	mdio_patch(ioaddr, 0x14, 1 << 5);
	mdio_patch(ioaddr, 0x0d, 1 << 5);
	mdio_write(ioaddr, 0x1f, 0x0000);
}

static void rtl8168c_2_hw_phy_config(void __iomem *ioaddr)
{
	static const struct phy_reg phy_reg_init[] = {
		{ 0x1f, 0x0001 },
		{ 0x12, 0x2300 },
		{ 0x03, 0x802f },
		{ 0x02, 0x4f02 },
		{ 0x01, 0x0409 },
		{ 0x00, 0xf099 },
		{ 0x04, 0x9800 },
		{ 0x04, 0x9000 },
		{ 0x1d, 0x3d98 },
		{ 0x1f, 0x0002 },
		{ 0x0c, 0x7eb8 },
		{ 0x06, 0x0761 },
		{ 0x1f, 0x0003 },
		{ 0x16, 0x0f0a },
		{ 0x1f, 0x0000 }
	};

	rtl_phy_write(ioaddr, phy_reg_init, ARRAY_SIZE(phy_reg_init));

	mdio_patch(ioaddr, 0x16, 1 << 0);
	mdio_patch(ioaddr, 0x14, 1 << 5);
	mdio_patch(ioaddr, 0x0d, 1 << 5);
	mdio_write(ioaddr, 0x1f, 0x0000);
}

static void rtl8168c_3_hw_phy_config(void __iomem *ioaddr)
{
	static const struct phy_reg phy_reg_init[] = {
		{ 0x1f, 0x0001 },
		{ 0x12, 0x2300 },
		{ 0x1d, 0x3d98 },
		{ 0x1f, 0x0002 },
		{ 0x0c, 0x7eb8 },
		{ 0x06, 0x5461 },
		{ 0x1f, 0x0003 },
		{ 0x16, 0x0f0a },
		{ 0x1f, 0x0000 }
	};

	rtl_phy_write(ioaddr, phy_reg_init, ARRAY_SIZE(phy_reg_init));

	mdio_patch(ioaddr, 0x16, 1 << 0);
	mdio_patch(ioaddr, 0x14, 1 << 5);
	mdio_patch(ioaddr, 0x0d, 1 << 5);
	mdio_write(ioaddr, 0x1f, 0x0000);
}

static void rtl8168c_4_hw_phy_config(void __iomem *ioaddr)
{
	rtl8168c_3_hw_phy_config(ioaddr);
}

static void rtl8168d_1_hw_phy_config(void __iomem *ioaddr)
{
	static const struct phy_reg phy_reg_init_0[] = {
		{ 0x1f, 0x0001 },
		{ 0x06, 0x4064 },
		{ 0x07, 0x2863 },
		{ 0x08, 0x059c },
		{ 0x09, 0x26b4 },
		{ 0x0a, 0x6a19 },
		{ 0x0b, 0xdcc8 },
		{ 0x10, 0xf06d },
		{ 0x14, 0x7f68 },
		{ 0x18, 0x7fd9 },
		{ 0x1c, 0xf0ff },
		{ 0x1d, 0x3d9c },
		{ 0x1f, 0x0003 },
		{ 0x12, 0xf49f },
		{ 0x13, 0x070b },
		{ 0x1a, 0x05ad },
		{ 0x14, 0x94c0 }
	};
	static const struct phy_reg phy_reg_init_1[] = {
		{ 0x1f, 0x0002 },
		{ 0x06, 0x5561 },
		{ 0x1f, 0x0005 },
		{ 0x05, 0x8332 },
		{ 0x06, 0x5561 }
	};
	static const struct phy_reg phy_reg_init_2[] = {
		{ 0x1f, 0x0005 },
		{ 0x05, 0xffc2 },
		{ 0x1f, 0x0005 },
		{ 0x05, 0x8000 },
		{ 0x06, 0xf8f9 },
		{ 0x06, 0xfaef },
		{ 0x06, 0x59ee },
		{ 0x06, 0xf8ea },
		{ 0x06, 0x00ee },
		{ 0x06, 0xf8eb },
		{ 0x06, 0x00e0 },
		{ 0x06, 0xf87c },
		{ 0x06, 0xe1f8 },
		{ 0x06, 0x7d59 },
		{ 0x06, 0x0fef },
		{ 0x06, 0x0139 },
		{ 0x06, 0x029e },
		{ 0x06, 0x06ef },
		{ 0x06, 0x1039 },
		{ 0x06, 0x089f },
		{ 0x06, 0x2aee },
		{ 0x06, 0xf8ea },
		{ 0x06, 0x00ee },
		{ 0x06, 0xf8eb },
		{ 0x06, 0x01e0 },
		{ 0x06, 0xf87c },
		{ 0x06, 0xe1f8 },
		{ 0x06, 0x7d58 },
		{ 0x06, 0x409e },
		{ 0x06, 0x0f39 },
		{ 0x06, 0x46aa },
		{ 0x06, 0x0bbf },
		{ 0x06, 0x8290 },
		{ 0x06, 0xd682 },
		{ 0x06, 0x9802 },
		{ 0x06, 0x014f },
		{ 0x06, 0xae09 },
		{ 0x06, 0xbf82 },
		{ 0x06, 0x98d6 },
		{ 0x06, 0x82a0 },
		{ 0x06, 0x0201 },
		{ 0x06, 0x4fef },
		{ 0x06, 0x95fe },
		{ 0x06, 0xfdfc },
		{ 0x06, 0x05f8 },
		{ 0x06, 0xf9fa },
		{ 0x06, 0xeef8 },
		{ 0x06, 0xea00 },
		{ 0x06, 0xeef8 },
		{ 0x06, 0xeb00 },
		{ 0x06, 0xe2f8 },
		{ 0x06, 0x7ce3 },
		{ 0x06, 0xf87d },
		{ 0x06, 0xa511 },
		{ 0x06, 0x1112 },
		{ 0x06, 0xd240 },
		{ 0x06, 0xd644 },
		{ 0x06, 0x4402 },
		{ 0x06, 0x8217 },
		{ 0x06, 0xd2a0 },
		{ 0x06, 0xd6aa },
		{ 0x06, 0xaa02 },
		{ 0x06, 0x8217 },
		{ 0x06, 0xae0f },
		{ 0x06, 0xa544 },
		{ 0x06, 0x4402 },
		{ 0x06, 0xae4d },
		{ 0x06, 0xa5aa },
		{ 0x06, 0xaa02 },
		{ 0x06, 0xae47 },
		{ 0x06, 0xaf82 },
		{ 0x06, 0x13ee },
		{ 0x06, 0x834e },
		{ 0x06, 0x00ee },
		{ 0x06, 0x834d },
		{ 0x06, 0x0fee },
		{ 0x06, 0x834c },
		{ 0x06, 0x0fee },
		{ 0x06, 0x834f },
		{ 0x06, 0x00ee },
		{ 0x06, 0x8351 },
		{ 0x06, 0x00ee },
		{ 0x06, 0x834a },
		{ 0x06, 0xffee },
		{ 0x06, 0x834b },
		{ 0x06, 0xffe0 },
		{ 0x06, 0x8330 },
		{ 0x06, 0xe183 },
		{ 0x06, 0x3158 },
		{ 0x06, 0xfee4 },
		{ 0x06, 0xf88a },
		{ 0x06, 0xe5f8 },
		{ 0x06, 0x8be0 },
		{ 0x06, 0x8332 },
		{ 0x06, 0xe183 },
		{ 0x06, 0x3359 },
		{ 0x06, 0x0fe2 },
		{ 0x06, 0x834d },
		{ 0x06, 0x0c24 },
		{ 0x06, 0x5af0 },
		{ 0x06, 0x1e12 },
		{ 0x06, 0xe4f8 },
		{ 0x06, 0x8ce5 },
		{ 0x06, 0xf88d },
		{ 0x06, 0xaf82 },
		{ 0x06, 0x13e0 },
		{ 0x06, 0x834f },
		{ 0x06, 0x10e4 },
		{ 0x06, 0x834f },
		{ 0x06, 0xe083 },
		{ 0x06, 0x4e78 },
		{ 0x06, 0x009f },
		{ 0x06, 0x0ae0 },
		{ 0x06, 0x834f },
		{ 0x06, 0xa010 },
		{ 0x06, 0xa5ee },
		{ 0x06, 0x834e },
		{ 0x06, 0x01e0 },
		{ 0x06, 0x834e },
		{ 0x06, 0x7805 },
		{ 0x06, 0x9e9a },
		{ 0x06, 0xe083 },
		{ 0x06, 0x4e78 },
		{ 0x06, 0x049e },
		{ 0x06, 0x10e0 },
		{ 0x06, 0x834e },
		{ 0x06, 0x7803 },
		{ 0x06, 0x9e0f },
		{ 0x06, 0xe083 },
		{ 0x06, 0x4e78 },
		{ 0x06, 0x019e },
		{ 0x06, 0x05ae },
		{ 0x06, 0x0caf },
		{ 0x06, 0x81f8 },
		{ 0x06, 0xaf81 },
		{ 0x06, 0xa3af },
		{ 0x06, 0x81dc },
		{ 0x06, 0xaf82 },
		{ 0x06, 0x13ee },
		{ 0x06, 0x8348 },
		{ 0x06, 0x00ee },
		{ 0x06, 0x8349 },
		{ 0x06, 0x00e0 },
		{ 0x06, 0x8351 },
		{ 0x06, 0x10e4 },
		{ 0x06, 0x8351 },
		{ 0x06, 0x5801 },
		{ 0x06, 0x9fea },
		{ 0x06, 0xd000 },
		{ 0x06, 0xd180 },
		{ 0x06, 0x1f66 },
		{ 0x06, 0xe2f8 },
		{ 0x06, 0xeae3 },
		{ 0x06, 0xf8eb },
		{ 0x06, 0x5af8 },
		{ 0x06, 0x1e20 },
		{ 0x06, 0xe6f8 },
		{ 0x06, 0xeae5 },
		{ 0x06, 0xf8eb },
		{ 0x06, 0xd302 },
		{ 0x06, 0xb3fe },
		{ 0x06, 0xe2f8 },
		{ 0x06, 0x7cef },
		{ 0x06, 0x325b },
		{ 0x06, 0x80e3 },
		{ 0x06, 0xf87d },
		{ 0x06, 0x9e03 },
		{ 0x06, 0x7dff },
		{ 0x06, 0xff0d },
		{ 0x06, 0x581c },
		{ 0x06, 0x551a },
		{ 0x06, 0x6511 },
		{ 0x06, 0xa190 },
		{ 0x06, 0xd3e2 },
		{ 0x06, 0x8348 },
		{ 0x06, 0xe383 },
		{ 0x06, 0x491b },
		{ 0x06, 0x56ab },
		{ 0x06, 0x08ef },
		{ 0x06, 0x56e6 },
		{ 0x06, 0x8348 },
		{ 0x06, 0xe783 },
		{ 0x06, 0x4910 },
		{ 0x06, 0xd180 },
		{ 0x06, 0x1f66 },
		{ 0x06, 0xa004 },
		{ 0x06, 0xb9e2 },
		{ 0x06, 0x8348 },
		{ 0x06, 0xe383 },
		{ 0x06, 0x49ef },
		{ 0x06, 0x65e2 },
		{ 0x06, 0x834a },
		{ 0x06, 0xe383 },
		{ 0x06, 0x4b1b },
		{ 0x06, 0x56aa },
		{ 0x06, 0x0eef },
		{ 0x06, 0x56e6 },
		{ 0x06, 0x834a },
		{ 0x06, 0xe783 },
		{ 0x06, 0x4be2 },
		{ 0x06, 0x834d },
		{ 0x06, 0xe683 },
		{ 0x06, 0x4ce0 },
		{ 0x06, 0x834d },
		{ 0x06, 0xa000 },
		{ 0x06, 0x0caf },
		{ 0x06, 0x81dc },
		{ 0x06, 0xe083 },
		{ 0x06, 0x4d10 },
		{ 0x06, 0xe483 },
		{ 0x06, 0x4dae },
		{ 0x06, 0x0480 },
		{ 0x06, 0xe483 },
		{ 0x06, 0x4de0 },
		{ 0x06, 0x834e },
		{ 0x06, 0x7803 },
		{ 0x06, 0x9e0b },
		{ 0x06, 0xe083 },
		{ 0x06, 0x4e78 },
		{ 0x06, 0x049e },
		{ 0x06, 0x04ee },
		{ 0x06, 0x834e },
		{ 0x06, 0x02e0 },
		{ 0x06, 0x8332 },
		{ 0x06, 0xe183 },
		{ 0x06, 0x3359 },
		{ 0x06, 0x0fe2 },
		{ 0x06, 0x834d },
		{ 0x06, 0x0c24 },
		{ 0x06, 0x5af0 },
		{ 0x06, 0x1e12 },
		{ 0x06, 0xe4f8 },
		{ 0x06, 0x8ce5 },
		{ 0x06, 0xf88d },
		{ 0x06, 0xe083 },
		{ 0x06, 0x30e1 },
		{ 0x06, 0x8331 },
		{ 0x06, 0x6801 },
		{ 0x06, 0xe4f8 },
		{ 0x06, 0x8ae5 },
		{ 0x06, 0xf88b },
		{ 0x06, 0xae37 },
		{ 0x06, 0xee83 },
		{ 0x06, 0x4e03 },
		{ 0x06, 0xe083 },
		{ 0x06, 0x4ce1 },
		{ 0x06, 0x834d },
		{ 0x06, 0x1b01 },
		{ 0x06, 0x9e04 },
		{ 0x06, 0xaaa1 },
		{ 0x06, 0xaea8 },
		{ 0x06, 0xee83 },
		{ 0x06, 0x4e04 },
		{ 0x06, 0xee83 },
		{ 0x06, 0x4f00 },
		{ 0x06, 0xaeab },
		{ 0x06, 0xe083 },
		{ 0x06, 0x4f78 },
		{ 0x06, 0x039f },
		{ 0x06, 0x14ee },
		{ 0x06, 0x834e },
		{ 0x06, 0x05d2 },
		{ 0x06, 0x40d6 },
		{ 0x06, 0x5554 },
		{ 0x06, 0x0282 },
		{ 0x06, 0x17d2 },
		{ 0x06, 0xa0d6 },
		{ 0x06, 0xba00 },
		{ 0x06, 0x0282 },
		{ 0x06, 0x17fe },
		{ 0x06, 0xfdfc },
		{ 0x06, 0x05f8 },
		{ 0x06, 0xe0f8 },
		{ 0x06, 0x60e1 },
		{ 0x06, 0xf861 },
		{ 0x06, 0x6802 },
		{ 0x06, 0xe4f8 },
		{ 0x06, 0x60e5 },
		{ 0x06, 0xf861 },
		{ 0x06, 0xe0f8 },
		{ 0x06, 0x48e1 },
		{ 0x06, 0xf849 },
		{ 0x06, 0x580f },
		{ 0x06, 0x1e02 },
		{ 0x06, 0xe4f8 },
		{ 0x06, 0x48e5 },
		{ 0x06, 0xf849 },
		{ 0x06, 0xd000 },
		{ 0x06, 0x0282 },
		{ 0x06, 0x5bbf },
		{ 0x06, 0x8350 },
		{ 0x06, 0xef46 },
		{ 0x06, 0xdc19 },
		{ 0x06, 0xddd0 },
		{ 0x06, 0x0102 },
		{ 0x06, 0x825b },
		{ 0x06, 0x0282 },
		{ 0x06, 0x77e0 },
		{ 0x06, 0xf860 },
		{ 0x06, 0xe1f8 },
		{ 0x06, 0x6158 },
		{ 0x06, 0xfde4 },
		{ 0x06, 0xf860 },
		{ 0x06, 0xe5f8 },
		{ 0x06, 0x61fc },
		{ 0x06, 0x04f9 },
		{ 0x06, 0xfafb },
		{ 0x06, 0xc6bf },
		{ 0x06, 0xf840 },
		{ 0x06, 0xbe83 },
		{ 0x06, 0x50a0 },
		{ 0x06, 0x0101 },
		{ 0x06, 0x071b },
		{ 0x06, 0x89cf },
		{ 0x06, 0xd208 },
		{ 0x06, 0xebdb },
		{ 0x06, 0x19b2 },
		{ 0x06, 0xfbff },
		{ 0x06, 0xfefd },
		{ 0x06, 0x04f8 },
		{ 0x06, 0xe0f8 },
		{ 0x06, 0x48e1 },
		{ 0x06, 0xf849 },
		{ 0x06, 0x6808 },
		{ 0x06, 0xe4f8 },
		{ 0x06, 0x48e5 },
		{ 0x06, 0xf849 },
		{ 0x06, 0x58f7 },
		{ 0x06, 0xe4f8 },
		{ 0x06, 0x48e5 },
		{ 0x06, 0xf849 },
		{ 0x06, 0xfc04 },
		{ 0x06, 0x4d20 },
		{ 0x06, 0x0002 },
		{ 0x06, 0x4e22 },
		{ 0x06, 0x0002 },
		{ 0x06, 0x4ddf },
		{ 0x06, 0xff01 },
		{ 0x06, 0x4edd },
		{ 0x06, 0xff01 },
		{ 0x05, 0x83d4 },
		{ 0x06, 0x8000 },
		{ 0x05, 0x83d8 },
		{ 0x06, 0x8051 },
		{ 0x02, 0x6010 },
		{ 0x03, 0xdc00 },
		{ 0x05, 0xfff6 },
		{ 0x06, 0x00fc },
		{ 0x1f, 0x0000 },

		{ 0x1f, 0x0000 },
		{ 0x0d, 0xf880 },
		{ 0x1f, 0x0000 }
	};

	rtl_phy_write(ioaddr, phy_reg_init_0, ARRAY_SIZE(phy_reg_init_0));

	mdio_write(ioaddr, 0x1f, 0x0002);
	mdio_plus_minus(ioaddr, 0x0b, 0x0010, 0x00ef);
	mdio_plus_minus(ioaddr, 0x0c, 0xa200, 0x5d00);

	rtl_phy_write(ioaddr, phy_reg_init_1, ARRAY_SIZE(phy_reg_init_1));

	if (rtl8168d_efuse_read(ioaddr, 0x01) == 0xb1) {
		static const struct phy_reg phy_reg_init[] = {
			{ 0x1f, 0x0002 },
			{ 0x05, 0x669a },
			{ 0x1f, 0x0005 },
			{ 0x05, 0x8330 },
			{ 0x06, 0x669a },
			{ 0x1f, 0x0002 }
		};
		int val;

		rtl_phy_write(ioaddr, phy_reg_init, ARRAY_SIZE(phy_reg_init));

		val = mdio_read(ioaddr, 0x0d);

		if ((val & 0x00ff) != 0x006c) {
			static const u32 set[] = {
				0x0065, 0x0066, 0x0067, 0x0068,
				0x0069, 0x006a, 0x006b, 0x006c
			};
			int i;

			mdio_write(ioaddr, 0x1f, 0x0002);

			val &= 0xff00;
			for (i = 0; i < ARRAY_SIZE(set); i++)
				mdio_write(ioaddr, 0x0d, val | set[i]);
		}
	} else {
		static const struct phy_reg phy_reg_init[] = {
			{ 0x1f, 0x0002 },
			{ 0x05, 0x6662 },
			{ 0x1f, 0x0005 },
			{ 0x05, 0x8330 },
			{ 0x06, 0x6662 }
		};

		rtl_phy_write(ioaddr, phy_reg_init, ARRAY_SIZE(phy_reg_init));
	}

	mdio_write(ioaddr, 0x1f, 0x0002);
	mdio_patch(ioaddr, 0x0d, 0x0300);
	mdio_patch(ioaddr, 0x0f, 0x0010);

	mdio_write(ioaddr, 0x1f, 0x0002);
	mdio_plus_minus(ioaddr, 0x02, 0x0100, 0x0600);
	mdio_plus_minus(ioaddr, 0x03, 0x0000, 0xe000);

	rtl_phy_write(ioaddr, phy_reg_init_2, ARRAY_SIZE(phy_reg_init_2));
}

static void rtl8168d_2_hw_phy_config(void __iomem *ioaddr)
{
	static const struct phy_reg phy_reg_init_0[] = {
		{ 0x1f, 0x0001 },
		{ 0x06, 0x4064 },
		{ 0x07, 0x2863 },
		{ 0x08, 0x059c },
		{ 0x09, 0x26b4 },
		{ 0x0a, 0x6a19 },
		{ 0x0b, 0xdcc8 },
		{ 0x10, 0xf06d },
		{ 0x14, 0x7f68 },
		{ 0x18, 0x7fd9 },
		{ 0x1c, 0xf0ff },
		{ 0x1d, 0x3d9c },
		{ 0x1f, 0x0003 },
		{ 0x12, 0xf49f },
		{ 0x13, 0x070b },
		{ 0x1a, 0x05ad },
		{ 0x14, 0x94c0 },

		{ 0x1f, 0x0002 },
		{ 0x06, 0x5561 },
		{ 0x1f, 0x0005 },
		{ 0x05, 0x8332 },
		{ 0x06, 0x5561 }
	};
	static const struct phy_reg phy_reg_init_1[] = {
		{ 0x1f, 0x0005 },
		{ 0x05, 0xffc2 },
		{ 0x1f, 0x0005 },
		{ 0x05, 0x8000 },
		{ 0x06, 0xf8f9 },
		{ 0x06, 0xfaee },
		{ 0x06, 0xf8ea },
		{ 0x06, 0x00ee },
		{ 0x06, 0xf8eb },
		{ 0x06, 0x00e2 },
		{ 0x06, 0xf87c },
		{ 0x06, 0xe3f8 },
		{ 0x06, 0x7da5 },
		{ 0x06, 0x1111 },
		{ 0x06, 0x12d2 },
		{ 0x06, 0x40d6 },
		{ 0x06, 0x4444 },
		{ 0x06, 0x0281 },
		{ 0x06, 0xc6d2 },
		{ 0x06, 0xa0d6 },
		{ 0x06, 0xaaaa },
		{ 0x06, 0x0281 },
		{ 0x06, 0xc6ae },
		{ 0x06, 0x0fa5 },
		{ 0x06, 0x4444 },
		{ 0x06, 0x02ae },
		{ 0x06, 0x4da5 },
		{ 0x06, 0xaaaa },
		{ 0x06, 0x02ae },
		{ 0x06, 0x47af },
		{ 0x06, 0x81c2 },
		{ 0x06, 0xee83 },
		{ 0x06, 0x4e00 },
		{ 0x06, 0xee83 },
		{ 0x06, 0x4d0f },
		{ 0x06, 0xee83 },
		{ 0x06, 0x4c0f },
		{ 0x06, 0xee83 },
		{ 0x06, 0x4f00 },
		{ 0x06, 0xee83 },
		{ 0x06, 0x5100 },
		{ 0x06, 0xee83 },
		{ 0x06, 0x4aff },
		{ 0x06, 0xee83 },
		{ 0x06, 0x4bff },
		{ 0x06, 0xe083 },
		{ 0x06, 0x30e1 },
		{ 0x06, 0x8331 },
		{ 0x06, 0x58fe },
		{ 0x06, 0xe4f8 },
		{ 0x06, 0x8ae5 },
		{ 0x06, 0xf88b },
		{ 0x06, 0xe083 },
		{ 0x06, 0x32e1 },
		{ 0x06, 0x8333 },
		{ 0x06, 0x590f },
		{ 0x06, 0xe283 },
		{ 0x06, 0x4d0c },
		{ 0x06, 0x245a },
		{ 0x06, 0xf01e },
		{ 0x06, 0x12e4 },
		{ 0x06, 0xf88c },
		{ 0x06, 0xe5f8 },
		{ 0x06, 0x8daf },
		{ 0x06, 0x81c2 },
		{ 0x06, 0xe083 },
		{ 0x06, 0x4f10 },
		{ 0x06, 0xe483 },
		{ 0x06, 0x4fe0 },
		{ 0x06, 0x834e },
		{ 0x06, 0x7800 },
		{ 0x06, 0x9f0a },
		{ 0x06, 0xe083 },
		{ 0x06, 0x4fa0 },
		{ 0x06, 0x10a5 },
		{ 0x06, 0xee83 },
		{ 0x06, 0x4e01 },
		{ 0x06, 0xe083 },
		{ 0x06, 0x4e78 },
		{ 0x06, 0x059e },
		{ 0x06, 0x9ae0 },
		{ 0x06, 0x834e },
		{ 0x06, 0x7804 },
		{ 0x06, 0x9e10 },
		{ 0x06, 0xe083 },
		{ 0x06, 0x4e78 },
		{ 0x06, 0x039e },
		{ 0x06, 0x0fe0 },
		{ 0x06, 0x834e },
		{ 0x06, 0x7801 },
		{ 0x06, 0x9e05 },
		{ 0x06, 0xae0c },
		{ 0x06, 0xaf81 },
		{ 0x06, 0xa7af },
		{ 0x06, 0x8152 },
		{ 0x06, 0xaf81 },
		{ 0x06, 0x8baf },
		{ 0x06, 0x81c2 },
		{ 0x06, 0xee83 },
		{ 0x06, 0x4800 },
		{ 0x06, 0xee83 },
		{ 0x06, 0x4900 },
		{ 0x06, 0xe083 },
		{ 0x06, 0x5110 },
		{ 0x06, 0xe483 },
		{ 0x06, 0x5158 },
		{ 0x06, 0x019f },
		{ 0x06, 0xead0 },
		{ 0x06, 0x00d1 },
		{ 0x06, 0x801f },
		{ 0x06, 0x66e2 },
		{ 0x06, 0xf8ea },
		{ 0x06, 0xe3f8 },
		{ 0x06, 0xeb5a },
		{ 0x06, 0xf81e },
		{ 0x06, 0x20e6 },
		{ 0x06, 0xf8ea },
		{ 0x06, 0xe5f8 },
		{ 0x06, 0xebd3 },
		{ 0x06, 0x02b3 },
		{ 0x06, 0xfee2 },
		{ 0x06, 0xf87c },
		{ 0x06, 0xef32 },
		{ 0x06, 0x5b80 },
		{ 0x06, 0xe3f8 },
		{ 0x06, 0x7d9e },
		{ 0x06, 0x037d },
		{ 0x06, 0xffff },
		{ 0x06, 0x0d58 },
		{ 0x06, 0x1c55 },
		{ 0x06, 0x1a65 },
		{ 0x06, 0x11a1 },
		{ 0x06, 0x90d3 },
		{ 0x06, 0xe283 },
		{ 0x06, 0x48e3 },
		{ 0x06, 0x8349 },
		{ 0x06, 0x1b56 },
		{ 0x06, 0xab08 },
		{ 0x06, 0xef56 },
		{ 0x06, 0xe683 },
		{ 0x06, 0x48e7 },
		{ 0x06, 0x8349 },
		{ 0x06, 0x10d1 },
		{ 0x06, 0x801f },
		{ 0x06, 0x66a0 },
		{ 0x06, 0x04b9 },
		{ 0x06, 0xe283 },
		{ 0x06, 0x48e3 },
		{ 0x06, 0x8349 },
		{ 0x06, 0xef65 },
		{ 0x06, 0xe283 },
		{ 0x06, 0x4ae3 },
		{ 0x06, 0x834b },
		{ 0x06, 0x1b56 },
		{ 0x06, 0xaa0e },
		{ 0x06, 0xef56 },
		{ 0x06, 0xe683 },
		{ 0x06, 0x4ae7 },
		{ 0x06, 0x834b },
		{ 0x06, 0xe283 },
		{ 0x06, 0x4de6 },
		{ 0x06, 0x834c },
		{ 0x06, 0xe083 },
		{ 0x06, 0x4da0 },
		{ 0x06, 0x000c },
		{ 0x06, 0xaf81 },
		{ 0x06, 0x8be0 },
		{ 0x06, 0x834d },
		{ 0x06, 0x10e4 },
		{ 0x06, 0x834d },
		{ 0x06, 0xae04 },
		{ 0x06, 0x80e4 },
		{ 0x06, 0x834d },
		{ 0x06, 0xe083 },
		{ 0x06, 0x4e78 },
		{ 0x06, 0x039e },
		{ 0x06, 0x0be0 },
		{ 0x06, 0x834e },
		{ 0x06, 0x7804 },
		{ 0x06, 0x9e04 },
		{ 0x06, 0xee83 },
		{ 0x06, 0x4e02 },
		{ 0x06, 0xe083 },
		{ 0x06, 0x32e1 },
		{ 0x06, 0x8333 },
		{ 0x06, 0x590f },
		{ 0x06, 0xe283 },
		{ 0x06, 0x4d0c },
		{ 0x06, 0x245a },
		{ 0x06, 0xf01e },
		{ 0x06, 0x12e4 },
		{ 0x06, 0xf88c },
		{ 0x06, 0xe5f8 },
		{ 0x06, 0x8de0 },
		{ 0x06, 0x8330 },
		{ 0x06, 0xe183 },
		{ 0x06, 0x3168 },
		{ 0x06, 0x01e4 },
		{ 0x06, 0xf88a },
		{ 0x06, 0xe5f8 },
		{ 0x06, 0x8bae },
		{ 0x06, 0x37ee },
		{ 0x06, 0x834e },
		{ 0x06, 0x03e0 },
		{ 0x06, 0x834c },
		{ 0x06, 0xe183 },
		{ 0x06, 0x4d1b },
		{ 0x06, 0x019e },
		{ 0x06, 0x04aa },
		{ 0x06, 0xa1ae },
		{ 0x06, 0xa8ee },
		{ 0x06, 0x834e },
		{ 0x06, 0x04ee },
		{ 0x06, 0x834f },
		{ 0x06, 0x00ae },
		{ 0x06, 0xabe0 },
		{ 0x06, 0x834f },
		{ 0x06, 0x7803 },
		{ 0x06, 0x9f14 },
		{ 0x06, 0xee83 },
		{ 0x06, 0x4e05 },
		{ 0x06, 0xd240 },
		{ 0x06, 0xd655 },
		{ 0x06, 0x5402 },
		{ 0x06, 0x81c6 },
		{ 0x06, 0xd2a0 },
		{ 0x06, 0xd6ba },
		{ 0x06, 0x0002 },
		{ 0x06, 0x81c6 },
		{ 0x06, 0xfefd },
		{ 0x06, 0xfc05 },
		{ 0x06, 0xf8e0 },
		{ 0x06, 0xf860 },
		{ 0x06, 0xe1f8 },
		{ 0x06, 0x6168 },
		{ 0x06, 0x02e4 },
		{ 0x06, 0xf860 },
		{ 0x06, 0xe5f8 },
		{ 0x06, 0x61e0 },
		{ 0x06, 0xf848 },
		{ 0x06, 0xe1f8 },
		{ 0x06, 0x4958 },
		{ 0x06, 0x0f1e },
		{ 0x06, 0x02e4 },
		{ 0x06, 0xf848 },
		{ 0x06, 0xe5f8 },
		{ 0x06, 0x49d0 },
		{ 0x06, 0x0002 },
		{ 0x06, 0x820a },
		{ 0x06, 0xbf83 },
		{ 0x06, 0x50ef },
		{ 0x06, 0x46dc },
		{ 0x06, 0x19dd },
		{ 0x06, 0xd001 },
		{ 0x06, 0x0282 },
		{ 0x06, 0x0a02 },
		{ 0x06, 0x8226 },
		{ 0x06, 0xe0f8 },
		{ 0x06, 0x60e1 },
		{ 0x06, 0xf861 },
		{ 0x06, 0x58fd },
		{ 0x06, 0xe4f8 },
		{ 0x06, 0x60e5 },
		{ 0x06, 0xf861 },
		{ 0x06, 0xfc04 },
		{ 0x06, 0xf9fa },
		{ 0x06, 0xfbc6 },
		{ 0x06, 0xbff8 },
		{ 0x06, 0x40be },
		{ 0x06, 0x8350 },
		{ 0x06, 0xa001 },
		{ 0x06, 0x0107 },
		{ 0x06, 0x1b89 },
		{ 0x06, 0xcfd2 },
		{ 0x06, 0x08eb },
		{ 0x06, 0xdb19 },
		{ 0x06, 0xb2fb },
		{ 0x06, 0xfffe },
		{ 0x06, 0xfd04 },
		{ 0x06, 0xf8e0 },
		{ 0x06, 0xf848 },
		{ 0x06, 0xe1f8 },
		{ 0x06, 0x4968 },
		{ 0x06, 0x08e4 },
		{ 0x06, 0xf848 },
		{ 0x06, 0xe5f8 },
		{ 0x06, 0x4958 },
		{ 0x06, 0xf7e4 },
		{ 0x06, 0xf848 },
		{ 0x06, 0xe5f8 },
		{ 0x06, 0x49fc },
		{ 0x06, 0x044d },
		{ 0x06, 0x2000 },
		{ 0x06, 0x024e },
		{ 0x06, 0x2200 },
		{ 0x06, 0x024d },
		{ 0x06, 0xdfff },
		{ 0x06, 0x014e },
		{ 0x06, 0xddff },
		{ 0x06, 0x0100 },
		{ 0x05, 0x83d8 },
		{ 0x06, 0x8000 },
		{ 0x03, 0xdc00 },
		{ 0x05, 0xfff6 },
		{ 0x06, 0x00fc },
		{ 0x1f, 0x0000 },

		{ 0x1f, 0x0000 },
		{ 0x0d, 0xf880 },
		{ 0x1f, 0x0000 }
	};

	rtl_phy_write(ioaddr, phy_reg_init_0, ARRAY_SIZE(phy_reg_init_0));

	if (rtl8168d_efuse_read(ioaddr, 0x01) == 0xb1) {
		static const struct phy_reg phy_reg_init[] = {
			{ 0x1f, 0x0002 },
			{ 0x05, 0x669a },
			{ 0x1f, 0x0005 },
			{ 0x05, 0x8330 },
			{ 0x06, 0x669a },

			{ 0x1f, 0x0002 }
		};
		int val;

		rtl_phy_write(ioaddr, phy_reg_init, ARRAY_SIZE(phy_reg_init));

		val = mdio_read(ioaddr, 0x0d);
		if ((val & 0x00ff) != 0x006c) {
			u32 set[] = {
				0x0065, 0x0066, 0x0067, 0x0068,
				0x0069, 0x006a, 0x006b, 0x006c
			};
			int i;

			mdio_write(ioaddr, 0x1f, 0x0002);

			val &= 0xff00;
			for (i = 0; i < ARRAY_SIZE(set); i++)
				mdio_write(ioaddr, 0x0d, val | set[i]);
		}
	} else {
		static const struct phy_reg phy_reg_init[] = {
			{ 0x1f, 0x0002 },
			{ 0x05, 0x2642 },
			{ 0x1f, 0x0005 },
			{ 0x05, 0x8330 },
			{ 0x06, 0x2642 }
		};

		rtl_phy_write(ioaddr, phy_reg_init, ARRAY_SIZE(phy_reg_init));
	}

	mdio_write(ioaddr, 0x1f, 0x0002);
	mdio_plus_minus(ioaddr, 0x02, 0x0100, 0x0600);
	mdio_plus_minus(ioaddr, 0x03, 0x0000, 0xe000);

	mdio_write(ioaddr, 0x1f, 0x0001);
	mdio_write(ioaddr, 0x17, 0x0cc0);

	mdio_write(ioaddr, 0x1f, 0x0002);
	mdio_patch(ioaddr, 0x0f, 0x0017);

	rtl_phy_write(ioaddr, phy_reg_init_1, ARRAY_SIZE(phy_reg_init_1));
}

static void rtl8168d_3_hw_phy_config(void __iomem *ioaddr)
{
	static const struct phy_reg phy_reg_init[] = {
		{ 0x1f, 0x0002 },
		{ 0x10, 0x0008 },
		{ 0x0d, 0x006c },

		{ 0x1f, 0x0000 },
		{ 0x0d, 0xf880 },

		{ 0x1f, 0x0001 },
		{ 0x17, 0x0cc0 },

		{ 0x1f, 0x0001 },
		{ 0x0b, 0xa4d8 },
		{ 0x09, 0x281c },
		{ 0x07, 0x2883 },
		{ 0x0a, 0x6b35 },
		{ 0x1d, 0x3da4 },
		{ 0x1c, 0xeffd },
		{ 0x14, 0x7f52 },
		{ 0x18, 0x7fc6 },
		{ 0x08, 0x0601 },
		{ 0x06, 0x4063 },
		{ 0x10, 0xf074 },
		{ 0x1f, 0x0003 },
		{ 0x13, 0x0789 },
		{ 0x12, 0xf4bd },
		{ 0x1a, 0x04fd },
		{ 0x14, 0x84b0 },
		{ 0x1f, 0x0000 },
		{ 0x00, 0x9200 },

		{ 0x1f, 0x0005 },
		{ 0x01, 0x0340 },
		{ 0x1f, 0x0001 },
		{ 0x04, 0x4000 },
		{ 0x03, 0x1d21 },
		{ 0x02, 0x0c32 },
		{ 0x01, 0x0200 },
		{ 0x00, 0x5554 },
		{ 0x04, 0x4800 },
		{ 0x04, 0x4000 },
		{ 0x04, 0xf000 },
		{ 0x03, 0xdf01 },
		{ 0x02, 0xdf20 },
		{ 0x01, 0x101a },
		{ 0x00, 0xa0ff },
		{ 0x04, 0xf800 },
		{ 0x04, 0xf000 },
		{ 0x1f, 0x0000 },

		{ 0x1f, 0x0007 },
		{ 0x1e, 0x0023 },
		{ 0x16, 0x0000 },
		{ 0x1f, 0x0000 }
	};

	rtl_phy_write(ioaddr, phy_reg_init, ARRAY_SIZE(phy_reg_init));
}

static void rtl8102e_hw_phy_config(void __iomem *ioaddr)
{
	static const struct phy_reg phy_reg_init[] = {
		{ 0x1f, 0x0003 },
		{ 0x08, 0x441d },
		{ 0x01, 0x9100 },
		{ 0x1f, 0x0000 }
	};

	mdio_write(ioaddr, 0x1f, 0x0000);
	mdio_patch(ioaddr, 0x11, 1 << 12);
	mdio_patch(ioaddr, 0x19, 1 << 13);
	mdio_patch(ioaddr, 0x10, 1 << 15);

	rtl_phy_write(ioaddr, phy_reg_init, ARRAY_SIZE(phy_reg_init));
}

static void rtl_hw_phy_config(struct net_device *dev)
{
	struct rtl8169_private *tp = netdev_priv(dev);
	void __iomem *ioaddr = tp->mmio_addr;

	rtl8169_print_mac_version(tp);

	switch (tp->mac_version) {
	case RTL_GIGA_MAC_VER_01:
		break;
	case RTL_GIGA_MAC_VER_02:
	case RTL_GIGA_MAC_VER_03:
		rtl8169s_hw_phy_config(ioaddr);
		break;
	case RTL_GIGA_MAC_VER_04:
		rtl8169sb_hw_phy_config(ioaddr);
		break;
	case RTL_GIGA_MAC_VER_05:
		rtl8169scd_hw_phy_config(tp, ioaddr);
		break;
	case RTL_GIGA_MAC_VER_06:
		rtl8169sce_hw_phy_config(ioaddr);
		break;
	case RTL_GIGA_MAC_VER_07:
	case RTL_GIGA_MAC_VER_08:
	case RTL_GIGA_MAC_VER_09:
		rtl8102e_hw_phy_config(ioaddr);
		break;
	case RTL_GIGA_MAC_VER_11:
		rtl8168bb_hw_phy_config(ioaddr);
		break;
	case RTL_GIGA_MAC_VER_12:
		rtl8168bef_hw_phy_config(ioaddr);
		break;
	case RTL_GIGA_MAC_VER_17:
		rtl8168bef_hw_phy_config(ioaddr);
		break;
	case RTL_GIGA_MAC_VER_18:
		rtl8168cp_1_hw_phy_config(ioaddr);
		break;
	case RTL_GIGA_MAC_VER_19:
		rtl8168c_1_hw_phy_config(ioaddr);
		break;
	case RTL_GIGA_MAC_VER_20:
		rtl8168c_2_hw_phy_config(ioaddr);
		break;
	case RTL_GIGA_MAC_VER_21:
		rtl8168c_3_hw_phy_config(ioaddr);
		break;
	case RTL_GIGA_MAC_VER_22:
		rtl8168c_4_hw_phy_config(ioaddr);
		break;
	case RTL_GIGA_MAC_VER_23:
	case RTL_GIGA_MAC_VER_24:
		rtl8168cp_2_hw_phy_config(ioaddr);
		break;
	case RTL_GIGA_MAC_VER_25:
		rtl8168d_1_hw_phy_config(ioaddr);
		break;
	case RTL_GIGA_MAC_VER_26:
		rtl8168d_2_hw_phy_config(ioaddr);
		break;
	case RTL_GIGA_MAC_VER_27:
		rtl8168d_3_hw_phy_config(ioaddr);
		break;

	default:
		break;
	}
}

static void rtl8169_phy_timer(unsigned long __opaque)
{
	struct net_device *dev = (struct net_device *)__opaque;
	struct rtl8169_private *tp = netdev_priv(dev);
	struct timer_list *timer = &tp->timer;
	void __iomem *ioaddr = tp->mmio_addr;
	unsigned long timeout = RTL8169_PHY_TIMEOUT;

	assert(tp->mac_version > RTL_GIGA_MAC_VER_01);

	if (!(tp->phy_1000_ctrl_reg & ADVERTISE_1000FULL))
		return;

	spin_lock_irq(&tp->lock);

	if (tp->phy_reset_pending(ioaddr)) {
		/*
		 * A busy loop could burn quite a few cycles on nowadays CPU.
		 * Let's delay the execution of the timer for a few ticks.
		 */
		timeout = HZ/10;
		goto out_mod_timer;
	}

	if (tp->link_ok(ioaddr))
		goto out_unlock;

	netif_warn(tp, link, dev, "PHY reset until link up\n");

	tp->phy_reset_enable(ioaddr);

out_mod_timer:
	mod_timer(timer, jiffies + timeout);
out_unlock:
	spin_unlock_irq(&tp->lock);
}

static inline void rtl8169_delete_timer(struct net_device *dev)
{
	struct rtl8169_private *tp = netdev_priv(dev);
	struct timer_list *timer = &tp->timer;

	if (tp->mac_version <= RTL_GIGA_MAC_VER_01)
		return;

	del_timer_sync(timer);
}

static inline void rtl8169_request_timer(struct net_device *dev)
{
	struct rtl8169_private *tp = netdev_priv(dev);
	struct timer_list *timer = &tp->timer;

	if (tp->mac_version <= RTL_GIGA_MAC_VER_01)
		return;

	mod_timer(timer, jiffies + RTL8169_PHY_TIMEOUT);
}

#ifdef CONFIG_NET_POLL_CONTROLLER
/*
 * Polling 'interrupt' - used by things like netconsole to send skbs
 * without having to re-enable interrupts. It's not called while
 * the interrupt routine is executing.
 */
static void rtl8169_netpoll(struct net_device *dev)
{
	struct rtl8169_private *tp = netdev_priv(dev);
	struct pci_dev *pdev = tp->pci_dev;

	disable_irq(pdev->irq);
	rtl8169_interrupt(pdev->irq, dev);
	enable_irq(pdev->irq);
}
#endif

static void rtl8169_release_board(struct pci_dev *pdev, struct net_device *dev,
				  void __iomem *ioaddr)
{
	iounmap(ioaddr);
	pci_release_regions(pdev);
	pci_clear_mwi(pdev);
	pci_disable_device(pdev);
	free_netdev(dev);
}

static void rtl8169_phy_reset(struct net_device *dev,
			      struct rtl8169_private *tp)
{
	void __iomem *ioaddr = tp->mmio_addr;
	unsigned int i;

	tp->phy_reset_enable(ioaddr);
	for (i = 0; i < 100; i++) {
		if (!tp->phy_reset_pending(ioaddr))
			return;
		msleep(1);
	}
	netif_err(tp, link, dev, "PHY reset failed\n");
}

static void rtl8169_init_phy(struct net_device *dev, struct rtl8169_private *tp)
{
	void __iomem *ioaddr = tp->mmio_addr;

	rtl_hw_phy_config(dev);

	if (tp->mac_version <= RTL_GIGA_MAC_VER_06) {
		dprintk("Set MAC Reg C+CR Offset 0x82h = 0x01h\n");
		RTL_W8(0x82, 0x01);
	}

	pci_write_config_byte(tp->pci_dev, PCI_LATENCY_TIMER, 0x40);

	if (tp->mac_version <= RTL_GIGA_MAC_VER_06)
		pci_write_config_byte(tp->pci_dev, PCI_CACHE_LINE_SIZE, 0x08);

	if (tp->mac_version == RTL_GIGA_MAC_VER_02) {
		dprintk("Set MAC Reg C+CR Offset 0x82h = 0x01h\n");
		RTL_W8(0x82, 0x01);
		dprintk("Set PHY Reg 0x0bh = 0x00h\n");
		mdio_write(ioaddr, 0x0b, 0x0000); //w 0x0b 15 0 0
	}

	rtl8169_phy_reset(dev, tp);

	/*
	 * rtl8169_set_speed_xmii takes good care of the Fast Ethernet
	 * only 8101. Don't panic.
	 */
	rtl8169_set_speed(dev, AUTONEG_ENABLE, SPEED_1000, DUPLEX_FULL);

	if (RTL_R8(PHYstatus) & TBI_Enable)
		netif_info(tp, link, dev, "TBI auto-negotiating\n");
}

static void rtl_rar_set(struct rtl8169_private *tp, u8 *addr)
{
	void __iomem *ioaddr = tp->mmio_addr;
	u32 high;
	u32 low;

	low  = addr[0] | (addr[1] << 8) | (addr[2] << 16) | (addr[3] << 24);
	high = addr[4] | (addr[5] << 8);

	spin_lock_irq(&tp->lock);

	RTL_W8(Cfg9346, Cfg9346_Unlock);

	RTL_W32(MAC4, high);
	RTL_R32(MAC4);

	RTL_W32(MAC0, low);
	RTL_R32(MAC0);

	RTL_W8(Cfg9346, Cfg9346_Lock);

	spin_unlock_irq(&tp->lock);
}

static int rtl_set_mac_address(struct net_device *dev, void *p)
{
	struct rtl8169_private *tp = netdev_priv(dev);
	struct sockaddr *addr = p;

	if (!is_valid_ether_addr(addr->sa_data))
		return -EADDRNOTAVAIL;

	memcpy(dev->dev_addr, addr->sa_data, dev->addr_len);

	rtl_rar_set(tp, dev->dev_addr);

	return 0;
}

static int rtl8169_ioctl(struct net_device *dev, struct ifreq *ifr, int cmd)
{
	struct rtl8169_private *tp = netdev_priv(dev);
	struct mii_ioctl_data *data = if_mii(ifr);

	return netif_running(dev) ? tp->do_ioctl(tp, data, cmd) : -ENODEV;
}

static int rtl_xmii_ioctl(struct rtl8169_private *tp, struct mii_ioctl_data *data, int cmd)
{
	switch (cmd) {
	case SIOCGMIIPHY:
		data->phy_id = 32; /* Internal PHY */
		return 0;

	case SIOCGMIIREG:
		data->val_out = mdio_read(tp->mmio_addr, data->reg_num & 0x1f);
		return 0;

	case SIOCSMIIREG:
		mdio_write(tp->mmio_addr, data->reg_num & 0x1f, data->val_in);
		return 0;
	}
	return -EOPNOTSUPP;
}

static int rtl_tbi_ioctl(struct rtl8169_private *tp, struct mii_ioctl_data *data, int cmd)
{
	return -EOPNOTSUPP;
}

static const struct rtl_cfg_info {
	void (*hw_start)(struct net_device *);
	unsigned int region;
	unsigned int align;
	u16 intr_event;
	u16 napi_event;
	unsigned features;
	u8 default_ver;
} rtl_cfg_infos [] = {
	[RTL_CFG_0] = {
		.hw_start	= rtl_hw_start_8169,
		.region		= 1,
		.align		= 0,
		.intr_event	= SYSErr | LinkChg | RxOverflow |
				  RxFIFOOver | TxErr | TxOK | RxOK | RxErr,
		.napi_event	= RxFIFOOver | TxErr | TxOK | RxOK | RxOverflow,
		.features	= RTL_FEATURE_GMII,
		.default_ver	= RTL_GIGA_MAC_VER_01,
	},
	[RTL_CFG_1] = {
		.hw_start	= rtl_hw_start_8168,
		.region		= 2,
		.align		= 8,
		.intr_event	= SYSErr | RxFIFOOver | LinkChg | RxOverflow |
				  TxErr | TxOK | RxOK | RxErr,
		.napi_event	= TxErr | TxOK | RxOK | RxOverflow,
		.features	= RTL_FEATURE_GMII | RTL_FEATURE_MSI,
		.default_ver	= RTL_GIGA_MAC_VER_11,
	},
	[RTL_CFG_2] = {
		.hw_start	= rtl_hw_start_8101,
		.region		= 2,
		.align		= 8,
		.intr_event	= SYSErr | LinkChg | RxOverflow | PCSTimeout |
				  RxFIFOOver | TxErr | TxOK | RxOK | RxErr,
		.napi_event	= RxFIFOOver | TxErr | TxOK | RxOK | RxOverflow,
		.features	= RTL_FEATURE_MSI,
		.default_ver	= RTL_GIGA_MAC_VER_13,
	}
};

/* Cfg9346_Unlock assumed. */
static unsigned rtl_try_msi(struct pci_dev *pdev, void __iomem *ioaddr,
			    const struct rtl_cfg_info *cfg)
{
	unsigned msi = 0;
	u8 cfg2;

	cfg2 = RTL_R8(Config2) & ~MSIEnable;
	if (cfg->features & RTL_FEATURE_MSI) {
		if (pci_enable_msi(pdev)) {
			dev_info(&pdev->dev, "no MSI. Back to INTx.\n");
		} else {
			cfg2 |= MSIEnable;
			msi = RTL_FEATURE_MSI;
		}
	}
	RTL_W8(Config2, cfg2);
	return msi;
}

static void rtl_disable_msi(struct pci_dev *pdev, struct rtl8169_private *tp)
{
	if (tp->features & RTL_FEATURE_MSI) {
		pci_disable_msi(pdev);
		tp->features &= ~RTL_FEATURE_MSI;
	}
}

static const struct net_device_ops rtl8169_netdev_ops = {
	.ndo_open		= rtl8169_open,
	.ndo_stop		= rtl8169_close,
	.ndo_get_stats		= rtl8169_get_stats,
	.ndo_start_xmit		= rtl8169_start_xmit,
	.ndo_tx_timeout		= rtl8169_tx_timeout,
	.ndo_validate_addr	= eth_validate_addr,
	.ndo_change_mtu		= rtl8169_change_mtu,
	.ndo_set_mac_address	= rtl_set_mac_address,
	.ndo_do_ioctl		= rtl8169_ioctl,
	.ndo_set_multicast_list	= rtl_set_rx_mode,
#ifdef CONFIG_R8169_VLAN
	.ndo_vlan_rx_register	= rtl8169_vlan_rx_register,
#endif
#ifdef CONFIG_NET_POLL_CONTROLLER
	.ndo_poll_controller	= rtl8169_netpoll,
#endif

};

static int __devinit
rtl8169_init_one(struct pci_dev *pdev, const struct pci_device_id *ent)
{
	const struct rtl_cfg_info *cfg = rtl_cfg_infos + ent->driver_data;
	const unsigned int region = cfg->region;
	struct rtl8169_private *tp;
	struct mii_if_info *mii;
	struct net_device *dev;
	void __iomem *ioaddr;
	unsigned int i;
	int rc;

	if (netif_msg_drv(&debug)) {
		printk(KERN_INFO "%s Gigabit Ethernet driver %s loaded\n",
		       MODULENAME, RTL8169_VERSION);
	}

	dev = alloc_etherdev(sizeof (*tp));
	if (!dev) {
		if (netif_msg_drv(&debug))
			dev_err(&pdev->dev, "unable to alloc new ethernet\n");
		rc = -ENOMEM;
		goto out;
	}

	SET_NETDEV_DEV(dev, &pdev->dev);
	dev->netdev_ops = &rtl8169_netdev_ops;
	tp = netdev_priv(dev);
	tp->dev = dev;
	tp->pci_dev = pdev;
	tp->msg_enable = netif_msg_init(debug.msg_enable, R8169_MSG_DEFAULT);

	mii = &tp->mii;
	mii->dev = dev;
	mii->mdio_read = rtl_mdio_read;
	mii->mdio_write = rtl_mdio_write;
	mii->phy_id_mask = 0x1f;
	mii->reg_num_mask = 0x1f;
	mii->supports_gmii = !!(cfg->features & RTL_FEATURE_GMII);

	/* enable device (incl. PCI PM wakeup and hotplug setup) */
	rc = pci_enable_device(pdev);
	if (rc < 0) {
		netif_err(tp, probe, dev, "enable failure\n");
		goto err_out_free_dev_1;
	}

	if (pci_set_mwi(pdev) < 0)
		netif_info(tp, probe, dev, "Mem-Wr-Inval unavailable\n");

	/* make sure PCI base addr 1 is MMIO */
	if (!(pci_resource_flags(pdev, region) & IORESOURCE_MEM)) {
		netif_err(tp, probe, dev,
			  "region #%d not an MMIO resource, aborting\n",
			  region);
		rc = -ENODEV;
		goto err_out_mwi_2;
	}

	/* check for weird/broken PCI region reporting */
	if (pci_resource_len(pdev, region) < R8169_REGS_SIZE) {
		netif_err(tp, probe, dev,
			  "Invalid PCI region size(s), aborting\n");
		rc = -ENODEV;
		goto err_out_mwi_2;
	}

	rc = pci_request_regions(pdev, MODULENAME);
	if (rc < 0) {
		netif_err(tp, probe, dev, "could not request regions\n");
		goto err_out_mwi_2;
	}

	tp->cp_cmd = PCIMulRW | RxChkSum;

	if ((sizeof(dma_addr_t) > 4) &&
	    !pci_set_dma_mask(pdev, DMA_BIT_MASK(64)) && use_dac) {
		tp->cp_cmd |= PCIDAC;
		dev->features |= NETIF_F_HIGHDMA;
	} else {
		rc = pci_set_dma_mask(pdev, DMA_BIT_MASK(32));
		if (rc < 0) {
			netif_err(tp, probe, dev, "DMA configuration failed\n");
			goto err_out_free_res_3;
		}
	}

	/* ioremap MMIO region */
	ioaddr = ioremap(pci_resource_start(pdev, region), R8169_REGS_SIZE);
	if (!ioaddr) {
		netif_err(tp, probe, dev, "cannot remap MMIO, aborting\n");
		rc = -EIO;
		goto err_out_free_res_3;
	}

	tp->pcie_cap = pci_find_capability(pdev, PCI_CAP_ID_EXP);
	if (!tp->pcie_cap)
		netif_info(tp, probe, dev, "no PCI Express capability\n");

	RTL_W16(IntrMask, 0x0000);

	/* Soft reset the chip. */
	RTL_W8(ChipCmd, CmdReset);

	/* Check that the chip has finished the reset. */
	for (i = 0; i < 100; i++) {
		if ((RTL_R8(ChipCmd) & CmdReset) == 0)
			break;
		msleep_interruptible(1);
	}

	RTL_W16(IntrStatus, 0xffff);

	pci_set_master(pdev);

	/* Identify chip attached to board */
	rtl8169_get_mac_version(tp, ioaddr);

	/* Use appropriate default if unknown */
	if (tp->mac_version == RTL_GIGA_MAC_NONE) {
		netif_notice(tp, probe, dev,
			     "unknown MAC, using family default\n");
		tp->mac_version = cfg->default_ver;
	}

	rtl8169_print_mac_version(tp);

	for (i = 0; i < ARRAY_SIZE(rtl_chip_info); i++) {
		if (tp->mac_version == rtl_chip_info[i].mac_version)
			break;
	}
	if (i == ARRAY_SIZE(rtl_chip_info)) {
		dev_err(&pdev->dev,
			"driver bug, MAC version not found in rtl_chip_info\n");
		goto err_out_msi_4;
	}
	tp->chipset = i;

	RTL_W8(Cfg9346, Cfg9346_Unlock);
	RTL_W8(Config1, RTL_R8(Config1) | PMEnable);
	RTL_W8(Config5, RTL_R8(Config5) & PMEStatus);
	if ((RTL_R8(Config3) & (LinkUp | MagicPacket)) != 0)
		tp->features |= RTL_FEATURE_WOL;
	if ((RTL_R8(Config5) & (UWF | BWF | MWF)) != 0)
		tp->features |= RTL_FEATURE_WOL;
	tp->features |= rtl_try_msi(pdev, ioaddr, cfg);
	RTL_W8(Cfg9346, Cfg9346_Lock);

	if ((tp->mac_version <= RTL_GIGA_MAC_VER_06) &&
	    (RTL_R8(PHYstatus) & TBI_Enable)) {
		tp->set_speed = rtl8169_set_speed_tbi;
		tp->get_settings = rtl8169_gset_tbi;
		tp->phy_reset_enable = rtl8169_tbi_reset_enable;
		tp->phy_reset_pending = rtl8169_tbi_reset_pending;
		tp->link_ok = rtl8169_tbi_link_ok;
		tp->do_ioctl = rtl_tbi_ioctl;

		tp->phy_1000_ctrl_reg = ADVERTISE_1000FULL; /* Implied by TBI */
	} else {
		tp->set_speed = rtl8169_set_speed_xmii;
		tp->get_settings = rtl8169_gset_xmii;
		tp->phy_reset_enable = rtl8169_xmii_reset_enable;
		tp->phy_reset_pending = rtl8169_xmii_reset_pending;
		tp->link_ok = rtl8169_xmii_link_ok;
		tp->do_ioctl = rtl_xmii_ioctl;
	}

	spin_lock_init(&tp->lock);

	tp->mmio_addr = ioaddr;

	/* Get MAC address */
	for (i = 0; i < MAC_ADDR_LEN; i++)
		dev->dev_addr[i] = RTL_R8(MAC0 + i);
	memcpy(dev->perm_addr, dev->dev_addr, dev->addr_len);

	SET_ETHTOOL_OPS(dev, &rtl8169_ethtool_ops);
	dev->watchdog_timeo = RTL8169_TX_TIMEOUT;
	dev->irq = pdev->irq;
	dev->base_addr = (unsigned long) ioaddr;

	netif_napi_add(dev, &tp->napi, rtl8169_poll, R8169_NAPI_WEIGHT);

#ifdef CONFIG_R8169_VLAN
	dev->features |= NETIF_F_HW_VLAN_TX | NETIF_F_HW_VLAN_RX;
#endif

	tp->intr_mask = 0xffff;
	tp->align = cfg->align;
	tp->hw_start = cfg->hw_start;
	tp->intr_event = cfg->intr_event;
	tp->napi_event = cfg->napi_event;

	init_timer(&tp->timer);
	tp->timer.data = (unsigned long) dev;
	tp->timer.function = rtl8169_phy_timer;

	rc = register_netdev(dev);
	if (rc < 0)
		goto err_out_msi_4;

	pci_set_drvdata(pdev, dev);

	netif_info(tp, probe, dev, "%s at 0x%lx, %pM, XID %08x IRQ %d\n",
		   rtl_chip_info[tp->chipset].name,
		   dev->base_addr, dev->dev_addr,
		   (u32)(RTL_R32(TxConfig) & 0x9cf0f8ff), dev->irq);

	rtl8169_init_phy(dev, tp);

	/*
	 * Pretend we are using VLANs; This bypasses a nasty bug where
	 * Interrupts stop flowing on high load on 8110SCd controllers.
	 */
	if (tp->mac_version == RTL_GIGA_MAC_VER_05)
		RTL_W16(CPlusCmd, RTL_R16(CPlusCmd) | RxVlan);

	device_set_wakeup_enable(&pdev->dev, tp->features & RTL_FEATURE_WOL);

	if (pci_dev_run_wake(pdev))
		pm_runtime_put_noidle(&pdev->dev);

out:
	return rc;

err_out_msi_4:
	rtl_disable_msi(pdev, tp);
	iounmap(ioaddr);
err_out_free_res_3:
	pci_release_regions(pdev);
err_out_mwi_2:
	pci_clear_mwi(pdev);
	pci_disable_device(pdev);
err_out_free_dev_1:
	free_netdev(dev);
	goto out;
}

static void __devexit rtl8169_remove_one(struct pci_dev *pdev)
{
	struct net_device *dev = pci_get_drvdata(pdev);
	struct rtl8169_private *tp = netdev_priv(dev);

	flush_scheduled_work();

	unregister_netdev(dev);

	if (pci_dev_run_wake(pdev))
		pm_runtime_get_noresume(&pdev->dev);

	/* restore original MAC address */
	rtl_rar_set(tp, dev->perm_addr);

	rtl_disable_msi(pdev, tp);
	rtl8169_release_board(pdev, dev, tp->mmio_addr);
	pci_set_drvdata(pdev, NULL);
}

static void rtl8169_set_rxbufsize(struct rtl8169_private *tp,
				  unsigned int mtu)
{
	unsigned int max_frame = mtu + VLAN_ETH_HLEN + ETH_FCS_LEN;

	if (max_frame != 16383)
		printk(KERN_WARNING PFX "WARNING! Changing of MTU on this "
			"NIC may lead to frame reception errors!\n");

	tp->rx_buf_sz = (max_frame > RX_BUF_SIZE) ? max_frame : RX_BUF_SIZE;
}

static int rtl8169_open(struct net_device *dev)
{
	struct rtl8169_private *tp = netdev_priv(dev);
	struct pci_dev *pdev = tp->pci_dev;
	int retval = -ENOMEM;

	pm_runtime_get_sync(&pdev->dev);

	/*
	 * Note that we use a magic value here, its wierd I know
	 * its done because, some subset of rtl8169 hardware suffers from
	 * a problem in which frames received that are longer than
	 * the size set in RxMaxSize register return garbage sizes
	 * when received.  To avoid this we need to turn off filtering,
	 * which is done by setting a value of 16383 in the RxMaxSize register
	 * and allocating 16k frames to handle the largest possible rx value
	 * thats what the magic math below does.
	 */
	rtl8169_set_rxbufsize(tp, 16383 - VLAN_ETH_HLEN - ETH_FCS_LEN);

	/*
	 * Rx and Tx desscriptors needs 256 bytes alignment.
	 * dma_alloc_coherent provides more.
	 */
	tp->TxDescArray = dma_alloc_coherent(&pdev->dev, R8169_TX_RING_BYTES,
					     &tp->TxPhyAddr, GFP_KERNEL);
	if (!tp->TxDescArray)
		goto err_pm_runtime_put;

	tp->RxDescArray = dma_alloc_coherent(&pdev->dev, R8169_RX_RING_BYTES,
					     &tp->RxPhyAddr, GFP_KERNEL);
	if (!tp->RxDescArray)
		goto err_free_tx_0;

	retval = rtl8169_init_ring(dev);
	if (retval < 0)
		goto err_free_rx_1;

	INIT_DELAYED_WORK(&tp->task, NULL);

	smp_mb();

	retval = request_irq(dev->irq, rtl8169_interrupt,
			     (tp->features & RTL_FEATURE_MSI) ? 0 : IRQF_SHARED,
			     dev->name, dev);
	if (retval < 0)
		goto err_release_ring_2;

	napi_enable(&tp->napi);

	rtl_hw_start(dev);

	rtl8169_request_timer(dev);

	tp->saved_wolopts = 0;
	pm_runtime_put_noidle(&pdev->dev);

	rtl8169_check_link_status(dev, tp, tp->mmio_addr);
out:
	return retval;

err_release_ring_2:
	rtl8169_rx_clear(tp);
err_free_rx_1:
<<<<<<< HEAD
	pci_free_consistent(pdev, R8169_RX_RING_BYTES, tp->RxDescArray,
			    tp->RxPhyAddr);
	tp->RxDescArray = NULL;
err_free_tx_0:
	pci_free_consistent(pdev, R8169_TX_RING_BYTES, tp->TxDescArray,
			    tp->TxPhyAddr);
=======
	dma_free_coherent(&pdev->dev, R8169_RX_RING_BYTES, tp->RxDescArray,
			  tp->RxPhyAddr);
	tp->RxDescArray = NULL;
err_free_tx_0:
	dma_free_coherent(&pdev->dev, R8169_TX_RING_BYTES, tp->TxDescArray,
			  tp->TxPhyAddr);
>>>>>>> 062c1825
	tp->TxDescArray = NULL;
err_pm_runtime_put:
	pm_runtime_put_noidle(&pdev->dev);
	goto out;
}

static void rtl8169_hw_reset(void __iomem *ioaddr)
{
	/* Disable interrupts */
	rtl8169_irq_mask_and_ack(ioaddr);

	/* Reset the chipset */
	RTL_W8(ChipCmd, CmdReset);

	/* PCI commit */
	RTL_R8(ChipCmd);
}

static void rtl_set_rx_tx_config_registers(struct rtl8169_private *tp)
{
	void __iomem *ioaddr = tp->mmio_addr;
	u32 cfg = rtl8169_rx_config;

	cfg |= (RTL_R32(RxConfig) & rtl_chip_info[tp->chipset].RxConfigMask);
	RTL_W32(RxConfig, cfg);

	/* Set DMA burst size and Interframe Gap Time */
	RTL_W32(TxConfig, (TX_DMA_BURST << TxDMAShift) |
		(InterFrameGap << TxInterFrameGapShift));
}

static void rtl_hw_start(struct net_device *dev)
{
	struct rtl8169_private *tp = netdev_priv(dev);
	void __iomem *ioaddr = tp->mmio_addr;
	unsigned int i;

	/* Soft reset the chip. */
	RTL_W8(ChipCmd, CmdReset);

	/* Check that the chip has finished the reset. */
	for (i = 0; i < 100; i++) {
		if ((RTL_R8(ChipCmd) & CmdReset) == 0)
			break;
		msleep_interruptible(1);
	}

	tp->hw_start(dev);

	netif_start_queue(dev);
}


static void rtl_set_rx_tx_desc_registers(struct rtl8169_private *tp,
					 void __iomem *ioaddr)
{
	/*
	 * Magic spell: some iop3xx ARM board needs the TxDescAddrHigh
	 * register to be written before TxDescAddrLow to work.
	 * Switching from MMIO to I/O access fixes the issue as well.
	 */
	RTL_W32(TxDescStartAddrHigh, ((u64) tp->TxPhyAddr) >> 32);
	RTL_W32(TxDescStartAddrLow, ((u64) tp->TxPhyAddr) & DMA_BIT_MASK(32));
	RTL_W32(RxDescAddrHigh, ((u64) tp->RxPhyAddr) >> 32);
	RTL_W32(RxDescAddrLow, ((u64) tp->RxPhyAddr) & DMA_BIT_MASK(32));
}

static u16 rtl_rw_cpluscmd(void __iomem *ioaddr)
{
	u16 cmd;

	cmd = RTL_R16(CPlusCmd);
	RTL_W16(CPlusCmd, cmd);
	return cmd;
}

static void rtl_set_rx_max_size(void __iomem *ioaddr, unsigned int rx_buf_sz)
{
	/* Low hurts. Let's disable the filtering. */
	RTL_W16(RxMaxSize, rx_buf_sz + 1);
}

static void rtl8169_set_magic_reg(void __iomem *ioaddr, unsigned mac_version)
{
	static const struct {
		u32 mac_version;
		u32 clk;
		u32 val;
	} cfg2_info [] = {
		{ RTL_GIGA_MAC_VER_05, PCI_Clock_33MHz, 0x000fff00 }, // 8110SCd
		{ RTL_GIGA_MAC_VER_05, PCI_Clock_66MHz, 0x000fffff },
		{ RTL_GIGA_MAC_VER_06, PCI_Clock_33MHz, 0x00ffff00 }, // 8110SCe
		{ RTL_GIGA_MAC_VER_06, PCI_Clock_66MHz, 0x00ffffff }
	}, *p = cfg2_info;
	unsigned int i;
	u32 clk;

	clk = RTL_R8(Config2) & PCI_Clock_66MHz;
	for (i = 0; i < ARRAY_SIZE(cfg2_info); i++, p++) {
		if ((p->mac_version == mac_version) && (p->clk == clk)) {
			RTL_W32(0x7c, p->val);
			break;
		}
	}
}

static void rtl_hw_start_8169(struct net_device *dev)
{
	struct rtl8169_private *tp = netdev_priv(dev);
	void __iomem *ioaddr = tp->mmio_addr;
	struct pci_dev *pdev = tp->pci_dev;

	if (tp->mac_version == RTL_GIGA_MAC_VER_05) {
		RTL_W16(CPlusCmd, RTL_R16(CPlusCmd) | PCIMulRW);
		pci_write_config_byte(pdev, PCI_CACHE_LINE_SIZE, 0x08);
	}

	RTL_W8(Cfg9346, Cfg9346_Unlock);
	if ((tp->mac_version == RTL_GIGA_MAC_VER_01) ||
	    (tp->mac_version == RTL_GIGA_MAC_VER_02) ||
	    (tp->mac_version == RTL_GIGA_MAC_VER_03) ||
	    (tp->mac_version == RTL_GIGA_MAC_VER_04))
		RTL_W8(ChipCmd, CmdTxEnb | CmdRxEnb);

	RTL_W8(EarlyTxThres, EarlyTxThld);

	rtl_set_rx_max_size(ioaddr, tp->rx_buf_sz);

	if ((tp->mac_version == RTL_GIGA_MAC_VER_01) ||
	    (tp->mac_version == RTL_GIGA_MAC_VER_02) ||
	    (tp->mac_version == RTL_GIGA_MAC_VER_03) ||
	    (tp->mac_version == RTL_GIGA_MAC_VER_04))
		rtl_set_rx_tx_config_registers(tp);

	tp->cp_cmd |= rtl_rw_cpluscmd(ioaddr) | PCIMulRW;

	if ((tp->mac_version == RTL_GIGA_MAC_VER_02) ||
	    (tp->mac_version == RTL_GIGA_MAC_VER_03)) {
		dprintk("Set MAC Reg C+CR Offset 0xE0. "
			"Bit-3 and bit-14 MUST be 1\n");
		tp->cp_cmd |= (1 << 14);
	}

	RTL_W16(CPlusCmd, tp->cp_cmd);

	rtl8169_set_magic_reg(ioaddr, tp->mac_version);

	/*
	 * Undocumented corner. Supposedly:
	 * (TxTimer << 12) | (TxPackets << 8) | (RxTimer << 4) | RxPackets
	 */
	RTL_W16(IntrMitigate, 0x0000);

	rtl_set_rx_tx_desc_registers(tp, ioaddr);

	if ((tp->mac_version != RTL_GIGA_MAC_VER_01) &&
	    (tp->mac_version != RTL_GIGA_MAC_VER_02) &&
	    (tp->mac_version != RTL_GIGA_MAC_VER_03) &&
	    (tp->mac_version != RTL_GIGA_MAC_VER_04)) {
		RTL_W8(ChipCmd, CmdTxEnb | CmdRxEnb);
		rtl_set_rx_tx_config_registers(tp);
	}

	RTL_W8(Cfg9346, Cfg9346_Lock);

	/* Initially a 10 us delay. Turned it into a PCI commit. - FR */
	RTL_R8(IntrMask);

	RTL_W32(RxMissed, 0);

	rtl_set_rx_mode(dev);

	/* no early-rx interrupts */
	RTL_W16(MultiIntr, RTL_R16(MultiIntr) & 0xF000);

	/* Enable all known interrupts by setting the interrupt mask. */
	RTL_W16(IntrMask, tp->intr_event);
}

static void rtl_tx_performance_tweak(struct pci_dev *pdev, u16 force)
{
	struct net_device *dev = pci_get_drvdata(pdev);
	struct rtl8169_private *tp = netdev_priv(dev);
	int cap = tp->pcie_cap;

	if (cap) {
		u16 ctl;

		pci_read_config_word(pdev, cap + PCI_EXP_DEVCTL, &ctl);
		ctl = (ctl & ~PCI_EXP_DEVCTL_READRQ) | force;
		pci_write_config_word(pdev, cap + PCI_EXP_DEVCTL, ctl);
	}
}

static void rtl_csi_access_enable(void __iomem *ioaddr)
{
	u32 csi;

	csi = rtl_csi_read(ioaddr, 0x070c) & 0x00ffffff;
	rtl_csi_write(ioaddr, 0x070c, csi | 0x27000000);
}

struct ephy_info {
	unsigned int offset;
	u16 mask;
	u16 bits;
};

static void rtl_ephy_init(void __iomem *ioaddr, const struct ephy_info *e, int len)
{
	u16 w;

	while (len-- > 0) {
		w = (rtl_ephy_read(ioaddr, e->offset) & ~e->mask) | e->bits;
		rtl_ephy_write(ioaddr, e->offset, w);
		e++;
	}
}

static void rtl_disable_clock_request(struct pci_dev *pdev)
{
	struct net_device *dev = pci_get_drvdata(pdev);
	struct rtl8169_private *tp = netdev_priv(dev);
	int cap = tp->pcie_cap;

	if (cap) {
		u16 ctl;

		pci_read_config_word(pdev, cap + PCI_EXP_LNKCTL, &ctl);
		ctl &= ~PCI_EXP_LNKCTL_CLKREQ_EN;
		pci_write_config_word(pdev, cap + PCI_EXP_LNKCTL, ctl);
	}
}

#define R8168_CPCMD_QUIRK_MASK (\
	EnableBist | \
	Mac_dbgo_oe | \
	Force_half_dup | \
	Force_rxflow_en | \
	Force_txflow_en | \
	Cxpl_dbg_sel | \
	ASF | \
	PktCntrDisable | \
	Mac_dbgo_sel)

static void rtl_hw_start_8168bb(void __iomem *ioaddr, struct pci_dev *pdev)
{
	RTL_W8(Config3, RTL_R8(Config3) & ~Beacon_en);

	RTL_W16(CPlusCmd, RTL_R16(CPlusCmd) & ~R8168_CPCMD_QUIRK_MASK);

	rtl_tx_performance_tweak(pdev,
		(0x5 << MAX_READ_REQUEST_SHIFT) | PCI_EXP_DEVCTL_NOSNOOP_EN);
}

static void rtl_hw_start_8168bef(void __iomem *ioaddr, struct pci_dev *pdev)
{
	rtl_hw_start_8168bb(ioaddr, pdev);

	RTL_W8(EarlyTxThres, EarlyTxThld);

	RTL_W8(Config4, RTL_R8(Config4) & ~(1 << 0));
}

static void __rtl_hw_start_8168cp(void __iomem *ioaddr, struct pci_dev *pdev)
{
	RTL_W8(Config1, RTL_R8(Config1) | Speed_down);

	RTL_W8(Config3, RTL_R8(Config3) & ~Beacon_en);

	rtl_tx_performance_tweak(pdev, 0x5 << MAX_READ_REQUEST_SHIFT);

	rtl_disable_clock_request(pdev);

	RTL_W16(CPlusCmd, RTL_R16(CPlusCmd) & ~R8168_CPCMD_QUIRK_MASK);
}

static void rtl_hw_start_8168cp_1(void __iomem *ioaddr, struct pci_dev *pdev)
{
	static const struct ephy_info e_info_8168cp[] = {
		{ 0x01, 0,	0x0001 },
		{ 0x02, 0x0800,	0x1000 },
		{ 0x03, 0,	0x0042 },
		{ 0x06, 0x0080,	0x0000 },
		{ 0x07, 0,	0x2000 }
	};

	rtl_csi_access_enable(ioaddr);

	rtl_ephy_init(ioaddr, e_info_8168cp, ARRAY_SIZE(e_info_8168cp));

	__rtl_hw_start_8168cp(ioaddr, pdev);
}

static void rtl_hw_start_8168cp_2(void __iomem *ioaddr, struct pci_dev *pdev)
{
	rtl_csi_access_enable(ioaddr);

	RTL_W8(Config3, RTL_R8(Config3) & ~Beacon_en);

	rtl_tx_performance_tweak(pdev, 0x5 << MAX_READ_REQUEST_SHIFT);

	RTL_W16(CPlusCmd, RTL_R16(CPlusCmd) & ~R8168_CPCMD_QUIRK_MASK);
}

static void rtl_hw_start_8168cp_3(void __iomem *ioaddr, struct pci_dev *pdev)
{
	rtl_csi_access_enable(ioaddr);

	RTL_W8(Config3, RTL_R8(Config3) & ~Beacon_en);

	/* Magic. */
	RTL_W8(DBG_REG, 0x20);

	RTL_W8(EarlyTxThres, EarlyTxThld);

	rtl_tx_performance_tweak(pdev, 0x5 << MAX_READ_REQUEST_SHIFT);

	RTL_W16(CPlusCmd, RTL_R16(CPlusCmd) & ~R8168_CPCMD_QUIRK_MASK);
}

static void rtl_hw_start_8168c_1(void __iomem *ioaddr, struct pci_dev *pdev)
{
	static const struct ephy_info e_info_8168c_1[] = {
		{ 0x02, 0x0800,	0x1000 },
		{ 0x03, 0,	0x0002 },
		{ 0x06, 0x0080,	0x0000 }
	};

	rtl_csi_access_enable(ioaddr);

	RTL_W8(DBG_REG, 0x06 | FIX_NAK_1 | FIX_NAK_2);

	rtl_ephy_init(ioaddr, e_info_8168c_1, ARRAY_SIZE(e_info_8168c_1));

	__rtl_hw_start_8168cp(ioaddr, pdev);
}

static void rtl_hw_start_8168c_2(void __iomem *ioaddr, struct pci_dev *pdev)
{
	static const struct ephy_info e_info_8168c_2[] = {
		{ 0x01, 0,	0x0001 },
		{ 0x03, 0x0400,	0x0220 }
	};

	rtl_csi_access_enable(ioaddr);

	rtl_ephy_init(ioaddr, e_info_8168c_2, ARRAY_SIZE(e_info_8168c_2));

	__rtl_hw_start_8168cp(ioaddr, pdev);
}

static void rtl_hw_start_8168c_3(void __iomem *ioaddr, struct pci_dev *pdev)
{
	rtl_hw_start_8168c_2(ioaddr, pdev);
}

static void rtl_hw_start_8168c_4(void __iomem *ioaddr, struct pci_dev *pdev)
{
	rtl_csi_access_enable(ioaddr);

	__rtl_hw_start_8168cp(ioaddr, pdev);
}

static void rtl_hw_start_8168d(void __iomem *ioaddr, struct pci_dev *pdev)
{
	rtl_csi_access_enable(ioaddr);

	rtl_disable_clock_request(pdev);

	RTL_W8(EarlyTxThres, EarlyTxThld);

	rtl_tx_performance_tweak(pdev, 0x5 << MAX_READ_REQUEST_SHIFT);

	RTL_W16(CPlusCmd, RTL_R16(CPlusCmd) & ~R8168_CPCMD_QUIRK_MASK);
}

static void rtl_hw_start_8168(struct net_device *dev)
{
	struct rtl8169_private *tp = netdev_priv(dev);
	void __iomem *ioaddr = tp->mmio_addr;
	struct pci_dev *pdev = tp->pci_dev;

	RTL_W8(Cfg9346, Cfg9346_Unlock);

	RTL_W8(EarlyTxThres, EarlyTxThld);

	rtl_set_rx_max_size(ioaddr, tp->rx_buf_sz);

	tp->cp_cmd |= RTL_R16(CPlusCmd) | PktCntrDisable | INTT_1;

	RTL_W16(CPlusCmd, tp->cp_cmd);

	RTL_W16(IntrMitigate, 0x5151);

	/* Work around for RxFIFO overflow. */
	if (tp->mac_version == RTL_GIGA_MAC_VER_11) {
		tp->intr_event |= RxFIFOOver | PCSTimeout;
		tp->intr_event &= ~RxOverflow;
	}

	rtl_set_rx_tx_desc_registers(tp, ioaddr);

	rtl_set_rx_mode(dev);

	RTL_W32(TxConfig, (TX_DMA_BURST << TxDMAShift) |
		(InterFrameGap << TxInterFrameGapShift));

	RTL_R8(IntrMask);

	switch (tp->mac_version) {
	case RTL_GIGA_MAC_VER_11:
		rtl_hw_start_8168bb(ioaddr, pdev);
	break;

	case RTL_GIGA_MAC_VER_12:
	case RTL_GIGA_MAC_VER_17:
		rtl_hw_start_8168bef(ioaddr, pdev);
	break;

	case RTL_GIGA_MAC_VER_18:
		rtl_hw_start_8168cp_1(ioaddr, pdev);
	break;

	case RTL_GIGA_MAC_VER_19:
		rtl_hw_start_8168c_1(ioaddr, pdev);
	break;

	case RTL_GIGA_MAC_VER_20:
		rtl_hw_start_8168c_2(ioaddr, pdev);
	break;

	case RTL_GIGA_MAC_VER_21:
		rtl_hw_start_8168c_3(ioaddr, pdev);
	break;

	case RTL_GIGA_MAC_VER_22:
		rtl_hw_start_8168c_4(ioaddr, pdev);
	break;

	case RTL_GIGA_MAC_VER_23:
		rtl_hw_start_8168cp_2(ioaddr, pdev);
	break;

	case RTL_GIGA_MAC_VER_24:
		rtl_hw_start_8168cp_3(ioaddr, pdev);
	break;

	case RTL_GIGA_MAC_VER_25:
	case RTL_GIGA_MAC_VER_26:
	case RTL_GIGA_MAC_VER_27:
		rtl_hw_start_8168d(ioaddr, pdev);
	break;

	default:
		printk(KERN_ERR PFX "%s: unknown chipset (mac_version = %d).\n",
			dev->name, tp->mac_version);
	break;
	}

	RTL_W8(ChipCmd, CmdTxEnb | CmdRxEnb);

	RTL_W8(Cfg9346, Cfg9346_Lock);

	RTL_W16(MultiIntr, RTL_R16(MultiIntr) & 0xF000);

	RTL_W16(IntrMask, tp->intr_event);
}

#define R810X_CPCMD_QUIRK_MASK (\
	EnableBist | \
	Mac_dbgo_oe | \
	Force_half_dup | \
	Force_rxflow_en | \
	Force_txflow_en | \
	Cxpl_dbg_sel | \
	ASF | \
	PktCntrDisable | \
	PCIDAC | \
	PCIMulRW)

static void rtl_hw_start_8102e_1(void __iomem *ioaddr, struct pci_dev *pdev)
{
	static const struct ephy_info e_info_8102e_1[] = {
		{ 0x01,	0, 0x6e65 },
		{ 0x02,	0, 0x091f },
		{ 0x03,	0, 0xc2f9 },
		{ 0x06,	0, 0xafb5 },
		{ 0x07,	0, 0x0e00 },
		{ 0x19,	0, 0xec80 },
		{ 0x01,	0, 0x2e65 },
		{ 0x01,	0, 0x6e65 }
	};
	u8 cfg1;

	rtl_csi_access_enable(ioaddr);

	RTL_W8(DBG_REG, FIX_NAK_1);

	rtl_tx_performance_tweak(pdev, 0x5 << MAX_READ_REQUEST_SHIFT);

	RTL_W8(Config1,
	       LEDS1 | LEDS0 | Speed_down | MEMMAP | IOMAP | VPD | PMEnable);
	RTL_W8(Config3, RTL_R8(Config3) & ~Beacon_en);

	cfg1 = RTL_R8(Config1);
	if ((cfg1 & LEDS0) && (cfg1 & LEDS1))
		RTL_W8(Config1, cfg1 & ~LEDS0);

	RTL_W16(CPlusCmd, RTL_R16(CPlusCmd) & ~R810X_CPCMD_QUIRK_MASK);

	rtl_ephy_init(ioaddr, e_info_8102e_1, ARRAY_SIZE(e_info_8102e_1));
}

static void rtl_hw_start_8102e_2(void __iomem *ioaddr, struct pci_dev *pdev)
{
	rtl_csi_access_enable(ioaddr);

	rtl_tx_performance_tweak(pdev, 0x5 << MAX_READ_REQUEST_SHIFT);

	RTL_W8(Config1, MEMMAP | IOMAP | VPD | PMEnable);
	RTL_W8(Config3, RTL_R8(Config3) & ~Beacon_en);

	RTL_W16(CPlusCmd, RTL_R16(CPlusCmd) & ~R810X_CPCMD_QUIRK_MASK);
}

static void rtl_hw_start_8102e_3(void __iomem *ioaddr, struct pci_dev *pdev)
{
	rtl_hw_start_8102e_2(ioaddr, pdev);

	rtl_ephy_write(ioaddr, 0x03, 0xc2f9);
}

static void rtl_hw_start_8101(struct net_device *dev)
{
	struct rtl8169_private *tp = netdev_priv(dev);
	void __iomem *ioaddr = tp->mmio_addr;
	struct pci_dev *pdev = tp->pci_dev;

	if ((tp->mac_version == RTL_GIGA_MAC_VER_13) ||
	    (tp->mac_version == RTL_GIGA_MAC_VER_16)) {
		int cap = tp->pcie_cap;

		if (cap) {
			pci_write_config_word(pdev, cap + PCI_EXP_DEVCTL,
					      PCI_EXP_DEVCTL_NOSNOOP_EN);
		}
	}

	switch (tp->mac_version) {
	case RTL_GIGA_MAC_VER_07:
		rtl_hw_start_8102e_1(ioaddr, pdev);
		break;

	case RTL_GIGA_MAC_VER_08:
		rtl_hw_start_8102e_3(ioaddr, pdev);
		break;

	case RTL_GIGA_MAC_VER_09:
		rtl_hw_start_8102e_2(ioaddr, pdev);
		break;
	}

	RTL_W8(Cfg9346, Cfg9346_Unlock);

	RTL_W8(EarlyTxThres, EarlyTxThld);

	rtl_set_rx_max_size(ioaddr, tp->rx_buf_sz);

	tp->cp_cmd |= rtl_rw_cpluscmd(ioaddr) | PCIMulRW;

	RTL_W16(CPlusCmd, tp->cp_cmd);

	RTL_W16(IntrMitigate, 0x0000);

	rtl_set_rx_tx_desc_registers(tp, ioaddr);

	RTL_W8(ChipCmd, CmdTxEnb | CmdRxEnb);
	rtl_set_rx_tx_config_registers(tp);

	RTL_W8(Cfg9346, Cfg9346_Lock);

	RTL_R8(IntrMask);

	rtl_set_rx_mode(dev);

	RTL_W8(ChipCmd, CmdTxEnb | CmdRxEnb);

	RTL_W16(MultiIntr, RTL_R16(MultiIntr) & 0xf000);

	RTL_W16(IntrMask, tp->intr_event);
}

static int rtl8169_change_mtu(struct net_device *dev, int new_mtu)
{
	struct rtl8169_private *tp = netdev_priv(dev);
	int ret = 0;

	if (new_mtu < ETH_ZLEN || new_mtu > SafeMtu)
		return -EINVAL;

	dev->mtu = new_mtu;

	if (!netif_running(dev))
		goto out;

	rtl8169_down(dev);

	rtl8169_set_rxbufsize(tp, dev->mtu);

	ret = rtl8169_init_ring(dev);
	if (ret < 0)
		goto out;

	napi_enable(&tp->napi);

	rtl_hw_start(dev);

	rtl8169_request_timer(dev);

out:
	return ret;
}

static inline void rtl8169_make_unusable_by_asic(struct RxDesc *desc)
{
	desc->addr = cpu_to_le64(0x0badbadbadbadbadull);
	desc->opts1 &= ~cpu_to_le32(DescOwn | RsvdMask);
}

static void rtl8169_free_rx_skb(struct rtl8169_private *tp,
				struct sk_buff **sk_buff, struct RxDesc *desc)
{
	struct pci_dev *pdev = tp->pci_dev;

	dma_unmap_single(&pdev->dev, le64_to_cpu(desc->addr), tp->rx_buf_sz,
			 PCI_DMA_FROMDEVICE);
	dev_kfree_skb(*sk_buff);
	*sk_buff = NULL;
	rtl8169_make_unusable_by_asic(desc);
}

static inline void rtl8169_mark_to_asic(struct RxDesc *desc, u32 rx_buf_sz)
{
	u32 eor = le32_to_cpu(desc->opts1) & RingEnd;

	desc->opts1 = cpu_to_le32(DescOwn | eor | rx_buf_sz);
}

static inline void rtl8169_map_to_asic(struct RxDesc *desc, dma_addr_t mapping,
				       u32 rx_buf_sz)
{
	desc->addr = cpu_to_le64(mapping);
	wmb();
	rtl8169_mark_to_asic(desc, rx_buf_sz);
}

static struct sk_buff *rtl8169_alloc_rx_skb(struct pci_dev *pdev,
					    struct net_device *dev,
					    struct RxDesc *desc, int rx_buf_sz,
					    unsigned int align, gfp_t gfp)
{
	struct sk_buff *skb;
	dma_addr_t mapping;
	unsigned int pad;

	pad = align ? align : NET_IP_ALIGN;

	skb = __netdev_alloc_skb(dev, rx_buf_sz + pad, gfp);
	if (!skb)
		goto err_out;

	skb_reserve(skb, align ? ((pad - 1) & (unsigned long)skb->data) : pad);

	mapping = dma_map_single(&pdev->dev, skb->data, rx_buf_sz,
				 PCI_DMA_FROMDEVICE);

	rtl8169_map_to_asic(desc, mapping, rx_buf_sz);
out:
	return skb;

err_out:
	rtl8169_make_unusable_by_asic(desc);
	goto out;
}

static void rtl8169_rx_clear(struct rtl8169_private *tp)
{
	unsigned int i;

	for (i = 0; i < NUM_RX_DESC; i++) {
		if (tp->Rx_skbuff[i]) {
			rtl8169_free_rx_skb(tp, tp->Rx_skbuff + i,
					    tp->RxDescArray + i);
		}
	}
}

static u32 rtl8169_rx_fill(struct rtl8169_private *tp, struct net_device *dev,
			   u32 start, u32 end, gfp_t gfp)
{
	u32 cur;

	for (cur = start; end - cur != 0; cur++) {
		struct sk_buff *skb;
		unsigned int i = cur % NUM_RX_DESC;

		WARN_ON((s32)(end - cur) < 0);

		if (tp->Rx_skbuff[i])
			continue;

		skb = rtl8169_alloc_rx_skb(tp->pci_dev, dev,
					   tp->RxDescArray + i,
					   tp->rx_buf_sz, tp->align, gfp);
		if (!skb)
			break;

		tp->Rx_skbuff[i] = skb;
	}
	return cur - start;
}

static inline void rtl8169_mark_as_last_descriptor(struct RxDesc *desc)
{
	desc->opts1 |= cpu_to_le32(RingEnd);
}

static void rtl8169_init_ring_indexes(struct rtl8169_private *tp)
{
	tp->dirty_tx = tp->dirty_rx = tp->cur_tx = tp->cur_rx = 0;
}

static int rtl8169_init_ring(struct net_device *dev)
{
	struct rtl8169_private *tp = netdev_priv(dev);

	rtl8169_init_ring_indexes(tp);

	memset(tp->tx_skb, 0x0, NUM_TX_DESC * sizeof(struct ring_info));
	memset(tp->Rx_skbuff, 0x0, NUM_RX_DESC * sizeof(struct sk_buff *));

	if (rtl8169_rx_fill(tp, dev, 0, NUM_RX_DESC, GFP_KERNEL) != NUM_RX_DESC)
		goto err_out;

	rtl8169_mark_as_last_descriptor(tp->RxDescArray + NUM_RX_DESC - 1);

	return 0;

err_out:
	rtl8169_rx_clear(tp);
	return -ENOMEM;
}

static void rtl8169_unmap_tx_skb(struct pci_dev *pdev, struct ring_info *tx_skb,
				 struct TxDesc *desc)
{
	unsigned int len = tx_skb->len;

	dma_unmap_single(&pdev->dev, le64_to_cpu(desc->addr), len,
			 PCI_DMA_TODEVICE);
	desc->opts1 = 0x00;
	desc->opts2 = 0x00;
	desc->addr = 0x00;
	tx_skb->len = 0;
}

static void rtl8169_tx_clear(struct rtl8169_private *tp)
{
	unsigned int i;

	for (i = tp->dirty_tx; i < tp->dirty_tx + NUM_TX_DESC; i++) {
		unsigned int entry = i % NUM_TX_DESC;
		struct ring_info *tx_skb = tp->tx_skb + entry;
		unsigned int len = tx_skb->len;

		if (len) {
			struct sk_buff *skb = tx_skb->skb;

			rtl8169_unmap_tx_skb(tp->pci_dev, tx_skb,
					     tp->TxDescArray + entry);
			if (skb) {
				dev_kfree_skb(skb);
				tx_skb->skb = NULL;
			}
			tp->dev->stats.tx_dropped++;
		}
	}
	tp->cur_tx = tp->dirty_tx = 0;
}

static void rtl8169_schedule_work(struct net_device *dev, work_func_t task)
{
	struct rtl8169_private *tp = netdev_priv(dev);

	PREPARE_DELAYED_WORK(&tp->task, task);
	schedule_delayed_work(&tp->task, 4);
}

static void rtl8169_wait_for_quiescence(struct net_device *dev)
{
	struct rtl8169_private *tp = netdev_priv(dev);
	void __iomem *ioaddr = tp->mmio_addr;

	synchronize_irq(dev->irq);

	/* Wait for any pending NAPI task to complete */
	napi_disable(&tp->napi);

	rtl8169_irq_mask_and_ack(ioaddr);

	tp->intr_mask = 0xffff;
	RTL_W16(IntrMask, tp->intr_event);
	napi_enable(&tp->napi);
}

static void rtl8169_reinit_task(struct work_struct *work)
{
	struct rtl8169_private *tp =
		container_of(work, struct rtl8169_private, task.work);
	struct net_device *dev = tp->dev;
	int ret;

	rtnl_lock();

	if (!netif_running(dev))
		goto out_unlock;

	rtl8169_wait_for_quiescence(dev);
	rtl8169_close(dev);

	ret = rtl8169_open(dev);
	if (unlikely(ret < 0)) {
		if (net_ratelimit())
			netif_err(tp, drv, dev,
				  "reinit failure (status = %d). Rescheduling\n",
				  ret);
		rtl8169_schedule_work(dev, rtl8169_reinit_task);
	}

out_unlock:
	rtnl_unlock();
}

static void rtl8169_reset_task(struct work_struct *work)
{
	struct rtl8169_private *tp =
		container_of(work, struct rtl8169_private, task.work);
	struct net_device *dev = tp->dev;

	rtnl_lock();

	if (!netif_running(dev))
		goto out_unlock;

	rtl8169_wait_for_quiescence(dev);

	rtl8169_rx_interrupt(dev, tp, tp->mmio_addr, ~(u32)0);
	rtl8169_tx_clear(tp);

	if (tp->dirty_rx == tp->cur_rx) {
		rtl8169_init_ring_indexes(tp);
		rtl_hw_start(dev);
		netif_wake_queue(dev);
		rtl8169_check_link_status(dev, tp, tp->mmio_addr);
	} else {
		if (net_ratelimit())
			netif_emerg(tp, intr, dev, "Rx buffers shortage\n");
		rtl8169_schedule_work(dev, rtl8169_reset_task);
	}

out_unlock:
	rtnl_unlock();
}

static void rtl8169_tx_timeout(struct net_device *dev)
{
	struct rtl8169_private *tp = netdev_priv(dev);

	rtl8169_hw_reset(tp->mmio_addr);

	/* Let's wait a bit while any (async) irq lands on */
	rtl8169_schedule_work(dev, rtl8169_reset_task);
}

static int rtl8169_xmit_frags(struct rtl8169_private *tp, struct sk_buff *skb,
			      u32 opts1)
{
	struct skb_shared_info *info = skb_shinfo(skb);
	unsigned int cur_frag, entry;
	struct TxDesc * uninitialized_var(txd);

	entry = tp->cur_tx;
	for (cur_frag = 0; cur_frag < info->nr_frags; cur_frag++) {
		skb_frag_t *frag = info->frags + cur_frag;
		dma_addr_t mapping;
		u32 status, len;
		void *addr;

		entry = (entry + 1) % NUM_TX_DESC;

		txd = tp->TxDescArray + entry;
		len = frag->size;
		addr = ((void *) page_address(frag->page)) + frag->page_offset;
		mapping = dma_map_single(&tp->pci_dev->dev, addr, len,
					 PCI_DMA_TODEVICE);

		/* anti gcc 2.95.3 bugware (sic) */
		status = opts1 | len | (RingEnd * !((entry + 1) % NUM_TX_DESC));

		txd->opts1 = cpu_to_le32(status);
		txd->addr = cpu_to_le64(mapping);

		tp->tx_skb[entry].len = len;
	}

	if (cur_frag) {
		tp->tx_skb[entry].skb = skb;
		txd->opts1 |= cpu_to_le32(LastFrag);
	}

	return cur_frag;
}

static inline u32 rtl8169_tso_csum(struct sk_buff *skb, struct net_device *dev)
{
	if (dev->features & NETIF_F_TSO) {
		u32 mss = skb_shinfo(skb)->gso_size;

		if (mss)
			return LargeSend | ((mss & MSSMask) << MSSShift);
	}
	if (skb->ip_summed == CHECKSUM_PARTIAL) {
		const struct iphdr *ip = ip_hdr(skb);

		if (ip->protocol == IPPROTO_TCP)
			return IPCS | TCPCS;
		else if (ip->protocol == IPPROTO_UDP)
			return IPCS | UDPCS;
		WARN_ON(1);	/* we need a WARN() */
	}
	return 0;
}

static netdev_tx_t rtl8169_start_xmit(struct sk_buff *skb,
				      struct net_device *dev)
{
	struct rtl8169_private *tp = netdev_priv(dev);
	unsigned int frags, entry = tp->cur_tx % NUM_TX_DESC;
	struct TxDesc *txd = tp->TxDescArray + entry;
	void __iomem *ioaddr = tp->mmio_addr;
	dma_addr_t mapping;
	u32 status, len;
	u32 opts1;

	if (unlikely(TX_BUFFS_AVAIL(tp) < skb_shinfo(skb)->nr_frags)) {
		netif_err(tp, drv, dev, "BUG! Tx Ring full when queue awake!\n");
		goto err_stop;
	}

	if (unlikely(le32_to_cpu(txd->opts1) & DescOwn))
		goto err_stop;

	opts1 = DescOwn | rtl8169_tso_csum(skb, dev);

	frags = rtl8169_xmit_frags(tp, skb, opts1);
	if (frags) {
		len = skb_headlen(skb);
		opts1 |= FirstFrag;
	} else {
		len = skb->len;
		opts1 |= FirstFrag | LastFrag;
		tp->tx_skb[entry].skb = skb;
	}

	mapping = dma_map_single(&tp->pci_dev->dev, skb->data, len,
				 PCI_DMA_TODEVICE);

	tp->tx_skb[entry].len = len;
	txd->addr = cpu_to_le64(mapping);
	txd->opts2 = cpu_to_le32(rtl8169_tx_vlan_tag(tp, skb));

	wmb();

	/* anti gcc 2.95.3 bugware (sic) */
	status = opts1 | len | (RingEnd * !((entry + 1) % NUM_TX_DESC));
	txd->opts1 = cpu_to_le32(status);

	tp->cur_tx += frags + 1;

	wmb();

	RTL_W8(TxPoll, NPQ);	/* set polling bit */

	if (TX_BUFFS_AVAIL(tp) < MAX_SKB_FRAGS) {
		netif_stop_queue(dev);
		smp_rmb();
		if (TX_BUFFS_AVAIL(tp) >= MAX_SKB_FRAGS)
			netif_wake_queue(dev);
	}

	return NETDEV_TX_OK;

err_stop:
	netif_stop_queue(dev);
	dev->stats.tx_dropped++;
	return NETDEV_TX_BUSY;
}

static void rtl8169_pcierr_interrupt(struct net_device *dev)
{
	struct rtl8169_private *tp = netdev_priv(dev);
	struct pci_dev *pdev = tp->pci_dev;
	void __iomem *ioaddr = tp->mmio_addr;
	u16 pci_status, pci_cmd;

	pci_read_config_word(pdev, PCI_COMMAND, &pci_cmd);
	pci_read_config_word(pdev, PCI_STATUS, &pci_status);

	netif_err(tp, intr, dev, "PCI error (cmd = 0x%04x, status = 0x%04x)\n",
		  pci_cmd, pci_status);

	/*
	 * The recovery sequence below admits a very elaborated explanation:
	 * - it seems to work;
	 * - I did not see what else could be done;
	 * - it makes iop3xx happy.
	 *
	 * Feel free to adjust to your needs.
	 */
	if (pdev->broken_parity_status)
		pci_cmd &= ~PCI_COMMAND_PARITY;
	else
		pci_cmd |= PCI_COMMAND_SERR | PCI_COMMAND_PARITY;

	pci_write_config_word(pdev, PCI_COMMAND, pci_cmd);

	pci_write_config_word(pdev, PCI_STATUS,
		pci_status & (PCI_STATUS_DETECTED_PARITY |
		PCI_STATUS_SIG_SYSTEM_ERROR | PCI_STATUS_REC_MASTER_ABORT |
		PCI_STATUS_REC_TARGET_ABORT | PCI_STATUS_SIG_TARGET_ABORT));

	/* The infamous DAC f*ckup only happens at boot time */
	if ((tp->cp_cmd & PCIDAC) && !tp->dirty_rx && !tp->cur_rx) {
		netif_info(tp, intr, dev, "disabling PCI DAC\n");
		tp->cp_cmd &= ~PCIDAC;
		RTL_W16(CPlusCmd, tp->cp_cmd);
		dev->features &= ~NETIF_F_HIGHDMA;
	}

	rtl8169_hw_reset(ioaddr);

	rtl8169_schedule_work(dev, rtl8169_reinit_task);
}

static void rtl8169_tx_interrupt(struct net_device *dev,
				 struct rtl8169_private *tp,
				 void __iomem *ioaddr)
{
	unsigned int dirty_tx, tx_left;

	dirty_tx = tp->dirty_tx;
	smp_rmb();
	tx_left = tp->cur_tx - dirty_tx;

	while (tx_left > 0) {
		unsigned int entry = dirty_tx % NUM_TX_DESC;
		struct ring_info *tx_skb = tp->tx_skb + entry;
		u32 len = tx_skb->len;
		u32 status;

		rmb();
		status = le32_to_cpu(tp->TxDescArray[entry].opts1);
		if (status & DescOwn)
			break;

		dev->stats.tx_bytes += len;
		dev->stats.tx_packets++;

		rtl8169_unmap_tx_skb(tp->pci_dev, tx_skb, tp->TxDescArray + entry);

		if (status & LastFrag) {
			dev_kfree_skb(tx_skb->skb);
			tx_skb->skb = NULL;
		}
		dirty_tx++;
		tx_left--;
	}

	if (tp->dirty_tx != dirty_tx) {
		tp->dirty_tx = dirty_tx;
		smp_wmb();
		if (netif_queue_stopped(dev) &&
		    (TX_BUFFS_AVAIL(tp) >= MAX_SKB_FRAGS)) {
			netif_wake_queue(dev);
		}
		/*
		 * 8168 hack: TxPoll requests are lost when the Tx packets are
		 * too close. Let's kick an extra TxPoll request when a burst
		 * of start_xmit activity is detected (if it is not detected,
		 * it is slow enough). -- FR
		 */
		smp_rmb();
		if (tp->cur_tx != dirty_tx)
			RTL_W8(TxPoll, NPQ);
	}
}

static inline int rtl8169_fragmented_frame(u32 status)
{
	return (status & (FirstFrag | LastFrag)) != (FirstFrag | LastFrag);
}

static inline void rtl8169_rx_csum(struct sk_buff *skb, struct RxDesc *desc)
{
	u32 opts1 = le32_to_cpu(desc->opts1);
	u32 status = opts1 & RxProtoMask;

	if (((status == RxProtoTCP) && !(opts1 & TCPFail)) ||
	    ((status == RxProtoUDP) && !(opts1 & UDPFail)) ||
	    ((status == RxProtoIP) && !(opts1 & IPFail)))
		skb->ip_summed = CHECKSUM_UNNECESSARY;
	else
		skb->ip_summed = CHECKSUM_NONE;
}

static inline bool rtl8169_try_rx_copy(struct sk_buff **sk_buff,
				       struct rtl8169_private *tp, int pkt_size,
				       dma_addr_t addr)
{
	struct sk_buff *skb;
	bool done = false;

	if (pkt_size >= rx_copybreak)
		goto out;

	skb = netdev_alloc_skb_ip_align(tp->dev, pkt_size);
	if (!skb)
		goto out;

	dma_sync_single_for_cpu(&tp->pci_dev->dev, addr, pkt_size,
				PCI_DMA_FROMDEVICE);
	skb_copy_from_linear_data(*sk_buff, skb->data, pkt_size);
	*sk_buff = skb;
	done = true;
out:
	return done;
}

/*
 * Warning : rtl8169_rx_interrupt() might be called :
 * 1) from NAPI (softirq) context
 *	(polling = 1 : we should call netif_receive_skb())
 * 2) from process context (rtl8169_reset_task())
 *	(polling = 0 : we must call netif_rx() instead)
 */
static int rtl8169_rx_interrupt(struct net_device *dev,
				struct rtl8169_private *tp,
				void __iomem *ioaddr, u32 budget)
{
	unsigned int cur_rx, rx_left;
	unsigned int delta, count;
	int polling = (budget != ~(u32)0) ? 1 : 0;

	cur_rx = tp->cur_rx;
	rx_left = NUM_RX_DESC + tp->dirty_rx - cur_rx;
	rx_left = min(rx_left, budget);

	for (; rx_left > 0; rx_left--, cur_rx++) {
		unsigned int entry = cur_rx % NUM_RX_DESC;
		struct RxDesc *desc = tp->RxDescArray + entry;
		u32 status;

		rmb();
		status = le32_to_cpu(desc->opts1);

		if (status & DescOwn)
			break;
		if (unlikely(status & RxRES)) {
			netif_info(tp, rx_err, dev, "Rx ERROR. status = %08x\n",
				   status);
			dev->stats.rx_errors++;
			if (status & (RxRWT | RxRUNT))
				dev->stats.rx_length_errors++;
			if (status & RxCRC)
				dev->stats.rx_crc_errors++;
			if (status & RxFOVF) {
				rtl8169_schedule_work(dev, rtl8169_reset_task);
				dev->stats.rx_fifo_errors++;
			}
			rtl8169_mark_to_asic(desc, tp->rx_buf_sz);
		} else {
			struct sk_buff *skb = tp->Rx_skbuff[entry];
			dma_addr_t addr = le64_to_cpu(desc->addr);
			int pkt_size = (status & 0x00001FFF) - 4;
			struct pci_dev *pdev = tp->pci_dev;

			/*
			 * The driver does not support incoming fragmented
			 * frames. They are seen as a symptom of over-mtu
			 * sized frames.
			 */
			if (unlikely(rtl8169_fragmented_frame(status))) {
				dev->stats.rx_dropped++;
				dev->stats.rx_length_errors++;
				rtl8169_mark_to_asic(desc, tp->rx_buf_sz);
				continue;
			}

			rtl8169_rx_csum(skb, desc);

			if (rtl8169_try_rx_copy(&skb, tp, pkt_size, addr)) {
				dma_sync_single_for_device(&pdev->dev, addr,
					pkt_size, PCI_DMA_FROMDEVICE);
				rtl8169_mark_to_asic(desc, tp->rx_buf_sz);
			} else {
				dma_unmap_single(&pdev->dev, addr, tp->rx_buf_sz,
						 PCI_DMA_FROMDEVICE);
				tp->Rx_skbuff[entry] = NULL;
			}

			skb_put(skb, pkt_size);
			skb->protocol = eth_type_trans(skb, dev);

			if (rtl8169_rx_vlan_skb(tp, desc, skb, polling) < 0) {
				if (likely(polling))
					netif_receive_skb(skb);
				else
					netif_rx(skb);
			}

			dev->stats.rx_bytes += pkt_size;
			dev->stats.rx_packets++;
		}

		/* Work around for AMD plateform. */
		if ((desc->opts2 & cpu_to_le32(0xfffe000)) &&
		    (tp->mac_version == RTL_GIGA_MAC_VER_05)) {
			desc->opts2 = 0;
			cur_rx++;
		}
	}

	count = cur_rx - tp->cur_rx;
	tp->cur_rx = cur_rx;

<<<<<<< HEAD
	delta = rtl8169_rx_fill(tp, dev, tp->dirty_rx, tp->cur_rx);
=======
	delta = rtl8169_rx_fill(tp, dev, tp->dirty_rx, tp->cur_rx, GFP_ATOMIC);
>>>>>>> 062c1825
	if (!delta && count)
		netif_info(tp, intr, dev, "no Rx buffer allocated\n");
	tp->dirty_rx += delta;

	/*
	 * FIXME: until there is periodic timer to try and refill the ring,
	 * a temporary shortage may definitely kill the Rx process.
	 * - disable the asic to try and avoid an overflow and kick it again
	 *   after refill ?
	 * - how do others driver handle this condition (Uh oh...).
	 */
	if (tp->dirty_rx + NUM_RX_DESC == tp->cur_rx)
		netif_emerg(tp, intr, dev, "Rx buffers exhausted\n");

	return count;
}

static irqreturn_t rtl8169_interrupt(int irq, void *dev_instance)
{
	struct net_device *dev = dev_instance;
	struct rtl8169_private *tp = netdev_priv(dev);
	void __iomem *ioaddr = tp->mmio_addr;
	int handled = 0;
	int status;

	/* loop handling interrupts until we have no new ones or
	 * we hit a invalid/hotplug case.
	 */
	status = RTL_R16(IntrStatus);
	while (status && status != 0xffff) {
		handled = 1;

		/* Handle all of the error cases first. These will reset
		 * the chip, so just exit the loop.
		 */
		if (unlikely(!netif_running(dev))) {
			rtl8169_asic_down(ioaddr);
			break;
		}

		/* Work around for rx fifo overflow */
		if (unlikely(status & RxFIFOOver)) {
			netif_stop_queue(dev);
			rtl8169_tx_timeout(dev);
			break;
		}

		if (unlikely(status & SYSErr)) {
			rtl8169_pcierr_interrupt(dev);
			break;
		}

		if (status & LinkChg)
			rtl8169_check_link_status(dev, tp, ioaddr);

		/* We need to see the lastest version of tp->intr_mask to
		 * avoid ignoring an MSI interrupt and having to wait for
		 * another event which may never come.
		 */
		smp_rmb();
		if (status & tp->intr_mask & tp->napi_event) {
			RTL_W16(IntrMask, tp->intr_event & ~tp->napi_event);
			tp->intr_mask = ~tp->napi_event;

			if (likely(napi_schedule_prep(&tp->napi)))
				__napi_schedule(&tp->napi);
			else
				netif_info(tp, intr, dev,
					   "interrupt %04x in poll\n", status);
		}

		/* We only get a new MSI interrupt when all active irq
		 * sources on the chip have been acknowledged. So, ack
		 * everything we've seen and check if new sources have become
		 * active to avoid blocking all interrupts from the chip.
		 */
		RTL_W16(IntrStatus,
			(status & RxFIFOOver) ? (status | RxOverflow) : status);
		status = RTL_R16(IntrStatus);
	}

	return IRQ_RETVAL(handled);
}

static int rtl8169_poll(struct napi_struct *napi, int budget)
{
	struct rtl8169_private *tp = container_of(napi, struct rtl8169_private, napi);
	struct net_device *dev = tp->dev;
	void __iomem *ioaddr = tp->mmio_addr;
	int work_done;

	work_done = rtl8169_rx_interrupt(dev, tp, ioaddr, (u32) budget);
	rtl8169_tx_interrupt(dev, tp, ioaddr);

	if (work_done < budget) {
		napi_complete(napi);

		/* We need for force the visibility of tp->intr_mask
		 * for other CPUs, as we can loose an MSI interrupt
		 * and potentially wait for a retransmit timeout if we don't.
		 * The posted write to IntrMask is safe, as it will
		 * eventually make it to the chip and we won't loose anything
		 * until it does.
		 */
		tp->intr_mask = 0xffff;
		wmb();
		RTL_W16(IntrMask, tp->intr_event);
	}

	return work_done;
}

static void rtl8169_rx_missed(struct net_device *dev, void __iomem *ioaddr)
{
	struct rtl8169_private *tp = netdev_priv(dev);

	if (tp->mac_version > RTL_GIGA_MAC_VER_06)
		return;

	dev->stats.rx_missed_errors += (RTL_R32(RxMissed) & 0xffffff);
	RTL_W32(RxMissed, 0);
}

static void rtl8169_down(struct net_device *dev)
{
	struct rtl8169_private *tp = netdev_priv(dev);
	void __iomem *ioaddr = tp->mmio_addr;
	unsigned int intrmask;

	rtl8169_delete_timer(dev);

	netif_stop_queue(dev);

	napi_disable(&tp->napi);

core_down:
	spin_lock_irq(&tp->lock);

	rtl8169_asic_down(ioaddr);

	rtl8169_rx_missed(dev, ioaddr);

	spin_unlock_irq(&tp->lock);

	synchronize_irq(dev->irq);

	/* Give a racing hard_start_xmit a few cycles to complete. */
	synchronize_sched();  /* FIXME: should this be synchronize_irq()? */

	/*
	 * And now for the 50k$ question: are IRQ disabled or not ?
	 *
	 * Two paths lead here:
	 * 1) dev->close
	 *    -> netif_running() is available to sync the current code and the
	 *       IRQ handler. See rtl8169_interrupt for details.
	 * 2) dev->change_mtu
	 *    -> rtl8169_poll can not be issued again and re-enable the
	 *       interruptions. Let's simply issue the IRQ down sequence again.
	 *
	 * No loop if hotpluged or major error (0xffff).
	 */
	intrmask = RTL_R16(IntrMask);
	if (intrmask && (intrmask != 0xffff))
		goto core_down;

	rtl8169_tx_clear(tp);

	rtl8169_rx_clear(tp);
}

static int rtl8169_close(struct net_device *dev)
{
	struct rtl8169_private *tp = netdev_priv(dev);
	struct pci_dev *pdev = tp->pci_dev;

	pm_runtime_get_sync(&pdev->dev);

	/* update counters before going down */
	rtl8169_update_counters(dev);

	rtl8169_down(dev);

	free_irq(dev->irq, dev);

	dma_free_coherent(&pdev->dev, R8169_RX_RING_BYTES, tp->RxDescArray,
			  tp->RxPhyAddr);
	dma_free_coherent(&pdev->dev, R8169_TX_RING_BYTES, tp->TxDescArray,
			  tp->TxPhyAddr);
	tp->TxDescArray = NULL;
	tp->RxDescArray = NULL;

	pm_runtime_put_sync(&pdev->dev);

	return 0;
}

static void rtl_set_rx_mode(struct net_device *dev)
{
	struct rtl8169_private *tp = netdev_priv(dev);
	void __iomem *ioaddr = tp->mmio_addr;
	unsigned long flags;
	u32 mc_filter[2];	/* Multicast hash filter */
	int rx_mode;
	u32 tmp = 0;

	if (dev->flags & IFF_PROMISC) {
		/* Unconditionally log net taps. */
		netif_notice(tp, link, dev, "Promiscuous mode enabled\n");
		rx_mode =
		    AcceptBroadcast | AcceptMulticast | AcceptMyPhys |
		    AcceptAllPhys;
		mc_filter[1] = mc_filter[0] = 0xffffffff;
	} else if ((netdev_mc_count(dev) > multicast_filter_limit) ||
		   (dev->flags & IFF_ALLMULTI)) {
		/* Too many to filter perfectly -- accept all multicasts. */
		rx_mode = AcceptBroadcast | AcceptMulticast | AcceptMyPhys;
		mc_filter[1] = mc_filter[0] = 0xffffffff;
	} else {
		struct netdev_hw_addr *ha;

		rx_mode = AcceptBroadcast | AcceptMyPhys;
		mc_filter[1] = mc_filter[0] = 0;
		netdev_for_each_mc_addr(ha, dev) {
			int bit_nr = ether_crc(ETH_ALEN, ha->addr) >> 26;
			mc_filter[bit_nr >> 5] |= 1 << (bit_nr & 31);
			rx_mode |= AcceptMulticast;
		}
	}

	spin_lock_irqsave(&tp->lock, flags);

	tmp = rtl8169_rx_config | rx_mode |
	      (RTL_R32(RxConfig) & rtl_chip_info[tp->chipset].RxConfigMask);

	if (tp->mac_version > RTL_GIGA_MAC_VER_06) {
		u32 data = mc_filter[0];

		mc_filter[0] = swab32(mc_filter[1]);
		mc_filter[1] = swab32(data);
	}

	RTL_W32(MAR0 + 4, mc_filter[1]);
	RTL_W32(MAR0 + 0, mc_filter[0]);

	RTL_W32(RxConfig, tmp);

	spin_unlock_irqrestore(&tp->lock, flags);
}

/**
 *  rtl8169_get_stats - Get rtl8169 read/write statistics
 *  @dev: The Ethernet Device to get statistics for
 *
 *  Get TX/RX statistics for rtl8169
 */
static struct net_device_stats *rtl8169_get_stats(struct net_device *dev)
{
	struct rtl8169_private *tp = netdev_priv(dev);
	void __iomem *ioaddr = tp->mmio_addr;
	unsigned long flags;

	if (netif_running(dev)) {
		spin_lock_irqsave(&tp->lock, flags);
		rtl8169_rx_missed(dev, ioaddr);
		spin_unlock_irqrestore(&tp->lock, flags);
	}

	return &dev->stats;
}

static void rtl8169_net_suspend(struct net_device *dev)
{
	if (!netif_running(dev))
		return;

	netif_device_detach(dev);
	netif_stop_queue(dev);
}

#ifdef CONFIG_PM

static int rtl8169_suspend(struct device *device)
{
	struct pci_dev *pdev = to_pci_dev(device);
	struct net_device *dev = pci_get_drvdata(pdev);

	rtl8169_net_suspend(dev);

	return 0;
}

static void __rtl8169_resume(struct net_device *dev)
{
	netif_device_attach(dev);
	rtl8169_schedule_work(dev, rtl8169_reset_task);
}

static int rtl8169_resume(struct device *device)
{
	struct pci_dev *pdev = to_pci_dev(device);
	struct net_device *dev = pci_get_drvdata(pdev);

	if (netif_running(dev))
		__rtl8169_resume(dev);

	return 0;
}

static int rtl8169_runtime_suspend(struct device *device)
{
	struct pci_dev *pdev = to_pci_dev(device);
	struct net_device *dev = pci_get_drvdata(pdev);
	struct rtl8169_private *tp = netdev_priv(dev);

	if (!tp->TxDescArray)
		return 0;

	spin_lock_irq(&tp->lock);
	tp->saved_wolopts = __rtl8169_get_wol(tp);
	__rtl8169_set_wol(tp, WAKE_ANY);
	spin_unlock_irq(&tp->lock);

	rtl8169_net_suspend(dev);
<<<<<<< HEAD

	return 0;
}

static int rtl8169_runtime_resume(struct device *device)
{
	struct pci_dev *pdev = to_pci_dev(device);
	struct net_device *dev = pci_get_drvdata(pdev);
	struct rtl8169_private *tp = netdev_priv(dev);

	if (!tp->TxDescArray)
		return 0;

	spin_lock_irq(&tp->lock);
	__rtl8169_set_wol(tp, tp->saved_wolopts);
	tp->saved_wolopts = 0;
	spin_unlock_irq(&tp->lock);

	__rtl8169_resume(dev);
=======
>>>>>>> 062c1825

	return 0;
}

<<<<<<< HEAD
=======
static int rtl8169_runtime_resume(struct device *device)
{
	struct pci_dev *pdev = to_pci_dev(device);
	struct net_device *dev = pci_get_drvdata(pdev);
	struct rtl8169_private *tp = netdev_priv(dev);

	if (!tp->TxDescArray)
		return 0;

	spin_lock_irq(&tp->lock);
	__rtl8169_set_wol(tp, tp->saved_wolopts);
	tp->saved_wolopts = 0;
	spin_unlock_irq(&tp->lock);

	__rtl8169_resume(dev);

	return 0;
}

>>>>>>> 062c1825
static int rtl8169_runtime_idle(struct device *device)
{
	struct pci_dev *pdev = to_pci_dev(device);
	struct net_device *dev = pci_get_drvdata(pdev);
	struct rtl8169_private *tp = netdev_priv(dev);

	if (!tp->TxDescArray)
		return 0;

	rtl8169_check_link_status(dev, tp, tp->mmio_addr);
	return -EBUSY;
}

static const struct dev_pm_ops rtl8169_pm_ops = {
	.suspend = rtl8169_suspend,
	.resume = rtl8169_resume,
	.freeze = rtl8169_suspend,
	.thaw = rtl8169_resume,
	.poweroff = rtl8169_suspend,
	.restore = rtl8169_resume,
	.runtime_suspend = rtl8169_runtime_suspend,
	.runtime_resume = rtl8169_runtime_resume,
	.runtime_idle = rtl8169_runtime_idle,
};

#define RTL8169_PM_OPS	(&rtl8169_pm_ops)

#else /* !CONFIG_PM */

#define RTL8169_PM_OPS	NULL

#endif /* !CONFIG_PM */

static void rtl_shutdown(struct pci_dev *pdev)
{
	struct net_device *dev = pci_get_drvdata(pdev);
	struct rtl8169_private *tp = netdev_priv(dev);
	void __iomem *ioaddr = tp->mmio_addr;

	rtl8169_net_suspend(dev);

	/* restore original MAC address */
	rtl_rar_set(tp, dev->perm_addr);

	spin_lock_irq(&tp->lock);

	rtl8169_asic_down(ioaddr);

	spin_unlock_irq(&tp->lock);

	if (system_state == SYSTEM_POWER_OFF) {
		/* WoL fails with some 8168 when the receiver is disabled. */
		if (tp->features & RTL_FEATURE_WOL) {
			pci_clear_master(pdev);

			RTL_W8(ChipCmd, CmdRxEnb);
			/* PCI commit */
			RTL_R8(ChipCmd);
		}

		pci_wake_from_d3(pdev, true);
		pci_set_power_state(pdev, PCI_D3hot);
	}
}

static struct pci_driver rtl8169_pci_driver = {
	.name		= MODULENAME,
	.id_table	= rtl8169_pci_tbl,
	.probe		= rtl8169_init_one,
	.remove		= __devexit_p(rtl8169_remove_one),
	.shutdown	= rtl_shutdown,
	.driver.pm	= RTL8169_PM_OPS,
};

static int __init rtl8169_init_module(void)
{
	return pci_register_driver(&rtl8169_pci_driver);
}

static void __exit rtl8169_cleanup_module(void)
{
	pci_unregister_driver(&rtl8169_pci_driver);
}

module_init(rtl8169_init_module);
module_exit(rtl8169_cleanup_module);<|MERGE_RESOLUTION|>--- conflicted
+++ resolved
@@ -3336,21 +3336,12 @@
 err_release_ring_2:
 	rtl8169_rx_clear(tp);
 err_free_rx_1:
-<<<<<<< HEAD
-	pci_free_consistent(pdev, R8169_RX_RING_BYTES, tp->RxDescArray,
-			    tp->RxPhyAddr);
-	tp->RxDescArray = NULL;
-err_free_tx_0:
-	pci_free_consistent(pdev, R8169_TX_RING_BYTES, tp->TxDescArray,
-			    tp->TxPhyAddr);
-=======
 	dma_free_coherent(&pdev->dev, R8169_RX_RING_BYTES, tp->RxDescArray,
 			  tp->RxPhyAddr);
 	tp->RxDescArray = NULL;
 err_free_tx_0:
 	dma_free_coherent(&pdev->dev, R8169_TX_RING_BYTES, tp->TxDescArray,
 			  tp->TxPhyAddr);
->>>>>>> 062c1825
 	tp->TxDescArray = NULL;
 err_pm_runtime_put:
 	pm_runtime_put_noidle(&pdev->dev);
@@ -4597,11 +4588,7 @@
 	count = cur_rx - tp->cur_rx;
 	tp->cur_rx = cur_rx;
 
-<<<<<<< HEAD
-	delta = rtl8169_rx_fill(tp, dev, tp->dirty_rx, tp->cur_rx);
-=======
 	delta = rtl8169_rx_fill(tp, dev, tp->dirty_rx, tp->cur_rx, GFP_ATOMIC);
->>>>>>> 062c1825
 	if (!delta && count)
 		netif_info(tp, intr, dev, "no Rx buffer allocated\n");
 	tp->dirty_rx += delta;
@@ -4926,7 +4913,6 @@
 	spin_unlock_irq(&tp->lock);
 
 	rtl8169_net_suspend(dev);
-<<<<<<< HEAD
 
 	return 0;
 }
@@ -4946,34 +4932,10 @@
 	spin_unlock_irq(&tp->lock);
 
 	__rtl8169_resume(dev);
-=======
->>>>>>> 062c1825
 
 	return 0;
 }
 
-<<<<<<< HEAD
-=======
-static int rtl8169_runtime_resume(struct device *device)
-{
-	struct pci_dev *pdev = to_pci_dev(device);
-	struct net_device *dev = pci_get_drvdata(pdev);
-	struct rtl8169_private *tp = netdev_priv(dev);
-
-	if (!tp->TxDescArray)
-		return 0;
-
-	spin_lock_irq(&tp->lock);
-	__rtl8169_set_wol(tp, tp->saved_wolopts);
-	tp->saved_wolopts = 0;
-	spin_unlock_irq(&tp->lock);
-
-	__rtl8169_resume(dev);
-
-	return 0;
-}
-
->>>>>>> 062c1825
 static int rtl8169_runtime_idle(struct device *device)
 {
 	struct pci_dev *pdev = to_pci_dev(device);
