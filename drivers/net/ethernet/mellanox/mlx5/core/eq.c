/*
 * Copyright (c) 2013-2015, Mellanox Technologies. All rights reserved.
 *
 * This software is available to you under a choice of one of two
 * licenses.  You may choose to be licensed under the terms of the GNU
 * General Public License (GPL) Version 2, available from the file
 * COPYING in the main directory of this source tree, or the
 * OpenIB.org BSD license below:
 *
 *     Redistribution and use in source and binary forms, with or
 *     without modification, are permitted provided that the following
 *     conditions are met:
 *
 *      - Redistributions of source code must retain the above
 *        copyright notice, this list of conditions and the following
 *        disclaimer.
 *
 *      - Redistributions in binary form must reproduce the above
 *        copyright notice, this list of conditions and the following
 *        disclaimer in the documentation and/or other materials
 *        provided with the distribution.
 *
 * THE SOFTWARE IS PROVIDED "AS IS", WITHOUT WARRANTY OF ANY KIND,
 * EXPRESS OR IMPLIED, INCLUDING BUT NOT LIMITED TO THE WARRANTIES OF
 * MERCHANTABILITY, FITNESS FOR A PARTICULAR PURPOSE AND
 * NONINFRINGEMENT. IN NO EVENT SHALL THE AUTHORS OR COPYRIGHT HOLDERS
 * BE LIABLE FOR ANY CLAIM, DAMAGES OR OTHER LIABILITY, WHETHER IN AN
 * ACTION OF CONTRACT, TORT OR OTHERWISE, ARISING FROM, OUT OF OR IN
 * CONNECTION WITH THE SOFTWARE OR THE USE OR OTHER DEALINGS IN THE
 * SOFTWARE.
 */

#include <linux/interrupt.h>
#include <linux/module.h>
#include <linux/mlx5/driver.h>
#include <linux/mlx5/cmd.h>
#include "mlx5_core.h"
#include "fpga/core.h"
<<<<<<< HEAD
#ifdef CONFIG_MLX5_CORE_EN
=======
>>>>>>> bb176f67
#include "eswitch.h"

enum {
	MLX5_EQE_SIZE		= sizeof(struct mlx5_eqe),
	MLX5_EQE_OWNER_INIT_VAL	= 0x1,
};

enum {
	MLX5_EQ_STATE_ARMED		= 0x9,
	MLX5_EQ_STATE_FIRED		= 0xa,
	MLX5_EQ_STATE_ALWAYS_ARMED	= 0xb,
};

enum {
	MLX5_NUM_SPARE_EQE	= 0x80,
	MLX5_NUM_ASYNC_EQE	= 0x100,
	MLX5_NUM_CMD_EQE	= 32,
	MLX5_NUM_PF_DRAIN	= 64,
};

enum {
	MLX5_EQ_DOORBEL_OFFSET	= 0x40,
};

#define MLX5_ASYNC_EVENT_MASK ((1ull << MLX5_EVENT_TYPE_PATH_MIG)	    | \
			       (1ull << MLX5_EVENT_TYPE_COMM_EST)	    | \
			       (1ull << MLX5_EVENT_TYPE_SQ_DRAINED)	    | \
			       (1ull << MLX5_EVENT_TYPE_CQ_ERROR)	    | \
			       (1ull << MLX5_EVENT_TYPE_WQ_CATAS_ERROR)	    | \
			       (1ull << MLX5_EVENT_TYPE_PATH_MIG_FAILED)    | \
			       (1ull << MLX5_EVENT_TYPE_WQ_INVAL_REQ_ERROR) | \
			       (1ull << MLX5_EVENT_TYPE_WQ_ACCESS_ERROR)    | \
			       (1ull << MLX5_EVENT_TYPE_PORT_CHANGE)	    | \
			       (1ull << MLX5_EVENT_TYPE_SRQ_CATAS_ERROR)    | \
			       (1ull << MLX5_EVENT_TYPE_SRQ_LAST_WQE)	    | \
			       (1ull << MLX5_EVENT_TYPE_SRQ_RQ_LIMIT))

struct map_eq_in {
	u64	mask;
	u32	reserved;
	u32	unmap_eqn;
};

struct cre_des_eq {
	u8	reserved[15];
	u8	eqn;
};

static int mlx5_cmd_destroy_eq(struct mlx5_core_dev *dev, u8 eqn)
{
	u32 out[MLX5_ST_SZ_DW(destroy_eq_out)] = {0};
	u32 in[MLX5_ST_SZ_DW(destroy_eq_in)]   = {0};

	MLX5_SET(destroy_eq_in, in, opcode, MLX5_CMD_OP_DESTROY_EQ);
	MLX5_SET(destroy_eq_in, in, eq_number, eqn);
	return mlx5_cmd_exec(dev, in, sizeof(in), out, sizeof(out));
}

static struct mlx5_eqe *get_eqe(struct mlx5_eq *eq, u32 entry)
{
	return mlx5_buf_offset(&eq->buf, entry * MLX5_EQE_SIZE);
}

static struct mlx5_eqe *next_eqe_sw(struct mlx5_eq *eq)
{
	struct mlx5_eqe *eqe = get_eqe(eq, eq->cons_index & (eq->nent - 1));

	return ((eqe->owner & 1) ^ !!(eq->cons_index & eq->nent)) ? NULL : eqe;
}

static const char *eqe_type_str(u8 type)
{
	switch (type) {
	case MLX5_EVENT_TYPE_COMP:
		return "MLX5_EVENT_TYPE_COMP";
	case MLX5_EVENT_TYPE_PATH_MIG:
		return "MLX5_EVENT_TYPE_PATH_MIG";
	case MLX5_EVENT_TYPE_COMM_EST:
		return "MLX5_EVENT_TYPE_COMM_EST";
	case MLX5_EVENT_TYPE_SQ_DRAINED:
		return "MLX5_EVENT_TYPE_SQ_DRAINED";
	case MLX5_EVENT_TYPE_SRQ_LAST_WQE:
		return "MLX5_EVENT_TYPE_SRQ_LAST_WQE";
	case MLX5_EVENT_TYPE_SRQ_RQ_LIMIT:
		return "MLX5_EVENT_TYPE_SRQ_RQ_LIMIT";
	case MLX5_EVENT_TYPE_CQ_ERROR:
		return "MLX5_EVENT_TYPE_CQ_ERROR";
	case MLX5_EVENT_TYPE_WQ_CATAS_ERROR:
		return "MLX5_EVENT_TYPE_WQ_CATAS_ERROR";
	case MLX5_EVENT_TYPE_PATH_MIG_FAILED:
		return "MLX5_EVENT_TYPE_PATH_MIG_FAILED";
	case MLX5_EVENT_TYPE_WQ_INVAL_REQ_ERROR:
		return "MLX5_EVENT_TYPE_WQ_INVAL_REQ_ERROR";
	case MLX5_EVENT_TYPE_WQ_ACCESS_ERROR:
		return "MLX5_EVENT_TYPE_WQ_ACCESS_ERROR";
	case MLX5_EVENT_TYPE_SRQ_CATAS_ERROR:
		return "MLX5_EVENT_TYPE_SRQ_CATAS_ERROR";
	case MLX5_EVENT_TYPE_INTERNAL_ERROR:
		return "MLX5_EVENT_TYPE_INTERNAL_ERROR";
	case MLX5_EVENT_TYPE_PORT_CHANGE:
		return "MLX5_EVENT_TYPE_PORT_CHANGE";
	case MLX5_EVENT_TYPE_GPIO_EVENT:
		return "MLX5_EVENT_TYPE_GPIO_EVENT";
	case MLX5_EVENT_TYPE_PORT_MODULE_EVENT:
		return "MLX5_EVENT_TYPE_PORT_MODULE_EVENT";
	case MLX5_EVENT_TYPE_REMOTE_CONFIG:
		return "MLX5_EVENT_TYPE_REMOTE_CONFIG";
	case MLX5_EVENT_TYPE_DB_BF_CONGESTION:
		return "MLX5_EVENT_TYPE_DB_BF_CONGESTION";
	case MLX5_EVENT_TYPE_STALL_EVENT:
		return "MLX5_EVENT_TYPE_STALL_EVENT";
	case MLX5_EVENT_TYPE_CMD:
		return "MLX5_EVENT_TYPE_CMD";
	case MLX5_EVENT_TYPE_PAGE_REQUEST:
		return "MLX5_EVENT_TYPE_PAGE_REQUEST";
	case MLX5_EVENT_TYPE_PAGE_FAULT:
		return "MLX5_EVENT_TYPE_PAGE_FAULT";
	case MLX5_EVENT_TYPE_PPS_EVENT:
		return "MLX5_EVENT_TYPE_PPS_EVENT";
	case MLX5_EVENT_TYPE_NIC_VPORT_CHANGE:
		return "MLX5_EVENT_TYPE_NIC_VPORT_CHANGE";
	case MLX5_EVENT_TYPE_FPGA_ERROR:
		return "MLX5_EVENT_TYPE_FPGA_ERROR";
<<<<<<< HEAD
=======
	case MLX5_EVENT_TYPE_GENERAL_EVENT:
		return "MLX5_EVENT_TYPE_GENERAL_EVENT";
>>>>>>> bb176f67
	default:
		return "Unrecognized event";
	}
}

static enum mlx5_dev_event port_subtype_event(u8 subtype)
{
	switch (subtype) {
	case MLX5_PORT_CHANGE_SUBTYPE_DOWN:
		return MLX5_DEV_EVENT_PORT_DOWN;
	case MLX5_PORT_CHANGE_SUBTYPE_ACTIVE:
		return MLX5_DEV_EVENT_PORT_UP;
	case MLX5_PORT_CHANGE_SUBTYPE_INITIALIZED:
		return MLX5_DEV_EVENT_PORT_INITIALIZED;
	case MLX5_PORT_CHANGE_SUBTYPE_LID:
		return MLX5_DEV_EVENT_LID_CHANGE;
	case MLX5_PORT_CHANGE_SUBTYPE_PKEY:
		return MLX5_DEV_EVENT_PKEY_CHANGE;
	case MLX5_PORT_CHANGE_SUBTYPE_GUID:
		return MLX5_DEV_EVENT_GUID_CHANGE;
	case MLX5_PORT_CHANGE_SUBTYPE_CLIENT_REREG:
		return MLX5_DEV_EVENT_CLIENT_REREG;
	}
	return -1;
}

static void eq_update_ci(struct mlx5_eq *eq, int arm)
{
	__be32 __iomem *addr = eq->doorbell + (arm ? 0 : 2);
	u32 val = (eq->cons_index & 0xffffff) | (eq->eqn << 24);
<<<<<<< HEAD
=======

>>>>>>> bb176f67
	__raw_writel((__force u32)cpu_to_be32(val), addr);
	/* We still want ordering, just not swabbing, so add a barrier */
	mb();
}

#ifdef CONFIG_INFINIBAND_ON_DEMAND_PAGING
static void eqe_pf_action(struct work_struct *work)
{
	struct mlx5_pagefault *pfault = container_of(work,
						     struct mlx5_pagefault,
						     work);
	struct mlx5_eq *eq = pfault->eq;

	mlx5_core_page_fault(eq->dev, pfault);
	mempool_free(pfault, eq->pf_ctx.pool);
}

static void eq_pf_process(struct mlx5_eq *eq)
{
	struct mlx5_core_dev *dev = eq->dev;
	struct mlx5_eqe_page_fault *pf_eqe;
	struct mlx5_pagefault *pfault;
	struct mlx5_eqe *eqe;
	int set_ci = 0;

	while ((eqe = next_eqe_sw(eq))) {
		pfault = mempool_alloc(eq->pf_ctx.pool, GFP_ATOMIC);
		if (!pfault) {
			schedule_work(&eq->pf_ctx.work);
			break;
		}

		dma_rmb();
		pf_eqe = &eqe->data.page_fault;
		pfault->event_subtype = eqe->sub_type;
		pfault->bytes_committed = be32_to_cpu(pf_eqe->bytes_committed);

		mlx5_core_dbg(dev,
			      "PAGE_FAULT: subtype: 0x%02x, bytes_committed: 0x%06x\n",
			      eqe->sub_type, pfault->bytes_committed);

		switch (eqe->sub_type) {
		case MLX5_PFAULT_SUBTYPE_RDMA:
			/* RDMA based event */
			pfault->type =
				be32_to_cpu(pf_eqe->rdma.pftype_token) >> 24;
			pfault->token =
				be32_to_cpu(pf_eqe->rdma.pftype_token) &
				MLX5_24BIT_MASK;
			pfault->rdma.r_key =
				be32_to_cpu(pf_eqe->rdma.r_key);
			pfault->rdma.packet_size =
				be16_to_cpu(pf_eqe->rdma.packet_length);
			pfault->rdma.rdma_op_len =
				be32_to_cpu(pf_eqe->rdma.rdma_op_len);
			pfault->rdma.rdma_va =
				be64_to_cpu(pf_eqe->rdma.rdma_va);
			mlx5_core_dbg(dev,
				      "PAGE_FAULT: type:0x%x, token: 0x%06x, r_key: 0x%08x\n",
				      pfault->type, pfault->token,
				      pfault->rdma.r_key);
			mlx5_core_dbg(dev,
				      "PAGE_FAULT: rdma_op_len: 0x%08x, rdma_va: 0x%016llx\n",
				      pfault->rdma.rdma_op_len,
				      pfault->rdma.rdma_va);
			break;

		case MLX5_PFAULT_SUBTYPE_WQE:
			/* WQE based event */
			pfault->type =
				be32_to_cpu(pf_eqe->wqe.pftype_wq) >> 24;
			pfault->token =
				be32_to_cpu(pf_eqe->wqe.token);
			pfault->wqe.wq_num =
				be32_to_cpu(pf_eqe->wqe.pftype_wq) &
				MLX5_24BIT_MASK;
			pfault->wqe.wqe_index =
				be16_to_cpu(pf_eqe->wqe.wqe_index);
			pfault->wqe.packet_size =
				be16_to_cpu(pf_eqe->wqe.packet_length);
			mlx5_core_dbg(dev,
				      "PAGE_FAULT: type:0x%x, token: 0x%06x, wq_num: 0x%06x, wqe_index: 0x%04x\n",
				      pfault->type, pfault->token,
				      pfault->wqe.wq_num,
				      pfault->wqe.wqe_index);
			break;

		default:
			mlx5_core_warn(dev,
				       "Unsupported page fault event sub-type: 0x%02hhx\n",
				       eqe->sub_type);
			/* Unsupported page faults should still be
			 * resolved by the page fault handler
			 */
		}

		pfault->eq = eq;
		INIT_WORK(&pfault->work, eqe_pf_action);
		queue_work(eq->pf_ctx.wq, &pfault->work);

		++eq->cons_index;
		++set_ci;

		if (unlikely(set_ci >= MLX5_NUM_SPARE_EQE)) {
			eq_update_ci(eq, 0);
			set_ci = 0;
		}
	}

	eq_update_ci(eq, 1);
}

static irqreturn_t mlx5_eq_pf_int(int irq, void *eq_ptr)
{
	struct mlx5_eq *eq = eq_ptr;
	unsigned long flags;

	if (spin_trylock_irqsave(&eq->pf_ctx.lock, flags)) {
		eq_pf_process(eq);
		spin_unlock_irqrestore(&eq->pf_ctx.lock, flags);
	} else {
		schedule_work(&eq->pf_ctx.work);
	}

	return IRQ_HANDLED;
}

/* mempool_refill() was proposed but unfortunately wasn't accepted
 * http://lkml.iu.edu/hypermail/linux/kernel/1512.1/05073.html
 * Chip workaround.
 */
static void mempool_refill(mempool_t *pool)
{
	while (pool->curr_nr < pool->min_nr)
		mempool_free(mempool_alloc(pool, GFP_KERNEL), pool);
}

static void eq_pf_action(struct work_struct *work)
{
	struct mlx5_eq *eq = container_of(work, struct mlx5_eq, pf_ctx.work);

	mempool_refill(eq->pf_ctx.pool);

	spin_lock_irq(&eq->pf_ctx.lock);
	eq_pf_process(eq);
	spin_unlock_irq(&eq->pf_ctx.lock);
}

static int init_pf_ctx(struct mlx5_eq_pagefault *pf_ctx, const char *name)
{
	spin_lock_init(&pf_ctx->lock);
	INIT_WORK(&pf_ctx->work, eq_pf_action);

	pf_ctx->wq = alloc_ordered_workqueue(name,
					     WQ_MEM_RECLAIM);
	if (!pf_ctx->wq)
		return -ENOMEM;

	pf_ctx->pool = mempool_create_kmalloc_pool
		(MLX5_NUM_PF_DRAIN, sizeof(struct mlx5_pagefault));
	if (!pf_ctx->pool)
		goto err_wq;

	return 0;
err_wq:
	destroy_workqueue(pf_ctx->wq);
	return -ENOMEM;
}

int mlx5_core_page_fault_resume(struct mlx5_core_dev *dev, u32 token,
				u32 wq_num, u8 type, int error)
{
	u32 out[MLX5_ST_SZ_DW(page_fault_resume_out)] = {0};
	u32 in[MLX5_ST_SZ_DW(page_fault_resume_in)]   = {0};

	MLX5_SET(page_fault_resume_in, in, opcode,
		 MLX5_CMD_OP_PAGE_FAULT_RESUME);
	MLX5_SET(page_fault_resume_in, in, error, !!error);
	MLX5_SET(page_fault_resume_in, in, page_fault_type, type);
	MLX5_SET(page_fault_resume_in, in, wq_number, wq_num);
	MLX5_SET(page_fault_resume_in, in, token, token);

	return mlx5_cmd_exec(dev, in, sizeof(in), out, sizeof(out));
}
EXPORT_SYMBOL_GPL(mlx5_core_page_fault_resume);
#endif

static void general_event_handler(struct mlx5_core_dev *dev,
				  struct mlx5_eqe *eqe)
{
	switch (eqe->sub_type) {
	case MLX5_GENERAL_SUBTYPE_DELAY_DROP_TIMEOUT:
		if (dev->event)
			dev->event(dev, MLX5_DEV_EVENT_DELAY_DROP_TIMEOUT, 0);
		break;
	default:
		mlx5_core_dbg(dev, "General event with unrecognized subtype: sub_type %d\n",
			      eqe->sub_type);
	}
}

static irqreturn_t mlx5_eq_int(int irq, void *eq_ptr)
{
	struct mlx5_eq *eq = eq_ptr;
	struct mlx5_core_dev *dev = eq->dev;
	struct mlx5_eqe *eqe;
	int set_ci = 0;
	u32 cqn = -1;
	u32 rsn;
	u8 port;

	while ((eqe = next_eqe_sw(eq))) {
		/*
		 * Make sure we read EQ entry contents after we've
		 * checked the ownership bit.
		 */
		dma_rmb();

		mlx5_core_dbg(eq->dev, "eqn %d, eqe type %s\n",
			      eq->eqn, eqe_type_str(eqe->type));
		switch (eqe->type) {
		case MLX5_EVENT_TYPE_COMP:
			cqn = be32_to_cpu(eqe->data.comp.cqn) & 0xffffff;
			mlx5_cq_completion(dev, cqn);
			break;

		case MLX5_EVENT_TYPE_PATH_MIG:
		case MLX5_EVENT_TYPE_COMM_EST:
		case MLX5_EVENT_TYPE_SQ_DRAINED:
		case MLX5_EVENT_TYPE_SRQ_LAST_WQE:
		case MLX5_EVENT_TYPE_WQ_CATAS_ERROR:
		case MLX5_EVENT_TYPE_PATH_MIG_FAILED:
		case MLX5_EVENT_TYPE_WQ_INVAL_REQ_ERROR:
		case MLX5_EVENT_TYPE_WQ_ACCESS_ERROR:
			rsn = be32_to_cpu(eqe->data.qp_srq.qp_srq_n) & 0xffffff;
			rsn |= (eqe->data.qp_srq.type << MLX5_USER_INDEX_LEN);
			mlx5_core_dbg(dev, "event %s(%d) arrived on resource 0x%x\n",
				      eqe_type_str(eqe->type), eqe->type, rsn);
			mlx5_rsc_event(dev, rsn, eqe->type);
			break;

		case MLX5_EVENT_TYPE_SRQ_RQ_LIMIT:
		case MLX5_EVENT_TYPE_SRQ_CATAS_ERROR:
			rsn = be32_to_cpu(eqe->data.qp_srq.qp_srq_n) & 0xffffff;
			mlx5_core_dbg(dev, "SRQ event %s(%d): srqn 0x%x\n",
				      eqe_type_str(eqe->type), eqe->type, rsn);
			mlx5_srq_event(dev, rsn, eqe->type);
			break;

		case MLX5_EVENT_TYPE_CMD:
			mlx5_cmd_comp_handler(dev, be32_to_cpu(eqe->data.cmd.vector), false);
			break;

		case MLX5_EVENT_TYPE_PORT_CHANGE:
			port = (eqe->data.port.port >> 4) & 0xf;
			switch (eqe->sub_type) {
			case MLX5_PORT_CHANGE_SUBTYPE_DOWN:
			case MLX5_PORT_CHANGE_SUBTYPE_ACTIVE:
			case MLX5_PORT_CHANGE_SUBTYPE_LID:
			case MLX5_PORT_CHANGE_SUBTYPE_PKEY:
			case MLX5_PORT_CHANGE_SUBTYPE_GUID:
			case MLX5_PORT_CHANGE_SUBTYPE_CLIENT_REREG:
			case MLX5_PORT_CHANGE_SUBTYPE_INITIALIZED:
				if (dev->event)
					dev->event(dev, port_subtype_event(eqe->sub_type),
						   (unsigned long)port);
				break;
			default:
				mlx5_core_warn(dev, "Port event with unrecognized subtype: port %d, sub_type %d\n",
					       port, eqe->sub_type);
			}
			break;
		case MLX5_EVENT_TYPE_CQ_ERROR:
			cqn = be32_to_cpu(eqe->data.cq_err.cqn) & 0xffffff;
			mlx5_core_warn(dev, "CQ error on CQN 0x%x, syndrom 0x%x\n",
				       cqn, eqe->data.cq_err.syndrome);
			mlx5_cq_event(dev, cqn, eqe->type);
			break;

		case MLX5_EVENT_TYPE_PAGE_REQUEST:
			{
				u16 func_id = be16_to_cpu(eqe->data.req_pages.func_id);
				s32 npages = be32_to_cpu(eqe->data.req_pages.num_pages);

				mlx5_core_dbg(dev, "page request for func 0x%x, npages %d\n",
					      func_id, npages);
				mlx5_core_req_pages_handler(dev, func_id, npages);
			}
			break;

		case MLX5_EVENT_TYPE_NIC_VPORT_CHANGE:
			mlx5_eswitch_vport_event(dev->priv.eswitch, eqe);
			break;

		case MLX5_EVENT_TYPE_PORT_MODULE_EVENT:
			mlx5_port_module_event(dev, eqe);
			break;

		case MLX5_EVENT_TYPE_PPS_EVENT:
			if (dev->event)
				dev->event(dev, MLX5_DEV_EVENT_PPS, (unsigned long)eqe);
			break;

		case MLX5_EVENT_TYPE_FPGA_ERROR:
			mlx5_fpga_event(dev, eqe->type, &eqe->data.raw);
			break;

<<<<<<< HEAD
=======
		case MLX5_EVENT_TYPE_GENERAL_EVENT:
			general_event_handler(dev, eqe);
			break;
>>>>>>> bb176f67
		default:
			mlx5_core_warn(dev, "Unhandled event 0x%x on EQ 0x%x\n",
				       eqe->type, eq->eqn);
			break;
		}

		++eq->cons_index;
		++set_ci;

		/* The HCA will think the queue has overflowed if we
		 * don't tell it we've been processing events.  We
		 * create our EQs with MLX5_NUM_SPARE_EQE extra
		 * entries, so we must update our consumer index at
		 * least that often.
		 */
		if (unlikely(set_ci >= MLX5_NUM_SPARE_EQE)) {
			eq_update_ci(eq, 0);
			set_ci = 0;
		}
	}

	eq_update_ci(eq, 1);

	if (cqn != -1)
		tasklet_schedule(&eq->tasklet_ctx.task);

	return IRQ_HANDLED;
}

static void init_eq_buf(struct mlx5_eq *eq)
{
	struct mlx5_eqe *eqe;
	int i;

	for (i = 0; i < eq->nent; i++) {
		eqe = get_eqe(eq, i);
		eqe->owner = MLX5_EQE_OWNER_INIT_VAL;
	}
}

int mlx5_create_map_eq(struct mlx5_core_dev *dev, struct mlx5_eq *eq, u8 vecidx,
		       int nent, u64 mask, const char *name,
		       enum mlx5_eq_type type)
{
	u32 out[MLX5_ST_SZ_DW(create_eq_out)] = {0};
	struct mlx5_priv *priv = &dev->priv;
	irq_handler_t handler;
	__be64 *pas;
	void *eqc;
	int inlen;
	u32 *in;
	int err;

	eq->type = type;
	eq->nent = roundup_pow_of_two(nent + MLX5_NUM_SPARE_EQE);
	eq->cons_index = 0;
	err = mlx5_buf_alloc(dev, eq->nent * MLX5_EQE_SIZE, &eq->buf);
	if (err)
		return err;

#ifdef CONFIG_INFINIBAND_ON_DEMAND_PAGING
	if (type == MLX5_EQ_TYPE_PF)
		handler = mlx5_eq_pf_int;
	else
#endif
		handler = mlx5_eq_int;

	init_eq_buf(eq);

	inlen = MLX5_ST_SZ_BYTES(create_eq_in) +
		MLX5_FLD_SZ_BYTES(create_eq_in, pas[0]) * eq->buf.npages;

	in = kvzalloc(inlen, GFP_KERNEL);
	if (!in) {
		err = -ENOMEM;
		goto err_buf;
	}

	pas = (__be64 *)MLX5_ADDR_OF(create_eq_in, in, pas);
	mlx5_fill_page_array(&eq->buf, pas);

	MLX5_SET(create_eq_in, in, opcode, MLX5_CMD_OP_CREATE_EQ);
	MLX5_SET64(create_eq_in, in, event_bitmask, mask);

	eqc = MLX5_ADDR_OF(create_eq_in, in, eq_context_entry);
	MLX5_SET(eqc, eqc, log_eq_size, ilog2(eq->nent));
	MLX5_SET(eqc, eqc, uar_page, priv->uar->index);
	MLX5_SET(eqc, eqc, intr, vecidx);
	MLX5_SET(eqc, eqc, log_page_size,
		 eq->buf.page_shift - MLX5_ADAPTER_PAGE_SHIFT);

	err = mlx5_cmd_exec(dev, in, inlen, out, sizeof(out));
	if (err)
		goto err_in;

	snprintf(priv->irq_info[vecidx].name, MLX5_MAX_IRQ_NAME, "%s@pci:%s",
		 name, pci_name(dev->pdev));

	eq->eqn = MLX5_GET(create_eq_out, out, eq_number);
	eq->irqn = pci_irq_vector(dev->pdev, vecidx);
	eq->dev = dev;
	eq->doorbell = priv->uar->map + MLX5_EQ_DOORBEL_OFFSET;
	err = request_irq(eq->irqn, handler, 0,
			  priv->irq_info[vecidx].name, eq);
	if (err)
		goto err_eq;

	err = mlx5_debug_eq_add(dev, eq);
	if (err)
		goto err_irq;

#ifdef CONFIG_INFINIBAND_ON_DEMAND_PAGING
	if (type == MLX5_EQ_TYPE_PF) {
		err = init_pf_ctx(&eq->pf_ctx, name);
		if (err)
			goto err_irq;
	} else
#endif
	{
		INIT_LIST_HEAD(&eq->tasklet_ctx.list);
		INIT_LIST_HEAD(&eq->tasklet_ctx.process_list);
		spin_lock_init(&eq->tasklet_ctx.lock);
		tasklet_init(&eq->tasklet_ctx.task, mlx5_cq_tasklet_cb,
			     (unsigned long)&eq->tasklet_ctx);
	}

	/* EQs are created in ARMED state
	 */
	eq_update_ci(eq, 1);

	kvfree(in);
	return 0;

err_irq:
	free_irq(eq->irqn, eq);

err_eq:
	mlx5_cmd_destroy_eq(dev, eq->eqn);

err_in:
	kvfree(in);

err_buf:
	mlx5_buf_free(dev, &eq->buf);
	return err;
}
EXPORT_SYMBOL_GPL(mlx5_create_map_eq);

int mlx5_destroy_unmap_eq(struct mlx5_core_dev *dev, struct mlx5_eq *eq)
{
	int err;

	mlx5_debug_eq_remove(dev, eq);
	free_irq(eq->irqn, eq);
	err = mlx5_cmd_destroy_eq(dev, eq->eqn);
	if (err)
		mlx5_core_warn(dev, "failed to destroy a previously created eq: eqn %d\n",
			       eq->eqn);
	synchronize_irq(eq->irqn);

	if (eq->type == MLX5_EQ_TYPE_COMP) {
		tasklet_disable(&eq->tasklet_ctx.task);
#ifdef CONFIG_INFINIBAND_ON_DEMAND_PAGING
	} else if (eq->type == MLX5_EQ_TYPE_PF) {
		cancel_work_sync(&eq->pf_ctx.work);
		destroy_workqueue(eq->pf_ctx.wq);
		mempool_destroy(eq->pf_ctx.pool);
#endif
	}
	mlx5_buf_free(dev, &eq->buf);

	return err;
}
EXPORT_SYMBOL_GPL(mlx5_destroy_unmap_eq);

int mlx5_eq_init(struct mlx5_core_dev *dev)
{
	int err;

	spin_lock_init(&dev->priv.eq_table.lock);

	err = mlx5_eq_debugfs_init(dev);

	return err;
}

void mlx5_eq_cleanup(struct mlx5_core_dev *dev)
{
	mlx5_eq_debugfs_cleanup(dev);
}

int mlx5_start_eqs(struct mlx5_core_dev *dev)
{
	struct mlx5_eq_table *table = &dev->priv.eq_table;
	u64 async_event_mask = MLX5_ASYNC_EVENT_MASK;
	int err;

<<<<<<< HEAD
=======
	if (MLX5_VPORT_MANAGER(dev))
		async_event_mask |= (1ull << MLX5_EVENT_TYPE_NIC_VPORT_CHANGE);

>>>>>>> bb176f67
	if (MLX5_CAP_GEN(dev, port_type) == MLX5_CAP_PORT_TYPE_ETH &&
	    MLX5_CAP_GEN(dev, general_notification_event))
		async_event_mask |= (1ull << MLX5_EVENT_TYPE_GENERAL_EVENT);

	if (MLX5_CAP_GEN(dev, port_module_event))
		async_event_mask |= (1ull << MLX5_EVENT_TYPE_PORT_MODULE_EVENT);
	else
		mlx5_core_dbg(dev, "port_module_event is not set\n");

	if (MLX5_PPS_CAP(dev))
		async_event_mask |= (1ull << MLX5_EVENT_TYPE_PPS_EVENT);

	if (MLX5_CAP_GEN(dev, fpga))
		async_event_mask |= (1ull << MLX5_EVENT_TYPE_FPGA_ERROR);

	err = mlx5_create_map_eq(dev, &table->cmd_eq, MLX5_EQ_VEC_CMD,
				 MLX5_NUM_CMD_EQE, 1ull << MLX5_EVENT_TYPE_CMD,
				 "mlx5_cmd_eq", MLX5_EQ_TYPE_ASYNC);
	if (err) {
		mlx5_core_warn(dev, "failed to create cmd EQ %d\n", err);
		return err;
	}

	mlx5_cmd_use_events(dev);

	err = mlx5_create_map_eq(dev, &table->async_eq, MLX5_EQ_VEC_ASYNC,
				 MLX5_NUM_ASYNC_EQE, async_event_mask,
				 "mlx5_async_eq", MLX5_EQ_TYPE_ASYNC);
	if (err) {
		mlx5_core_warn(dev, "failed to create async EQ %d\n", err);
		goto err1;
	}

	err = mlx5_create_map_eq(dev, &table->pages_eq,
				 MLX5_EQ_VEC_PAGES,
				 /* TODO: sriov max_vf + */ 1,
				 1 << MLX5_EVENT_TYPE_PAGE_REQUEST, "mlx5_pages_eq",
				 MLX5_EQ_TYPE_ASYNC);
	if (err) {
		mlx5_core_warn(dev, "failed to create pages EQ %d\n", err);
		goto err2;
	}

#ifdef CONFIG_INFINIBAND_ON_DEMAND_PAGING
	if (MLX5_CAP_GEN(dev, pg)) {
		err = mlx5_create_map_eq(dev, &table->pfault_eq,
					 MLX5_EQ_VEC_PFAULT,
					 MLX5_NUM_ASYNC_EQE,
					 1 << MLX5_EVENT_TYPE_PAGE_FAULT,
					 "mlx5_page_fault_eq",
					 MLX5_EQ_TYPE_PF);
		if (err) {
			mlx5_core_warn(dev, "failed to create page fault EQ %d\n",
				       err);
			goto err3;
		}
	}

	return err;
err3:
	mlx5_destroy_unmap_eq(dev, &table->pages_eq);
#else
	return err;
#endif

err2:
	mlx5_destroy_unmap_eq(dev, &table->async_eq);

err1:
	mlx5_cmd_use_polling(dev);
	mlx5_destroy_unmap_eq(dev, &table->cmd_eq);
	return err;
}

int mlx5_stop_eqs(struct mlx5_core_dev *dev)
{
	struct mlx5_eq_table *table = &dev->priv.eq_table;
	int err;

#ifdef CONFIG_INFINIBAND_ON_DEMAND_PAGING
	if (MLX5_CAP_GEN(dev, pg)) {
		err = mlx5_destroy_unmap_eq(dev, &table->pfault_eq);
		if (err)
			return err;
	}
#endif

	err = mlx5_destroy_unmap_eq(dev, &table->pages_eq);
	if (err)
		return err;

	mlx5_destroy_unmap_eq(dev, &table->async_eq);
	mlx5_cmd_use_polling(dev);

	err = mlx5_destroy_unmap_eq(dev, &table->cmd_eq);
	if (err)
		mlx5_cmd_use_events(dev);

	return err;
}

int mlx5_core_eq_query(struct mlx5_core_dev *dev, struct mlx5_eq *eq,
		       u32 *out, int outlen)
{
	u32 in[MLX5_ST_SZ_DW(query_eq_in)] = {0};

	MLX5_SET(query_eq_in, in, opcode, MLX5_CMD_OP_QUERY_EQ);
	MLX5_SET(query_eq_in, in, eq_number, eq->eqn);
	return mlx5_cmd_exec(dev, in, sizeof(in), out, outlen);
}
EXPORT_SYMBOL_GPL(mlx5_core_eq_query);<|MERGE_RESOLUTION|>--- conflicted
+++ resolved
@@ -36,10 +36,6 @@
 #include <linux/mlx5/cmd.h>
 #include "mlx5_core.h"
 #include "fpga/core.h"
-<<<<<<< HEAD
-#ifdef CONFIG_MLX5_CORE_EN
-=======
->>>>>>> bb176f67
 #include "eswitch.h"
 
 enum {
@@ -163,11 +159,8 @@
 		return "MLX5_EVENT_TYPE_NIC_VPORT_CHANGE";
 	case MLX5_EVENT_TYPE_FPGA_ERROR:
 		return "MLX5_EVENT_TYPE_FPGA_ERROR";
-<<<<<<< HEAD
-=======
 	case MLX5_EVENT_TYPE_GENERAL_EVENT:
 		return "MLX5_EVENT_TYPE_GENERAL_EVENT";
->>>>>>> bb176f67
 	default:
 		return "Unrecognized event";
 	}
@@ -198,10 +191,7 @@
 {
 	__be32 __iomem *addr = eq->doorbell + (arm ? 0 : 2);
 	u32 val = (eq->cons_index & 0xffffff) | (eq->eqn << 24);
-<<<<<<< HEAD
-=======
-
->>>>>>> bb176f67
+
 	__raw_writel((__force u32)cpu_to_be32(val), addr);
 	/* We still want ordering, just not swabbing, so add a barrier */
 	mb();
@@ -509,12 +499,9 @@
 			mlx5_fpga_event(dev, eqe->type, &eqe->data.raw);
 			break;
 
-<<<<<<< HEAD
-=======
 		case MLX5_EVENT_TYPE_GENERAL_EVENT:
 			general_event_handler(dev, eqe);
 			break;
->>>>>>> bb176f67
 		default:
 			mlx5_core_warn(dev, "Unhandled event 0x%x on EQ 0x%x\n",
 				       eqe->type, eq->eqn);
@@ -712,12 +699,9 @@
 	u64 async_event_mask = MLX5_ASYNC_EVENT_MASK;
 	int err;
 
-<<<<<<< HEAD
-=======
 	if (MLX5_VPORT_MANAGER(dev))
 		async_event_mask |= (1ull << MLX5_EVENT_TYPE_NIC_VPORT_CHANGE);
 
->>>>>>> bb176f67
 	if (MLX5_CAP_GEN(dev, port_type) == MLX5_CAP_PORT_TYPE_ETH &&
 	    MLX5_CAP_GEN(dev, general_notification_event))
 		async_event_mask |= (1ull << MLX5_EVENT_TYPE_GENERAL_EVENT);
