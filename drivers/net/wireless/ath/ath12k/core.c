--- conflicted
+++ resolved
@@ -56,8 +56,6 @@
 	if (!ab->hw_params->supports_suspend)
 		return -EOPNOTSUPP;
 
-<<<<<<< HEAD
-=======
 	/* so far single_pdev_only chips have supports_suspend as true
 	 * so pass 0 as a dummy pdev_id here.
 	 */
@@ -77,7 +75,6 @@
 	if (ret <= 0)
 		return ret;
 
->>>>>>> 8400291e
 	for (i = 0; i < ab->num_radios; i++) {
 		ar = ab->pdevs[i].ar;
 		if (!ar)
@@ -1089,23 +1086,12 @@
 
 			for (j = 0; j < ah->num_radio; j++) {
 				ar = &ah->radio[j];
-<<<<<<< HEAD
 
 				mutex_lock(&ar->conf_mutex);
 				ath12k_core_halt(ar);
 				mutex_unlock(&ar->conf_mutex);
 			}
 
-			/* Restart after all the link/radio halt */
-			ieee80211_restart_hw(ah->hw);
-=======
-
-				mutex_lock(&ar->conf_mutex);
-				ath12k_core_halt(ar);
-				mutex_unlock(&ar->conf_mutex);
-			}
-
->>>>>>> 8400291e
 			break;
 		case ATH12K_HW_STATE_OFF:
 			ath12k_warn(ab,
