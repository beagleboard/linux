--- conflicted
+++ resolved
@@ -37,11 +37,7 @@
 	int addr, eep_start_loc;
 	eep_data = (u16 *)eep;
 
-<<<<<<< HEAD
-	if (ah->hw_version.devid == 0x7015)
-=======
 	if (common->bus_ops->ath_bus_type == ATH_USB)
->>>>>>> 3cbea436
 		eep_start_loc = AR9287_HTC_EEP_START_LOC;
 	else
 		eep_start_loc = AR9287_EEP_START_LOC;
@@ -54,13 +50,8 @@
 	for (addr = 0; addr < NUM_EEP_WORDS; addr++) {
 		if (!ath9k_hw_nvram_read(common, addr + eep_start_loc,
 					 eep_data)) {
-<<<<<<< HEAD
-			ath_print(common, ATH_DBG_EEPROM,
-				  "Unable to read eeprom region\n");
-=======
 			ath_dbg(common, ATH_DBG_EEPROM,
 				"Unable to read eeprom region\n");
->>>>>>> 3cbea436
 			return false;
 		}
 		eep_data++;
@@ -81,22 +72,12 @@
 	if (!ath9k_hw_use_flash(ah)) {
 		if (!ath9k_hw_nvram_read(common, AR5416_EEPROM_MAGIC_OFFSET,
 					 &magic)) {
-<<<<<<< HEAD
-			ath_print(common, ATH_DBG_FATAL,
-				  "Reading Magic # failed\n");
-			return false;
-		}
-
-		ath_print(common, ATH_DBG_EEPROM,
-			  "Read Magic = 0x%04X\n", magic);
-=======
 			ath_err(common, "Reading Magic # failed\n");
 			return false;
 		}
 
 		ath_dbg(common, ATH_DBG_EEPROM,
 			"Read Magic = 0x%04X\n", magic);
->>>>>>> 3cbea436
 
 		if (magic != AR5416_EEPROM_MAGIC) {
 			magic2 = swab16(magic);
@@ -111,26 +92,15 @@
 					eepdata++;
 				}
 			} else {
-<<<<<<< HEAD
-				ath_print(common, ATH_DBG_FATAL,
-					  "Invalid EEPROM Magic. "
-					  "Endianness mismatch.\n");
-=======
 				ath_err(common,
 					"Invalid EEPROM Magic. Endianness mismatch.\n");
->>>>>>> 3cbea436
 				return -EINVAL;
 			}
 		}
 	}
 
-<<<<<<< HEAD
-	ath_print(common, ATH_DBG_EEPROM, "need_swap = %s.\n",
-		  need_swap ? "True" : "False");
-=======
 	ath_dbg(common, ATH_DBG_EEPROM, "need_swap = %s.\n",
 		need_swap ? "True" : "False");
->>>>>>> 3cbea436
 
 	if (need_swap)
 		el = swab16(ah->eeprom.map9287.baseEepHeader.length);
@@ -250,166 +220,6 @@
 	}
 }
 
-<<<<<<< HEAD
-static void ath9k_hw_get_ar9287_gain_boundaries_pdadcs(struct ath_hw *ah,
-			       struct ath9k_channel *chan,
-			       struct cal_data_per_freq_ar9287 *pRawDataSet,
-			       u8 *bChans, u16 availPiers,
-			       u16 tPdGainOverlap,
-			       u16 *pPdGainBoundaries,
-			       u8 *pPDADCValues,
-			       u16 numXpdGains)
-{
-#define TMP_VAL_VPD_TABLE						\
-	((vpdTableI[i][sizeCurrVpdTable - 1] + (ss - maxIndex + 1) * vpdStep));
-
-	int i, j, k;
-	int16_t ss;
-	u16 idxL = 0, idxR = 0, numPiers;
-	u8 *pVpdL, *pVpdR, *pPwrL, *pPwrR;
-	u8 minPwrT4[AR9287_NUM_PD_GAINS];
-	u8 maxPwrT4[AR9287_NUM_PD_GAINS];
-	int16_t vpdStep;
-	int16_t tmpVal;
-	u16 sizeCurrVpdTable, maxIndex, tgtIndex;
-	bool match;
-	int16_t minDelta = 0;
-	struct chan_centers centers;
-	static u8 vpdTableL[AR5416_EEP4K_NUM_PD_GAINS]
-		[AR5416_MAX_PWR_RANGE_IN_HALF_DB];
-	static u8 vpdTableR[AR5416_EEP4K_NUM_PD_GAINS]
-		[AR5416_MAX_PWR_RANGE_IN_HALF_DB];
-	static u8 vpdTableI[AR5416_EEP4K_NUM_PD_GAINS]
-		[AR5416_MAX_PWR_RANGE_IN_HALF_DB];
-
-	memset(&minPwrT4, 0, AR9287_NUM_PD_GAINS);
-	ath9k_hw_get_channel_centers(ah, chan, &centers);
-
-	for (numPiers = 0; numPiers < availPiers; numPiers++) {
-		if (bChans[numPiers] == AR9287_BCHAN_UNUSED)
-			break;
-	}
-
-	match = ath9k_hw_get_lower_upper_index(
-		(u8)FREQ2FBIN(centers.synth_center, IS_CHAN_2GHZ(chan)),
-		bChans, numPiers, &idxL, &idxR);
-
-	if (match) {
-		for (i = 0; i < numXpdGains; i++) {
-			minPwrT4[i] = pRawDataSet[idxL].pwrPdg[i][0];
-			maxPwrT4[i] = pRawDataSet[idxL].pwrPdg[i][4];
-			ath9k_hw_fill_vpd_table(minPwrT4[i], maxPwrT4[i],
-						pRawDataSet[idxL].pwrPdg[i],
-						pRawDataSet[idxL].vpdPdg[i],
-						AR9287_PD_GAIN_ICEPTS,
-						vpdTableI[i]);
-		}
-	} else {
-		for (i = 0; i < numXpdGains; i++) {
-			pVpdL = pRawDataSet[idxL].vpdPdg[i];
-			pPwrL = pRawDataSet[idxL].pwrPdg[i];
-			pVpdR = pRawDataSet[idxR].vpdPdg[i];
-			pPwrR = pRawDataSet[idxR].pwrPdg[i];
-
-			minPwrT4[i] = max(pPwrL[0], pPwrR[0]);
-
-			maxPwrT4[i] = min(pPwrL[AR9287_PD_GAIN_ICEPTS - 1],
-					  pPwrR[AR9287_PD_GAIN_ICEPTS - 1]);
-
-			ath9k_hw_fill_vpd_table(minPwrT4[i], maxPwrT4[i],
-						pPwrL, pVpdL,
-						AR9287_PD_GAIN_ICEPTS,
-						vpdTableL[i]);
-			ath9k_hw_fill_vpd_table(minPwrT4[i], maxPwrT4[i],
-						pPwrR, pVpdR,
-						AR9287_PD_GAIN_ICEPTS,
-						vpdTableR[i]);
-
-			for (j = 0; j <= (maxPwrT4[i] - minPwrT4[i]) / 2; j++) {
-				vpdTableI[i][j] = (u8)(ath9k_hw_interpolate(
-				       (u16)FREQ2FBIN(centers. synth_center,
-						      IS_CHAN_2GHZ(chan)),
-				       bChans[idxL], bChans[idxR],
-				       vpdTableL[i][j], vpdTableR[i][j]));
-			}
-		}
-	}
-
-	k = 0;
-
-	for (i = 0; i < numXpdGains; i++) {
-		if (i == (numXpdGains - 1))
-			pPdGainBoundaries[i] =
-				(u16)(maxPwrT4[i] / 2);
-		else
-			pPdGainBoundaries[i] =
-				(u16)((maxPwrT4[i] + minPwrT4[i+1]) / 4);
-
-		pPdGainBoundaries[i] = min((u16)AR5416_MAX_RATE_POWER,
-					   pPdGainBoundaries[i]);
-
-
-		minDelta = 0;
-
-		if (i == 0) {
-			if (AR_SREV_9280_20_OR_LATER(ah))
-				ss = (int16_t)(0 - (minPwrT4[i] / 2));
-			else
-				ss = 0;
-		} else {
-			ss = (int16_t)((pPdGainBoundaries[i-1] -
-					(minPwrT4[i] / 2)) -
-				       tPdGainOverlap + 1 + minDelta);
-		}
-
-		vpdStep = (int16_t)(vpdTableI[i][1] - vpdTableI[i][0]);
-		vpdStep = (int16_t)((vpdStep < 1) ? 1 : vpdStep);
-
-		while ((ss < 0) && (k < (AR9287_NUM_PDADC_VALUES - 1)))	{
-			tmpVal = (int16_t)(vpdTableI[i][0] + ss * vpdStep);
-			pPDADCValues[k++] = (u8)((tmpVal < 0) ? 0 : tmpVal);
-			ss++;
-		}
-
-		sizeCurrVpdTable = (u8)((maxPwrT4[i] - minPwrT4[i]) / 2 + 1);
-		tgtIndex = (u8)(pPdGainBoundaries[i] +
-				tPdGainOverlap - (minPwrT4[i] / 2));
-		maxIndex = (tgtIndex < sizeCurrVpdTable) ?
-			    tgtIndex : sizeCurrVpdTable;
-
-		while ((ss < maxIndex) && (k < (AR9287_NUM_PDADC_VALUES - 1)))
-			pPDADCValues[k++] = vpdTableI[i][ss++];
-
-		vpdStep = (int16_t)(vpdTableI[i][sizeCurrVpdTable - 1] -
-				    vpdTableI[i][sizeCurrVpdTable - 2]);
-		vpdStep = (int16_t)((vpdStep < 1) ? 1 : vpdStep);
-
-		if (tgtIndex > maxIndex) {
-			while ((ss <= tgtIndex) &&
-				(k < (AR9287_NUM_PDADC_VALUES - 1))) {
-				tmpVal = (int16_t) TMP_VAL_VPD_TABLE;
-				pPDADCValues[k++] =
-					(u8)((tmpVal > 255) ? 255 : tmpVal);
-				ss++;
-			}
-		}
-	}
-
-	while (i < AR9287_PD_GAINS_IN_MASK) {
-		pPdGainBoundaries[i] = pPdGainBoundaries[i-1];
-		i++;
-	}
-
-	while (k < AR9287_NUM_PDADC_VALUES) {
-		pPDADCValues[k] = pPDADCValues[k-1];
-		k++;
-	}
-
-#undef TMP_VAL_VPD_TABLE
-}
-
-=======
->>>>>>> 3cbea436
 static void ar9287_eeprom_get_tx_gain_index(struct ath_hw *ah,
 			    struct ath9k_channel *chan,
 			    struct cal_data_op_loop_ar9287 *pRawDatasetOpLoop,
@@ -488,19 +298,11 @@
 	struct cal_data_op_loop_ar9287 *pRawDatasetOpenLoop;
 	u8 *pCalBChans = NULL;
 	u16 pdGainOverlap_t2;
-<<<<<<< HEAD
-	u8 pdadcValues[AR9287_NUM_PDADC_VALUES];
-	u16 gainBoundaries[AR9287_PD_GAINS_IN_MASK];
-	u16 numPiers = 0, i, j;
-	u16 numXpdGain, xpdMask;
-	u16 xpdGainValues[AR9287_NUM_PD_GAINS] = {0, 0, 0, 0};
-=======
 	u8 pdadcValues[AR5416_NUM_PDADC_VALUES];
 	u16 gainBoundaries[AR5416_PD_GAINS_IN_MASK];
 	u16 numPiers = 0, i, j;
 	u16 numXpdGain, xpdMask;
 	u16 xpdGainValues[AR5416_NUM_PD_GAINS] = {0, 0, 0, 0};
->>>>>>> 3cbea436
 	u32 reg32, regOffset, regChainOffset, regval;
 	int16_t modalIdx, diff = 0;
 	struct ar9287_eeprom *pEepData = &ah->eeprom.map9287;
@@ -528,15 +330,9 @@
 	numXpdGain = 0;
 
 	/* Calculate the value of xpdgains from the xpdGain Mask */
-<<<<<<< HEAD
-	for (i = 1; i <= AR9287_PD_GAINS_IN_MASK; i++) {
-		if ((xpdMask >> (AR9287_PD_GAINS_IN_MASK - i)) & 1) {
-			if (numXpdGain >= AR9287_NUM_PD_GAINS)
-=======
 	for (i = 1; i <= AR5416_PD_GAINS_IN_MASK; i++) {
 		if ((xpdMask >> (AR5416_PD_GAINS_IN_MASK - i)) & 1) {
 			if (numXpdGain >= AR5416_NUM_PD_GAINS)
->>>>>>> 3cbea436
 				break;
 			xpdGainValues[numXpdGain] =
 				(u16)(AR5416_PD_GAINS_IN_MASK-i);
@@ -572,11 +368,7 @@
 					(struct cal_data_per_freq_ar9287 *)
 					pEepData->calPierData2G[i];
 
-<<<<<<< HEAD
-				ath9k_hw_get_ar9287_gain_boundaries_pdadcs(ah, chan,
-=======
 				ath9k_hw_get_gain_boundaries_pdadcs(ah, chan,
->>>>>>> 3cbea436
 							   pRawDataset,
 							   pCalBChans, numPiers,
 							   pdGainOverlap_t2,
@@ -612,21 +404,13 @@
 					     (int32_t)AR9287_PWR_TABLE_OFFSET_DB);
 				diff *= 2;
 
-<<<<<<< HEAD
-				for (j = 0; j < ((u16)AR9287_NUM_PDADC_VALUES-diff); j++)
-=======
 				for (j = 0; j < ((u16)AR5416_NUM_PDADC_VALUES-diff); j++)
->>>>>>> 3cbea436
 					pdadcValues[j] = pdadcValues[j+diff];
 
 				for (j = (u16)(AR5416_NUM_PDADC_VALUES-diff);
 				     j < AR5416_NUM_PDADC_VALUES; j++)
 					pdadcValues[j] =
-<<<<<<< HEAD
-					  pdadcValues[AR9287_NUM_PDADC_VALUES-diff];
-=======
 					  pdadcValues[AR5416_NUM_PDADC_VALUES-diff];
->>>>>>> 3cbea436
 			}
 
 			if (!ath9k_hw_ar9287_get_eeprom(ah, EEP_OL_PWRCTRL)) {
@@ -682,15 +466,6 @@
 	struct cal_target_power_ht targetPowerHt20,
 				    targetPowerHt40 = {0, {0, 0, 0, 0} };
 	u16 scaledPower = 0, minCtlPower, maxRegAllowedPower;
-<<<<<<< HEAD
-	u16 ctlModesFor11g[] = {CTL_11B,
-				CTL_11G,
-				CTL_2GHT20,
-				CTL_11B_EXT,
-				CTL_11G_EXT,
-				CTL_2GHT40};
-	u16 numCtlModes = 0, *pCtlMode = NULL, ctlMode, freq;
-=======
 	static const u16 ctlModesFor11g[] = {
 		CTL_11B, CTL_11G, CTL_2GHT20,
 		CTL_11B_EXT, CTL_11G_EXT, CTL_2GHT40
@@ -698,7 +473,6 @@
 	u16 numCtlModes = 0;
 	const u16 *pCtlMode = NULL;
 	u16 ctlMode, freq;
->>>>>>> 3cbea436
 	struct chan_centers centers;
 	int tx_chainmask;
 	u16 twiceMinEdgePower;
@@ -953,8 +727,6 @@
 			regulatory->max_power_level = ratesArray[i];
 	}
 
-<<<<<<< HEAD
-=======
 	if (test)
 		return;
 
@@ -965,7 +737,6 @@
 
 	regulatory->max_power_level = ratesArray[i];
 
->>>>>>> 3cbea436
 	if (AR_SREV_9280_20_OR_LATER(ah)) {
 		for (i = 0; i < Ar5416RateSize; i++)
 			ratesArray[i] -= AR9287_PWR_TABLE_OFFSET_DB * 2;
@@ -1054,20 +825,6 @@
 			  | ATH9K_POW_SM(ratesArray[rateDupOfdm], 8)
 			  | ATH9K_POW_SM(ratesArray[rateDupCck], 0));
 	}
-<<<<<<< HEAD
-
-	if (IS_CHAN_2GHZ(chan))
-		i = rate1l;
-	else
-		i = rate6mb;
-
-	if (AR_SREV_9280_20_OR_LATER(ah))
-		regulatory->max_power_level =
-			ratesArray[i] + AR9287_PWR_TABLE_OFFSET_DB * 2;
-	else
-		regulatory->max_power_level = ratesArray[i];
-=======
->>>>>>> 3cbea436
 }
 
 static void ath9k_hw_ar9287_set_addac(struct ath_hw *ah,
@@ -1210,24 +967,6 @@
 				  pModal->xpaBiasLvl);
 }
 
-<<<<<<< HEAD
-static u8 ath9k_hw_ar9287_get_num_ant_config(struct ath_hw *ah,
-					     enum ath9k_hal_freq_band freq_band)
-{
-	return 1;
-}
-
-static u32 ath9k_hw_ar9287_get_eeprom_antenna_cfg(struct ath_hw *ah,
-						  struct ath9k_channel *chan)
-{
-	struct ar9287_eeprom *eep = &ah->eeprom.map9287;
-	struct modal_eep_ar9287_header *pModal = &eep->modalHeader;
-
-	return pModal->antCtrlCommon;
-}
-
-=======
->>>>>>> 3cbea436
 static u16 ath9k_hw_ar9287_get_spur_channel(struct ath_hw *ah,
 					    u16 i, bool is2GHz)
 {
@@ -1265,11 +1004,6 @@
 	.fill_eeprom		= ath9k_hw_ar9287_fill_eeprom,
 	.get_eeprom_ver		= ath9k_hw_ar9287_get_eeprom_ver,
 	.get_eeprom_rev		= ath9k_hw_ar9287_get_eeprom_rev,
-<<<<<<< HEAD
-	.get_num_ant_config	= ath9k_hw_ar9287_get_num_ant_config,
-	.get_eeprom_antenna_cfg	= ath9k_hw_ar9287_get_eeprom_antenna_cfg,
-=======
->>>>>>> 3cbea436
 	.set_board_values	= ath9k_hw_ar9287_set_board_values,
 	.set_addac		= ath9k_hw_ar9287_set_addac,
 	.set_txpower		= ath9k_hw_ar9287_set_txpower,
