/*
 * Copyright (c) 2010 Atheros Communications Inc.
 *
 * Permission to use, copy, modify, and/or distribute this software for any
 * purpose with or without fee is hereby granted, provided that the above
 * copyright notice and this permission notice appear in all copies.
 *
 * THE SOFTWARE IS PROVIDED "AS IS" AND THE AUTHOR DISCLAIMS ALL WARRANTIES
 * WITH REGARD TO THIS SOFTWARE INCLUDING ALL IMPLIED WARRANTIES OF
 * MERCHANTABILITY AND FITNESS. IN NO EVENT SHALL THE AUTHOR BE LIABLE FOR
 * ANY SPECIAL, DIRECT, INDIRECT, OR CONSEQUENTIAL DAMAGES OR ANY DAMAGES
 * WHATSOEVER RESULTING FROM LOSS OF USE, DATA OR PROFITS, WHETHER IN AN
 * ACTION OF CONTRACT, NEGLIGENCE OR OTHER TORTIOUS ACTION, ARISING OUT OF
 * OR IN CONNECTION WITH THE USE OR PERFORMANCE OF THIS SOFTWARE.
 */

#include "htc.h"

#define FUDGE 2

static void ath9k_htc_beacon_config_sta(struct ath9k_htc_priv *priv,
					struct htc_beacon_config *bss_conf)
{
	struct ath_common *common = ath9k_hw_common(priv->ah);
	struct ath9k_beacon_state bs;
	enum ath9k_int imask = 0;
	int dtimperiod, dtimcount, sleepduration;
	int cfpperiod, cfpcount, bmiss_timeout;
	u32 nexttbtt = 0, intval, tsftu;
	__be32 htc_imask = 0;
	u64 tsf;
	int num_beacons, offset, dtim_dec_count, cfp_dec_count;
	int ret;
	u8 cmd_rsp;

	memset(&bs, 0, sizeof(bs));

	intval = bss_conf->beacon_interval & ATH9K_BEACON_PERIOD;
	bmiss_timeout = (ATH_DEFAULT_BMISS_LIMIT * bss_conf->beacon_interval);

	/*
	 * Setup dtim and cfp parameters according to
	 * last beacon we received (which may be none).
	 */
	dtimperiod = bss_conf->dtim_period;
	if (dtimperiod <= 0)		/* NB: 0 if not known */
		dtimperiod = 1;
	dtimcount = 1;
	if (dtimcount >= dtimperiod)	/* NB: sanity check */
		dtimcount = 0;
	cfpperiod = 1;			/* NB: no PCF support yet */
	cfpcount = 0;

	sleepduration = intval;
	if (sleepduration <= 0)
		sleepduration = intval;

	/*
	 * Pull nexttbtt forward to reflect the current
	 * TSF and calculate dtim+cfp state for the result.
	 */
	tsf = ath9k_hw_gettsf64(priv->ah);
	tsftu = TSF_TO_TU(tsf>>32, tsf) + FUDGE;

	num_beacons = tsftu / intval + 1;
	offset = tsftu % intval;
	nexttbtt = tsftu - offset;
	if (offset)
		nexttbtt += intval;

	/* DTIM Beacon every dtimperiod Beacon */
	dtim_dec_count = num_beacons % dtimperiod;
	/* CFP every cfpperiod DTIM Beacon */
	cfp_dec_count = (num_beacons / dtimperiod) % cfpperiod;
	if (dtim_dec_count)
		cfp_dec_count++;

	dtimcount -= dtim_dec_count;
	if (dtimcount < 0)
		dtimcount += dtimperiod;

	cfpcount -= cfp_dec_count;
	if (cfpcount < 0)
		cfpcount += cfpperiod;

	bs.bs_intval = intval;
	bs.bs_nexttbtt = nexttbtt;
	bs.bs_dtimperiod = dtimperiod*intval;
	bs.bs_nextdtim = bs.bs_nexttbtt + dtimcount*intval;
	bs.bs_cfpperiod = cfpperiod*bs.bs_dtimperiod;
	bs.bs_cfpnext = bs.bs_nextdtim + cfpcount*bs.bs_dtimperiod;
	bs.bs_cfpmaxduration = 0;

	/*
	 * Calculate the number of consecutive beacons to miss* before taking
	 * a BMISS interrupt. The configuration is specified in TU so we only
	 * need calculate based	on the beacon interval.  Note that we clamp the
	 * result to at most 15 beacons.
	 */
	if (sleepduration > intval) {
		bs.bs_bmissthreshold = ATH_DEFAULT_BMISS_LIMIT / 2;
	} else {
		bs.bs_bmissthreshold = DIV_ROUND_UP(bmiss_timeout, intval);
		if (bs.bs_bmissthreshold > 15)
			bs.bs_bmissthreshold = 15;
		else if (bs.bs_bmissthreshold <= 0)
			bs.bs_bmissthreshold = 1;
	}

	/*
	 * Calculate sleep duration. The configuration is given in ms.
	 * We ensure a multiple of the beacon period is used. Also, if the sleep
	 * duration is greater than the DTIM period then it makes senses
	 * to make it a multiple of that.
	 *
	 * XXX fixed at 100ms
	 */

	bs.bs_sleepduration = roundup(IEEE80211_MS_TO_TU(100), sleepduration);
	if (bs.bs_sleepduration > bs.bs_dtimperiod)
		bs.bs_sleepduration = bs.bs_dtimperiod;

	/* TSF out of range threshold fixed at 1 second */
	bs.bs_tsfoor_threshold = ATH9K_TSFOOR_THRESHOLD;

	ath_print(common, ATH_DBG_BEACON, "tsf: %llu tsftu: %u\n", tsf, tsftu);
	ath_print(common, ATH_DBG_BEACON,
		  "bmiss: %u sleep: %u cfp-period: %u maxdur: %u next: %u\n",
		  bs.bs_bmissthreshold, bs.bs_sleepduration,
		  bs.bs_cfpperiod, bs.bs_cfpmaxduration, bs.bs_cfpnext);

	/* Set the computed STA beacon timers */

	WMI_CMD(WMI_DISABLE_INTR_CMDID);
	ath9k_hw_set_sta_beacon_timers(priv->ah, &bs);
	imask |= ATH9K_INT_BMISS;
	htc_imask = cpu_to_be32(imask);
	WMI_CMD_BUF(WMI_ENABLE_INTR_CMDID, &htc_imask);
}

static void ath9k_htc_beacon_config_adhoc(struct ath9k_htc_priv *priv,
					  struct htc_beacon_config *bss_conf)
{
	struct ath_common *common = ath9k_hw_common(priv->ah);
	enum ath9k_int imask = 0;
	u32 nexttbtt, intval;
	__be32 htc_imask = 0;
	int ret;
	u8 cmd_rsp;

	intval = bss_conf->beacon_interval & ATH9K_BEACON_PERIOD;
	nexttbtt = intval;
	intval |= ATH9K_BEACON_ENA;
	if (priv->op_flags & OP_ENABLE_BEACON)
		imask |= ATH9K_INT_SWBA;

	ath_print(common, ATH_DBG_BEACON,
		  "IBSS Beacon config, intval: %d, imask: 0x%x\n",
		  bss_conf->beacon_interval, imask);

	WMI_CMD(WMI_DISABLE_INTR_CMDID);
	ath9k_hw_beaconinit(priv->ah, nexttbtt, intval);
	priv->bmiss_cnt = 0;
	htc_imask = cpu_to_be32(imask);
	WMI_CMD_BUF(WMI_ENABLE_INTR_CMDID, &htc_imask);
}

void ath9k_htc_beaconep(void *drv_priv, struct sk_buff *skb,
			enum htc_endpoint_id ep_id, bool txok)
{
	dev_kfree_skb_any(skb);
}

void ath9k_htc_swba(struct ath9k_htc_priv *priv, u8 beacon_pending)
{
	struct ath9k_htc_vif *avp = (void *)priv->vif->drv_priv;
	struct tx_beacon_header beacon_hdr;
	struct ath9k_htc_tx_ctl tx_ctl;
	struct ieee80211_tx_info *info;
	struct sk_buff *beacon;
	u8 *tx_fhdr;

	memset(&beacon_hdr, 0, sizeof(struct tx_beacon_header));
	memset(&tx_ctl, 0, sizeof(struct ath9k_htc_tx_ctl));

	/* FIXME: Handle BMISS */
	if (beacon_pending != 0) {
		priv->bmiss_cnt++;
		return;
	}

	spin_lock_bh(&priv->beacon_lock);

	if (unlikely(priv->op_flags & OP_SCANNING)) {
		spin_unlock_bh(&priv->beacon_lock);
		return;
	}

	/* Get a new beacon */
	beacon = ieee80211_beacon_get(priv->hw, priv->vif);
	if (!beacon) {
		spin_unlock_bh(&priv->beacon_lock);
		return;
	}

	info = IEEE80211_SKB_CB(beacon);
	if (info->flags & IEEE80211_TX_CTL_ASSIGN_SEQ) {
		struct ieee80211_hdr *hdr =
			(struct ieee80211_hdr *) beacon->data;
		priv->seq_no += 0x10;
		hdr->seq_ctrl &= cpu_to_le16(IEEE80211_SCTL_FRAG);
		hdr->seq_ctrl |= cpu_to_le16(priv->seq_no);
	}

	tx_ctl.type = ATH9K_HTC_NORMAL;
	beacon_hdr.vif_index = avp->index;
	tx_fhdr = skb_push(beacon, sizeof(beacon_hdr));
	memcpy(tx_fhdr, (u8 *) &beacon_hdr, sizeof(beacon_hdr));

	htc_send(priv->htc, beacon, priv->beacon_ep, &tx_ctl);

	spin_unlock_bh(&priv->beacon_lock);
}

/* Currently, only for IBSS */
void ath9k_htc_beaconq_config(struct ath9k_htc_priv *priv)
{
	struct ath_hw *ah = priv->ah;
	struct ath9k_tx_queue_info qi, qi_be;
	int qnum = priv->hwq_map[WME_AC_BE];

	memset(&qi, 0, sizeof(struct ath9k_tx_queue_info));
	memset(&qi_be, 0, sizeof(struct ath9k_tx_queue_info));

	ath9k_hw_get_txq_props(ah, qnum, &qi_be);

	qi.tqi_aifs = qi_be.tqi_aifs;
<<<<<<< HEAD
	qi.tqi_cwmin = 4*qi_be.tqi_cwmin;
=======
	/* For WIFI Beacon Distribution
	 * Long slot time  : 2x cwmin
	 * Short slot time : 4x cwmin
	 */
	if (ah->slottime == ATH9K_SLOT_TIME_20)
		qi.tqi_cwmin = 2*qi_be.tqi_cwmin;
	else
		qi.tqi_cwmin = 4*qi_be.tqi_cwmin;
>>>>>>> 45f53cc9
	qi.tqi_cwmax = qi_be.tqi_cwmax;

	if (!ath9k_hw_set_txq_props(ah, priv->beaconq, &qi)) {
		ath_print(ath9k_hw_common(ah), ATH_DBG_FATAL,
			  "Unable to update beacon queue %u!\n", qnum);
	} else {
		ath9k_hw_resettxqueue(ah, priv->beaconq);
	}
}

void ath9k_htc_beacon_config(struct ath9k_htc_priv *priv,
			     struct ieee80211_vif *vif)
{
	struct ath_common *common = ath9k_hw_common(priv->ah);
	struct htc_beacon_config *cur_conf = &priv->cur_beacon_conf;
	struct ieee80211_bss_conf *bss_conf = &vif->bss_conf;

	cur_conf->beacon_interval = bss_conf->beacon_int;
	if (cur_conf->beacon_interval == 0)
		cur_conf->beacon_interval = 100;

	cur_conf->dtim_period = bss_conf->dtim_period;
	cur_conf->listen_interval = 1;
	cur_conf->dtim_count = 1;
	cur_conf->bmiss_timeout =
		ATH_DEFAULT_BMISS_LIMIT * cur_conf->beacon_interval;

	switch (vif->type) {
	case NL80211_IFTYPE_STATION:
		ath9k_htc_beacon_config_sta(priv, cur_conf);
		break;
	case NL80211_IFTYPE_ADHOC:
		ath9k_htc_beacon_config_adhoc(priv, cur_conf);
		break;
	default:
		ath_print(common, ATH_DBG_CONFIG,
			  "Unsupported beaconing mode\n");
		return;
	}
}<|MERGE_RESOLUTION|>--- conflicted
+++ resolved
@@ -235,9 +235,6 @@
 	ath9k_hw_get_txq_props(ah, qnum, &qi_be);
 
 	qi.tqi_aifs = qi_be.tqi_aifs;
-<<<<<<< HEAD
-	qi.tqi_cwmin = 4*qi_be.tqi_cwmin;
-=======
 	/* For WIFI Beacon Distribution
 	 * Long slot time  : 2x cwmin
 	 * Short slot time : 4x cwmin
@@ -246,7 +243,6 @@
 		qi.tqi_cwmin = 2*qi_be.tqi_cwmin;
 	else
 		qi.tqi_cwmin = 4*qi_be.tqi_cwmin;
->>>>>>> 45f53cc9
 	qi.tqi_cwmax = qi_be.tqi_cwmax;
 
 	if (!ath9k_hw_set_txq_props(ah, priv->beaconq, &qi)) {
