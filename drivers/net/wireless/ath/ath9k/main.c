/*
 * Copyright (c) 2008-2009 Atheros Communications Inc.
 *
 * Permission to use, copy, modify, and/or distribute this software for any
 * purpose with or without fee is hereby granted, provided that the above
 * copyright notice and this permission notice appear in all copies.
 *
 * THE SOFTWARE IS PROVIDED "AS IS" AND THE AUTHOR DISCLAIMS ALL WARRANTIES
 * WITH REGARD TO THIS SOFTWARE INCLUDING ALL IMPLIED WARRANTIES OF
 * MERCHANTABILITY AND FITNESS. IN NO EVENT SHALL THE AUTHOR BE LIABLE FOR
 * ANY SPECIAL, DIRECT, INDIRECT, OR CONSEQUENTIAL DAMAGES OR ANY DAMAGES
 * WHATSOEVER RESULTING FROM LOSS OF USE, DATA OR PROFITS, WHETHER IN AN
 * ACTION OF CONTRACT, NEGLIGENCE OR OTHER TORTIOUS ACTION, ARISING OUT OF
 * OR IN CONNECTION WITH THE USE OR PERFORMANCE OF THIS SOFTWARE.
 */

#include <linux/nl80211.h>
#include <linux/delay.h>
#include "ath9k.h"
#include "btcoex.h"

static u8 parse_mpdudensity(u8 mpdudensity)
{
	/*
	 * 802.11n D2.0 defined values for "Minimum MPDU Start Spacing":
	 *   0 for no restriction
	 *   1 for 1/4 us
	 *   2 for 1/2 us
	 *   3 for 1 us
	 *   4 for 2 us
	 *   5 for 4 us
	 *   6 for 8 us
	 *   7 for 16 us
	 */
	switch (mpdudensity) {
	case 0:
		return 0;
	case 1:
	case 2:
	case 3:
		/* Our lower layer calculations limit our precision to
		   1 microsecond */
		return 1;
	case 4:
		return 2;
	case 5:
		return 4;
	case 6:
		return 8;
	case 7:
		return 16;
	default:
		return 0;
	}
}

static bool ath9k_has_pending_frames(struct ath_softc *sc, struct ath_txq *txq)
{
	bool pending = false;

	spin_lock_bh(&txq->axq_lock);

	if (txq->axq_depth || !list_empty(&txq->axq_acq))
		pending = true;
	else if (sc->sc_ah->caps.hw_caps & ATH9K_HW_CAP_EDMA)
		pending = !list_empty(&txq->txq_fifo_pending);

	spin_unlock_bh(&txq->axq_lock);
	return pending;
}

bool ath9k_setpower(struct ath_softc *sc, enum ath9k_power_mode mode)
{
	unsigned long flags;
	bool ret;

	spin_lock_irqsave(&sc->sc_pm_lock, flags);
	ret = ath9k_hw_setpower(sc->sc_ah, mode);
	spin_unlock_irqrestore(&sc->sc_pm_lock, flags);

	return ret;
}

void ath9k_ps_wakeup(struct ath_softc *sc)
{
	struct ath_common *common = ath9k_hw_common(sc->sc_ah);
	unsigned long flags;
	enum ath9k_power_mode power_mode;

	spin_lock_irqsave(&sc->sc_pm_lock, flags);
	if (++sc->ps_usecount != 1)
		goto unlock;

	power_mode = sc->sc_ah->power_mode;
	ath9k_hw_setpower(sc->sc_ah, ATH9K_PM_AWAKE);

	/*
	 * While the hardware is asleep, the cycle counters contain no
	 * useful data. Better clear them now so that they don't mess up
	 * survey data results.
	 */
	if (power_mode != ATH9K_PM_AWAKE) {
		spin_lock(&common->cc_lock);
		ath_hw_cycle_counters_update(common);
		memset(&common->cc_survey, 0, sizeof(common->cc_survey));
		spin_unlock(&common->cc_lock);
	}

 unlock:
	spin_unlock_irqrestore(&sc->sc_pm_lock, flags);
}

void ath9k_ps_restore(struct ath_softc *sc)
{
	struct ath_common *common = ath9k_hw_common(sc->sc_ah);
	unsigned long flags;

	spin_lock_irqsave(&sc->sc_pm_lock, flags);
	if (--sc->ps_usecount != 0)
		goto unlock;

	spin_lock(&common->cc_lock);
	ath_hw_cycle_counters_update(common);
	spin_unlock(&common->cc_lock);

	if (sc->ps_idle)
		ath9k_hw_setpower(sc->sc_ah, ATH9K_PM_FULL_SLEEP);
	else if (sc->ps_enabled &&
		 !(sc->ps_flags & (PS_WAIT_FOR_BEACON |
			      PS_WAIT_FOR_CAB |
			      PS_WAIT_FOR_PSPOLL_DATA |
			      PS_WAIT_FOR_TX_ACK)))
		ath9k_hw_setpower(sc->sc_ah, ATH9K_PM_NETWORK_SLEEP);

 unlock:
	spin_unlock_irqrestore(&sc->sc_pm_lock, flags);
}

static void ath_start_ani(struct ath_common *common)
{
	struct ath_hw *ah = common->ah;
	unsigned long timestamp = jiffies_to_msecs(jiffies);
	struct ath_softc *sc = (struct ath_softc *) common->priv;

	if (!(sc->sc_flags & SC_OP_ANI_RUN))
		return;

	if (sc->sc_flags & SC_OP_OFFCHANNEL)
		return;

	common->ani.longcal_timer = timestamp;
	common->ani.shortcal_timer = timestamp;
	common->ani.checkani_timer = timestamp;

	mod_timer(&common->ani.timer,
		  jiffies +
			msecs_to_jiffies((u32)ah->config.ani_poll_interval));
}

static void ath_update_survey_nf(struct ath_softc *sc, int channel)
{
	struct ath_hw *ah = sc->sc_ah;
	struct ath9k_channel *chan = &ah->channels[channel];
	struct survey_info *survey = &sc->survey[channel];

	if (chan->noisefloor) {
		survey->filled |= SURVEY_INFO_NOISE_DBM;
		survey->noise = chan->noisefloor;
	}
}

/*
 * Updates the survey statistics and returns the busy time since last
 * update in %, if the measurement duration was long enough for the
 * result to be useful, -1 otherwise.
 */
static int ath_update_survey_stats(struct ath_softc *sc)
{
	struct ath_hw *ah = sc->sc_ah;
	struct ath_common *common = ath9k_hw_common(ah);
	int pos = ah->curchan - &ah->channels[0];
	struct survey_info *survey = &sc->survey[pos];
	struct ath_cycle_counters *cc = &common->cc_survey;
	unsigned int div = common->clockrate * 1000;
	int ret = 0;

	if (!ah->curchan)
		return -1;

	if (ah->power_mode == ATH9K_PM_AWAKE)
		ath_hw_cycle_counters_update(common);

	if (cc->cycles > 0) {
		survey->filled |= SURVEY_INFO_CHANNEL_TIME |
			SURVEY_INFO_CHANNEL_TIME_BUSY |
			SURVEY_INFO_CHANNEL_TIME_RX |
			SURVEY_INFO_CHANNEL_TIME_TX;
		survey->channel_time += cc->cycles / div;
		survey->channel_time_busy += cc->rx_busy / div;
		survey->channel_time_rx += cc->rx_frame / div;
		survey->channel_time_tx += cc->tx_frame / div;
	}

	if (cc->cycles < div)
		return -1;

	if (cc->cycles > 0)
		ret = cc->rx_busy * 100 / cc->cycles;

	memset(cc, 0, sizeof(*cc));

	ath_update_survey_nf(sc, pos);

	return ret;
}

/*
 * Set/change channels.  If the channel is really being changed, it's done
 * by reseting the chip.  To accomplish this we must first cleanup any pending
 * DMA, then restart stuff.
*/
int ath_set_channel(struct ath_softc *sc, struct ieee80211_hw *hw,
		    struct ath9k_channel *hchan)
{
	struct ath_hw *ah = sc->sc_ah;
	struct ath_common *common = ath9k_hw_common(ah);
	struct ieee80211_conf *conf = &common->hw->conf;
	bool fastcc = true, stopped;
	struct ieee80211_channel *channel = hw->conf.channel;
	struct ath9k_hw_cal_data *caldata = NULL;
	int r;

	if (sc->sc_flags & SC_OP_INVALID)
		return -EIO;

	sc->hw_busy_count = 0;

	del_timer_sync(&common->ani.timer);
	cancel_work_sync(&sc->paprd_work);
	cancel_work_sync(&sc->hw_check_work);
	cancel_delayed_work_sync(&sc->tx_complete_work);
	cancel_delayed_work_sync(&sc->hw_pll_work);

	ath9k_ps_wakeup(sc);

	spin_lock_bh(&sc->sc_pcu_lock);

	/*
	 * This is only performed if the channel settings have
	 * actually changed.
	 *
	 * To switch channels clear any pending DMA operations;
	 * wait long enough for the RX fifo to drain, reset the
	 * hardware at the new frequency, and then re-enable
	 * the relevant bits of the h/w.
	 */
	ath9k_hw_disable_interrupts(ah);
	stopped = ath_drain_all_txq(sc, false);

	if (!ath_stoprecv(sc))
		stopped = false;

	if (!ath9k_hw_check_alive(ah))
		stopped = false;

	/* XXX: do not flush receive queue here. We don't want
	 * to flush data frames already in queue because of
	 * changing channel. */

	if (!stopped || !(sc->sc_flags & SC_OP_OFFCHANNEL))
		fastcc = false;

	if (!(sc->sc_flags & SC_OP_OFFCHANNEL))
		caldata = &sc->caldata;

	ath_dbg(common, ATH_DBG_CONFIG,
		"(%u MHz) -> (%u MHz), conf_is_ht40: %d fastcc: %d\n",
		sc->sc_ah->curchan->channel,
		channel->center_freq, conf_is_ht40(conf),
		fastcc);

	r = ath9k_hw_reset(ah, hchan, caldata, fastcc);
	if (r) {
		ath_err(common,
			"Unable to reset channel (%u MHz), reset status %d\n",
			channel->center_freq, r);
		goto ps_restore;
	}

	if (ath_startrecv(sc) != 0) {
		ath_err(common, "Unable to restart recv logic\n");
		r = -EIO;
		goto ps_restore;
	}

	ath9k_cmn_update_txpow(ah, sc->curtxpow,
			       sc->config.txpowlimit, &sc->curtxpow);
	ath9k_hw_set_interrupts(ah, ah->imask);

	if (!(sc->sc_flags & (SC_OP_OFFCHANNEL))) {
		if (sc->sc_flags & SC_OP_BEACONS)
			ath_beacon_config(sc, NULL);
		ieee80211_queue_delayed_work(sc->hw, &sc->tx_complete_work, 0);
		ieee80211_queue_delayed_work(sc->hw, &sc->hw_pll_work, HZ/2);
		ath_start_ani(common);
	}

 ps_restore:
	ieee80211_wake_queues(hw);

	spin_unlock_bh(&sc->sc_pcu_lock);

	ath9k_ps_restore(sc);
	return r;
}

static void ath_paprd_activate(struct ath_softc *sc)
{
	struct ath_hw *ah = sc->sc_ah;
	struct ath9k_hw_cal_data *caldata = ah->caldata;
	struct ath_common *common = ath9k_hw_common(ah);
	int chain;

	if (!caldata || !caldata->paprd_done)
		return;

	ath9k_ps_wakeup(sc);
	ar9003_paprd_enable(ah, false);
	for (chain = 0; chain < AR9300_MAX_CHAINS; chain++) {
		if (!(common->tx_chainmask & BIT(chain)))
			continue;

		ar9003_paprd_populate_single_table(ah, caldata, chain);
	}

	ar9003_paprd_enable(ah, true);
	ath9k_ps_restore(sc);
}

static bool ath_paprd_send_frame(struct ath_softc *sc, struct sk_buff *skb, int chain)
{
	struct ieee80211_hw *hw = sc->hw;
	struct ieee80211_tx_info *tx_info = IEEE80211_SKB_CB(skb);
	struct ath_hw *ah = sc->sc_ah;
	struct ath_common *common = ath9k_hw_common(ah);
	struct ath_tx_control txctl;
	int time_left;

	memset(&txctl, 0, sizeof(txctl));
	txctl.txq = sc->tx.txq_map[WME_AC_BE];

	memset(tx_info, 0, sizeof(*tx_info));
	tx_info->band = hw->conf.channel->band;
	tx_info->flags |= IEEE80211_TX_CTL_NO_ACK;
	tx_info->control.rates[0].idx = 0;
	tx_info->control.rates[0].count = 1;
	tx_info->control.rates[0].flags = IEEE80211_TX_RC_MCS;
	tx_info->control.rates[1].idx = -1;

	init_completion(&sc->paprd_complete);
	txctl.paprd = BIT(chain);

	if (ath_tx_start(hw, skb, &txctl) != 0) {
		ath_dbg(common, ATH_DBG_XMIT, "PAPRD TX failed\n");
		dev_kfree_skb_any(skb);
		return false;
	}

	time_left = wait_for_completion_timeout(&sc->paprd_complete,
			msecs_to_jiffies(ATH_PAPRD_TIMEOUT));

	if (!time_left)
		ath_dbg(ath9k_hw_common(sc->sc_ah), ATH_DBG_CALIBRATE,
			"Timeout waiting for paprd training on TX chain %d\n",
			chain);

	return !!time_left;
}

void ath_paprd_calibrate(struct work_struct *work)
{
	struct ath_softc *sc = container_of(work, struct ath_softc, paprd_work);
	struct ieee80211_hw *hw = sc->hw;
	struct ath_hw *ah = sc->sc_ah;
	struct ieee80211_hdr *hdr;
	struct sk_buff *skb = NULL;
	struct ath9k_hw_cal_data *caldata = ah->caldata;
	struct ath_common *common = ath9k_hw_common(ah);
	int ftype;
	int chain_ok = 0;
	int chain;
	int len = 1800;

	if (!caldata)
		return;

	if (ar9003_paprd_init_table(ah) < 0)
		return;

	skb = alloc_skb(len, GFP_KERNEL);
	if (!skb)
		return;

	skb_put(skb, len);
	memset(skb->data, 0, len);
	hdr = (struct ieee80211_hdr *)skb->data;
	ftype = IEEE80211_FTYPE_DATA | IEEE80211_STYPE_NULLFUNC;
	hdr->frame_control = cpu_to_le16(ftype);
	hdr->duration_id = cpu_to_le16(10);
	memcpy(hdr->addr1, hw->wiphy->perm_addr, ETH_ALEN);
	memcpy(hdr->addr2, hw->wiphy->perm_addr, ETH_ALEN);
	memcpy(hdr->addr3, hw->wiphy->perm_addr, ETH_ALEN);

	ath9k_ps_wakeup(sc);
	for (chain = 0; chain < AR9300_MAX_CHAINS; chain++) {
		if (!(common->tx_chainmask & BIT(chain)))
			continue;

		chain_ok = 0;

		ath_dbg(common, ATH_DBG_CALIBRATE,
			"Sending PAPRD frame for thermal measurement "
			"on chain %d\n", chain);
		if (!ath_paprd_send_frame(sc, skb, chain))
			goto fail_paprd;

		ar9003_paprd_setup_gain_table(ah, chain);

		ath_dbg(common, ATH_DBG_CALIBRATE,
			"Sending PAPRD training frame on chain %d\n", chain);
		if (!ath_paprd_send_frame(sc, skb, chain))
			goto fail_paprd;

		if (!ar9003_paprd_is_done(ah))
			break;

		if (ar9003_paprd_create_curve(ah, caldata, chain) != 0)
			break;

		chain_ok = 1;
	}
	kfree_skb(skb);

	if (chain_ok) {
		caldata->paprd_done = true;
		ath_paprd_activate(sc);
	}

fail_paprd:
	ath9k_ps_restore(sc);
}

/*
 *  This routine performs the periodic noise floor calibration function
 *  that is used to adjust and optimize the chip performance.  This
 *  takes environmental changes (location, temperature) into account.
 *  When the task is complete, it reschedules itself depending on the
 *  appropriate interval that was calculated.
 */
void ath_ani_calibrate(unsigned long data)
{
	struct ath_softc *sc = (struct ath_softc *)data;
	struct ath_hw *ah = sc->sc_ah;
	struct ath_common *common = ath9k_hw_common(ah);
	bool longcal = false;
	bool shortcal = false;
	bool aniflag = false;
	unsigned int timestamp = jiffies_to_msecs(jiffies);
	u32 cal_interval, short_cal_interval, long_cal_interval;
	unsigned long flags;

	if (ah->caldata && ah->caldata->nfcal_interference)
		long_cal_interval = ATH_LONG_CALINTERVAL_INT;
	else
		long_cal_interval = ATH_LONG_CALINTERVAL;

	short_cal_interval = (ah->opmode == NL80211_IFTYPE_AP) ?
		ATH_AP_SHORT_CALINTERVAL : ATH_STA_SHORT_CALINTERVAL;

	/* Only calibrate if awake */
	if (sc->sc_ah->power_mode != ATH9K_PM_AWAKE)
		goto set_timer;

	ath9k_ps_wakeup(sc);

	/* Long calibration runs independently of short calibration. */
	if ((timestamp - common->ani.longcal_timer) >= long_cal_interval) {
		longcal = true;
		ath_dbg(common, ATH_DBG_ANI, "longcal @%lu\n", jiffies);
		common->ani.longcal_timer = timestamp;
	}

	/* Short calibration applies only while caldone is false */
	if (!common->ani.caldone) {
		if ((timestamp - common->ani.shortcal_timer) >= short_cal_interval) {
			shortcal = true;
			ath_dbg(common, ATH_DBG_ANI,
				"shortcal @%lu\n", jiffies);
			common->ani.shortcal_timer = timestamp;
			common->ani.resetcal_timer = timestamp;
		}
	} else {
		if ((timestamp - common->ani.resetcal_timer) >=
		    ATH_RESTART_CALINTERVAL) {
			common->ani.caldone = ath9k_hw_reset_calvalid(ah);
			if (common->ani.caldone)
				common->ani.resetcal_timer = timestamp;
		}
	}

	/* Verify whether we must check ANI */
	if ((timestamp - common->ani.checkani_timer) >=
	     ah->config.ani_poll_interval) {
		aniflag = true;
		common->ani.checkani_timer = timestamp;
	}

	/* Skip all processing if there's nothing to do. */
	if (longcal || shortcal || aniflag) {
		/* Call ANI routine if necessary */
		if (aniflag) {
			spin_lock_irqsave(&common->cc_lock, flags);
			ath9k_hw_ani_monitor(ah, ah->curchan);
			ath_update_survey_stats(sc);
			spin_unlock_irqrestore(&common->cc_lock, flags);
		}

		/* Perform calibration if necessary */
		if (longcal || shortcal) {
			common->ani.caldone =
				ath9k_hw_calibrate(ah,
						   ah->curchan,
						   common->rx_chainmask,
						   longcal);
		}
	}

	ath9k_ps_restore(sc);

set_timer:
	/*
	* Set timer interval based on previous results.
	* The interval must be the shortest necessary to satisfy ANI,
	* short calibration and long calibration.
	*/
	cal_interval = ATH_LONG_CALINTERVAL;
	if (sc->sc_ah->config.enable_ani)
		cal_interval = min(cal_interval,
				   (u32)ah->config.ani_poll_interval);
	if (!common->ani.caldone)
		cal_interval = min(cal_interval, (u32)short_cal_interval);

	mod_timer(&common->ani.timer, jiffies + msecs_to_jiffies(cal_interval));
	if ((sc->sc_ah->caps.hw_caps & ATH9K_HW_CAP_PAPRD) && ah->caldata) {
		if (!ah->caldata->paprd_done)
			ieee80211_queue_work(sc->hw, &sc->paprd_work);
		else if (!ah->paprd_table_write_done)
			ath_paprd_activate(sc);
	}
}

static void ath_node_attach(struct ath_softc *sc, struct ieee80211_sta *sta)
{
	struct ath_node *an;
	struct ath_hw *ah = sc->sc_ah;
	an = (struct ath_node *)sta->drv_priv;

#ifdef CONFIG_ATH9K_DEBUGFS
	spin_lock(&sc->nodes_lock);
	list_add(&an->list, &sc->nodes);
	spin_unlock(&sc->nodes_lock);
	an->sta = sta;
#endif
	if ((ah->caps.hw_caps) & ATH9K_HW_CAP_APM)
		sc->sc_flags |= SC_OP_ENABLE_APM;

	if (sc->sc_flags & SC_OP_TXAGGR) {
		ath_tx_node_init(sc, an);
		an->maxampdu = 1 << (IEEE80211_HT_MAX_AMPDU_FACTOR +
				     sta->ht_cap.ampdu_factor);
		an->mpdudensity = parse_mpdudensity(sta->ht_cap.ampdu_density);
	}
}

static void ath_node_detach(struct ath_softc *sc, struct ieee80211_sta *sta)
{
	struct ath_node *an = (struct ath_node *)sta->drv_priv;

#ifdef CONFIG_ATH9K_DEBUGFS
	spin_lock(&sc->nodes_lock);
	list_del(&an->list);
	spin_unlock(&sc->nodes_lock);
	an->sta = NULL;
#endif

	if (sc->sc_flags & SC_OP_TXAGGR)
		ath_tx_node_cleanup(sc, an);
}

void ath_hw_check(struct work_struct *work)
{
	struct ath_softc *sc = container_of(work, struct ath_softc, hw_check_work);
	struct ath_common *common = ath9k_hw_common(sc->sc_ah);
	unsigned long flags;
	int busy;

	ath9k_ps_wakeup(sc);
	if (ath9k_hw_check_alive(sc->sc_ah))
		goto out;

	spin_lock_irqsave(&common->cc_lock, flags);
	busy = ath_update_survey_stats(sc);
	spin_unlock_irqrestore(&common->cc_lock, flags);

	ath_dbg(common, ATH_DBG_RESET, "Possible baseband hang, "
		"busy=%d (try %d)\n", busy, sc->hw_busy_count + 1);
	if (busy >= 99) {
		if (++sc->hw_busy_count >= 3)
			ath_reset(sc, true);
	} else if (busy >= 0)
		sc->hw_busy_count = 0;

out:
	ath9k_ps_restore(sc);
}

void ath9k_tasklet(unsigned long data)
{
	struct ath_softc *sc = (struct ath_softc *)data;
	struct ath_hw *ah = sc->sc_ah;
	struct ath_common *common = ath9k_hw_common(ah);

	u32 status = sc->intrstatus;
	u32 rxmask;

	if (status & ATH9K_INT_FATAL) {
		ath_reset(sc, true);
		return;
	}

	ath9k_ps_wakeup(sc);
	spin_lock(&sc->sc_pcu_lock);

	/*
	 * Only run the baseband hang check if beacons stop working in AP or
	 * IBSS mode, because it has a high false positive rate. For station
	 * mode it should not be necessary, since the upper layers will detect
	 * this through a beacon miss automatically and the following channel
	 * change will trigger a hardware reset anyway
	 */
	if (ath9k_hw_numtxpending(ah, sc->beacon.beaconq) != 0 &&
	    !ath9k_hw_check_alive(ah))
		ieee80211_queue_work(sc->hw, &sc->hw_check_work);

	if (ah->caps.hw_caps & ATH9K_HW_CAP_EDMA)
		rxmask = (ATH9K_INT_RXHP | ATH9K_INT_RXLP | ATH9K_INT_RXEOL |
			  ATH9K_INT_RXORN);
	else
		rxmask = (ATH9K_INT_RX | ATH9K_INT_RXEOL | ATH9K_INT_RXORN);

	if (status & rxmask) {
		/* Check for high priority Rx first */
		if ((ah->caps.hw_caps & ATH9K_HW_CAP_EDMA) &&
		    (status & ATH9K_INT_RXHP))
			ath_rx_tasklet(sc, 0, true);

		ath_rx_tasklet(sc, 0, false);
	}

	if (status & ATH9K_INT_TX) {
		if (ah->caps.hw_caps & ATH9K_HW_CAP_EDMA)
			ath_tx_edma_tasklet(sc);
		else
			ath_tx_tasklet(sc);
	}

	if ((status & ATH9K_INT_TSFOOR) && sc->ps_enabled) {
		/*
		 * TSF sync does not look correct; remain awake to sync with
		 * the next Beacon.
		 */
		ath_dbg(common, ATH_DBG_PS,
			"TSFOOR - Sync with next Beacon\n");
		sc->ps_flags |= PS_WAIT_FOR_BEACON | PS_BEACON_SYNC;
	}

	if (ah->btcoex_hw.scheme == ATH_BTCOEX_CFG_3WIRE)
		if (status & ATH9K_INT_GENTIMER)
			ath_gen_timer_isr(sc->sc_ah);

	/* re-enable hardware interrupt */
	ath9k_hw_enable_interrupts(ah);

	spin_unlock(&sc->sc_pcu_lock);
	ath9k_ps_restore(sc);
}

irqreturn_t ath_isr(int irq, void *dev)
{
#define SCHED_INTR (				\
		ATH9K_INT_FATAL |		\
		ATH9K_INT_RXORN |		\
		ATH9K_INT_RXEOL |		\
		ATH9K_INT_RX |			\
		ATH9K_INT_RXLP |		\
		ATH9K_INT_RXHP |		\
		ATH9K_INT_TX |			\
		ATH9K_INT_BMISS |		\
		ATH9K_INT_CST |			\
		ATH9K_INT_TSFOOR |		\
		ATH9K_INT_GENTIMER)

	struct ath_softc *sc = dev;
	struct ath_hw *ah = sc->sc_ah;
	struct ath_common *common = ath9k_hw_common(ah);
	enum ath9k_int status;
	bool sched = false;

	/*
	 * The hardware is not ready/present, don't
	 * touch anything. Note this can happen early
	 * on if the IRQ is shared.
	 */
	if (sc->sc_flags & SC_OP_INVALID)
		return IRQ_NONE;


	/* shared irq, not for us */

	if (!ath9k_hw_intrpend(ah))
		return IRQ_NONE;

	/*
	 * Figure out the reason(s) for the interrupt.  Note
	 * that the hal returns a pseudo-ISR that may include
	 * bits we haven't explicitly enabled so we mask the
	 * value to insure we only process bits we requested.
	 */
	ath9k_hw_getisr(ah, &status);	/* NB: clears ISR too */
	status &= ah->imask;	/* discard unasked-for bits */

	/*
	 * If there are no status bits set, then this interrupt was not
	 * for me (should have been caught above).
	 */
	if (!status)
		return IRQ_NONE;

	/* Cache the status */
	sc->intrstatus = status;

	if (status & SCHED_INTR)
		sched = true;

	/*
	 * If a FATAL or RXORN interrupt is received, we have to reset the
	 * chip immediately.
	 */
	if ((status & ATH9K_INT_FATAL) || ((status & ATH9K_INT_RXORN) &&
	    !(ah->caps.hw_caps & ATH9K_HW_CAP_EDMA)))
		goto chip_reset;

	if ((ah->caps.hw_caps & ATH9K_HW_CAP_EDMA) &&
	    (status & ATH9K_INT_BB_WATCHDOG)) {

		spin_lock(&common->cc_lock);
		ath_hw_cycle_counters_update(common);
		ar9003_hw_bb_watchdog_dbg_info(ah);
		spin_unlock(&common->cc_lock);

		goto chip_reset;
	}

	if (status & ATH9K_INT_SWBA)
		tasklet_schedule(&sc->bcon_tasklet);

	if (status & ATH9K_INT_TXURN)
		ath9k_hw_updatetxtriglevel(ah, true);

	if (ah->caps.hw_caps & ATH9K_HW_CAP_EDMA) {
		if (status & ATH9K_INT_RXEOL) {
			ah->imask &= ~(ATH9K_INT_RXEOL | ATH9K_INT_RXORN);
			ath9k_hw_set_interrupts(ah, ah->imask);
		}
	}

	if (status & ATH9K_INT_MIB) {
		/*
		 * Disable interrupts until we service the MIB
		 * interrupt; otherwise it will continue to
		 * fire.
		 */
		ath9k_hw_disable_interrupts(ah);
		/*
		 * Let the hal handle the event. We assume
		 * it will clear whatever condition caused
		 * the interrupt.
		 */
		spin_lock(&common->cc_lock);
		ath9k_hw_proc_mib_event(ah);
		spin_unlock(&common->cc_lock);
		ath9k_hw_enable_interrupts(ah);
	}

	if (!(ah->caps.hw_caps & ATH9K_HW_CAP_AUTOSLEEP))
		if (status & ATH9K_INT_TIM_TIMER) {
			if (ATH_DBG_WARN_ON_ONCE(sc->ps_idle))
				goto chip_reset;
			/* Clear RxAbort bit so that we can
			 * receive frames */
			ath9k_setpower(sc, ATH9K_PM_AWAKE);
			ath9k_hw_setrxabort(sc->sc_ah, 0);
			sc->ps_flags |= PS_WAIT_FOR_BEACON;
		}

chip_reset:

	ath_debug_stat_interrupt(sc, status);

	if (sched) {
		/* turn off every interrupt */
		ath9k_hw_disable_interrupts(ah);
		tasklet_schedule(&sc->intr_tq);
	}

	return IRQ_HANDLED;

#undef SCHED_INTR
}

static void ath9k_bss_assoc_info(struct ath_softc *sc,
				 struct ieee80211_hw *hw,
				 struct ieee80211_vif *vif,
				 struct ieee80211_bss_conf *bss_conf)
{
	struct ath_hw *ah = sc->sc_ah;
	struct ath_common *common = ath9k_hw_common(ah);

	if (bss_conf->assoc) {
		ath_dbg(common, ATH_DBG_CONFIG,
			"Bss Info ASSOC %d, bssid: %pM\n",
			bss_conf->aid, common->curbssid);

		/* New association, store aid */
		common->curaid = bss_conf->aid;
		ath9k_hw_write_associd(ah);

		/*
		 * Request a re-configuration of Beacon related timers
		 * on the receipt of the first Beacon frame (i.e.,
		 * after time sync with the AP).
		 */
		sc->ps_flags |= PS_BEACON_SYNC;

		/* Configure the beacon */
		ath_beacon_config(sc, vif);

		/* Reset rssi stats */
		sc->last_rssi = ATH_RSSI_DUMMY_MARKER;
		sc->sc_ah->stats.avgbrssi = ATH_RSSI_DUMMY_MARKER;

		sc->sc_flags |= SC_OP_ANI_RUN;
		ath_start_ani(common);
	} else {
		ath_dbg(common, ATH_DBG_CONFIG, "Bss Info DISASSOC\n");
		common->curaid = 0;
		/* Stop ANI */
		sc->sc_flags &= ~SC_OP_ANI_RUN;
		del_timer_sync(&common->ani.timer);
	}
}

void ath_radio_enable(struct ath_softc *sc, struct ieee80211_hw *hw)
{
	struct ath_hw *ah = sc->sc_ah;
	struct ath_common *common = ath9k_hw_common(ah);
	struct ieee80211_channel *channel = hw->conf.channel;
	int r;

	ath9k_ps_wakeup(sc);
	spin_lock_bh(&sc->sc_pcu_lock);

	ath9k_hw_configpcipowersave(ah, 0, 0);

	if (!ah->curchan)
		ah->curchan = ath9k_cmn_get_curchannel(sc->hw, ah);

	r = ath9k_hw_reset(ah, ah->curchan, ah->caldata, false);
	if (r) {
		ath_err(common,
			"Unable to reset channel (%u MHz), reset status %d\n",
			channel->center_freq, r);
	}

	ath9k_cmn_update_txpow(ah, sc->curtxpow,
			       sc->config.txpowlimit, &sc->curtxpow);
	if (ath_startrecv(sc) != 0) {
		ath_err(common, "Unable to restart recv logic\n");
		goto out;
	}
	if (sc->sc_flags & SC_OP_BEACONS)
		ath_beacon_config(sc, NULL);	/* restart beacons */

	/* Re-Enable  interrupts */
	ath9k_hw_set_interrupts(ah, ah->imask);

	/* Enable LED */
	ath9k_hw_cfg_output(ah, ah->led_pin,
			    AR_GPIO_OUTPUT_MUX_AS_OUTPUT);
	ath9k_hw_set_gpio(ah, ah->led_pin, 0);

	ieee80211_wake_queues(hw);
	ieee80211_queue_delayed_work(hw, &sc->hw_pll_work, HZ/2);

out:
	spin_unlock_bh(&sc->sc_pcu_lock);

	ath9k_ps_restore(sc);
}

void ath_radio_disable(struct ath_softc *sc, struct ieee80211_hw *hw)
{
	struct ath_hw *ah = sc->sc_ah;
	struct ieee80211_channel *channel = hw->conf.channel;
	int r;

	ath9k_ps_wakeup(sc);
	cancel_delayed_work_sync(&sc->hw_pll_work);

	spin_lock_bh(&sc->sc_pcu_lock);

	ieee80211_stop_queues(hw);

	/*
	 * Keep the LED on when the radio is disabled
	 * during idle unassociated state.
	 */
	if (!sc->ps_idle) {
		ath9k_hw_set_gpio(ah, ah->led_pin, 1);
		ath9k_hw_cfg_gpio_input(ah, ah->led_pin);
	}

	/* Disable interrupts */
	ath9k_hw_disable_interrupts(ah);

	ath_drain_all_txq(sc, false);	/* clear pending tx frames */

	ath_stoprecv(sc);		/* turn off frame recv */
	ath_flushrecv(sc);		/* flush recv queue */

	if (!ah->curchan)
		ah->curchan = ath9k_cmn_get_curchannel(hw, ah);

	r = ath9k_hw_reset(ah, ah->curchan, ah->caldata, false);
	if (r) {
		ath_err(ath9k_hw_common(sc->sc_ah),
			"Unable to reset channel (%u MHz), reset status %d\n",
			channel->center_freq, r);
	}

	ath9k_hw_phy_disable(ah);

	ath9k_hw_configpcipowersave(ah, 1, 1);

	spin_unlock_bh(&sc->sc_pcu_lock);
	ath9k_ps_restore(sc);
}

int ath_reset(struct ath_softc *sc, bool retry_tx)
{
	struct ath_hw *ah = sc->sc_ah;
	struct ath_common *common = ath9k_hw_common(ah);
	struct ieee80211_hw *hw = sc->hw;
	int r;

	sc->hw_busy_count = 0;

	/* Stop ANI */
	del_timer_sync(&common->ani.timer);

	ath9k_ps_wakeup(sc);
	spin_lock_bh(&sc->sc_pcu_lock);

	ieee80211_stop_queues(hw);

	ath9k_hw_disable_interrupts(ah);
	ath_drain_all_txq(sc, retry_tx);

	ath_stoprecv(sc);
	ath_flushrecv(sc);

	r = ath9k_hw_reset(ah, sc->sc_ah->curchan, ah->caldata, false);
	if (r)
		ath_err(common,
			"Unable to reset hardware; reset status %d\n", r);

	if (ath_startrecv(sc) != 0)
		ath_err(common, "Unable to start recv logic\n");

	/*
	 * We may be doing a reset in response to a request
	 * that changes the channel so update any state that
	 * might change as a result.
	 */
	ath9k_cmn_update_txpow(ah, sc->curtxpow,
			       sc->config.txpowlimit, &sc->curtxpow);

	if ((sc->sc_flags & SC_OP_BEACONS) || !(sc->sc_flags & (SC_OP_OFFCHANNEL)))
		ath_beacon_config(sc, NULL);	/* restart beacons */

	ath9k_hw_set_interrupts(ah, ah->imask);

	if (retry_tx) {
		int i;
		for (i = 0; i < ATH9K_NUM_TX_QUEUES; i++) {
			if (ATH_TXQ_SETUP(sc, i)) {
				spin_lock_bh(&sc->tx.txq[i].axq_lock);
				ath_txq_schedule(sc, &sc->tx.txq[i]);
				spin_unlock_bh(&sc->tx.txq[i].axq_lock);
			}
		}
	}

	ieee80211_wake_queues(hw);
	spin_unlock_bh(&sc->sc_pcu_lock);

	/* Start ANI */
	ath_start_ani(common);
	ath9k_ps_restore(sc);

	return r;
}

/**********************/
/* mac80211 callbacks */
/**********************/

static int ath9k_start(struct ieee80211_hw *hw)
{
	struct ath_softc *sc = hw->priv;
	struct ath_hw *ah = sc->sc_ah;
	struct ath_common *common = ath9k_hw_common(ah);
	struct ieee80211_channel *curchan = hw->conf.channel;
	struct ath9k_channel *init_channel;
	int r;

	ath_dbg(common, ATH_DBG_CONFIG,
		"Starting driver with initial channel: %d MHz\n",
		curchan->center_freq);

	mutex_lock(&sc->mutex);

	/* setup initial channel */
	sc->chan_idx = curchan->hw_value;

	init_channel = ath9k_cmn_get_curchannel(hw, ah);

	/* Reset SERDES registers */
	ath9k_hw_configpcipowersave(ah, 0, 0);

	/*
	 * The basic interface to setting the hardware in a good
	 * state is ``reset''.  On return the hardware is known to
	 * be powered up and with interrupts disabled.  This must
	 * be followed by initialization of the appropriate bits
	 * and then setup of the interrupt mask.
	 */
	spin_lock_bh(&sc->sc_pcu_lock);
	r = ath9k_hw_reset(ah, init_channel, ah->caldata, false);
	if (r) {
		ath_err(common,
			"Unable to reset hardware; reset status %d (freq %u MHz)\n",
			r, curchan->center_freq);
		spin_unlock_bh(&sc->sc_pcu_lock);
		goto mutex_unlock;
	}

	/*
	 * This is needed only to setup initial state
	 * but it's best done after a reset.
	 */
	ath9k_cmn_update_txpow(ah, sc->curtxpow,
			sc->config.txpowlimit, &sc->curtxpow);

	/*
	 * Setup the hardware after reset:
	 * The receive engine is set going.
	 * Frame transmit is handled entirely
	 * in the frame output path; there's nothing to do
	 * here except setup the interrupt mask.
	 */
	if (ath_startrecv(sc) != 0) {
		ath_err(common, "Unable to start recv logic\n");
		r = -EIO;
		spin_unlock_bh(&sc->sc_pcu_lock);
		goto mutex_unlock;
	}
	spin_unlock_bh(&sc->sc_pcu_lock);

	/* Setup our intr mask. */
	ah->imask = ATH9K_INT_TX | ATH9K_INT_RXEOL |
		    ATH9K_INT_RXORN | ATH9K_INT_FATAL |
		    ATH9K_INT_GLOBAL;

	if (ah->caps.hw_caps & ATH9K_HW_CAP_EDMA)
		ah->imask |= ATH9K_INT_RXHP |
			     ATH9K_INT_RXLP |
			     ATH9K_INT_BB_WATCHDOG;
	else
		ah->imask |= ATH9K_INT_RX;

	ah->imask |= ATH9K_INT_GTT;

	if (ah->caps.hw_caps & ATH9K_HW_CAP_HT)
		ah->imask |= ATH9K_INT_CST;

	sc->sc_flags &= ~SC_OP_INVALID;
	sc->sc_ah->is_monitoring = false;

	/* Disable BMISS interrupt when we're not associated */
	ah->imask &= ~(ATH9K_INT_SWBA | ATH9K_INT_BMISS);
	ath9k_hw_set_interrupts(ah, ah->imask);

	ieee80211_wake_queues(hw);

	ieee80211_queue_delayed_work(sc->hw, &sc->tx_complete_work, 0);

	if ((ah->btcoex_hw.scheme != ATH_BTCOEX_CFG_NONE) &&
	    !ah->btcoex_hw.enabled) {
		ath9k_hw_btcoex_set_weight(ah, AR_BT_COEX_WGHT,
					   AR_STOMP_LOW_WLAN_WGHT);
		ath9k_hw_btcoex_enable(ah);

		if (common->bus_ops->bt_coex_prep)
			common->bus_ops->bt_coex_prep(common);
		if (ah->btcoex_hw.scheme == ATH_BTCOEX_CFG_3WIRE)
			ath9k_btcoex_timer_resume(sc);
	}

	if (ah->caps.pcie_lcr_extsync_en && common->bus_ops->extn_synch_en)
		common->bus_ops->extn_synch_en(common);

mutex_unlock:
	mutex_unlock(&sc->mutex);

	return r;
}

static void ath9k_tx(struct ieee80211_hw *hw, struct sk_buff *skb)
{
	struct ath_softc *sc = hw->priv;
	struct ath_common *common = ath9k_hw_common(sc->sc_ah);
	struct ath_tx_control txctl;
	struct ieee80211_hdr *hdr = (struct ieee80211_hdr *) skb->data;

	if (sc->ps_enabled) {
		/*
		 * mac80211 does not set PM field for normal data frames, so we
		 * need to update that based on the current PS mode.
		 */
		if (ieee80211_is_data(hdr->frame_control) &&
		    !ieee80211_is_nullfunc(hdr->frame_control) &&
		    !ieee80211_has_pm(hdr->frame_control)) {
			ath_dbg(common, ATH_DBG_PS,
				"Add PM=1 for a TX frame while in PS mode\n");
			hdr->frame_control |= cpu_to_le16(IEEE80211_FCTL_PM);
		}
	}

	if (unlikely(sc->sc_ah->power_mode != ATH9K_PM_AWAKE)) {
		/*
		 * We are using PS-Poll and mac80211 can request TX while in
		 * power save mode. Need to wake up hardware for the TX to be
		 * completed and if needed, also for RX of buffered frames.
		 */
		ath9k_ps_wakeup(sc);
		if (!(sc->sc_ah->caps.hw_caps & ATH9K_HW_CAP_AUTOSLEEP))
			ath9k_hw_setrxabort(sc->sc_ah, 0);
		if (ieee80211_is_pspoll(hdr->frame_control)) {
			ath_dbg(common, ATH_DBG_PS,
				"Sending PS-Poll to pick a buffered frame\n");
			sc->ps_flags |= PS_WAIT_FOR_PSPOLL_DATA;
		} else {
			ath_dbg(common, ATH_DBG_PS,
				"Wake up to complete TX\n");
			sc->ps_flags |= PS_WAIT_FOR_TX_ACK;
		}
		/*
		 * The actual restore operation will happen only after
		 * the sc_flags bit is cleared. We are just dropping
		 * the ps_usecount here.
		 */
		ath9k_ps_restore(sc);
	}

	memset(&txctl, 0, sizeof(struct ath_tx_control));
	txctl.txq = sc->tx.txq_map[skb_get_queue_mapping(skb)];

	ath_dbg(common, ATH_DBG_XMIT, "transmitting packet, skb: %p\n", skb);

	if (ath_tx_start(hw, skb, &txctl) != 0) {
		ath_dbg(common, ATH_DBG_XMIT, "TX failed\n");
		goto exit;
	}

	return;
exit:
	dev_kfree_skb_any(skb);
}

static void ath9k_stop(struct ieee80211_hw *hw)
{
	struct ath_softc *sc = hw->priv;
	struct ath_hw *ah = sc->sc_ah;
	struct ath_common *common = ath9k_hw_common(ah);

	mutex_lock(&sc->mutex);

	cancel_delayed_work_sync(&sc->tx_complete_work);
	cancel_delayed_work_sync(&sc->hw_pll_work);
	cancel_work_sync(&sc->paprd_work);
	cancel_work_sync(&sc->hw_check_work);

	if (sc->sc_flags & SC_OP_INVALID) {
		ath_dbg(common, ATH_DBG_ANY, "Device not present\n");
		mutex_unlock(&sc->mutex);
		return;
	}

	/* Ensure HW is awake when we try to shut it down. */
	ath9k_ps_wakeup(sc);

	if (ah->btcoex_hw.enabled) {
		ath9k_hw_btcoex_disable(ah);
		if (ah->btcoex_hw.scheme == ATH_BTCOEX_CFG_3WIRE)
			ath9k_btcoex_timer_pause(sc);
	}

	spin_lock_bh(&sc->sc_pcu_lock);

	/* prevent tasklets to enable interrupts once we disable them */
	ah->imask &= ~ATH9K_INT_GLOBAL;

	/* make sure h/w will not generate any interrupt
	 * before setting the invalid flag. */
	ath9k_hw_disable_interrupts(ah);

	if (!(sc->sc_flags & SC_OP_INVALID)) {
		ath_drain_all_txq(sc, false);
		ath_stoprecv(sc);
		ath9k_hw_phy_disable(ah);
	} else
		sc->rx.rxlink = NULL;

	if (sc->rx.frag) {
		dev_kfree_skb_any(sc->rx.frag);
		sc->rx.frag = NULL;
	}

	/* disable HAL and put h/w to sleep */
	ath9k_hw_disable(ah);
	ath9k_hw_configpcipowersave(ah, 1, 1);

	spin_unlock_bh(&sc->sc_pcu_lock);

	/* we can now sync irq and kill any running tasklets, since we already
	 * disabled interrupts and not holding a spin lock */
	synchronize_irq(sc->irq);
	tasklet_kill(&sc->intr_tq);
	tasklet_kill(&sc->bcon_tasklet);

	ath9k_ps_restore(sc);

	sc->ps_idle = true;
	ath_radio_disable(sc, hw);

	sc->sc_flags |= SC_OP_INVALID;

	mutex_unlock(&sc->mutex);

	ath_dbg(common, ATH_DBG_CONFIG, "Driver halt\n");
}

bool ath9k_uses_beacons(int type)
{
	switch (type) {
	case NL80211_IFTYPE_AP:
	case NL80211_IFTYPE_ADHOC:
	case NL80211_IFTYPE_MESH_POINT:
		return true;
	default:
		return false;
	}
}

static void ath9k_reclaim_beacon(struct ath_softc *sc,
				 struct ieee80211_vif *vif)
{
	struct ath_vif *avp = (void *)vif->drv_priv;

	ath9k_set_beaconing_status(sc, false);
	ath_beacon_return(sc, avp);
	ath9k_set_beaconing_status(sc, true);
	sc->sc_flags &= ~SC_OP_BEACONS;
}

static void ath9k_vif_iter(void *data, u8 *mac, struct ieee80211_vif *vif)
{
	struct ath9k_vif_iter_data *iter_data = data;
	int i;

	if (iter_data->hw_macaddr)
		for (i = 0; i < ETH_ALEN; i++)
			iter_data->mask[i] &=
				~(iter_data->hw_macaddr[i] ^ mac[i]);

	switch (vif->type) {
	case NL80211_IFTYPE_AP:
		iter_data->naps++;
		break;
	case NL80211_IFTYPE_STATION:
		iter_data->nstations++;
		break;
	case NL80211_IFTYPE_ADHOC:
		iter_data->nadhocs++;
		break;
	case NL80211_IFTYPE_MESH_POINT:
		iter_data->nmeshes++;
		break;
	case NL80211_IFTYPE_WDS:
		iter_data->nwds++;
		break;
	default:
		iter_data->nothers++;
		break;
	}
}

/* Called with sc->mutex held. */
void ath9k_calculate_iter_data(struct ieee80211_hw *hw,
			       struct ieee80211_vif *vif,
			       struct ath9k_vif_iter_data *iter_data)
{
	struct ath_softc *sc = hw->priv;
	struct ath_hw *ah = sc->sc_ah;
	struct ath_common *common = ath9k_hw_common(ah);

	/*
	 * Use the hardware MAC address as reference, the hardware uses it
	 * together with the BSSID mask when matching addresses.
	 */
	memset(iter_data, 0, sizeof(*iter_data));
	iter_data->hw_macaddr = common->macaddr;
	memset(&iter_data->mask, 0xff, ETH_ALEN);

	if (vif)
		ath9k_vif_iter(iter_data, vif->addr, vif);

	/* Get list of all active MAC addresses */
	ieee80211_iterate_active_interfaces_atomic(sc->hw, ath9k_vif_iter,
						   iter_data);
}

/* Called with sc->mutex held. */
static void ath9k_calculate_summary_state(struct ieee80211_hw *hw,
					  struct ieee80211_vif *vif)
{
	struct ath_softc *sc = hw->priv;
	struct ath_hw *ah = sc->sc_ah;
	struct ath_common *common = ath9k_hw_common(ah);
	struct ath9k_vif_iter_data iter_data;

	ath9k_calculate_iter_data(hw, vif, &iter_data);

	ath9k_ps_wakeup(sc);
	/* Set BSSID mask. */
	memcpy(common->bssidmask, iter_data.mask, ETH_ALEN);
	ath_hw_setbssidmask(common);

	/* Set op-mode & TSF */
	if (iter_data.naps > 0) {
		ath9k_hw_set_tsfadjust(ah, 1);
		sc->sc_flags |= SC_OP_TSF_RESET;
		ah->opmode = NL80211_IFTYPE_AP;
	} else {
		ath9k_hw_set_tsfadjust(ah, 0);
		sc->sc_flags &= ~SC_OP_TSF_RESET;

		if (iter_data.nwds + iter_data.nmeshes)
			ah->opmode = NL80211_IFTYPE_AP;
		else if (iter_data.nadhocs)
			ah->opmode = NL80211_IFTYPE_ADHOC;
		else
			ah->opmode = NL80211_IFTYPE_STATION;
	}

	/*
	 * Enable MIB interrupts when there are hardware phy counters.
	 */
	if ((iter_data.nstations + iter_data.nadhocs + iter_data.nmeshes) > 0) {
		if (ah->config.enable_ani)
			ah->imask |= ATH9K_INT_MIB;
		ah->imask |= ATH9K_INT_TSFOOR;
	} else {
		ah->imask &= ~ATH9K_INT_MIB;
		ah->imask &= ~ATH9K_INT_TSFOOR;
	}

	ath9k_hw_set_interrupts(ah, ah->imask);
	ath9k_ps_restore(sc);

	/* Set up ANI */
	if ((iter_data.naps + iter_data.nadhocs) > 0) {
		sc->sc_flags |= SC_OP_ANI_RUN;
		ath_start_ani(common);
	} else {
		sc->sc_flags &= ~SC_OP_ANI_RUN;
		del_timer_sync(&common->ani.timer);
	}
}

/* Called with sc->mutex held, vif counts set up properly. */
static void ath9k_do_vif_add_setup(struct ieee80211_hw *hw,
				   struct ieee80211_vif *vif)
{
	struct ath_softc *sc = hw->priv;

	ath9k_calculate_summary_state(hw, vif);

	if (ath9k_uses_beacons(vif->type)) {
		int error;
		/* This may fail because upper levels do not have beacons
		 * properly configured yet.  That's OK, we assume it
		 * will be properly configured and then we will be notified
		 * in the info_changed method and set up beacons properly
		 * there.
		 */
		ath9k_set_beaconing_status(sc, false);
		error = ath_beacon_alloc(sc, vif);
		if (!error)
			ath_beacon_config(sc, vif);
		ath9k_set_beaconing_status(sc, true);
	}
}


static int ath9k_add_interface(struct ieee80211_hw *hw,
			       struct ieee80211_vif *vif)
{
	struct ath_softc *sc = hw->priv;
	struct ath_hw *ah = sc->sc_ah;
	struct ath_common *common = ath9k_hw_common(ah);
	struct ath_vif *avp = (void *)vif->drv_priv;
	int ret = 0;

	mutex_lock(&sc->mutex);

	switch (vif->type) {
	case NL80211_IFTYPE_STATION:
	case NL80211_IFTYPE_WDS:
	case NL80211_IFTYPE_ADHOC:
	case NL80211_IFTYPE_AP:
	case NL80211_IFTYPE_MESH_POINT:
		break;
	default:
		ath_err(common, "Interface type %d not yet supported\n",
			vif->type);
		ret = -EOPNOTSUPP;
		goto out;
	}

	if (ath9k_uses_beacons(vif->type)) {
		if (sc->nbcnvifs >= ATH_BCBUF) {
			ath_err(common, "Not enough beacon buffers when adding"
				" new interface of type: %i\n",
				vif->type);
			ret = -ENOBUFS;
			goto out;
		}
	}

	if ((vif->type == NL80211_IFTYPE_ADHOC) &&
	    sc->nvifs > 0) {
		ath_err(common, "Cannot create ADHOC interface when other"
			" interfaces already exist.\n");
		ret = -EINVAL;
		goto out;
	}

	ath_dbg(common, ATH_DBG_CONFIG,
		"Attach a VIF of type: %d\n", vif->type);

	/* Set the VIF opmode */
	avp->av_opmode = vif->type;
	avp->av_bslot = -1;

	sc->nvifs++;

	ath9k_do_vif_add_setup(hw, vif);
out:
	mutex_unlock(&sc->mutex);
	return ret;
}

static int ath9k_change_interface(struct ieee80211_hw *hw,
				  struct ieee80211_vif *vif,
				  enum nl80211_iftype new_type,
				  bool p2p)
{
	struct ath_softc *sc = hw->priv;
	struct ath_common *common = ath9k_hw_common(sc->sc_ah);
	int ret = 0;

	ath_dbg(common, ATH_DBG_CONFIG, "Change Interface\n");
	mutex_lock(&sc->mutex);

	/* See if new interface type is valid. */
	if ((new_type == NL80211_IFTYPE_ADHOC) &&
	    (sc->nvifs > 1)) {
		ath_err(common, "When using ADHOC, it must be the only"
			" interface.\n");
		ret = -EINVAL;
		goto out;
	}

	if (ath9k_uses_beacons(new_type) &&
	    !ath9k_uses_beacons(vif->type)) {
		if (sc->nbcnvifs >= ATH_BCBUF) {
			ath_err(common, "No beacon slot available\n");
			ret = -ENOBUFS;
			goto out;
		}
	}

	/* Clean up old vif stuff */
	if (ath9k_uses_beacons(vif->type))
		ath9k_reclaim_beacon(sc, vif);

	/* Add new settings */
	vif->type = new_type;
	vif->p2p = p2p;

	ath9k_do_vif_add_setup(hw, vif);
out:
	mutex_unlock(&sc->mutex);
	return ret;
}

static void ath9k_remove_interface(struct ieee80211_hw *hw,
				   struct ieee80211_vif *vif)
{
	struct ath_softc *sc = hw->priv;
	struct ath_common *common = ath9k_hw_common(sc->sc_ah);

	ath_dbg(common, ATH_DBG_CONFIG, "Detach Interface\n");

	mutex_lock(&sc->mutex);

	sc->nvifs--;

	/* Reclaim beacon resources */
	if (ath9k_uses_beacons(vif->type))
		ath9k_reclaim_beacon(sc, vif);

	ath9k_calculate_summary_state(hw, NULL);

	mutex_unlock(&sc->mutex);
}

static void ath9k_enable_ps(struct ath_softc *sc)
{
	struct ath_hw *ah = sc->sc_ah;

	sc->ps_enabled = true;
	if (!(ah->caps.hw_caps & ATH9K_HW_CAP_AUTOSLEEP)) {
		if ((ah->imask & ATH9K_INT_TIM_TIMER) == 0) {
			ah->imask |= ATH9K_INT_TIM_TIMER;
			ath9k_hw_set_interrupts(ah, ah->imask);
		}
		ath9k_hw_setrxabort(ah, 1);
	}
}

static void ath9k_disable_ps(struct ath_softc *sc)
{
	struct ath_hw *ah = sc->sc_ah;

	sc->ps_enabled = false;
	ath9k_hw_setpower(ah, ATH9K_PM_AWAKE);
	if (!(ah->caps.hw_caps & ATH9K_HW_CAP_AUTOSLEEP)) {
		ath9k_hw_setrxabort(ah, 0);
		sc->ps_flags &= ~(PS_WAIT_FOR_BEACON |
				  PS_WAIT_FOR_CAB |
				  PS_WAIT_FOR_PSPOLL_DATA |
				  PS_WAIT_FOR_TX_ACK);
		if (ah->imask & ATH9K_INT_TIM_TIMER) {
			ah->imask &= ~ATH9K_INT_TIM_TIMER;
			ath9k_hw_set_interrupts(ah, ah->imask);
		}
	}

}

static int ath9k_config(struct ieee80211_hw *hw, u32 changed)
{
	struct ath_softc *sc = hw->priv;
	struct ath_hw *ah = sc->sc_ah;
	struct ath_common *common = ath9k_hw_common(ah);
	struct ieee80211_conf *conf = &hw->conf;
	bool disable_radio = false;

	mutex_lock(&sc->mutex);

	/*
	 * Leave this as the first check because we need to turn on the
	 * radio if it was disabled before prior to processing the rest
	 * of the changes. Likewise we must only disable the radio towards
	 * the end.
	 */
	if (changed & IEEE80211_CONF_CHANGE_IDLE) {
		sc->ps_idle = !!(conf->flags & IEEE80211_CONF_IDLE);
		if (!sc->ps_idle) {
			ath_radio_enable(sc, hw);
			ath_dbg(common, ATH_DBG_CONFIG,
				"not-idle: enabling radio\n");
		} else {
			disable_radio = true;
		}
	}

	/*
	 * We just prepare to enable PS. We have to wait until our AP has
	 * ACK'd our null data frame to disable RX otherwise we'll ignore
	 * those ACKs and end up retransmitting the same null data frames.
	 * IEEE80211_CONF_CHANGE_PS is only passed by mac80211 for STA mode.
	 */
	if (changed & IEEE80211_CONF_CHANGE_PS) {
		unsigned long flags;
		spin_lock_irqsave(&sc->sc_pm_lock, flags);
		if (conf->flags & IEEE80211_CONF_PS)
			ath9k_enable_ps(sc);
		else
			ath9k_disable_ps(sc);
		spin_unlock_irqrestore(&sc->sc_pm_lock, flags);
	}

	if (changed & IEEE80211_CONF_CHANGE_MONITOR) {
		if (conf->flags & IEEE80211_CONF_MONITOR) {
			ath_dbg(common, ATH_DBG_CONFIG,
				"Monitor mode is enabled\n");
			sc->sc_ah->is_monitoring = true;
		} else {
			ath_dbg(common, ATH_DBG_CONFIG,
				"Monitor mode is disabled\n");
			sc->sc_ah->is_monitoring = false;
		}
	}

	if (changed & IEEE80211_CONF_CHANGE_CHANNEL) {
		struct ieee80211_channel *curchan = hw->conf.channel;
		int pos = curchan->hw_value;
		int old_pos = -1;
		unsigned long flags;

		if (ah->curchan)
			old_pos = ah->curchan - &ah->channels[0];

		if (hw->conf.flags & IEEE80211_CONF_OFFCHANNEL)
			sc->sc_flags |= SC_OP_OFFCHANNEL;
		else
			sc->sc_flags &= ~SC_OP_OFFCHANNEL;

		ath_dbg(common, ATH_DBG_CONFIG,
			"Set channel: %d MHz type: %d\n",
			curchan->center_freq, conf->channel_type);

		ath9k_cmn_update_ichannel(&sc->sc_ah->channels[pos],
					  curchan, conf->channel_type);

		/* update survey stats for the old channel before switching */
		spin_lock_irqsave(&common->cc_lock, flags);
		ath_update_survey_stats(sc);
		spin_unlock_irqrestore(&common->cc_lock, flags);

		/*
		 * If the operating channel changes, change the survey in-use flags
		 * along with it.
		 * Reset the survey data for the new channel, unless we're switching
		 * back to the operating channel from an off-channel operation.
		 */
		if (!(hw->conf.flags & IEEE80211_CONF_OFFCHANNEL) &&
		    sc->cur_survey != &sc->survey[pos]) {

			if (sc->cur_survey)
				sc->cur_survey->filled &= ~SURVEY_INFO_IN_USE;

			sc->cur_survey = &sc->survey[pos];

			memset(sc->cur_survey, 0, sizeof(struct survey_info));
			sc->cur_survey->filled |= SURVEY_INFO_IN_USE;
		} else if (!(sc->survey[pos].filled & SURVEY_INFO_IN_USE)) {
			memset(&sc->survey[pos], 0, sizeof(struct survey_info));
		}

		if (ath_set_channel(sc, hw, &sc->sc_ah->channels[pos]) < 0) {
			ath_err(common, "Unable to set channel\n");
			mutex_unlock(&sc->mutex);
			return -EINVAL;
		}

		/*
		 * The most recent snapshot of channel->noisefloor for the old
		 * channel is only available after the hardware reset. Copy it to
		 * the survey stats now.
		 */
		if (old_pos >= 0)
			ath_update_survey_nf(sc, old_pos);
	}

	if (changed & IEEE80211_CONF_CHANGE_POWER) {
		ath_dbg(common, ATH_DBG_CONFIG,
			"Set power: %d\n", conf->power_level);
		sc->config.txpowlimit = 2 * conf->power_level;
		ath9k_ps_wakeup(sc);
<<<<<<< HEAD
		ath_update_txpow(sc);
=======
		ath9k_cmn_update_txpow(ah, sc->curtxpow,
				       sc->config.txpowlimit, &sc->curtxpow);
>>>>>>> 0ce790e7
		ath9k_ps_restore(sc);
	}

	if (disable_radio) {
		ath_dbg(common, ATH_DBG_CONFIG, "idle: disabling radio\n");
		ath_radio_disable(sc, hw);
	}

	mutex_unlock(&sc->mutex);

	return 0;
}

#define SUPPORTED_FILTERS			\
	(FIF_PROMISC_IN_BSS |			\
	FIF_ALLMULTI |				\
	FIF_CONTROL |				\
	FIF_PSPOLL |				\
	FIF_OTHER_BSS |				\
	FIF_BCN_PRBRESP_PROMISC |		\
	FIF_PROBE_REQ |				\
	FIF_FCSFAIL)

/* FIXME: sc->sc_full_reset ? */
static void ath9k_configure_filter(struct ieee80211_hw *hw,
				   unsigned int changed_flags,
				   unsigned int *total_flags,
				   u64 multicast)
{
	struct ath_softc *sc = hw->priv;
	u32 rfilt;

	changed_flags &= SUPPORTED_FILTERS;
	*total_flags &= SUPPORTED_FILTERS;

	sc->rx.rxfilter = *total_flags;
	ath9k_ps_wakeup(sc);
	rfilt = ath_calcrxfilter(sc);
	ath9k_hw_setrxfilter(sc->sc_ah, rfilt);
	ath9k_ps_restore(sc);

	ath_dbg(ath9k_hw_common(sc->sc_ah), ATH_DBG_CONFIG,
		"Set HW RX filter: 0x%x\n", rfilt);
}

static int ath9k_sta_add(struct ieee80211_hw *hw,
			 struct ieee80211_vif *vif,
			 struct ieee80211_sta *sta)
{
	struct ath_softc *sc = hw->priv;

	ath_node_attach(sc, sta);

	return 0;
}

static int ath9k_sta_remove(struct ieee80211_hw *hw,
			    struct ieee80211_vif *vif,
			    struct ieee80211_sta *sta)
{
	struct ath_softc *sc = hw->priv;

	ath_node_detach(sc, sta);

	return 0;
}

static int ath9k_conf_tx(struct ieee80211_hw *hw, u16 queue,
			 const struct ieee80211_tx_queue_params *params)
{
	struct ath_softc *sc = hw->priv;
	struct ath_common *common = ath9k_hw_common(sc->sc_ah);
	struct ath_txq *txq;
	struct ath9k_tx_queue_info qi;
	int ret = 0;

	if (queue >= WME_NUM_AC)
		return 0;

	txq = sc->tx.txq_map[queue];

	mutex_lock(&sc->mutex);

	memset(&qi, 0, sizeof(struct ath9k_tx_queue_info));

	qi.tqi_aifs = params->aifs;
	qi.tqi_cwmin = params->cw_min;
	qi.tqi_cwmax = params->cw_max;
	qi.tqi_burstTime = params->txop;

	ath_dbg(common, ATH_DBG_CONFIG,
		"Configure tx [queue/halq] [%d/%d], aifs: %d, cw_min: %d, cw_max: %d, txop: %d\n",
		queue, txq->axq_qnum, params->aifs, params->cw_min,
		params->cw_max, params->txop);

	ret = ath_txq_update(sc, txq->axq_qnum, &qi);
	if (ret)
		ath_err(common, "TXQ Update failed\n");

	if (sc->sc_ah->opmode == NL80211_IFTYPE_ADHOC)
		if (queue == WME_AC_BE && !ret)
			ath_beaconq_config(sc);

	mutex_unlock(&sc->mutex);

	return ret;
}

static int ath9k_set_key(struct ieee80211_hw *hw,
			 enum set_key_cmd cmd,
			 struct ieee80211_vif *vif,
			 struct ieee80211_sta *sta,
			 struct ieee80211_key_conf *key)
{
	struct ath_softc *sc = hw->priv;
	struct ath_common *common = ath9k_hw_common(sc->sc_ah);
	int ret = 0;

	if (ath9k_modparam_nohwcrypt)
		return -ENOSPC;

	mutex_lock(&sc->mutex);
	ath9k_ps_wakeup(sc);
	ath_dbg(common, ATH_DBG_CONFIG, "Set HW Key\n");

	switch (cmd) {
	case SET_KEY:
		ret = ath_key_config(common, vif, sta, key);
		if (ret >= 0) {
			key->hw_key_idx = ret;
			/* push IV and Michael MIC generation to stack */
			key->flags |= IEEE80211_KEY_FLAG_GENERATE_IV;
			if (key->cipher == WLAN_CIPHER_SUITE_TKIP)
				key->flags |= IEEE80211_KEY_FLAG_GENERATE_MMIC;
			if (sc->sc_ah->sw_mgmt_crypto &&
			    key->cipher == WLAN_CIPHER_SUITE_CCMP)
				key->flags |= IEEE80211_KEY_FLAG_SW_MGMT;
			ret = 0;
		}
		break;
	case DISABLE_KEY:
		ath_key_delete(common, key);
		break;
	default:
		ret = -EINVAL;
	}

	ath9k_ps_restore(sc);
	mutex_unlock(&sc->mutex);

	return ret;
}

static void ath9k_bss_info_changed(struct ieee80211_hw *hw,
				   struct ieee80211_vif *vif,
				   struct ieee80211_bss_conf *bss_conf,
				   u32 changed)
{
	struct ath_softc *sc = hw->priv;
	struct ath_beacon_config *cur_conf = &sc->cur_beacon_conf;
	struct ath_hw *ah = sc->sc_ah;
	struct ath_common *common = ath9k_hw_common(ah);
	struct ath_vif *avp = (void *)vif->drv_priv;
	int slottime;
	int error;

	mutex_lock(&sc->mutex);

	if (changed & BSS_CHANGED_BSSID) {
		/* Set BSSID */
		memcpy(common->curbssid, bss_conf->bssid, ETH_ALEN);
		memcpy(avp->bssid, bss_conf->bssid, ETH_ALEN);
		common->curaid = 0;
		ath9k_hw_write_associd(ah);

		/* Set aggregation protection mode parameters */
		sc->config.ath_aggr_prot = 0;

		ath_dbg(common, ATH_DBG_CONFIG, "BSSID: %pM aid: 0x%x\n",
			common->curbssid, common->curaid);

		/* need to reconfigure the beacon */
		sc->sc_flags &= ~SC_OP_BEACONS ;
	}

	/* Enable transmission of beacons (AP, IBSS, MESH) */
	if ((changed & BSS_CHANGED_BEACON) ||
	    ((changed & BSS_CHANGED_BEACON_ENABLED) && bss_conf->enable_beacon)) {
		ath9k_set_beaconing_status(sc, false);
		error = ath_beacon_alloc(sc, vif);
		if (!error)
			ath_beacon_config(sc, vif);
		ath9k_set_beaconing_status(sc, true);
	}

	if (changed & BSS_CHANGED_ERP_SLOT) {
		if (bss_conf->use_short_slot)
			slottime = 9;
		else
			slottime = 20;
		if (vif->type == NL80211_IFTYPE_AP) {
			/*
			 * Defer update, so that connected stations can adjust
			 * their settings at the same time.
			 * See beacon.c for more details
			 */
			sc->beacon.slottime = slottime;
			sc->beacon.updateslot = UPDATE;
		} else {
			ah->slottime = slottime;
			ath9k_hw_init_global_settings(ah);
		}
	}

	/* Disable transmission of beacons */
	if ((changed & BSS_CHANGED_BEACON_ENABLED) &&
	    !bss_conf->enable_beacon) {
		ath9k_set_beaconing_status(sc, false);
		avp->is_bslot_active = false;
		ath9k_set_beaconing_status(sc, true);
	}

	if (changed & BSS_CHANGED_BEACON_INT) {
		cur_conf->beacon_interval = bss_conf->beacon_int;
		/*
		 * In case of AP mode, the HW TSF has to be reset
		 * when the beacon interval changes.
		 */
		if (vif->type == NL80211_IFTYPE_AP) {
			sc->sc_flags |= SC_OP_TSF_RESET;
			ath9k_set_beaconing_status(sc, false);
			error = ath_beacon_alloc(sc, vif);
			if (!error)
				ath_beacon_config(sc, vif);
			ath9k_set_beaconing_status(sc, true);
		} else {
			ath_beacon_config(sc, vif);
		}
	}

	if (changed & BSS_CHANGED_ERP_PREAMBLE) {
		ath_dbg(common, ATH_DBG_CONFIG, "BSS Changed PREAMBLE %d\n",
			bss_conf->use_short_preamble);
		if (bss_conf->use_short_preamble)
			sc->sc_flags |= SC_OP_PREAMBLE_SHORT;
		else
			sc->sc_flags &= ~SC_OP_PREAMBLE_SHORT;
	}

	if (changed & BSS_CHANGED_ERP_CTS_PROT) {
		ath_dbg(common, ATH_DBG_CONFIG, "BSS Changed CTS PROT %d\n",
			bss_conf->use_cts_prot);
		if (bss_conf->use_cts_prot &&
		    hw->conf.channel->band != IEEE80211_BAND_5GHZ)
			sc->sc_flags |= SC_OP_PROTECT_ENABLE;
		else
			sc->sc_flags &= ~SC_OP_PROTECT_ENABLE;
	}

	if (changed & BSS_CHANGED_ASSOC) {
		ath_dbg(common, ATH_DBG_CONFIG, "BSS Changed ASSOC %d\n",
			bss_conf->assoc);
		ath9k_bss_assoc_info(sc, hw, vif, bss_conf);
	}

	mutex_unlock(&sc->mutex);
}

static u64 ath9k_get_tsf(struct ieee80211_hw *hw)
{
	struct ath_softc *sc = hw->priv;
	u64 tsf;

	mutex_lock(&sc->mutex);
	ath9k_ps_wakeup(sc);
	tsf = ath9k_hw_gettsf64(sc->sc_ah);
	ath9k_ps_restore(sc);
	mutex_unlock(&sc->mutex);

	return tsf;
}

static void ath9k_set_tsf(struct ieee80211_hw *hw, u64 tsf)
{
	struct ath_softc *sc = hw->priv;

	mutex_lock(&sc->mutex);
	ath9k_ps_wakeup(sc);
	ath9k_hw_settsf64(sc->sc_ah, tsf);
	ath9k_ps_restore(sc);
	mutex_unlock(&sc->mutex);
}

static void ath9k_reset_tsf(struct ieee80211_hw *hw)
{
	struct ath_softc *sc = hw->priv;

	mutex_lock(&sc->mutex);

	ath9k_ps_wakeup(sc);
	ath9k_hw_reset_tsf(sc->sc_ah);
	ath9k_ps_restore(sc);

	mutex_unlock(&sc->mutex);
}

static int ath9k_ampdu_action(struct ieee80211_hw *hw,
			      struct ieee80211_vif *vif,
			      enum ieee80211_ampdu_mlme_action action,
			      struct ieee80211_sta *sta,
			      u16 tid, u16 *ssn, u8 buf_size)
{
	struct ath_softc *sc = hw->priv;
	int ret = 0;

	local_bh_disable();

	switch (action) {
	case IEEE80211_AMPDU_RX_START:
		if (!(sc->sc_flags & SC_OP_RXAGGR))
			ret = -ENOTSUPP;
		break;
	case IEEE80211_AMPDU_RX_STOP:
		break;
	case IEEE80211_AMPDU_TX_START:
		if (!(sc->sc_flags & SC_OP_TXAGGR))
			return -EOPNOTSUPP;

		ath9k_ps_wakeup(sc);
		ret = ath_tx_aggr_start(sc, sta, tid, ssn);
		if (!ret)
			ieee80211_start_tx_ba_cb_irqsafe(vif, sta->addr, tid);
		ath9k_ps_restore(sc);
		break;
	case IEEE80211_AMPDU_TX_STOP:
		ath9k_ps_wakeup(sc);
		ath_tx_aggr_stop(sc, sta, tid);
		ieee80211_stop_tx_ba_cb_irqsafe(vif, sta->addr, tid);
		ath9k_ps_restore(sc);
		break;
	case IEEE80211_AMPDU_TX_OPERATIONAL:
		ath9k_ps_wakeup(sc);
		ath_tx_aggr_resume(sc, sta, tid);
		ath9k_ps_restore(sc);
		break;
	default:
		ath_err(ath9k_hw_common(sc->sc_ah), "Unknown AMPDU action\n");
	}

	local_bh_enable();

	return ret;
}

static int ath9k_get_survey(struct ieee80211_hw *hw, int idx,
			     struct survey_info *survey)
{
	struct ath_softc *sc = hw->priv;
	struct ath_common *common = ath9k_hw_common(sc->sc_ah);
	struct ieee80211_supported_band *sband;
	struct ieee80211_channel *chan;
	unsigned long flags;
	int pos;

	spin_lock_irqsave(&common->cc_lock, flags);
	if (idx == 0)
		ath_update_survey_stats(sc);

	sband = hw->wiphy->bands[IEEE80211_BAND_2GHZ];
	if (sband && idx >= sband->n_channels) {
		idx -= sband->n_channels;
		sband = NULL;
	}

	if (!sband)
		sband = hw->wiphy->bands[IEEE80211_BAND_5GHZ];

	if (!sband || idx >= sband->n_channels) {
		spin_unlock_irqrestore(&common->cc_lock, flags);
		return -ENOENT;
	}

	chan = &sband->channels[idx];
	pos = chan->hw_value;
	memcpy(survey, &sc->survey[pos], sizeof(*survey));
	survey->channel = chan;
	spin_unlock_irqrestore(&common->cc_lock, flags);

	return 0;
}

static void ath9k_set_coverage_class(struct ieee80211_hw *hw, u8 coverage_class)
{
	struct ath_softc *sc = hw->priv;
	struct ath_hw *ah = sc->sc_ah;

	mutex_lock(&sc->mutex);
	ah->coverage_class = coverage_class;
	ath9k_hw_init_global_settings(ah);
	mutex_unlock(&sc->mutex);
}

static void ath9k_flush(struct ieee80211_hw *hw, bool drop)
{
	struct ath_softc *sc = hw->priv;
	int timeout = 200; /* ms */
	int i, j;

	ath9k_ps_wakeup(sc);
	mutex_lock(&sc->mutex);

	cancel_delayed_work_sync(&sc->tx_complete_work);

	if (drop)
		timeout = 1;

	for (j = 0; j < timeout; j++) {
		int npend = 0;

		if (j)
			usleep_range(1000, 2000);

		for (i = 0; i < ATH9K_NUM_TX_QUEUES; i++) {
			if (!ATH_TXQ_SETUP(sc, i))
				continue;

			npend += ath9k_has_pending_frames(sc, &sc->tx.txq[i]);
		}

		if (!npend)
		    goto out;
	}

	if (!ath_drain_all_txq(sc, false))
		ath_reset(sc, false);

	ieee80211_wake_queues(hw);

out:
	ieee80211_queue_delayed_work(hw, &sc->tx_complete_work, 0);
	mutex_unlock(&sc->mutex);
	ath9k_ps_restore(sc);
}

struct ieee80211_ops ath9k_ops = {
	.tx 		    = ath9k_tx,
	.start 		    = ath9k_start,
	.stop 		    = ath9k_stop,
	.add_interface 	    = ath9k_add_interface,
	.change_interface   = ath9k_change_interface,
	.remove_interface   = ath9k_remove_interface,
	.config 	    = ath9k_config,
	.configure_filter   = ath9k_configure_filter,
	.sta_add	    = ath9k_sta_add,
	.sta_remove	    = ath9k_sta_remove,
	.conf_tx 	    = ath9k_conf_tx,
	.bss_info_changed   = ath9k_bss_info_changed,
	.set_key            = ath9k_set_key,
	.get_tsf 	    = ath9k_get_tsf,
	.set_tsf 	    = ath9k_set_tsf,
	.reset_tsf 	    = ath9k_reset_tsf,
	.ampdu_action       = ath9k_ampdu_action,
	.get_survey	    = ath9k_get_survey,
	.rfkill_poll        = ath9k_rfkill_poll_state,
	.set_coverage_class = ath9k_set_coverage_class,
	.flush		    = ath9k_flush,
};<|MERGE_RESOLUTION|>--- conflicted
+++ resolved
@@ -1722,12 +1722,8 @@
 			"Set power: %d\n", conf->power_level);
 		sc->config.txpowlimit = 2 * conf->power_level;
 		ath9k_ps_wakeup(sc);
-<<<<<<< HEAD
-		ath_update_txpow(sc);
-=======
 		ath9k_cmn_update_txpow(ah, sc->curtxpow,
 				       sc->config.txpowlimit, &sc->curtxpow);
->>>>>>> 0ce790e7
 		ath9k_ps_restore(sc);
 	}
 
