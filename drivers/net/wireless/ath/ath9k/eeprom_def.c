/*
 * Copyright (c) 2008-2009 Atheros Communications Inc.
 *
 * Permission to use, copy, modify, and/or distribute this software for any
 * purpose with or without fee is hereby granted, provided that the above
 * copyright notice and this permission notice appear in all copies.
 *
 * THE SOFTWARE IS PROVIDED "AS IS" AND THE AUTHOR DISCLAIMS ALL WARRANTIES
 * WITH REGARD TO THIS SOFTWARE INCLUDING ALL IMPLIED WARRANTIES OF
 * MERCHANTABILITY AND FITNESS. IN NO EVENT SHALL THE AUTHOR BE LIABLE FOR
 * ANY SPECIAL, DIRECT, INDIRECT, OR CONSEQUENTIAL DAMAGES OR ANY DAMAGES
 * WHATSOEVER RESULTING FROM LOSS OF USE, DATA OR PROFITS, WHETHER IN AN
 * ACTION OF CONTRACT, NEGLIGENCE OR OTHER TORTIOUS ACTION, ARISING OUT OF
 * OR IN CONNECTION WITH THE USE OR PERFORMANCE OF THIS SOFTWARE.
 */

#include "hw.h"
#include "ar9002_phy.h"

static void ath9k_get_txgain_index(struct ath_hw *ah,
		struct ath9k_channel *chan,
		struct calDataPerFreqOpLoop *rawDatasetOpLoop,
		u8 *calChans,  u16 availPiers, u8 *pwr, u8 *pcdacIdx)
{
	u8 pcdac, i = 0;
	u16 idxL = 0, idxR = 0, numPiers;
	bool match;
	struct chan_centers centers;

	ath9k_hw_get_channel_centers(ah, chan, &centers);

	for (numPiers = 0; numPiers < availPiers; numPiers++)
		if (calChans[numPiers] == AR5416_BCHAN_UNUSED)
			break;

	match = ath9k_hw_get_lower_upper_index(
			(u8)FREQ2FBIN(centers.synth_center, IS_CHAN_2GHZ(chan)),
			calChans, numPiers, &idxL, &idxR);
	if (match) {
		pcdac = rawDatasetOpLoop[idxL].pcdac[0][0];
		*pwr = rawDatasetOpLoop[idxL].pwrPdg[0][0];
	} else {
		pcdac = rawDatasetOpLoop[idxR].pcdac[0][0];
		*pwr = (rawDatasetOpLoop[idxL].pwrPdg[0][0] +
				rawDatasetOpLoop[idxR].pwrPdg[0][0])/2;
	}

	while (pcdac > ah->originalGain[i] &&
			i < (AR9280_TX_GAIN_TABLE_SIZE - 1))
		i++;

	*pcdacIdx = i;
}

static void ath9k_olc_get_pdadcs(struct ath_hw *ah,
				u32 initTxGain,
				int txPower,
				u8 *pPDADCValues)
{
	u32 i;
	u32 offset;

	REG_RMW_FIELD(ah, AR_PHY_TX_PWRCTRL6_0,
			AR_PHY_TX_PWRCTRL_ERR_EST_MODE, 3);
	REG_RMW_FIELD(ah, AR_PHY_TX_PWRCTRL6_1,
			AR_PHY_TX_PWRCTRL_ERR_EST_MODE, 3);

	REG_RMW_FIELD(ah, AR_PHY_TX_PWRCTRL7,
			AR_PHY_TX_PWRCTRL_INIT_TX_GAIN, initTxGain);

	offset = txPower;
	for (i = 0; i < AR5416_NUM_PDADC_VALUES; i++)
		if (i < offset)
			pPDADCValues[i] = 0x0;
		else
			pPDADCValues[i] = 0xFF;
}

static int ath9k_hw_def_get_eeprom_ver(struct ath_hw *ah)
{
	return ((ah->eeprom.def.baseEepHeader.version >> 12) & 0xF);
}

static int ath9k_hw_def_get_eeprom_rev(struct ath_hw *ah)
{
	return ((ah->eeprom.def.baseEepHeader.version) & 0xFFF);
}

#define SIZE_EEPROM_DEF (sizeof(struct ar5416_eeprom_def) / sizeof(u16))

static bool __ath9k_hw_def_fill_eeprom(struct ath_hw *ah)
{
	struct ath_common *common = ath9k_hw_common(ah);
	u16 *eep_data = (u16 *)&ah->eeprom.def;
	int addr, ar5416_eep_start_loc = 0x100;

	for (addr = 0; addr < SIZE_EEPROM_DEF; addr++) {
		if (!ath9k_hw_nvram_read(common, addr + ar5416_eep_start_loc,
					 eep_data)) {
			ath_err(ath9k_hw_common(ah),
				"Unable to read eeprom region\n");
			return false;
		}
		eep_data++;
	}
	return true;
}

static bool __ath9k_hw_usb_def_fill_eeprom(struct ath_hw *ah)
{
	u16 *eep_data = (u16 *)&ah->eeprom.def;

	ath9k_hw_usb_gen_fill_eeprom(ah, eep_data,
				     0x100, SIZE_EEPROM_DEF);
	return true;
}

static bool ath9k_hw_def_fill_eeprom(struct ath_hw *ah)
{
	struct ath_common *common = ath9k_hw_common(ah);

	if (!ath9k_hw_use_flash(ah)) {
		ath_dbg(common, ATH_DBG_EEPROM,
			"Reading from EEPROM, not flash\n");
	}

	if (common->bus_ops->ath_bus_type == ATH_USB)
		return __ath9k_hw_usb_def_fill_eeprom(ah);
	else
		return __ath9k_hw_def_fill_eeprom(ah);
}

#undef SIZE_EEPROM_DEF

static int ath9k_hw_def_check_eeprom(struct ath_hw *ah)
{
	struct ar5416_eeprom_def *eep =
		(struct ar5416_eeprom_def *) &ah->eeprom.def;
	struct ath_common *common = ath9k_hw_common(ah);
	u16 *eepdata, temp, magic, magic2;
	u32 sum = 0, el;
	bool need_swap = false;
	int i, addr, size;

	if (!ath9k_hw_nvram_read(common, AR5416_EEPROM_MAGIC_OFFSET, &magic)) {
		ath_err(common, "Reading Magic # failed\n");
		return false;
	}

	if (!ath9k_hw_use_flash(ah)) {
		ath_dbg(common, ATH_DBG_EEPROM,
			"Read Magic = 0x%04X\n", magic);

		if (magic != AR5416_EEPROM_MAGIC) {
			magic2 = swab16(magic);

			if (magic2 == AR5416_EEPROM_MAGIC) {
				size = sizeof(struct ar5416_eeprom_def);
				need_swap = true;
				eepdata = (u16 *) (&ah->eeprom);

				for (addr = 0; addr < size / sizeof(u16); addr++) {
					temp = swab16(*eepdata);
					*eepdata = temp;
					eepdata++;
				}
			} else {
				ath_err(common,
					"Invalid EEPROM Magic. Endianness mismatch.\n");
				return -EINVAL;
			}
		}
	}

	ath_dbg(common, ATH_DBG_EEPROM, "need_swap = %s.\n",
		need_swap ? "True" : "False");

	if (need_swap)
		el = swab16(ah->eeprom.def.baseEepHeader.length);
	else
		el = ah->eeprom.def.baseEepHeader.length;

	if (el > sizeof(struct ar5416_eeprom_def))
		el = sizeof(struct ar5416_eeprom_def) / sizeof(u16);
	else
		el = el / sizeof(u16);

	eepdata = (u16 *)(&ah->eeprom);

	for (i = 0; i < el; i++)
		sum ^= *eepdata++;

	if (need_swap) {
		u32 integer, j;
		u16 word;

		ath_dbg(common, ATH_DBG_EEPROM,
			"EEPROM Endianness is not native.. Changing.\n");

		word = swab16(eep->baseEepHeader.length);
		eep->baseEepHeader.length = word;

		word = swab16(eep->baseEepHeader.checksum);
		eep->baseEepHeader.checksum = word;

		word = swab16(eep->baseEepHeader.version);
		eep->baseEepHeader.version = word;

		word = swab16(eep->baseEepHeader.regDmn[0]);
		eep->baseEepHeader.regDmn[0] = word;

		word = swab16(eep->baseEepHeader.regDmn[1]);
		eep->baseEepHeader.regDmn[1] = word;

		word = swab16(eep->baseEepHeader.rfSilent);
		eep->baseEepHeader.rfSilent = word;

		word = swab16(eep->baseEepHeader.blueToothOptions);
		eep->baseEepHeader.blueToothOptions = word;

		word = swab16(eep->baseEepHeader.deviceCap);
		eep->baseEepHeader.deviceCap = word;

		for (j = 0; j < ARRAY_SIZE(eep->modalHeader); j++) {
			struct modal_eep_header *pModal =
				&eep->modalHeader[j];
			integer = swab32(pModal->antCtrlCommon);
			pModal->antCtrlCommon = integer;

			for (i = 0; i < AR5416_MAX_CHAINS; i++) {
				integer = swab32(pModal->antCtrlChain[i]);
				pModal->antCtrlChain[i] = integer;
			}

			for (i = 0; i < AR_EEPROM_MODAL_SPURS; i++) {
				word = swab16(pModal->spurChans[i].spurChan);
				pModal->spurChans[i].spurChan = word;
			}
		}
	}

	if (sum != 0xffff || ah->eep_ops->get_eeprom_ver(ah) != AR5416_EEP_VER ||
	    ah->eep_ops->get_eeprom_rev(ah) < AR5416_EEP_NO_BACK_VER) {
		ath_err(common, "Bad EEPROM checksum 0x%x or revision 0x%04x\n",
			sum, ah->eep_ops->get_eeprom_ver(ah));
		return -EINVAL;
	}

	/* Enable fixup for AR_AN_TOP2 if necessary */
	if ((ah->hw_version.devid == AR9280_DEVID_PCI) &&
	    ((eep->baseEepHeader.version & 0xff) > 0x0a) &&
	    (eep->baseEepHeader.pwdclkind == 0))
		ah->need_an_top2_fixup = 1;

	if ((common->bus_ops->ath_bus_type == ATH_USB) &&
	    (AR_SREV_9280(ah)))
		eep->modalHeader[0].xpaBiasLvl = 0;

	return 0;
}

static u32 ath9k_hw_def_get_eeprom(struct ath_hw *ah,
				   enum eeprom_param param)
{
	struct ar5416_eeprom_def *eep = &ah->eeprom.def;
	struct modal_eep_header *pModal = eep->modalHeader;
	struct base_eep_header *pBase = &eep->baseEepHeader;

	switch (param) {
	case EEP_NFTHRESH_5:
		return pModal[0].noiseFloorThreshCh[0];
	case EEP_NFTHRESH_2:
		return pModal[1].noiseFloorThreshCh[0];
	case EEP_MAC_LSW:
		return pBase->macAddr[0] << 8 | pBase->macAddr[1];
	case EEP_MAC_MID:
		return pBase->macAddr[2] << 8 | pBase->macAddr[3];
	case EEP_MAC_MSW:
		return pBase->macAddr[4] << 8 | pBase->macAddr[5];
	case EEP_REG_0:
		return pBase->regDmn[0];
	case EEP_REG_1:
		return pBase->regDmn[1];
	case EEP_OP_CAP:
		return pBase->deviceCap;
	case EEP_OP_MODE:
		return pBase->opCapFlags;
	case EEP_RF_SILENT:
		return pBase->rfSilent;
	case EEP_OB_5:
		return pModal[0].ob;
	case EEP_DB_5:
		return pModal[0].db;
	case EEP_OB_2:
		return pModal[1].ob;
	case EEP_DB_2:
		return pModal[1].db;
	case EEP_MINOR_REV:
		return AR5416_VER_MASK;
	case EEP_TX_MASK:
		return pBase->txMask;
	case EEP_RX_MASK:
		return pBase->rxMask;
	case EEP_FSTCLK_5G:
		return pBase->fastClk5g;
	case EEP_RXGAIN_TYPE:
		return pBase->rxGainType;
	case EEP_TXGAIN_TYPE:
		return pBase->txGainType;
	case EEP_OL_PWRCTRL:
		if (AR5416_VER_MASK >= AR5416_EEP_MINOR_VER_19)
			return pBase->openLoopPwrCntl ? true : false;
		else
			return false;
	case EEP_RC_CHAIN_MASK:
		if (AR5416_VER_MASK >= AR5416_EEP_MINOR_VER_19)
			return pBase->rcChainMask;
		else
			return 0;
	case EEP_DAC_HPWR_5G:
		if (AR5416_VER_MASK >= AR5416_EEP_MINOR_VER_20)
			return pBase->dacHiPwrMode_5G;
		else
			return 0;
	case EEP_FRAC_N_5G:
		if (AR5416_VER_MASK >= AR5416_EEP_MINOR_VER_22)
			return pBase->frac_n_5g;
		else
			return 0;
	case EEP_PWR_TABLE_OFFSET:
		if (AR5416_VER_MASK >= AR5416_EEP_MINOR_VER_21)
			return pBase->pwr_table_offset;
		else
			return AR5416_PWR_TABLE_OFFSET_DB;
	default:
		return 0;
	}
}

static void ath9k_hw_def_set_gain(struct ath_hw *ah,
				  struct modal_eep_header *pModal,
				  struct ar5416_eeprom_def *eep,
				  u8 txRxAttenLocal, int regChainOffset, int i)
{
	if (AR5416_VER_MASK >= AR5416_EEP_MINOR_VER_3) {
		txRxAttenLocal = pModal->txRxAttenCh[i];

		if (AR_SREV_9280_20_OR_LATER(ah)) {
			REG_RMW_FIELD(ah, AR_PHY_GAIN_2GHZ + regChainOffset,
			      AR_PHY_GAIN_2GHZ_XATTEN1_MARGIN,
			      pModal->bswMargin[i]);
			REG_RMW_FIELD(ah, AR_PHY_GAIN_2GHZ + regChainOffset,
			      AR_PHY_GAIN_2GHZ_XATTEN1_DB,
			      pModal->bswAtten[i]);
			REG_RMW_FIELD(ah, AR_PHY_GAIN_2GHZ + regChainOffset,
			      AR_PHY_GAIN_2GHZ_XATTEN2_MARGIN,
			      pModal->xatten2Margin[i]);
			REG_RMW_FIELD(ah, AR_PHY_GAIN_2GHZ + regChainOffset,
			      AR_PHY_GAIN_2GHZ_XATTEN2_DB,
			      pModal->xatten2Db[i]);
		} else {
			REG_WRITE(ah, AR_PHY_GAIN_2GHZ + regChainOffset,
			  (REG_READ(ah, AR_PHY_GAIN_2GHZ + regChainOffset) &
			   ~AR_PHY_GAIN_2GHZ_BSW_MARGIN)
			  | SM(pModal-> bswMargin[i],
			       AR_PHY_GAIN_2GHZ_BSW_MARGIN));
			REG_WRITE(ah, AR_PHY_GAIN_2GHZ + regChainOffset,
			  (REG_READ(ah, AR_PHY_GAIN_2GHZ + regChainOffset) &
			   ~AR_PHY_GAIN_2GHZ_BSW_ATTEN)
			  | SM(pModal->bswAtten[i],
			       AR_PHY_GAIN_2GHZ_BSW_ATTEN));
		}
	}

	if (AR_SREV_9280_20_OR_LATER(ah)) {
		REG_RMW_FIELD(ah,
		      AR_PHY_RXGAIN + regChainOffset,
		      AR9280_PHY_RXGAIN_TXRX_ATTEN, txRxAttenLocal);
		REG_RMW_FIELD(ah,
		      AR_PHY_RXGAIN + regChainOffset,
		      AR9280_PHY_RXGAIN_TXRX_MARGIN, pModal->rxTxMarginCh[i]);
	} else {
		REG_WRITE(ah,
			  AR_PHY_RXGAIN + regChainOffset,
			  (REG_READ(ah, AR_PHY_RXGAIN + regChainOffset) &
			   ~AR_PHY_RXGAIN_TXRX_ATTEN)
			  | SM(txRxAttenLocal, AR_PHY_RXGAIN_TXRX_ATTEN));
		REG_WRITE(ah,
			  AR_PHY_GAIN_2GHZ + regChainOffset,
			  (REG_READ(ah, AR_PHY_GAIN_2GHZ + regChainOffset) &
			   ~AR_PHY_GAIN_2GHZ_RXTX_MARGIN) |
			  SM(pModal->rxTxMarginCh[i], AR_PHY_GAIN_2GHZ_RXTX_MARGIN));
	}
}

static void ath9k_hw_def_set_board_values(struct ath_hw *ah,
					  struct ath9k_channel *chan)
{
	struct modal_eep_header *pModal;
	struct ar5416_eeprom_def *eep = &ah->eeprom.def;
	int i, regChainOffset;
	u8 txRxAttenLocal;

	pModal = &(eep->modalHeader[IS_CHAN_2GHZ(chan)]);
	txRxAttenLocal = IS_CHAN_2GHZ(chan) ? 23 : 44;

	REG_WRITE(ah, AR_PHY_SWITCH_COM, pModal->antCtrlCommon & 0xffff);

	for (i = 0; i < AR5416_MAX_CHAINS; i++) {
		if (AR_SREV_9280(ah)) {
			if (i >= 2)
				break;
		}

		if (AR_SREV_5416_20_OR_LATER(ah) &&
		    (ah->rxchainmask == 5 || ah->txchainmask == 5) && (i != 0))
			regChainOffset = (i == 1) ? 0x2000 : 0x1000;
		else
			regChainOffset = i * 0x1000;

		REG_WRITE(ah, AR_PHY_SWITCH_CHAIN_0 + regChainOffset,
			  pModal->antCtrlChain[i]);

		REG_WRITE(ah, AR_PHY_TIMING_CTRL4(0) + regChainOffset,
			  (REG_READ(ah, AR_PHY_TIMING_CTRL4(0) + regChainOffset) &
			   ~(AR_PHY_TIMING_CTRL4_IQCORR_Q_Q_COFF |
			     AR_PHY_TIMING_CTRL4_IQCORR_Q_I_COFF)) |
			  SM(pModal->iqCalICh[i],
			     AR_PHY_TIMING_CTRL4_IQCORR_Q_I_COFF) |
			  SM(pModal->iqCalQCh[i],
			     AR_PHY_TIMING_CTRL4_IQCORR_Q_Q_COFF));

		if ((i == 0) || AR_SREV_5416_20_OR_LATER(ah))
			ath9k_hw_def_set_gain(ah, pModal, eep, txRxAttenLocal,
					      regChainOffset, i);
	}

	if (AR_SREV_9280_20_OR_LATER(ah)) {
		if (IS_CHAN_2GHZ(chan)) {
			ath9k_hw_analog_shift_rmw(ah, AR_AN_RF2G1_CH0,
						  AR_AN_RF2G1_CH0_OB,
						  AR_AN_RF2G1_CH0_OB_S,
						  pModal->ob);
			ath9k_hw_analog_shift_rmw(ah, AR_AN_RF2G1_CH0,
						  AR_AN_RF2G1_CH0_DB,
						  AR_AN_RF2G1_CH0_DB_S,
						  pModal->db);
			ath9k_hw_analog_shift_rmw(ah, AR_AN_RF2G1_CH1,
						  AR_AN_RF2G1_CH1_OB,
						  AR_AN_RF2G1_CH1_OB_S,
						  pModal->ob_ch1);
			ath9k_hw_analog_shift_rmw(ah, AR_AN_RF2G1_CH1,
						  AR_AN_RF2G1_CH1_DB,
						  AR_AN_RF2G1_CH1_DB_S,
						  pModal->db_ch1);
		} else {
			ath9k_hw_analog_shift_rmw(ah, AR_AN_RF5G1_CH0,
						  AR_AN_RF5G1_CH0_OB5,
						  AR_AN_RF5G1_CH0_OB5_S,
						  pModal->ob);
			ath9k_hw_analog_shift_rmw(ah, AR_AN_RF5G1_CH0,
						  AR_AN_RF5G1_CH0_DB5,
						  AR_AN_RF5G1_CH0_DB5_S,
						  pModal->db);
			ath9k_hw_analog_shift_rmw(ah, AR_AN_RF5G1_CH1,
						  AR_AN_RF5G1_CH1_OB5,
						  AR_AN_RF5G1_CH1_OB5_S,
						  pModal->ob_ch1);
			ath9k_hw_analog_shift_rmw(ah, AR_AN_RF5G1_CH1,
						  AR_AN_RF5G1_CH1_DB5,
						  AR_AN_RF5G1_CH1_DB5_S,
						  pModal->db_ch1);
		}
		ath9k_hw_analog_shift_rmw(ah, AR_AN_TOP2,
					  AR_AN_TOP2_XPABIAS_LVL,
					  AR_AN_TOP2_XPABIAS_LVL_S,
					  pModal->xpaBiasLvl);
		ath9k_hw_analog_shift_rmw(ah, AR_AN_TOP2,
					  AR_AN_TOP2_LOCALBIAS,
					  AR_AN_TOP2_LOCALBIAS_S,
					  !!(pModal->lna_ctl &
					     LNA_CTL_LOCAL_BIAS));
		REG_RMW_FIELD(ah, AR_PHY_XPA_CFG, AR_PHY_FORCE_XPA_CFG,
			      !!(pModal->lna_ctl & LNA_CTL_FORCE_XPA));
	}

	REG_RMW_FIELD(ah, AR_PHY_SETTLING, AR_PHY_SETTLING_SWITCH,
		      pModal->switchSettling);
	REG_RMW_FIELD(ah, AR_PHY_DESIRED_SZ, AR_PHY_DESIRED_SZ_ADC,
		      pModal->adcDesiredSize);

	if (!AR_SREV_9280_20_OR_LATER(ah))
		REG_RMW_FIELD(ah, AR_PHY_DESIRED_SZ,
			      AR_PHY_DESIRED_SZ_PGA,
			      pModal->pgaDesiredSize);

	REG_WRITE(ah, AR_PHY_RF_CTL4,
		  SM(pModal->txEndToXpaOff, AR_PHY_RF_CTL4_TX_END_XPAA_OFF)
		  | SM(pModal->txEndToXpaOff,
		       AR_PHY_RF_CTL4_TX_END_XPAB_OFF)
		  | SM(pModal->txFrameToXpaOn,
		       AR_PHY_RF_CTL4_FRAME_XPAA_ON)
		  | SM(pModal->txFrameToXpaOn,
		       AR_PHY_RF_CTL4_FRAME_XPAB_ON));

	REG_RMW_FIELD(ah, AR_PHY_RF_CTL3, AR_PHY_TX_END_TO_A2_RX_ON,
		      pModal->txEndToRxOn);

	if (AR_SREV_9280_20_OR_LATER(ah)) {
		REG_RMW_FIELD(ah, AR_PHY_CCA, AR9280_PHY_CCA_THRESH62,
			      pModal->thresh62);
		REG_RMW_FIELD(ah, AR_PHY_EXT_CCA0,
			      AR_PHY_EXT_CCA0_THRESH62,
			      pModal->thresh62);
	} else {
		REG_RMW_FIELD(ah, AR_PHY_CCA, AR_PHY_CCA_THRESH62,
			      pModal->thresh62);
		REG_RMW_FIELD(ah, AR_PHY_EXT_CCA,
			      AR_PHY_EXT_CCA_THRESH62,
			      pModal->thresh62);
	}

	if (AR5416_VER_MASK >= AR5416_EEP_MINOR_VER_2) {
		REG_RMW_FIELD(ah, AR_PHY_RF_CTL2,
			      AR_PHY_TX_END_DATA_START,
			      pModal->txFrameToDataStart);
		REG_RMW_FIELD(ah, AR_PHY_RF_CTL2, AR_PHY_TX_END_PA_ON,
			      pModal->txFrameToPaOn);
	}

	if (AR5416_VER_MASK >= AR5416_EEP_MINOR_VER_3) {
		if (IS_CHAN_HT40(chan))
			REG_RMW_FIELD(ah, AR_PHY_SETTLING,
				      AR_PHY_SETTLING_SWITCH,
				      pModal->swSettleHt40);
	}

	if (AR_SREV_9280_20_OR_LATER(ah) &&
	    AR5416_VER_MASK >= AR5416_EEP_MINOR_VER_19)
		REG_RMW_FIELD(ah, AR_PHY_CCK_TX_CTRL,
			      AR_PHY_CCK_TX_CTRL_TX_DAC_SCALE_CCK,
			      pModal->miscBits);


	if (AR_SREV_9280_20(ah) && AR5416_VER_MASK >= AR5416_EEP_MINOR_VER_20) {
		if (IS_CHAN_2GHZ(chan))
			REG_RMW_FIELD(ah, AR_AN_TOP1, AR_AN_TOP1_DACIPMODE,
					eep->baseEepHeader.dacLpMode);
		else if (eep->baseEepHeader.dacHiPwrMode_5G)
			REG_RMW_FIELD(ah, AR_AN_TOP1, AR_AN_TOP1_DACIPMODE, 0);
		else
			REG_RMW_FIELD(ah, AR_AN_TOP1, AR_AN_TOP1_DACIPMODE,
				      eep->baseEepHeader.dacLpMode);

		udelay(100);

		REG_RMW_FIELD(ah, AR_PHY_FRAME_CTL, AR_PHY_FRAME_CTL_TX_CLIP,
			      pModal->miscBits >> 2);

		REG_RMW_FIELD(ah, AR_PHY_TX_PWRCTRL9,
			      AR_PHY_TX_DESIRED_SCALE_CCK,
			      eep->baseEepHeader.desiredScaleCCK);
	}
}

static void ath9k_hw_def_set_addac(struct ath_hw *ah,
				   struct ath9k_channel *chan)
{
#define XPA_LVL_FREQ(cnt) (pModal->xpaBiasLvlFreq[cnt])
	struct modal_eep_header *pModal;
	struct ar5416_eeprom_def *eep = &ah->eeprom.def;
	u8 biaslevel;

	if (ah->hw_version.macVersion != AR_SREV_VERSION_9160)
		return;

	if (ah->eep_ops->get_eeprom_rev(ah) < AR5416_EEP_MINOR_VER_7)
		return;

	pModal = &(eep->modalHeader[IS_CHAN_2GHZ(chan)]);

	if (pModal->xpaBiasLvl != 0xff) {
		biaslevel = pModal->xpaBiasLvl;
	} else {
		u16 resetFreqBin, freqBin, freqCount = 0;
		struct chan_centers centers;

		ath9k_hw_get_channel_centers(ah, chan, &centers);

		resetFreqBin = FREQ2FBIN(centers.synth_center,
					 IS_CHAN_2GHZ(chan));
		freqBin = XPA_LVL_FREQ(0) & 0xff;
		biaslevel = (u8) (XPA_LVL_FREQ(0) >> 14);

		freqCount++;

		while (freqCount < 3) {
			if (XPA_LVL_FREQ(freqCount) == 0x0)
				break;

			freqBin = XPA_LVL_FREQ(freqCount) & 0xff;
			if (resetFreqBin >= freqBin)
				biaslevel = (u8)(XPA_LVL_FREQ(freqCount) >> 14);
			else
				break;
			freqCount++;
		}
	}

	if (IS_CHAN_2GHZ(chan)) {
		INI_RA(&ah->iniAddac, 7, 1) = (INI_RA(&ah->iniAddac,
					7, 1) & (~0x18)) | biaslevel << 3;
	} else {
		INI_RA(&ah->iniAddac, 6, 1) = (INI_RA(&ah->iniAddac,
					6, 1) & (~0xc0)) | biaslevel << 6;
	}
#undef XPA_LVL_FREQ
}

static int16_t ath9k_change_gain_boundary_setting(struct ath_hw *ah,
				u16 *gb,
				u16 numXpdGain,
				u16 pdGainOverlap_t2,
				int8_t pwr_table_offset,
				int16_t *diff)

{
	u16 k;

	/* Prior to writing the boundaries or the pdadc vs. power table
	 * into the chip registers the default starting point on the pdadc
	 * vs. power table needs to be checked and the curve boundaries
	 * adjusted accordingly
	 */
	if (AR_SREV_9280_20_OR_LATER(ah)) {
		u16 gb_limit;

		if (AR5416_PWR_TABLE_OFFSET_DB != pwr_table_offset) {
			/* get the difference in dB */
			*diff = (u16)(pwr_table_offset - AR5416_PWR_TABLE_OFFSET_DB);
			/* get the number of half dB steps */
			*diff *= 2;
			/* change the original gain boundary settings
			 * by the number of half dB steps
			 */
			for (k = 0; k < numXpdGain; k++)
				gb[k] = (u16)(gb[k] - *diff);
		}
		/* Because of a hardware limitation, ensure the gain boundary
		 * is not larger than (63 - overlap)
		 */
		gb_limit = (u16)(MAX_RATE_POWER - pdGainOverlap_t2);

		for (k = 0; k < numXpdGain; k++)
			gb[k] = (u16)min(gb_limit, gb[k]);
	}

	return *diff;
}

static void ath9k_adjust_pdadc_values(struct ath_hw *ah,
				      int8_t pwr_table_offset,
				      int16_t diff,
				      u8 *pdadcValues)
{
#define NUM_PDADC(diff) (AR5416_NUM_PDADC_VALUES - diff)
	u16 k;

	/* If this is a board that has a pwrTableOffset that differs from
	 * the default AR5416_PWR_TABLE_OFFSET_DB then the start of the
	 * pdadc vs pwr table needs to be adjusted prior to writing to the
	 * chip.
	 */
	if (AR_SREV_9280_20_OR_LATER(ah)) {
		if (AR5416_PWR_TABLE_OFFSET_DB != pwr_table_offset) {
			/* shift the table to start at the new offset */
			for (k = 0; k < (u16)NUM_PDADC(diff); k++ ) {
				pdadcValues[k] = pdadcValues[k + diff];
			}

			/* fill the back of the table */
			for (k = (u16)NUM_PDADC(diff); k < NUM_PDADC(0); k++) {
				pdadcValues[k] = pdadcValues[NUM_PDADC(diff)];
			}
		}
	}
#undef NUM_PDADC
}

static void ath9k_hw_set_def_power_cal_table(struct ath_hw *ah,
				  struct ath9k_channel *chan,
				  int16_t *pTxPowerIndexOffset)
{
#define SM_PD_GAIN(x) SM(0x38, AR_PHY_TPCRG5_PD_GAIN_BOUNDARY_##x)
#define SM_PDGAIN_B(x, y) \
		SM((gainBoundaries[x]), AR_PHY_TPCRG5_PD_GAIN_BOUNDARY_##y)
	struct ath_common *common = ath9k_hw_common(ah);
	struct ar5416_eeprom_def *pEepData = &ah->eeprom.def;
	struct cal_data_per_freq *pRawDataset;
	u8 *pCalBChans = NULL;
	u16 pdGainOverlap_t2;
	static u8 pdadcValues[AR5416_NUM_PDADC_VALUES];
	u16 gainBoundaries[AR5416_PD_GAINS_IN_MASK];
	u16 numPiers, i, j;
	int16_t diff = 0;
	u16 numXpdGain, xpdMask;
	u16 xpdGainValues[AR5416_NUM_PD_GAINS] = { 0, 0, 0, 0 };
	u32 reg32, regOffset, regChainOffset;
	int16_t modalIdx;
	int8_t pwr_table_offset;

	modalIdx = IS_CHAN_2GHZ(chan) ? 1 : 0;
	xpdMask = pEepData->modalHeader[modalIdx].xpdGain;

	pwr_table_offset = ah->eep_ops->get_eeprom(ah, EEP_PWR_TABLE_OFFSET);

	if ((pEepData->baseEepHeader.version & AR5416_EEP_VER_MINOR_MASK) >=
	    AR5416_EEP_MINOR_VER_2) {
		pdGainOverlap_t2 =
			pEepData->modalHeader[modalIdx].pdGainOverlap;
	} else {
		pdGainOverlap_t2 = (u16)(MS(REG_READ(ah, AR_PHY_TPCRG5),
					    AR_PHY_TPCRG5_PD_GAIN_OVERLAP));
	}

	if (IS_CHAN_2GHZ(chan)) {
		pCalBChans = pEepData->calFreqPier2G;
		numPiers = AR5416_NUM_2G_CAL_PIERS;
	} else {
		pCalBChans = pEepData->calFreqPier5G;
		numPiers = AR5416_NUM_5G_CAL_PIERS;
	}

	if (OLC_FOR_AR9280_20_LATER && IS_CHAN_2GHZ(chan)) {
		pRawDataset = pEepData->calPierData2G[0];
		ah->initPDADC = ((struct calDataPerFreqOpLoop *)
				 pRawDataset)->vpdPdg[0][0];
	}

	numXpdGain = 0;

	for (i = 1; i <= AR5416_PD_GAINS_IN_MASK; i++) {
		if ((xpdMask >> (AR5416_PD_GAINS_IN_MASK - i)) & 1) {
			if (numXpdGain >= AR5416_NUM_PD_GAINS)
				break;
			xpdGainValues[numXpdGain] =
				(u16)(AR5416_PD_GAINS_IN_MASK - i);
			numXpdGain++;
		}
	}

	REG_RMW_FIELD(ah, AR_PHY_TPCRG1, AR_PHY_TPCRG1_NUM_PD_GAIN,
		      (numXpdGain - 1) & 0x3);
	REG_RMW_FIELD(ah, AR_PHY_TPCRG1, AR_PHY_TPCRG1_PD_GAIN_1,
		      xpdGainValues[0]);
	REG_RMW_FIELD(ah, AR_PHY_TPCRG1, AR_PHY_TPCRG1_PD_GAIN_2,
		      xpdGainValues[1]);
	REG_RMW_FIELD(ah, AR_PHY_TPCRG1, AR_PHY_TPCRG1_PD_GAIN_3,
		      xpdGainValues[2]);

	for (i = 0; i < AR5416_MAX_CHAINS; i++) {
		if (AR_SREV_5416_20_OR_LATER(ah) &&
		    (ah->rxchainmask == 5 || ah->txchainmask == 5) &&
		    (i != 0)) {
			regChainOffset = (i == 1) ? 0x2000 : 0x1000;
		} else
			regChainOffset = i * 0x1000;

		if (pEepData->baseEepHeader.txMask & (1 << i)) {
			if (IS_CHAN_2GHZ(chan))
				pRawDataset = pEepData->calPierData2G[i];
			else
				pRawDataset = pEepData->calPierData5G[i];


			if (OLC_FOR_AR9280_20_LATER) {
				u8 pcdacIdx;
				u8 txPower;

				ath9k_get_txgain_index(ah, chan,
				(struct calDataPerFreqOpLoop *)pRawDataset,
				pCalBChans, numPiers, &txPower, &pcdacIdx);
				ath9k_olc_get_pdadcs(ah, pcdacIdx,
						     txPower/2, pdadcValues);
			} else {
				ath9k_hw_get_gain_boundaries_pdadcs(ah,
							chan, pRawDataset,
							pCalBChans, numPiers,
							pdGainOverlap_t2,
							gainBoundaries,
							pdadcValues,
							numXpdGain);
			}

			diff = ath9k_change_gain_boundary_setting(ah,
							   gainBoundaries,
							   numXpdGain,
							   pdGainOverlap_t2,
							   pwr_table_offset,
							   &diff);

			if ((i == 0) || AR_SREV_5416_20_OR_LATER(ah)) {
				if (OLC_FOR_AR9280_20_LATER) {
					REG_WRITE(ah,
						AR_PHY_TPCRG5 + regChainOffset,
						SM(0x6,
						AR_PHY_TPCRG5_PD_GAIN_OVERLAP) |
						SM_PD_GAIN(1) | SM_PD_GAIN(2) |
						SM_PD_GAIN(3) | SM_PD_GAIN(4));
				} else {
					REG_WRITE(ah,
						AR_PHY_TPCRG5 + regChainOffset,
						SM(pdGainOverlap_t2,
						AR_PHY_TPCRG5_PD_GAIN_OVERLAP)|
						SM_PDGAIN_B(0, 1) |
						SM_PDGAIN_B(1, 2) |
						SM_PDGAIN_B(2, 3) |
						SM_PDGAIN_B(3, 4));
				}
			}


			ath9k_adjust_pdadc_values(ah, pwr_table_offset,
						  diff, pdadcValues);

			regOffset = AR_PHY_BASE + (672 << 2) + regChainOffset;
			for (j = 0; j < 32; j++) {
				reg32 = ((pdadcValues[4 * j + 0] & 0xFF) << 0) |
					((pdadcValues[4 * j + 1] & 0xFF) << 8) |
					((pdadcValues[4 * j + 2] & 0xFF) << 16)|
					((pdadcValues[4 * j + 3] & 0xFF) << 24);
				REG_WRITE(ah, regOffset, reg32);

				ath_dbg(common, ATH_DBG_EEPROM,
					"PDADC (%d,%4x): %4.4x %8.8x\n",
					i, regChainOffset, regOffset,
					reg32);
				ath_dbg(common, ATH_DBG_EEPROM,
					"PDADC: Chain %d | PDADC %3d "
					"Value %3d | PDADC %3d Value %3d | "
					"PDADC %3d Value %3d | PDADC %3d "
					"Value %3d |\n",
					i, 4 * j, pdadcValues[4 * j],
					4 * j + 1, pdadcValues[4 * j + 1],
					4 * j + 2, pdadcValues[4 * j + 2],
					4 * j + 3, pdadcValues[4 * j + 3]);

				regOffset += 4;
			}
		}
	}

	*pTxPowerIndexOffset = 0;
#undef SM_PD_GAIN
#undef SM_PDGAIN_B
}

static void ath9k_hw_set_def_power_per_rate_table(struct ath_hw *ah,
						  struct ath9k_channel *chan,
						  int16_t *ratesArray,
						  u16 cfgCtl,
						  u16 AntennaReduction,
						  u16 twiceMaxRegulatoryPower,
						  u16 powerLimit)
{
#define REDUCE_SCALED_POWER_BY_TWO_CHAIN     6  /* 10*log10(2)*2 */
#define REDUCE_SCALED_POWER_BY_THREE_CHAIN   9 /* 10*log10(3)*2 */

	struct ath_regulatory *regulatory = ath9k_hw_regulatory(ah);
	struct ar5416_eeprom_def *pEepData = &ah->eeprom.def;
	u16 twiceMaxEdgePower = MAX_RATE_POWER;
	static const u16 tpScaleReductionTable[5] =
		{ 0, 3, 6, 9, MAX_RATE_POWER };

	int i;
	int16_t twiceLargestAntenna;
	struct cal_ctl_data *rep;
	struct cal_target_power_leg targetPowerOfdm, targetPowerCck = {
		0, { 0, 0, 0, 0}
	};
	struct cal_target_power_leg targetPowerOfdmExt = {
		0, { 0, 0, 0, 0} }, targetPowerCckExt = {
		0, { 0, 0, 0, 0 }
	};
	struct cal_target_power_ht targetPowerHt20, targetPowerHt40 = {
		0, {0, 0, 0, 0}
	};
	u16 scaledPower = 0, minCtlPower, maxRegAllowedPower;
	static const u16 ctlModesFor11a[] = {
		CTL_11A, CTL_5GHT20, CTL_11A_EXT, CTL_5GHT40
	};
	static const u16 ctlModesFor11g[] = {
		CTL_11B, CTL_11G, CTL_2GHT20,
		CTL_11B_EXT, CTL_11G_EXT, CTL_2GHT40
	};
	u16 numCtlModes;
	const u16 *pCtlMode;
	u16 ctlMode, freq;
	struct chan_centers centers;
	int tx_chainmask;
	u16 twiceMinEdgePower;

	tx_chainmask = ah->txchainmask;

	ath9k_hw_get_channel_centers(ah, chan, &centers);

	twiceLargestAntenna = max(
		pEepData->modalHeader
			[IS_CHAN_2GHZ(chan)].antennaGainCh[0],
		pEepData->modalHeader
			[IS_CHAN_2GHZ(chan)].antennaGainCh[1]);

	twiceLargestAntenna = max((u8)twiceLargestAntenna,
				  pEepData->modalHeader
				  [IS_CHAN_2GHZ(chan)].antennaGainCh[2]);

	twiceLargestAntenna = (int16_t)min(AntennaReduction -
					   twiceLargestAntenna, 0);

	maxRegAllowedPower = twiceMaxRegulatoryPower + twiceLargestAntenna;

	if (regulatory->tp_scale != ATH9K_TP_SCALE_MAX) {
		maxRegAllowedPower -=
			(tpScaleReductionTable[(regulatory->tp_scale)] * 2);
	}

	scaledPower = min(powerLimit, maxRegAllowedPower);

	switch (ar5416_get_ntxchains(tx_chainmask)) {
	case 1:
		break;
	case 2:
		if (scaledPower > REDUCE_SCALED_POWER_BY_TWO_CHAIN)
			scaledPower -= REDUCE_SCALED_POWER_BY_TWO_CHAIN;
		else
			scaledPower = 0;
		break;
	case 3:
		if (scaledPower > REDUCE_SCALED_POWER_BY_THREE_CHAIN)
			scaledPower -= REDUCE_SCALED_POWER_BY_THREE_CHAIN;
		else
			scaledPower = 0;
		break;
	}

	if (IS_CHAN_2GHZ(chan)) {
		numCtlModes = ARRAY_SIZE(ctlModesFor11g) -
			SUB_NUM_CTL_MODES_AT_2G_40;
		pCtlMode = ctlModesFor11g;

		ath9k_hw_get_legacy_target_powers(ah, chan,
			pEepData->calTargetPowerCck,
			AR5416_NUM_2G_CCK_TARGET_POWERS,
			&targetPowerCck, 4, false);
		ath9k_hw_get_legacy_target_powers(ah, chan,
			pEepData->calTargetPower2G,
			AR5416_NUM_2G_20_TARGET_POWERS,
			&targetPowerOfdm, 4, false);
		ath9k_hw_get_target_powers(ah, chan,
			pEepData->calTargetPower2GHT20,
			AR5416_NUM_2G_20_TARGET_POWERS,
			&targetPowerHt20, 8, false);

		if (IS_CHAN_HT40(chan)) {
			numCtlModes = ARRAY_SIZE(ctlModesFor11g);
			ath9k_hw_get_target_powers(ah, chan,
				pEepData->calTargetPower2GHT40,
				AR5416_NUM_2G_40_TARGET_POWERS,
				&targetPowerHt40, 8, true);
			ath9k_hw_get_legacy_target_powers(ah, chan,
				pEepData->calTargetPowerCck,
				AR5416_NUM_2G_CCK_TARGET_POWERS,
				&targetPowerCckExt, 4, true);
			ath9k_hw_get_legacy_target_powers(ah, chan,
				pEepData->calTargetPower2G,
				AR5416_NUM_2G_20_TARGET_POWERS,
				&targetPowerOfdmExt, 4, true);
		}
	} else {
		numCtlModes = ARRAY_SIZE(ctlModesFor11a) -
			SUB_NUM_CTL_MODES_AT_5G_40;
		pCtlMode = ctlModesFor11a;

		ath9k_hw_get_legacy_target_powers(ah, chan,
			pEepData->calTargetPower5G,
			AR5416_NUM_5G_20_TARGET_POWERS,
			&targetPowerOfdm, 4, false);
		ath9k_hw_get_target_powers(ah, chan,
			pEepData->calTargetPower5GHT20,
			AR5416_NUM_5G_20_TARGET_POWERS,
			&targetPowerHt20, 8, false);

		if (IS_CHAN_HT40(chan)) {
			numCtlModes = ARRAY_SIZE(ctlModesFor11a);
			ath9k_hw_get_target_powers(ah, chan,
				pEepData->calTargetPower5GHT40,
				AR5416_NUM_5G_40_TARGET_POWERS,
				&targetPowerHt40, 8, true);
			ath9k_hw_get_legacy_target_powers(ah, chan,
				pEepData->calTargetPower5G,
				AR5416_NUM_5G_20_TARGET_POWERS,
				&targetPowerOfdmExt, 4, true);
		}
	}

	for (ctlMode = 0; ctlMode < numCtlModes; ctlMode++) {
		bool isHt40CtlMode = (pCtlMode[ctlMode] == CTL_5GHT40) ||
			(pCtlMode[ctlMode] == CTL_2GHT40);
		if (isHt40CtlMode)
			freq = centers.synth_center;
		else if (pCtlMode[ctlMode] & EXT_ADDITIVE)
			freq = centers.ext_center;
		else
			freq = centers.ctl_center;

		if (ah->eep_ops->get_eeprom_ver(ah) == 14 &&
		    ah->eep_ops->get_eeprom_rev(ah) <= 2)
			twiceMaxEdgePower = MAX_RATE_POWER;

		for (i = 0; (i < AR5416_NUM_CTLS) && pEepData->ctlIndex[i]; i++) {
			if ((((cfgCtl & ~CTL_MODE_M) |
			      (pCtlMode[ctlMode] & CTL_MODE_M)) ==
			     pEepData->ctlIndex[i]) ||
			    (((cfgCtl & ~CTL_MODE_M) |
			      (pCtlMode[ctlMode] & CTL_MODE_M)) ==
			     ((pEepData->ctlIndex[i] & CTL_MODE_M) | SD_NO_CTL))) {
				rep = &(pEepData->ctlData[i]);

				twiceMinEdgePower = ath9k_hw_get_max_edge_power(freq,
				rep->ctlEdges[ar5416_get_ntxchains(tx_chainmask) - 1],
				IS_CHAN_2GHZ(chan), AR5416_NUM_BAND_EDGES);

				if ((cfgCtl & ~CTL_MODE_M) == SD_NO_CTL) {
					twiceMaxEdgePower = min(twiceMaxEdgePower,
								twiceMinEdgePower);
				} else {
					twiceMaxEdgePower = twiceMinEdgePower;
					break;
				}
			}
		}

		minCtlPower = min(twiceMaxEdgePower, scaledPower);

		switch (pCtlMode[ctlMode]) {
		case CTL_11B:
			for (i = 0; i < ARRAY_SIZE(targetPowerCck.tPow2x); i++) {
				targetPowerCck.tPow2x[i] =
					min((u16)targetPowerCck.tPow2x[i],
					    minCtlPower);
			}
			break;
		case CTL_11A:
		case CTL_11G:
			for (i = 0; i < ARRAY_SIZE(targetPowerOfdm.tPow2x); i++) {
				targetPowerOfdm.tPow2x[i] =
					min((u16)targetPowerOfdm.tPow2x[i],
					    minCtlPower);
			}
			break;
		case CTL_5GHT20:
		case CTL_2GHT20:
			for (i = 0; i < ARRAY_SIZE(targetPowerHt20.tPow2x); i++) {
				targetPowerHt20.tPow2x[i] =
					min((u16)targetPowerHt20.tPow2x[i],
					    minCtlPower);
			}
			break;
		case CTL_11B_EXT:
			targetPowerCckExt.tPow2x[0] = min((u16)
					targetPowerCckExt.tPow2x[0],
					minCtlPower);
			break;
		case CTL_11A_EXT:
		case CTL_11G_EXT:
			targetPowerOfdmExt.tPow2x[0] = min((u16)
					targetPowerOfdmExt.tPow2x[0],
					minCtlPower);
			break;
		case CTL_5GHT40:
		case CTL_2GHT40:
			for (i = 0; i < ARRAY_SIZE(targetPowerHt40.tPow2x); i++) {
				targetPowerHt40.tPow2x[i] =
					min((u16)targetPowerHt40.tPow2x[i],
					    minCtlPower);
			}
			break;
		default:
			break;
		}
	}

	ratesArray[rate6mb] = ratesArray[rate9mb] = ratesArray[rate12mb] =
		ratesArray[rate18mb] = ratesArray[rate24mb] =
		targetPowerOfdm.tPow2x[0];
	ratesArray[rate36mb] = targetPowerOfdm.tPow2x[1];
	ratesArray[rate48mb] = targetPowerOfdm.tPow2x[2];
	ratesArray[rate54mb] = targetPowerOfdm.tPow2x[3];
	ratesArray[rateXr] = targetPowerOfdm.tPow2x[0];

	for (i = 0; i < ARRAY_SIZE(targetPowerHt20.tPow2x); i++)
		ratesArray[rateHt20_0 + i] = targetPowerHt20.tPow2x[i];

	if (IS_CHAN_2GHZ(chan)) {
		ratesArray[rate1l] = targetPowerCck.tPow2x[0];
		ratesArray[rate2s] = ratesArray[rate2l] =
			targetPowerCck.tPow2x[1];
		ratesArray[rate5_5s] = ratesArray[rate5_5l] =
			targetPowerCck.tPow2x[2];
		ratesArray[rate11s] = ratesArray[rate11l] =
			targetPowerCck.tPow2x[3];
	}
	if (IS_CHAN_HT40(chan)) {
		for (i = 0; i < ARRAY_SIZE(targetPowerHt40.tPow2x); i++) {
			ratesArray[rateHt40_0 + i] =
				targetPowerHt40.tPow2x[i];
		}
		ratesArray[rateDupOfdm] = targetPowerHt40.tPow2x[0];
		ratesArray[rateDupCck] = targetPowerHt40.tPow2x[0];
		ratesArray[rateExtOfdm] = targetPowerOfdmExt.tPow2x[0];
		if (IS_CHAN_2GHZ(chan)) {
			ratesArray[rateExtCck] =
				targetPowerCckExt.tPow2x[0];
		}
	}
}

static void ath9k_hw_def_set_txpower(struct ath_hw *ah,
				    struct ath9k_channel *chan,
				    u16 cfgCtl,
				    u8 twiceAntennaReduction,
				    u8 twiceMaxRegulatoryPower,
				    u8 powerLimit, bool test)
{
#define RT_AR_DELTA(x) (ratesArray[x] - cck_ofdm_delta)
	struct ath_regulatory *regulatory = ath9k_hw_regulatory(ah);
	struct ar5416_eeprom_def *pEepData = &ah->eeprom.def;
	struct modal_eep_header *pModal =
		&(pEepData->modalHeader[IS_CHAN_2GHZ(chan)]);
	int16_t ratesArray[Ar5416RateSize];
	int16_t txPowerIndexOffset = 0;
	u8 ht40PowerIncForPdadc = 2;
	int i, cck_ofdm_delta = 0;

	memset(ratesArray, 0, sizeof(ratesArray));

	if ((pEepData->baseEepHeader.version & AR5416_EEP_VER_MINOR_MASK) >=
	    AR5416_EEP_MINOR_VER_2) {
		ht40PowerIncForPdadc = pModal->ht40PowerIncForPdadc;
	}

	ath9k_hw_set_def_power_per_rate_table(ah, chan,
					       &ratesArray[0], cfgCtl,
					       twiceAntennaReduction,
					       twiceMaxRegulatoryPower,
					       powerLimit);

	ath9k_hw_set_def_power_cal_table(ah, chan, &txPowerIndexOffset);

	regulatory->max_power_level = 0;
	for (i = 0; i < ARRAY_SIZE(ratesArray); i++) {
		ratesArray[i] =	(int16_t)(txPowerIndexOffset + ratesArray[i]);
		if (ratesArray[i] > MAX_RATE_POWER)
			ratesArray[i] = MAX_RATE_POWER;
		if (ratesArray[i] > regulatory->max_power_level)
			regulatory->max_power_level = ratesArray[i];
	}

	if (!test) {
		i = rate6mb;

		if (IS_CHAN_HT40(chan))
			i = rateHt40_0;
		else if (IS_CHAN_HT20(chan))
			i = rateHt20_0;

		regulatory->max_power_level = ratesArray[i];
<<<<<<< HEAD
	}

	switch(ar5416_get_ntxchains(ah->txchainmask)) {
	case 1:
		break;
	case 2:
		regulatory->max_power_level += INCREASE_MAXPOW_BY_TWO_CHAIN;
		break;
	case 3:
		regulatory->max_power_level += INCREASE_MAXPOW_BY_THREE_CHAIN;
		break;
	default:
		ath_dbg(ath9k_hw_common(ah), ATH_DBG_EEPROM,
			"Invalid chainmask configuration\n");
		break;
	}

=======
	}

	switch(ar5416_get_ntxchains(ah->txchainmask)) {
	case 1:
		break;
	case 2:
		regulatory->max_power_level += INCREASE_MAXPOW_BY_TWO_CHAIN;
		break;
	case 3:
		regulatory->max_power_level += INCREASE_MAXPOW_BY_THREE_CHAIN;
		break;
	default:
		ath_dbg(ath9k_hw_common(ah), ATH_DBG_EEPROM,
			"Invalid chainmask configuration\n");
		break;
	}

>>>>>>> 105e53f8
	if (test)
		return;

	if (AR_SREV_9280_20_OR_LATER(ah)) {
		for (i = 0; i < Ar5416RateSize; i++) {
			int8_t pwr_table_offset;

			pwr_table_offset = ah->eep_ops->get_eeprom(ah,
							EEP_PWR_TABLE_OFFSET);
			ratesArray[i] -= pwr_table_offset * 2;
		}
	}

	REG_WRITE(ah, AR_PHY_POWER_TX_RATE1,
		  ATH9K_POW_SM(ratesArray[rate18mb], 24)
		  | ATH9K_POW_SM(ratesArray[rate12mb], 16)
		  | ATH9K_POW_SM(ratesArray[rate9mb], 8)
		  | ATH9K_POW_SM(ratesArray[rate6mb], 0));
	REG_WRITE(ah, AR_PHY_POWER_TX_RATE2,
		  ATH9K_POW_SM(ratesArray[rate54mb], 24)
		  | ATH9K_POW_SM(ratesArray[rate48mb], 16)
		  | ATH9K_POW_SM(ratesArray[rate36mb], 8)
		  | ATH9K_POW_SM(ratesArray[rate24mb], 0));

	if (IS_CHAN_2GHZ(chan)) {
		if (OLC_FOR_AR9280_20_LATER) {
			cck_ofdm_delta = 2;
			REG_WRITE(ah, AR_PHY_POWER_TX_RATE3,
				ATH9K_POW_SM(RT_AR_DELTA(rate2s), 24)
				| ATH9K_POW_SM(RT_AR_DELTA(rate2l), 16)
				| ATH9K_POW_SM(ratesArray[rateXr], 8)
				| ATH9K_POW_SM(RT_AR_DELTA(rate1l), 0));
			REG_WRITE(ah, AR_PHY_POWER_TX_RATE4,
				ATH9K_POW_SM(RT_AR_DELTA(rate11s), 24)
				| ATH9K_POW_SM(RT_AR_DELTA(rate11l), 16)
				| ATH9K_POW_SM(RT_AR_DELTA(rate5_5s), 8)
				| ATH9K_POW_SM(RT_AR_DELTA(rate5_5l), 0));
		} else {
			REG_WRITE(ah, AR_PHY_POWER_TX_RATE3,
				ATH9K_POW_SM(ratesArray[rate2s], 24)
				| ATH9K_POW_SM(ratesArray[rate2l], 16)
				| ATH9K_POW_SM(ratesArray[rateXr], 8)
				| ATH9K_POW_SM(ratesArray[rate1l], 0));
			REG_WRITE(ah, AR_PHY_POWER_TX_RATE4,
				ATH9K_POW_SM(ratesArray[rate11s], 24)
				| ATH9K_POW_SM(ratesArray[rate11l], 16)
				| ATH9K_POW_SM(ratesArray[rate5_5s], 8)
				| ATH9K_POW_SM(ratesArray[rate5_5l], 0));
		}
	}

	REG_WRITE(ah, AR_PHY_POWER_TX_RATE5,
		  ATH9K_POW_SM(ratesArray[rateHt20_3], 24)
		  | ATH9K_POW_SM(ratesArray[rateHt20_2], 16)
		  | ATH9K_POW_SM(ratesArray[rateHt20_1], 8)
		  | ATH9K_POW_SM(ratesArray[rateHt20_0], 0));
	REG_WRITE(ah, AR_PHY_POWER_TX_RATE6,
		  ATH9K_POW_SM(ratesArray[rateHt20_7], 24)
		  | ATH9K_POW_SM(ratesArray[rateHt20_6], 16)
		  | ATH9K_POW_SM(ratesArray[rateHt20_5], 8)
		  | ATH9K_POW_SM(ratesArray[rateHt20_4], 0));

	if (IS_CHAN_HT40(chan)) {
		REG_WRITE(ah, AR_PHY_POWER_TX_RATE7,
			  ATH9K_POW_SM(ratesArray[rateHt40_3] +
				       ht40PowerIncForPdadc, 24)
			  | ATH9K_POW_SM(ratesArray[rateHt40_2] +
					 ht40PowerIncForPdadc, 16)
			  | ATH9K_POW_SM(ratesArray[rateHt40_1] +
					 ht40PowerIncForPdadc, 8)
			  | ATH9K_POW_SM(ratesArray[rateHt40_0] +
					 ht40PowerIncForPdadc, 0));
		REG_WRITE(ah, AR_PHY_POWER_TX_RATE8,
			  ATH9K_POW_SM(ratesArray[rateHt40_7] +
				       ht40PowerIncForPdadc, 24)
			  | ATH9K_POW_SM(ratesArray[rateHt40_6] +
					 ht40PowerIncForPdadc, 16)
			  | ATH9K_POW_SM(ratesArray[rateHt40_5] +
					 ht40PowerIncForPdadc, 8)
			  | ATH9K_POW_SM(ratesArray[rateHt40_4] +
					 ht40PowerIncForPdadc, 0));
		if (OLC_FOR_AR9280_20_LATER) {
			REG_WRITE(ah, AR_PHY_POWER_TX_RATE9,
				ATH9K_POW_SM(ratesArray[rateExtOfdm], 24)
				| ATH9K_POW_SM(RT_AR_DELTA(rateExtCck), 16)
				| ATH9K_POW_SM(ratesArray[rateDupOfdm], 8)
				| ATH9K_POW_SM(RT_AR_DELTA(rateDupCck), 0));
		} else {
			REG_WRITE(ah, AR_PHY_POWER_TX_RATE9,
				ATH9K_POW_SM(ratesArray[rateExtOfdm], 24)
				| ATH9K_POW_SM(ratesArray[rateExtCck], 16)
				| ATH9K_POW_SM(ratesArray[rateDupOfdm], 8)
				| ATH9K_POW_SM(ratesArray[rateDupCck], 0));
		}
	}

	REG_WRITE(ah, AR_PHY_POWER_TX_SUB,
		  ATH9K_POW_SM(pModal->pwrDecreaseFor3Chain, 6)
		  | ATH9K_POW_SM(pModal->pwrDecreaseFor2Chain, 0));
}

static u16 ath9k_hw_def_get_spur_channel(struct ath_hw *ah, u16 i, bool is2GHz)
{
#define EEP_DEF_SPURCHAN \
	(ah->eeprom.def.modalHeader[is2GHz].spurChans[i].spurChan)
	struct ath_common *common = ath9k_hw_common(ah);

	u16 spur_val = AR_NO_SPUR;

	ath_dbg(common, ATH_DBG_ANI,
		"Getting spur idx:%d is2Ghz:%d val:%x\n",
		i, is2GHz, ah->config.spurchans[i][is2GHz]);

	switch (ah->config.spurmode) {
	case SPUR_DISABLE:
		break;
	case SPUR_ENABLE_IOCTL:
		spur_val = ah->config.spurchans[i][is2GHz];
		ath_dbg(common, ATH_DBG_ANI,
			"Getting spur val from new loc. %d\n", spur_val);
		break;
	case SPUR_ENABLE_EEPROM:
		spur_val = EEP_DEF_SPURCHAN;
		break;
	}

	return spur_val;

#undef EEP_DEF_SPURCHAN
}

const struct eeprom_ops eep_def_ops = {
	.check_eeprom		= ath9k_hw_def_check_eeprom,
	.get_eeprom		= ath9k_hw_def_get_eeprom,
	.fill_eeprom		= ath9k_hw_def_fill_eeprom,
	.get_eeprom_ver		= ath9k_hw_def_get_eeprom_ver,
	.get_eeprom_rev		= ath9k_hw_def_get_eeprom_rev,
	.set_board_values	= ath9k_hw_def_set_board_values,
	.set_addac		= ath9k_hw_def_set_addac,
	.set_txpower		= ath9k_hw_def_set_txpower,
	.get_spur_channel	= ath9k_hw_def_get_spur_channel
};<|MERGE_RESOLUTION|>--- conflicted
+++ resolved
@@ -1175,7 +1175,6 @@
 			i = rateHt20_0;
 
 		regulatory->max_power_level = ratesArray[i];
-<<<<<<< HEAD
 	}
 
 	switch(ar5416_get_ntxchains(ah->txchainmask)) {
@@ -1193,25 +1192,6 @@
 		break;
 	}
 
-=======
-	}
-
-	switch(ar5416_get_ntxchains(ah->txchainmask)) {
-	case 1:
-		break;
-	case 2:
-		regulatory->max_power_level += INCREASE_MAXPOW_BY_TWO_CHAIN;
-		break;
-	case 3:
-		regulatory->max_power_level += INCREASE_MAXPOW_BY_THREE_CHAIN;
-		break;
-	default:
-		ath_dbg(ath9k_hw_common(ah), ATH_DBG_EEPROM,
-			"Invalid chainmask configuration\n");
-		break;
-	}
-
->>>>>>> 105e53f8
 	if (test)
 		return;
 
