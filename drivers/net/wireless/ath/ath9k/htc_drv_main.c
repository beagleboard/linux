/*
 * Copyright (c) 2010 Atheros Communications Inc.
 *
 * Permission to use, copy, modify, and/or distribute this software for any
 * purpose with or without fee is hereby granted, provided that the above
 * copyright notice and this permission notice appear in all copies.
 *
 * THE SOFTWARE IS PROVIDED "AS IS" AND THE AUTHOR DISCLAIMS ALL WARRANTIES
 * WITH REGARD TO THIS SOFTWARE INCLUDING ALL IMPLIED WARRANTIES OF
 * MERCHANTABILITY AND FITNESS. IN NO EVENT SHALL THE AUTHOR BE LIABLE FOR
 * ANY SPECIAL, DIRECT, INDIRECT, OR CONSEQUENTIAL DAMAGES OR ANY DAMAGES
 * WHATSOEVER RESULTING FROM LOSS OF USE, DATA OR PROFITS, WHETHER IN AN
 * ACTION OF CONTRACT, NEGLIGENCE OR OTHER TORTIOUS ACTION, ARISING OUT OF
 * OR IN CONNECTION WITH THE USE OR PERFORMANCE OF THIS SOFTWARE.
 */

#include "htc.h"

#ifdef CONFIG_ATH9K_HTC_DEBUGFS
static struct dentry *ath9k_debugfs_root;
#endif

/*************/
/* Utilities */
/*************/

<<<<<<< HEAD
void ath_update_txpow(struct ath9k_htc_priv *priv)
{
	struct ath_hw *ah = priv->ah;

	if (priv->curtxpow != priv->txpowlimit) {
		ath9k_hw_set_txpowerlimit(ah, priv->txpowlimit, false);
		/* read back in case value is clamped */
		priv->curtxpow = ath9k_hw_regulatory(ah)->power_limit;
	}
}

=======
>>>>>>> 105e53f8
/* HACK Alert: Use 11NG for 2.4, use 11NA for 5 */
static enum htc_phymode ath9k_htc_get_curmode(struct ath9k_htc_priv *priv,
					      struct ath9k_channel *ichan)
{
	enum htc_phymode mode;

	mode = HTC_MODE_AUTO;

	switch (ichan->chanmode) {
	case CHANNEL_G:
	case CHANNEL_G_HT20:
	case CHANNEL_G_HT40PLUS:
	case CHANNEL_G_HT40MINUS:
		mode = HTC_MODE_11NG;
		break;
	case CHANNEL_A:
	case CHANNEL_A_HT20:
	case CHANNEL_A_HT40PLUS:
	case CHANNEL_A_HT40MINUS:
		mode = HTC_MODE_11NA;
		break;
	default:
		break;
	}

	return mode;
}

bool ath9k_htc_setpower(struct ath9k_htc_priv *priv,
			enum ath9k_power_mode mode)
{
	bool ret;

	mutex_lock(&priv->htc_pm_lock);
	ret = ath9k_hw_setpower(priv->ah, mode);
	mutex_unlock(&priv->htc_pm_lock);

	return ret;
}

void ath9k_htc_ps_wakeup(struct ath9k_htc_priv *priv)
{
	mutex_lock(&priv->htc_pm_lock);
	if (++priv->ps_usecount != 1)
		goto unlock;
	ath9k_hw_setpower(priv->ah, ATH9K_PM_AWAKE);

unlock:
	mutex_unlock(&priv->htc_pm_lock);
}

void ath9k_htc_ps_restore(struct ath9k_htc_priv *priv)
{
	mutex_lock(&priv->htc_pm_lock);
	if (--priv->ps_usecount != 0)
		goto unlock;

	if (priv->ps_idle)
		ath9k_hw_setpower(priv->ah, ATH9K_PM_FULL_SLEEP);
	else if (priv->ps_enabled)
		ath9k_hw_setpower(priv->ah, ATH9K_PM_NETWORK_SLEEP);

unlock:
	mutex_unlock(&priv->htc_pm_lock);
}

void ath9k_ps_work(struct work_struct *work)
{
	struct ath9k_htc_priv *priv =
		container_of(work, struct ath9k_htc_priv,
			     ps_work);
	ath9k_htc_setpower(priv, ATH9K_PM_AWAKE);

	/* The chip wakes up after receiving the first beacon
	   while network sleep is enabled. For the driver to
	   be in sync with the hw, set the chip to awake and
	   only then set it to sleep.
	 */
	ath9k_htc_setpower(priv, ATH9K_PM_NETWORK_SLEEP);
}

<<<<<<< HEAD
=======
static void ath9k_htc_vif_iter(void *data, u8 *mac, struct ieee80211_vif *vif)
{
	struct ath9k_htc_priv *priv = data;
	struct ieee80211_bss_conf *bss_conf = &vif->bss_conf;

	if ((vif->type == NL80211_IFTYPE_AP) && bss_conf->enable_beacon)
		priv->reconfig_beacon = true;

	if (bss_conf->assoc) {
		priv->rearm_ani = true;
		priv->reconfig_beacon = true;
	}
}

static void ath9k_htc_vif_reconfig(struct ath9k_htc_priv *priv)
{
	priv->rearm_ani = false;
	priv->reconfig_beacon = false;

	ieee80211_iterate_active_interfaces_atomic(priv->hw,
						   ath9k_htc_vif_iter, priv);
	if (priv->rearm_ani)
		ath9k_htc_start_ani(priv);

	if (priv->reconfig_beacon) {
		ath9k_htc_ps_wakeup(priv);
		ath9k_htc_beacon_reconfig(priv);
		ath9k_htc_ps_restore(priv);
	}
}

static void ath9k_htc_bssid_iter(void *data, u8 *mac, struct ieee80211_vif *vif)
{
	struct ath9k_vif_iter_data *iter_data = data;
	int i;

	for (i = 0; i < ETH_ALEN; i++)
		iter_data->mask[i] &= ~(iter_data->hw_macaddr[i] ^ mac[i]);
}

static void ath9k_htc_set_bssid_mask(struct ath9k_htc_priv *priv,
				     struct ieee80211_vif *vif)
{
	struct ath_common *common = ath9k_hw_common(priv->ah);
	struct ath9k_vif_iter_data iter_data;

	/*
	 * Use the hardware MAC address as reference, the hardware uses it
	 * together with the BSSID mask when matching addresses.
	 */
	iter_data.hw_macaddr = common->macaddr;
	memset(&iter_data.mask, 0xff, ETH_ALEN);

	if (vif)
		ath9k_htc_bssid_iter(&iter_data, vif->addr, vif);

	/* Get list of all active MAC addresses */
	ieee80211_iterate_active_interfaces_atomic(priv->hw, ath9k_htc_bssid_iter,
						   &iter_data);

	memcpy(common->bssidmask, iter_data.mask, ETH_ALEN);
	ath_hw_setbssidmask(common);
}

static void ath9k_htc_set_opmode(struct ath9k_htc_priv *priv)
{
	if (priv->num_ibss_vif)
		priv->ah->opmode = NL80211_IFTYPE_ADHOC;
	else if (priv->num_ap_vif)
		priv->ah->opmode = NL80211_IFTYPE_AP;
	else
		priv->ah->opmode = NL80211_IFTYPE_STATION;

	ath9k_hw_setopmode(priv->ah);
}

>>>>>>> 105e53f8
void ath9k_htc_reset(struct ath9k_htc_priv *priv)
{
	struct ath_hw *ah = priv->ah;
	struct ath_common *common = ath9k_hw_common(ah);
	struct ieee80211_channel *channel = priv->hw->conf.channel;
<<<<<<< HEAD
	struct ath9k_hw_cal_data *caldata;
=======
	struct ath9k_hw_cal_data *caldata = NULL;
>>>>>>> 105e53f8
	enum htc_phymode mode;
	__be16 htc_mode;
	u8 cmd_rsp;
	int ret;

	mutex_lock(&priv->mutex);
	ath9k_htc_ps_wakeup(priv);

<<<<<<< HEAD
	if (priv->op_flags & OP_ASSOCIATED)
		cancel_delayed_work_sync(&priv->ath9k_ani_work);

=======
	ath9k_htc_stop_ani(priv);
>>>>>>> 105e53f8
	ieee80211_stop_queues(priv->hw);
	htc_stop(priv->htc);
	WMI_CMD(WMI_DISABLE_INTR_CMDID);
	WMI_CMD(WMI_DRAIN_TXQ_ALL_CMDID);
	WMI_CMD(WMI_STOP_RECV_CMDID);

<<<<<<< HEAD
	caldata = &priv->caldata[channel->hw_value];
=======
	caldata = &priv->caldata;
>>>>>>> 105e53f8
	ret = ath9k_hw_reset(ah, ah->curchan, caldata, false);
	if (ret) {
		ath_err(common,
			"Unable to reset device (%u Mhz) reset status %d\n",
			channel->center_freq, ret);
	}

<<<<<<< HEAD
	ath_update_txpow(priv);
=======
	ath9k_cmn_update_txpow(ah, priv->curtxpow, priv->txpowlimit,
			       &priv->curtxpow);
>>>>>>> 105e53f8

	WMI_CMD(WMI_START_RECV_CMDID);
	ath9k_host_rx_init(priv);

	mode = ath9k_htc_get_curmode(priv, ah->curchan);
	htc_mode = cpu_to_be16(mode);
	WMI_CMD_BUF(WMI_SET_MODE_CMDID, &htc_mode);

	WMI_CMD(WMI_ENABLE_INTR_CMDID);
	htc_start(priv->htc);
<<<<<<< HEAD

	if (priv->op_flags & OP_ASSOCIATED) {
		ath9k_htc_beacon_config(priv, priv->vif);
		ath_start_ani(priv);
	}

=======
	ath9k_htc_vif_reconfig(priv);
>>>>>>> 105e53f8
	ieee80211_wake_queues(priv->hw);

	ath9k_htc_ps_restore(priv);
	mutex_unlock(&priv->mutex);
}

static int ath9k_htc_set_channel(struct ath9k_htc_priv *priv,
				 struct ieee80211_hw *hw,
				 struct ath9k_channel *hchan)
{
	struct ath_hw *ah = priv->ah;
	struct ath_common *common = ath9k_hw_common(ah);
	struct ieee80211_conf *conf = &common->hw->conf;
	bool fastcc;
	struct ieee80211_channel *channel = hw->conf.channel;
	struct ath9k_hw_cal_data *caldata = NULL;
	enum htc_phymode mode;
	__be16 htc_mode;
	u8 cmd_rsp;
	int ret;

	if (priv->op_flags & OP_INVALID)
		return -EIO;

	fastcc = !!(hw->conf.flags & IEEE80211_CONF_OFFCHANNEL);

	ath9k_htc_ps_wakeup(priv);
	htc_stop(priv->htc);
	WMI_CMD(WMI_DISABLE_INTR_CMDID);
	WMI_CMD(WMI_DRAIN_TXQ_ALL_CMDID);
	WMI_CMD(WMI_STOP_RECV_CMDID);

	ath_dbg(common, ATH_DBG_CONFIG,
		"(%u MHz) -> (%u MHz), HT: %d, HT40: %d fastcc: %d\n",
		priv->ah->curchan->channel,
		channel->center_freq, conf_is_ht(conf), conf_is_ht40(conf),
		fastcc);

	if (!fastcc)
		caldata = &priv->caldata;
	ret = ath9k_hw_reset(ah, hchan, caldata, fastcc);
	if (ret) {
		ath_err(common,
			"Unable to reset channel (%u Mhz) reset status %d\n",
			channel->center_freq, ret);
		goto err;
	}

	ath9k_cmn_update_txpow(ah, priv->curtxpow, priv->txpowlimit,
			       &priv->curtxpow);

	WMI_CMD(WMI_START_RECV_CMDID);
	if (ret)
		goto err;

	ath9k_host_rx_init(priv);

	mode = ath9k_htc_get_curmode(priv, hchan);
	htc_mode = cpu_to_be16(mode);
	WMI_CMD_BUF(WMI_SET_MODE_CMDID, &htc_mode);
	if (ret)
		goto err;

	WMI_CMD(WMI_ENABLE_INTR_CMDID);
	if (ret)
		goto err;

	htc_start(priv->htc);
<<<<<<< HEAD
=======

	if (!(priv->op_flags & OP_SCANNING) &&
	    !(hw->conf.flags & IEEE80211_CONF_OFFCHANNEL))
		ath9k_htc_vif_reconfig(priv);

>>>>>>> 105e53f8
err:
	ath9k_htc_ps_restore(priv);
	return ret;
}

<<<<<<< HEAD
static void __ath9k_htc_remove_monitor_interface(struct ath9k_htc_priv *priv)
{
	struct ath_common *common = ath9k_hw_common(priv->ah);
	struct ath9k_htc_target_vif hvif;
	int ret = 0;
	u8 cmd_rsp;

	memset(&hvif, 0, sizeof(struct ath9k_htc_target_vif));
	memcpy(&hvif.myaddr, common->macaddr, ETH_ALEN);
	hvif.index = 0; /* Should do for now */
	WMI_CMD_BUF(WMI_VAP_REMOVE_CMDID, &hvif);
	priv->nvifs--;
}

static int ath9k_htc_add_monitor_interface(struct ath9k_htc_priv *priv)
=======
/*
 * Monitor mode handling is a tad complicated because the firmware requires
 * an interface to be created exclusively, while mac80211 doesn't associate
 * an interface with the mode.
 *
 * So, for now, only one monitor interface can be configured.
 */
static void __ath9k_htc_remove_monitor_interface(struct ath9k_htc_priv *priv)
>>>>>>> 105e53f8
{
	struct ath_common *common = ath9k_hw_common(priv->ah);
	struct ath9k_htc_target_vif hvif;
	struct ath9k_htc_target_sta tsta;
	int ret = 0;
	u8 cmd_rsp;

	memset(&hvif, 0, sizeof(struct ath9k_htc_target_vif));
	memcpy(&hvif.myaddr, common->macaddr, ETH_ALEN);
	hvif.index = priv->mon_vif_idx;
	WMI_CMD_BUF(WMI_VAP_REMOVE_CMDID, &hvif);
	priv->nvifs--;
	priv->vif_slot &= ~(1 << priv->mon_vif_idx);
}

static int ath9k_htc_add_monitor_interface(struct ath9k_htc_priv *priv)
{
	struct ath_common *common = ath9k_hw_common(priv->ah);
	struct ath9k_htc_target_vif hvif;
	struct ath9k_htc_target_sta tsta;
	int ret = 0, sta_idx;
	u8 cmd_rsp;

	if ((priv->nvifs >= ATH9K_HTC_MAX_VIF) ||
	    (priv->nstations >= ATH9K_HTC_MAX_STA)) {
		ret = -ENOBUFS;
		goto err_vif;
	}

	sta_idx = ffz(priv->sta_slot);
	if ((sta_idx < 0) || (sta_idx > ATH9K_HTC_MAX_STA)) {
		ret = -ENOBUFS;
		goto err_vif;
	}

<<<<<<< HEAD
	if (priv->nstations >= ATH9K_HTC_MAX_STA)
		return -ENOBUFS;

	/*
	 * Add an interface.
	 */

=======
	/*
	 * Add an interface.
	 */
>>>>>>> 105e53f8
	memset(&hvif, 0, sizeof(struct ath9k_htc_target_vif));
	memcpy(&hvif.myaddr, common->macaddr, ETH_ALEN);

	hvif.opmode = cpu_to_be32(HTC_M_MONITOR);
	hvif.index = ffz(priv->vif_slot);

	WMI_CMD_BUF(WMI_VAP_CREATE_CMDID, &hvif);
	if (ret)
		goto err_vif;

	/*
	 * Assign the monitor interface index as a special case here.
	 * This is needed when the interface is brought down.
	 */
	priv->mon_vif_idx = hvif.index;
	priv->vif_slot |= (1 << hvif.index);

	/*
	 * Set the hardware mode to monitor only if there are no
	 * other interfaces.
	 */
	if (!priv->nvifs)
		priv->ah->opmode = NL80211_IFTYPE_MONITOR;

	priv->nvifs++;

	/*
	 * Associate a station with the interface for packet injection.
	 */
<<<<<<< HEAD

=======
>>>>>>> 105e53f8
	memset(&tsta, 0, sizeof(struct ath9k_htc_target_sta));

	memcpy(&tsta.macaddr, common->macaddr, ETH_ALEN);

	tsta.is_vif_sta = 1;
<<<<<<< HEAD
	tsta.sta_index = priv->nstations;
=======
	tsta.sta_index = sta_idx;
>>>>>>> 105e53f8
	tsta.vif_index = hvif.index;
	tsta.maxampdu = 0xffff;

	WMI_CMD_BUF(WMI_NODE_CREATE_CMDID, &tsta);
	if (ret) {
		ath_err(common, "Unable to add station entry for monitor mode\n");
<<<<<<< HEAD
		goto err_vif;
	}

	priv->nstations++;

	/*
	 * Set chainmask etc. on the target.
	 */
	ret = ath9k_htc_update_cap_target(priv);
	if (ret)
		ath_dbg(common, ATH_DBG_CONFIG,
			"Failed to update capability in target\n");

	priv->ah->is_monitoring = true;

	return 0;

err_vif:
=======
		goto err_sta;
	}

	priv->sta_slot |= (1 << sta_idx);
	priv->nstations++;
	priv->vif_sta_pos[priv->mon_vif_idx] = sta_idx;
	priv->ah->is_monitoring = true;

	ath_dbg(common, ATH_DBG_CONFIG,
		"Attached a monitor interface at idx: %d, sta idx: %d\n",
		priv->mon_vif_idx, sta_idx);

	return 0;

err_sta:
>>>>>>> 105e53f8
	/*
	 * Remove the interface from the target.
	 */
	__ath9k_htc_remove_monitor_interface(priv);
<<<<<<< HEAD
=======
err_vif:
	ath_dbg(common, ATH_DBG_FATAL, "Unable to attach a monitor interface\n");

>>>>>>> 105e53f8
	return ret;
}

static int ath9k_htc_remove_monitor_interface(struct ath9k_htc_priv *priv)
{
	struct ath_common *common = ath9k_hw_common(priv->ah);
	int ret = 0;
	u8 cmd_rsp, sta_idx;

	__ath9k_htc_remove_monitor_interface(priv);

<<<<<<< HEAD
	sta_idx = 0; /* Only single interface, for now */
=======
	sta_idx = priv->vif_sta_pos[priv->mon_vif_idx];
>>>>>>> 105e53f8

	WMI_CMD_BUF(WMI_NODE_REMOVE_CMDID, &sta_idx);
	if (ret) {
		ath_err(common, "Unable to remove station entry for monitor mode\n");
		return ret;
	}

<<<<<<< HEAD
	priv->nstations--;
	priv->ah->is_monitoring = false;

=======
	priv->sta_slot &= ~(1 << sta_idx);
	priv->nstations--;
	priv->ah->is_monitoring = false;

	ath_dbg(common, ATH_DBG_CONFIG,
		"Removed a monitor interface at idx: %d, sta idx: %d\n",
		priv->mon_vif_idx, sta_idx);

>>>>>>> 105e53f8
	return 0;
}

static int ath9k_htc_add_station(struct ath9k_htc_priv *priv,
				 struct ieee80211_vif *vif,
				 struct ieee80211_sta *sta)
{
	struct ath_common *common = ath9k_hw_common(priv->ah);
	struct ath9k_htc_target_sta tsta;
	struct ath9k_htc_vif *avp = (struct ath9k_htc_vif *) vif->drv_priv;
	struct ath9k_htc_sta *ista;
	int ret, sta_idx;
	u8 cmd_rsp;

	if (priv->nstations >= ATH9K_HTC_MAX_STA)
		return -ENOBUFS;

	sta_idx = ffz(priv->sta_slot);
	if ((sta_idx < 0) || (sta_idx > ATH9K_HTC_MAX_STA))
		return -ENOBUFS;

	memset(&tsta, 0, sizeof(struct ath9k_htc_target_sta));

	if (sta) {
		ista = (struct ath9k_htc_sta *) sta->drv_priv;
		memcpy(&tsta.macaddr, sta->addr, ETH_ALEN);
		memcpy(&tsta.bssid, common->curbssid, ETH_ALEN);
		tsta.associd = common->curaid;
		tsta.is_vif_sta = 0;
		tsta.valid = true;
		ista->index = sta_idx;
	} else {
		memcpy(&tsta.macaddr, vif->addr, ETH_ALEN);
		tsta.is_vif_sta = 1;
	}

	tsta.sta_index = sta_idx;
	tsta.vif_index = avp->index;
	tsta.maxampdu = 0xffff;
	if (sta && sta->ht_cap.ht_supported)
		tsta.flags = cpu_to_be16(ATH_HTC_STA_HT);

	WMI_CMD_BUF(WMI_NODE_CREATE_CMDID, &tsta);
	if (ret) {
		if (sta)
			ath_err(common,
				"Unable to add station entry for: %pM\n",
				sta->addr);
		return ret;
	}

<<<<<<< HEAD
	if (sta)
		ath_dbg(common, ATH_DBG_CONFIG,
			"Added a station entry for: %pM (idx: %d)\n",
			sta->addr, tsta.sta_index);
=======
	if (sta) {
		ath_dbg(common, ATH_DBG_CONFIG,
			"Added a station entry for: %pM (idx: %d)\n",
			sta->addr, tsta.sta_index);
	} else {
		ath_dbg(common, ATH_DBG_CONFIG,
			"Added a station entry for VIF %d (idx: %d)\n",
			avp->index, tsta.sta_index);
	}
>>>>>>> 105e53f8

	priv->sta_slot |= (1 << sta_idx);
	priv->nstations++;
	if (!sta)
		priv->vif_sta_pos[avp->index] = sta_idx;

	return 0;
}

static int ath9k_htc_remove_station(struct ath9k_htc_priv *priv,
				    struct ieee80211_vif *vif,
				    struct ieee80211_sta *sta)
{
	struct ath_common *common = ath9k_hw_common(priv->ah);
	struct ath9k_htc_vif *avp = (struct ath9k_htc_vif *) vif->drv_priv;
	struct ath9k_htc_sta *ista;
	int ret;
	u8 cmd_rsp, sta_idx;

	if (sta) {
		ista = (struct ath9k_htc_sta *) sta->drv_priv;
		sta_idx = ista->index;
	} else {
		sta_idx = priv->vif_sta_pos[avp->index];
	}

	WMI_CMD_BUF(WMI_NODE_REMOVE_CMDID, &sta_idx);
	if (ret) {
		if (sta)
			ath_err(common,
				"Unable to remove station entry for: %pM\n",
				sta->addr);
		return ret;
	}

<<<<<<< HEAD
	if (sta)
		ath_dbg(common, ATH_DBG_CONFIG,
			"Removed a station entry for: %pM (idx: %d)\n",
			sta->addr, sta_idx);
=======
	if (sta) {
		ath_dbg(common, ATH_DBG_CONFIG,
			"Removed a station entry for: %pM (idx: %d)\n",
			sta->addr, sta_idx);
	} else {
		ath_dbg(common, ATH_DBG_CONFIG,
			"Removed a station entry for VIF %d (idx: %d)\n",
			avp->index, sta_idx);
	}
>>>>>>> 105e53f8

	priv->sta_slot &= ~(1 << sta_idx);
	priv->nstations--;

	return 0;
}

int ath9k_htc_update_cap_target(struct ath9k_htc_priv *priv)
{
	struct ath9k_htc_cap_target tcap;
	int ret;
	u8 cmd_rsp;

	memset(&tcap, 0, sizeof(struct ath9k_htc_cap_target));

	/* FIXME: Values are hardcoded */
	tcap.flags = 0x240c40;
	tcap.flags_ext = 0x80601000;
	tcap.ampdu_limit = 0xffff0000;
	tcap.ampdu_subframes = 20;
	tcap.tx_chainmask_legacy = priv->ah->caps.tx_chainmask;
	tcap.protmode = 1;
	tcap.tx_chainmask = priv->ah->caps.tx_chainmask;

	WMI_CMD_BUF(WMI_TARGET_IC_UPDATE_CMDID, &tcap);

	return ret;
}

static void ath9k_htc_setup_rate(struct ath9k_htc_priv *priv,
				 struct ieee80211_sta *sta,
				 struct ath9k_htc_target_rate *trate)
{
	struct ath9k_htc_sta *ista = (struct ath9k_htc_sta *) sta->drv_priv;
	struct ieee80211_supported_band *sband;
	u32 caps = 0;
	int i, j;

	sband = priv->hw->wiphy->bands[priv->hw->conf.channel->band];

	for (i = 0, j = 0; i < sband->n_bitrates; i++) {
		if (sta->supp_rates[sband->band] & BIT(i)) {
			trate->rates.legacy_rates.rs_rates[j]
				= (sband->bitrates[i].bitrate * 2) / 10;
			j++;
		}
	}
	trate->rates.legacy_rates.rs_nrates = j;

	if (sta->ht_cap.ht_supported) {
		for (i = 0, j = 0; i < 77; i++) {
			if (sta->ht_cap.mcs.rx_mask[i/8] & (1<<(i%8)))
				trate->rates.ht_rates.rs_rates[j++] = i;
			if (j == ATH_HTC_RATE_MAX)
				break;
		}
		trate->rates.ht_rates.rs_nrates = j;

		caps = WLAN_RC_HT_FLAG;
		if (sta->ht_cap.mcs.rx_mask[1])
			caps |= WLAN_RC_DS_FLAG;
		if ((sta->ht_cap.cap & IEEE80211_HT_CAP_SUP_WIDTH_20_40) &&
		     (conf_is_ht40(&priv->hw->conf)))
			caps |= WLAN_RC_40_FLAG;
		if (conf_is_ht40(&priv->hw->conf) &&
		    (sta->ht_cap.cap & IEEE80211_HT_CAP_SGI_40))
			caps |= WLAN_RC_SGI_FLAG;
		else if (conf_is_ht20(&priv->hw->conf) &&
			 (sta->ht_cap.cap & IEEE80211_HT_CAP_SGI_20))
			caps |= WLAN_RC_SGI_FLAG;
	}

	trate->sta_index = ista->index;
	trate->isnew = 1;
	trate->capflags = cpu_to_be32(caps);
}

static int ath9k_htc_send_rate_cmd(struct ath9k_htc_priv *priv,
				    struct ath9k_htc_target_rate *trate)
{
	struct ath_common *common = ath9k_hw_common(priv->ah);
	int ret;
	u8 cmd_rsp;

	WMI_CMD_BUF(WMI_RC_RATE_UPDATE_CMDID, trate);
	if (ret) {
		ath_err(common,
			"Unable to initialize Rate information on target\n");
	}

	return ret;
}

static void ath9k_htc_init_rate(struct ath9k_htc_priv *priv,
				struct ieee80211_sta *sta)
{
	struct ath_common *common = ath9k_hw_common(priv->ah);
	struct ath9k_htc_target_rate trate;
	int ret;

	memset(&trate, 0, sizeof(struct ath9k_htc_target_rate));
	ath9k_htc_setup_rate(priv, sta, &trate);
	ret = ath9k_htc_send_rate_cmd(priv, &trate);
	if (!ret)
		ath_dbg(common, ATH_DBG_CONFIG,
			"Updated target sta: %pM, rate caps: 0x%X\n",
			sta->addr, be32_to_cpu(trate.capflags));
}

static void ath9k_htc_update_rate(struct ath9k_htc_priv *priv,
				  struct ieee80211_vif *vif,
				  struct ieee80211_bss_conf *bss_conf)
{
	struct ath_common *common = ath9k_hw_common(priv->ah);
	struct ath9k_htc_target_rate trate;
	struct ieee80211_sta *sta;
	int ret;

	memset(&trate, 0, sizeof(struct ath9k_htc_target_rate));

	rcu_read_lock();
	sta = ieee80211_find_sta(vif, bss_conf->bssid);
	if (!sta) {
		rcu_read_unlock();
		return;
	}
	ath9k_htc_setup_rate(priv, sta, &trate);
	rcu_read_unlock();

	ret = ath9k_htc_send_rate_cmd(priv, &trate);
	if (!ret)
		ath_dbg(common, ATH_DBG_CONFIG,
			"Updated target sta: %pM, rate caps: 0x%X\n",
			bss_conf->bssid, be32_to_cpu(trate.capflags));
}

static int ath9k_htc_tx_aggr_oper(struct ath9k_htc_priv *priv,
				  struct ieee80211_vif *vif,
				  struct ieee80211_sta *sta,
				  enum ieee80211_ampdu_mlme_action action,
				  u16 tid)
{
	struct ath_common *common = ath9k_hw_common(priv->ah);
	struct ath9k_htc_target_aggr aggr;
	struct ath9k_htc_sta *ista;
	int ret = 0;
	u8 cmd_rsp;

	if (tid >= ATH9K_HTC_MAX_TID)
		return -EINVAL;

	memset(&aggr, 0, sizeof(struct ath9k_htc_target_aggr));
	ista = (struct ath9k_htc_sta *) sta->drv_priv;

	aggr.sta_index = ista->index;
	aggr.tidno = tid & 0xf;
	aggr.aggr_enable = (action == IEEE80211_AMPDU_TX_START) ? true : false;

	WMI_CMD_BUF(WMI_TX_AGGR_ENABLE_CMDID, &aggr);
	if (ret)
		ath_dbg(common, ATH_DBG_CONFIG,
			"Unable to %s TX aggregation for (%pM, %d)\n",
			(aggr.aggr_enable) ? "start" : "stop", sta->addr, tid);
	else
		ath_dbg(common, ATH_DBG_CONFIG,
			"%s TX aggregation for (%pM, %d)\n",
			(aggr.aggr_enable) ? "Starting" : "Stopping",
			sta->addr, tid);

	spin_lock_bh(&priv->tx_lock);
	ista->tid_state[tid] = (aggr.aggr_enable && !ret) ? AGGR_START : AGGR_STOP;
	spin_unlock_bh(&priv->tx_lock);

	return ret;
}

/*********/
/* DEBUG */
/*********/

#ifdef CONFIG_ATH9K_HTC_DEBUGFS

static int ath9k_debugfs_open(struct inode *inode, struct file *file)
{
	file->private_data = inode->i_private;
	return 0;
}

static ssize_t read_file_tgt_stats(struct file *file, char __user *user_buf,
				   size_t count, loff_t *ppos)
{
	struct ath9k_htc_priv *priv = file->private_data;
	struct ath9k_htc_target_stats cmd_rsp;
	char buf[512];
	unsigned int len = 0;
	int ret = 0;

	memset(&cmd_rsp, 0, sizeof(cmd_rsp));

	WMI_CMD(WMI_TGT_STATS_CMDID);
	if (ret)
		return -EINVAL;


	len += snprintf(buf + len, sizeof(buf) - len,
			"%19s : %10u\n", "TX Short Retries",
			be32_to_cpu(cmd_rsp.tx_shortretry));
	len += snprintf(buf + len, sizeof(buf) - len,
			"%19s : %10u\n", "TX Long Retries",
			be32_to_cpu(cmd_rsp.tx_longretry));
	len += snprintf(buf + len, sizeof(buf) - len,
			"%19s : %10u\n", "TX Xretries",
			be32_to_cpu(cmd_rsp.tx_xretries));
	len += snprintf(buf + len, sizeof(buf) - len,
			"%19s : %10u\n", "TX Unaggr. Xretries",
			be32_to_cpu(cmd_rsp.ht_txunaggr_xretry));
	len += snprintf(buf + len, sizeof(buf) - len,
			"%19s : %10u\n", "TX Xretries (HT)",
			be32_to_cpu(cmd_rsp.ht_tx_xretries));
	len += snprintf(buf + len, sizeof(buf) - len,
			"%19s : %10u\n", "TX Rate", priv->debug.txrate);

	if (len > sizeof(buf))
		len = sizeof(buf);

	return simple_read_from_buffer(user_buf, count, ppos, buf, len);
}

static const struct file_operations fops_tgt_stats = {
	.read = read_file_tgt_stats,
	.open = ath9k_debugfs_open,
	.owner = THIS_MODULE,
	.llseek = default_llseek,
};

static ssize_t read_file_xmit(struct file *file, char __user *user_buf,
			      size_t count, loff_t *ppos)
{
	struct ath9k_htc_priv *priv = file->private_data;
	char buf[512];
	unsigned int len = 0;

	len += snprintf(buf + len, sizeof(buf) - len,
			"%20s : %10u\n", "Buffers queued",
			priv->debug.tx_stats.buf_queued);
	len += snprintf(buf + len, sizeof(buf) - len,
			"%20s : %10u\n", "Buffers completed",
			priv->debug.tx_stats.buf_completed);
	len += snprintf(buf + len, sizeof(buf) - len,
			"%20s : %10u\n", "SKBs queued",
			priv->debug.tx_stats.skb_queued);
	len += snprintf(buf + len, sizeof(buf) - len,
			"%20s : %10u\n", "SKBs completed",
			priv->debug.tx_stats.skb_completed);
	len += snprintf(buf + len, sizeof(buf) - len,
			"%20s : %10u\n", "SKBs dropped",
			priv->debug.tx_stats.skb_dropped);

	len += snprintf(buf + len, sizeof(buf) - len,
			"%20s : %10u\n", "BE queued",
			priv->debug.tx_stats.queue_stats[WME_AC_BE]);
	len += snprintf(buf + len, sizeof(buf) - len,
			"%20s : %10u\n", "BK queued",
			priv->debug.tx_stats.queue_stats[WME_AC_BK]);
	len += snprintf(buf + len, sizeof(buf) - len,
			"%20s : %10u\n", "VI queued",
			priv->debug.tx_stats.queue_stats[WME_AC_VI]);
	len += snprintf(buf + len, sizeof(buf) - len,
			"%20s : %10u\n", "VO queued",
			priv->debug.tx_stats.queue_stats[WME_AC_VO]);

	if (len > sizeof(buf))
		len = sizeof(buf);

	return simple_read_from_buffer(user_buf, count, ppos, buf, len);
}

static const struct file_operations fops_xmit = {
	.read = read_file_xmit,
	.open = ath9k_debugfs_open,
	.owner = THIS_MODULE,
	.llseek = default_llseek,
};

static ssize_t read_file_recv(struct file *file, char __user *user_buf,
			      size_t count, loff_t *ppos)
{
	struct ath9k_htc_priv *priv = file->private_data;
	char buf[512];
	unsigned int len = 0;

	len += snprintf(buf + len, sizeof(buf) - len,
			"%20s : %10u\n", "SKBs allocated",
			priv->debug.rx_stats.skb_allocated);
	len += snprintf(buf + len, sizeof(buf) - len,
			"%20s : %10u\n", "SKBs completed",
			priv->debug.rx_stats.skb_completed);
	len += snprintf(buf + len, sizeof(buf) - len,
			"%20s : %10u\n", "SKBs Dropped",
			priv->debug.rx_stats.skb_dropped);

	if (len > sizeof(buf))
		len = sizeof(buf);

	return simple_read_from_buffer(user_buf, count, ppos, buf, len);
}

static const struct file_operations fops_recv = {
	.read = read_file_recv,
	.open = ath9k_debugfs_open,
	.owner = THIS_MODULE,
	.llseek = default_llseek,
};

int ath9k_htc_init_debug(struct ath_hw *ah)
{
	struct ath_common *common = ath9k_hw_common(ah);
	struct ath9k_htc_priv *priv = (struct ath9k_htc_priv *) common->priv;

	if (!ath9k_debugfs_root)
		return -ENOENT;

	priv->debug.debugfs_phy = debugfs_create_dir(wiphy_name(priv->hw->wiphy),
						     ath9k_debugfs_root);
	if (!priv->debug.debugfs_phy)
		goto err;

	priv->debug.debugfs_tgt_stats = debugfs_create_file("tgt_stats", S_IRUSR,
						    priv->debug.debugfs_phy,
						    priv, &fops_tgt_stats);
	if (!priv->debug.debugfs_tgt_stats)
		goto err;


	priv->debug.debugfs_xmit = debugfs_create_file("xmit", S_IRUSR,
						       priv->debug.debugfs_phy,
						       priv, &fops_xmit);
	if (!priv->debug.debugfs_xmit)
		goto err;

	priv->debug.debugfs_recv = debugfs_create_file("recv", S_IRUSR,
						       priv->debug.debugfs_phy,
						       priv, &fops_recv);
	if (!priv->debug.debugfs_recv)
		goto err;

	return 0;

err:
	ath9k_htc_exit_debug(ah);
	return -ENOMEM;
}

void ath9k_htc_exit_debug(struct ath_hw *ah)
{
	struct ath_common *common = ath9k_hw_common(ah);
	struct ath9k_htc_priv *priv = (struct ath9k_htc_priv *) common->priv;

	debugfs_remove(priv->debug.debugfs_recv);
	debugfs_remove(priv->debug.debugfs_xmit);
	debugfs_remove(priv->debug.debugfs_tgt_stats);
	debugfs_remove(priv->debug.debugfs_phy);
}

int ath9k_htc_debug_create_root(void)
{
	ath9k_debugfs_root = debugfs_create_dir(KBUILD_MODNAME, NULL);
	if (!ath9k_debugfs_root)
		return -ENOENT;

	return 0;
}

void ath9k_htc_debug_remove_root(void)
{
	debugfs_remove(ath9k_debugfs_root);
	ath9k_debugfs_root = NULL;
}

#endif /* CONFIG_ATH9K_HTC_DEBUGFS */

/*******/
/* ANI */
/*******/

<<<<<<< HEAD
void ath_start_ani(struct ath9k_htc_priv *priv)
=======
void ath9k_htc_start_ani(struct ath9k_htc_priv *priv)
>>>>>>> 105e53f8
{
	struct ath_common *common = ath9k_hw_common(priv->ah);
	unsigned long timestamp = jiffies_to_msecs(jiffies);

	common->ani.longcal_timer = timestamp;
	common->ani.shortcal_timer = timestamp;
	common->ani.checkani_timer = timestamp;

	priv->op_flags |= OP_ANI_RUNNING;

	ieee80211_queue_delayed_work(common->hw, &priv->ani_work,
				     msecs_to_jiffies(ATH_ANI_POLLINTERVAL));
}

void ath9k_htc_stop_ani(struct ath9k_htc_priv *priv)
{
	cancel_delayed_work_sync(&priv->ani_work);
	priv->op_flags &= ~OP_ANI_RUNNING;
}

void ath9k_htc_ani_work(struct work_struct *work)
{
	struct ath9k_htc_priv *priv =
		container_of(work, struct ath9k_htc_priv, ani_work.work);
	struct ath_hw *ah = priv->ah;
	struct ath_common *common = ath9k_hw_common(ah);
	bool longcal = false;
	bool shortcal = false;
	bool aniflag = false;
	unsigned int timestamp = jiffies_to_msecs(jiffies);
	u32 cal_interval, short_cal_interval;

	short_cal_interval = (ah->opmode == NL80211_IFTYPE_AP) ?
		ATH_AP_SHORT_CALINTERVAL : ATH_STA_SHORT_CALINTERVAL;

	/* Only calibrate if awake */
	if (ah->power_mode != ATH9K_PM_AWAKE)
		goto set_timer;

	/* Long calibration runs independently of short calibration. */
	if ((timestamp - common->ani.longcal_timer) >= ATH_LONG_CALINTERVAL) {
		longcal = true;
		ath_dbg(common, ATH_DBG_ANI, "longcal @%lu\n", jiffies);
		common->ani.longcal_timer = timestamp;
	}

	/* Short calibration applies only while caldone is false */
	if (!common->ani.caldone) {
		if ((timestamp - common->ani.shortcal_timer) >=
		    short_cal_interval) {
			shortcal = true;
			ath_dbg(common, ATH_DBG_ANI,
				"shortcal @%lu\n", jiffies);
			common->ani.shortcal_timer = timestamp;
			common->ani.resetcal_timer = timestamp;
		}
	} else {
		if ((timestamp - common->ani.resetcal_timer) >=
		    ATH_RESTART_CALINTERVAL) {
			common->ani.caldone = ath9k_hw_reset_calvalid(ah);
			if (common->ani.caldone)
				common->ani.resetcal_timer = timestamp;
		}
	}

	/* Verify whether we must check ANI */
	if ((timestamp - common->ani.checkani_timer) >= ATH_ANI_POLLINTERVAL) {
		aniflag = true;
		common->ani.checkani_timer = timestamp;
	}

	/* Skip all processing if there's nothing to do. */
	if (longcal || shortcal || aniflag) {

		ath9k_htc_ps_wakeup(priv);

		/* Call ANI routine if necessary */
		if (aniflag)
			ath9k_hw_ani_monitor(ah, ah->curchan);

		/* Perform calibration if necessary */
		if (longcal || shortcal)
			common->ani.caldone =
				ath9k_hw_calibrate(ah, ah->curchan,
						   common->rx_chainmask,
						   longcal);

		ath9k_htc_ps_restore(priv);
	}

set_timer:
	/*
	* Set timer interval based on previous results.
	* The interval must be the shortest necessary to satisfy ANI,
	* short calibration and long calibration.
	*/
	cal_interval = ATH_LONG_CALINTERVAL;
	if (priv->ah->config.enable_ani)
		cal_interval = min(cal_interval, (u32)ATH_ANI_POLLINTERVAL);
	if (!common->ani.caldone)
		cal_interval = min(cal_interval, (u32)short_cal_interval);

	ieee80211_queue_delayed_work(common->hw, &priv->ani_work,
				     msecs_to_jiffies(cal_interval));
}

/**********************/
/* mac80211 Callbacks */
/**********************/

static void ath9k_htc_tx(struct ieee80211_hw *hw, struct sk_buff *skb)
{
	struct ieee80211_hdr *hdr;
	struct ath9k_htc_priv *priv = hw->priv;
	int padpos, padsize, ret;

	hdr = (struct ieee80211_hdr *) skb->data;

	/* Add the padding after the header if this is not already done */
	padpos = ath9k_cmn_padpos(hdr->frame_control);
	padsize = padpos & 3;
	if (padsize && skb->len > padpos) {
		if (skb_headroom(skb) < padsize)
			goto fail_tx;
		skb_push(skb, padsize);
		memmove(skb->data, skb->data + padsize, padpos);
	}

	ret = ath9k_htc_tx_start(priv, skb);
	if (ret != 0) {
		if (ret == -ENOMEM) {
			ath_dbg(ath9k_hw_common(priv->ah), ATH_DBG_XMIT,
				"Stopping TX queues\n");
			ieee80211_stop_queues(hw);
			spin_lock_bh(&priv->tx_lock);
			priv->tx_queues_stop = true;
			spin_unlock_bh(&priv->tx_lock);
		} else {
			ath_dbg(ath9k_hw_common(priv->ah), ATH_DBG_XMIT,
				"Tx failed\n");
		}
		goto fail_tx;
	}

	return;

fail_tx:
	dev_kfree_skb_any(skb);
}

static int ath9k_htc_start(struct ieee80211_hw *hw)
{
	struct ath9k_htc_priv *priv = hw->priv;
	struct ath_hw *ah = priv->ah;
	struct ath_common *common = ath9k_hw_common(ah);
	struct ieee80211_channel *curchan = hw->conf.channel;
	struct ath9k_channel *init_channel;
	int ret = 0;
	enum htc_phymode mode;
	__be16 htc_mode;
	u8 cmd_rsp;

	mutex_lock(&priv->mutex);

	ath_dbg(common, ATH_DBG_CONFIG,
		"Starting driver with initial channel: %d MHz\n",
		curchan->center_freq);

	/* Ensure that HW is awake before flushing RX */
	ath9k_htc_setpower(priv, ATH9K_PM_AWAKE);
	WMI_CMD(WMI_FLUSH_RECV_CMDID);

	/* setup initial channel */
	init_channel = ath9k_cmn_get_curchannel(hw, ah);

	ath9k_hw_htc_resetinit(ah);
	ret = ath9k_hw_reset(ah, init_channel, ah->caldata, false);
	if (ret) {
		ath_err(common,
			"Unable to reset hardware; reset status %d (freq %u MHz)\n",
			ret, curchan->center_freq);
		mutex_unlock(&priv->mutex);
		return ret;
	}

	ath9k_cmn_update_txpow(ah, priv->curtxpow, priv->txpowlimit,
			       &priv->curtxpow);

	mode = ath9k_htc_get_curmode(priv, init_channel);
	htc_mode = cpu_to_be16(mode);
	WMI_CMD_BUF(WMI_SET_MODE_CMDID, &htc_mode);
	WMI_CMD(WMI_ATH_INIT_CMDID);
	WMI_CMD(WMI_START_RECV_CMDID);

	ath9k_host_rx_init(priv);

	ret = ath9k_htc_update_cap_target(priv);
	if (ret)
		ath_dbg(common, ATH_DBG_CONFIG,
			"Failed to update capability in target\n");

	priv->op_flags &= ~OP_INVALID;
	htc_start(priv->htc);

	spin_lock_bh(&priv->tx_lock);
	priv->tx_queues_stop = false;
	spin_unlock_bh(&priv->tx_lock);

	ieee80211_wake_queues(hw);

	if (ah->btcoex_hw.scheme == ATH_BTCOEX_CFG_3WIRE) {
		ath9k_hw_btcoex_set_weight(ah, AR_BT_COEX_WGHT,
					   AR_STOMP_LOW_WLAN_WGHT);
		ath9k_hw_btcoex_enable(ah);
		ath_htc_resume_btcoex_work(priv);
	}
	mutex_unlock(&priv->mutex);

	return ret;
}

static void ath9k_htc_stop(struct ieee80211_hw *hw)
{
	struct ath9k_htc_priv *priv = hw->priv;
	struct ath_hw *ah = priv->ah;
	struct ath_common *common = ath9k_hw_common(ah);
	int ret = 0;
	u8 cmd_rsp;

	/* Cancel all the running timers/work .. */
	cancel_work_sync(&priv->fatal_work);
	cancel_work_sync(&priv->ps_work);
	cancel_delayed_work_sync(&priv->ath9k_led_blink_work);
	ath9k_led_stop_brightness(priv);

	mutex_lock(&priv->mutex);

	if (priv->op_flags & OP_INVALID) {
		ath_dbg(common, ATH_DBG_ANY, "Device not present\n");
		mutex_unlock(&priv->mutex);
		return;
	}

	ath9k_htc_ps_wakeup(priv);
	htc_stop(priv->htc);
	WMI_CMD(WMI_DISABLE_INTR_CMDID);
	WMI_CMD(WMI_DRAIN_TXQ_ALL_CMDID);
	WMI_CMD(WMI_STOP_RECV_CMDID);

	tasklet_kill(&priv->swba_tasklet);
	tasklet_kill(&priv->rx_tasklet);
	tasklet_kill(&priv->tx_tasklet);

	skb_queue_purge(&priv->tx_queue);

<<<<<<< HEAD
	/* Remove monitor interface here */
	if (ah->opmode == NL80211_IFTYPE_MONITOR) {
		if (ath9k_htc_remove_monitor_interface(priv))
			ath_err(common, "Unable to remove monitor interface\n");
		else
			ath_dbg(common, ATH_DBG_CONFIG,
				"Monitor interface removed\n");
	}
=======
	mutex_unlock(&priv->mutex);

	/* Cancel all the running timers/work .. */
	cancel_work_sync(&priv->fatal_work);
	cancel_work_sync(&priv->ps_work);
	cancel_delayed_work_sync(&priv->ath9k_led_blink_work);
	ath9k_htc_stop_ani(priv);
	ath9k_led_stop_brightness(priv);

	mutex_lock(&priv->mutex);
>>>>>>> 105e53f8

	if (ah->btcoex_hw.enabled) {
		ath9k_hw_btcoex_disable(ah);
		if (ah->btcoex_hw.scheme == ATH_BTCOEX_CFG_3WIRE)
			ath_htc_cancel_btcoex_work(priv);
	}

	/* Remove a monitor interface if it's present. */
	if (priv->ah->is_monitoring)
		ath9k_htc_remove_monitor_interface(priv);

	ath9k_hw_phy_disable(ah);
	ath9k_hw_disable(ah);
	ath9k_htc_ps_restore(priv);
	ath9k_htc_setpower(priv, ATH9K_PM_FULL_SLEEP);

	priv->op_flags |= OP_INVALID;

	ath_dbg(common, ATH_DBG_CONFIG, "Driver halt\n");
	mutex_unlock(&priv->mutex);
}

static int ath9k_htc_add_interface(struct ieee80211_hw *hw,
				   struct ieee80211_vif *vif)
{
	struct ath9k_htc_priv *priv = hw->priv;
	struct ath9k_htc_vif *avp = (void *)vif->drv_priv;
	struct ath_common *common = ath9k_hw_common(priv->ah);
	struct ath9k_htc_target_vif hvif;
	int ret = 0;
	u8 cmd_rsp;

	mutex_lock(&priv->mutex);

	if (priv->nvifs >= ATH9K_HTC_MAX_VIF) {
		mutex_unlock(&priv->mutex);
		return -ENOBUFS;
	}

	if (priv->num_ibss_vif ||
	    (priv->nvifs && vif->type == NL80211_IFTYPE_ADHOC)) {
		ath_err(common, "IBSS coexistence with other modes is not allowed\n");
		mutex_unlock(&priv->mutex);
		return -ENOBUFS;
	}

	if (((vif->type == NL80211_IFTYPE_AP) ||
	     (vif->type == NL80211_IFTYPE_ADHOC)) &&
	    ((priv->num_ap_vif + priv->num_ibss_vif) >= ATH9K_HTC_MAX_BCN_VIF)) {
		ath_err(common, "Max. number of beaconing interfaces reached\n");
		mutex_unlock(&priv->mutex);
		return -ENOBUFS;
	}

	ath9k_htc_ps_wakeup(priv);
	memset(&hvif, 0, sizeof(struct ath9k_htc_target_vif));
	memcpy(&hvif.myaddr, vif->addr, ETH_ALEN);

	switch (vif->type) {
	case NL80211_IFTYPE_STATION:
		hvif.opmode = cpu_to_be32(HTC_M_STA);
		break;
	case NL80211_IFTYPE_ADHOC:
		hvif.opmode = cpu_to_be32(HTC_M_IBSS);
		break;
	case NL80211_IFTYPE_AP:
		hvif.opmode = cpu_to_be32(HTC_M_HOSTAP);
		break;
	default:
		ath_err(common,
			"Interface type %d not yet supported\n", vif->type);
		ret = -EOPNOTSUPP;
		goto out;
	}

<<<<<<< HEAD
	ath_dbg(common, ATH_DBG_CONFIG,
		"Attach a VIF of type: %d\n", vif->type);

	priv->ah->opmode = vif->type;

=======
>>>>>>> 105e53f8
	/* Index starts from zero on the target */
	avp->index = hvif.index = ffz(priv->vif_slot);
	hvif.rtsthreshold = cpu_to_be16(2304);
	WMI_CMD_BUF(WMI_VAP_CREATE_CMDID, &hvif);
	if (ret)
		goto out;

	/*
	 * We need a node in target to tx mgmt frames
	 * before association.
	 */
	ret = ath9k_htc_add_station(priv, vif, NULL);
	if (ret) {
		WMI_CMD_BUF(WMI_VAP_REMOVE_CMDID, &hvif);
		goto out;
	}

<<<<<<< HEAD
	ret = ath9k_htc_update_cap_target(priv);
	if (ret)
		ath_dbg(common, ATH_DBG_CONFIG,
			"Failed to update capability in target\n");
=======
	ath9k_htc_set_bssid_mask(priv, vif);
>>>>>>> 105e53f8

	priv->vif_slot |= (1 << avp->index);
	priv->nvifs++;
	priv->vif = vif;

	INC_VIF(priv, vif->type);
	ath9k_htc_set_opmode(priv);

	if ((priv->ah->opmode == NL80211_IFTYPE_AP) &&
	    !(priv->op_flags & OP_ANI_RUNNING))
		ath9k_htc_start_ani(priv);

	ath_dbg(common, ATH_DBG_CONFIG,
		"Attach a VIF of type: %d at idx: %d\n", vif->type, avp->index);

out:
	ath9k_htc_ps_restore(priv);
	mutex_unlock(&priv->mutex);

	return ret;
}

static void ath9k_htc_remove_interface(struct ieee80211_hw *hw,
				       struct ieee80211_vif *vif)
{
	struct ath9k_htc_priv *priv = hw->priv;
	struct ath_common *common = ath9k_hw_common(priv->ah);
	struct ath9k_htc_vif *avp = (void *)vif->drv_priv;
	struct ath9k_htc_target_vif hvif;
	int ret = 0;
	u8 cmd_rsp;

<<<<<<< HEAD
	ath_dbg(common, ATH_DBG_CONFIG, "Detach Interface\n");

=======
>>>>>>> 105e53f8
	mutex_lock(&priv->mutex);
	ath9k_htc_ps_wakeup(priv);

	memset(&hvif, 0, sizeof(struct ath9k_htc_target_vif));
	memcpy(&hvif.myaddr, vif->addr, ETH_ALEN);
	hvif.index = avp->index;
	WMI_CMD_BUF(WMI_VAP_REMOVE_CMDID, &hvif);
	priv->nvifs--;
	priv->vif_slot &= ~(1 << avp->index);

	ath9k_htc_remove_station(priv, vif, NULL);
	priv->vif = NULL;

	DEC_VIF(priv, vif->type);
	ath9k_htc_set_opmode(priv);

	/*
	 * Stop ANI only if there are no associated station interfaces.
	 */
	if ((vif->type == NL80211_IFTYPE_AP) && (priv->num_ap_vif == 0)) {
		priv->rearm_ani = false;
		ieee80211_iterate_active_interfaces_atomic(priv->hw,
						   ath9k_htc_vif_iter, priv);
		if (!priv->rearm_ani)
			ath9k_htc_stop_ani(priv);
	}

	ath_dbg(common, ATH_DBG_CONFIG, "Detach Interface at idx: %d\n", avp->index);

	ath9k_htc_ps_restore(priv);
	mutex_unlock(&priv->mutex);
}

static int ath9k_htc_config(struct ieee80211_hw *hw, u32 changed)
{
	struct ath9k_htc_priv *priv = hw->priv;
	struct ath_common *common = ath9k_hw_common(priv->ah);
	struct ieee80211_conf *conf = &hw->conf;

	mutex_lock(&priv->mutex);

	if (changed & IEEE80211_CONF_CHANGE_IDLE) {
		bool enable_radio = false;
		bool idle = !!(conf->flags & IEEE80211_CONF_IDLE);

		mutex_lock(&priv->htc_pm_lock);
		if (!idle && priv->ps_idle)
			enable_radio = true;
		priv->ps_idle = idle;
		mutex_unlock(&priv->htc_pm_lock);

		if (enable_radio) {
			ath_dbg(common, ATH_DBG_CONFIG,
				"not-idle: enabling radio\n");
			ath9k_htc_setpower(priv, ATH9K_PM_AWAKE);
			ath9k_htc_radio_enable(hw);
		}
	}

	/*
	 * Monitor interface should be added before
	 * IEEE80211_CONF_CHANGE_CHANNEL is handled.
	 */
	if (changed & IEEE80211_CONF_CHANGE_MONITOR) {
<<<<<<< HEAD
		if (conf->flags & IEEE80211_CONF_MONITOR) {
			if (ath9k_htc_add_monitor_interface(priv))
				ath_err(common, "Failed to set monitor mode\n");
			else
				ath_dbg(common, ATH_DBG_CONFIG,
					"HW opmode set to Monitor mode\n");
		}
=======
		if ((conf->flags & IEEE80211_CONF_MONITOR) &&
		    !priv->ah->is_monitoring)
			ath9k_htc_add_monitor_interface(priv);
		else if (priv->ah->is_monitoring)
			ath9k_htc_remove_monitor_interface(priv);
>>>>>>> 105e53f8
	}

	if (changed & IEEE80211_CONF_CHANGE_CHANNEL) {
		struct ieee80211_channel *curchan = hw->conf.channel;
		int pos = curchan->hw_value;

		ath_dbg(common, ATH_DBG_CONFIG, "Set channel: %d MHz\n",
			curchan->center_freq);

		ath9k_cmn_update_ichannel(&priv->ah->channels[pos],
					  hw->conf.channel,
					  hw->conf.channel_type);

		if (ath9k_htc_set_channel(priv, hw, &priv->ah->channels[pos]) < 0) {
			ath_err(common, "Unable to set channel\n");
			mutex_unlock(&priv->mutex);
			return -EINVAL;
		}

	}

	if (changed & IEEE80211_CONF_CHANGE_PS) {
		if (conf->flags & IEEE80211_CONF_PS) {
			ath9k_htc_setpower(priv, ATH9K_PM_NETWORK_SLEEP);
			priv->ps_enabled = true;
		} else {
			priv->ps_enabled = false;
			cancel_work_sync(&priv->ps_work);
			ath9k_htc_setpower(priv, ATH9K_PM_AWAKE);
		}
	}

	if (changed & IEEE80211_CONF_CHANGE_POWER) {
		priv->txpowlimit = 2 * conf->power_level;
<<<<<<< HEAD
		ath_update_txpow(priv);
=======
		ath9k_cmn_update_txpow(priv->ah, priv->curtxpow,
				       priv->txpowlimit, &priv->curtxpow);
>>>>>>> 105e53f8
	}

	if (changed & IEEE80211_CONF_CHANGE_IDLE) {
		mutex_lock(&priv->htc_pm_lock);
		if (!priv->ps_idle) {
			mutex_unlock(&priv->htc_pm_lock);
			goto out;
		}
		mutex_unlock(&priv->htc_pm_lock);

		ath_dbg(common, ATH_DBG_CONFIG,
			"idle: disabling radio\n");
		ath9k_htc_radio_disable(hw);
	}

out:
	mutex_unlock(&priv->mutex);
	return 0;
}

#define SUPPORTED_FILTERS			\
	(FIF_PROMISC_IN_BSS |			\
	FIF_ALLMULTI |				\
	FIF_CONTROL |				\
	FIF_PSPOLL |				\
	FIF_OTHER_BSS |				\
	FIF_BCN_PRBRESP_PROMISC |		\
	FIF_PROBE_REQ |				\
	FIF_FCSFAIL)

static void ath9k_htc_configure_filter(struct ieee80211_hw *hw,
				       unsigned int changed_flags,
				       unsigned int *total_flags,
				       u64 multicast)
{
	struct ath9k_htc_priv *priv = hw->priv;
	u32 rfilt;

	mutex_lock(&priv->mutex);
	ath9k_htc_ps_wakeup(priv);

	changed_flags &= SUPPORTED_FILTERS;
	*total_flags &= SUPPORTED_FILTERS;

	priv->rxfilter = *total_flags;
	rfilt = ath9k_htc_calcrxfilter(priv);
	ath9k_hw_setrxfilter(priv->ah, rfilt);

	ath_dbg(ath9k_hw_common(priv->ah), ATH_DBG_CONFIG,
		"Set HW RX filter: 0x%x\n", rfilt);

	ath9k_htc_ps_restore(priv);
	mutex_unlock(&priv->mutex);
}

static int ath9k_htc_sta_add(struct ieee80211_hw *hw,
			     struct ieee80211_vif *vif,
			     struct ieee80211_sta *sta)
{
	struct ath9k_htc_priv *priv = hw->priv;
	int ret;

	mutex_lock(&priv->mutex);
	ath9k_htc_ps_wakeup(priv);
	ret = ath9k_htc_add_station(priv, vif, sta);
	if (!ret)
		ath9k_htc_init_rate(priv, sta);
	ath9k_htc_ps_restore(priv);
	mutex_unlock(&priv->mutex);

	return ret;
}

static int ath9k_htc_sta_remove(struct ieee80211_hw *hw,
				struct ieee80211_vif *vif,
				struct ieee80211_sta *sta)
{
	struct ath9k_htc_priv *priv = hw->priv;
	int ret;

	mutex_lock(&priv->mutex);
	ath9k_htc_ps_wakeup(priv);
	ret = ath9k_htc_remove_station(priv, vif, sta);
	ath9k_htc_ps_restore(priv);
	mutex_unlock(&priv->mutex);

	return ret;
}

static int ath9k_htc_conf_tx(struct ieee80211_hw *hw, u16 queue,
			     const struct ieee80211_tx_queue_params *params)
{
	struct ath9k_htc_priv *priv = hw->priv;
	struct ath_common *common = ath9k_hw_common(priv->ah);
	struct ath9k_tx_queue_info qi;
	int ret = 0, qnum;

	if (queue >= WME_NUM_AC)
		return 0;

	mutex_lock(&priv->mutex);
	ath9k_htc_ps_wakeup(priv);

	memset(&qi, 0, sizeof(struct ath9k_tx_queue_info));

	qi.tqi_aifs = params->aifs;
	qi.tqi_cwmin = params->cw_min;
	qi.tqi_cwmax = params->cw_max;
	qi.tqi_burstTime = params->txop;

	qnum = get_hw_qnum(queue, priv->hwq_map);

	ath_dbg(common, ATH_DBG_CONFIG,
		"Configure tx [queue/hwq] [%d/%d],  aifs: %d, cw_min: %d, cw_max: %d, txop: %d\n",
		queue, qnum, params->aifs, params->cw_min,
		params->cw_max, params->txop);

	ret = ath_htc_txq_update(priv, qnum, &qi);
	if (ret) {
		ath_err(common, "TXQ Update failed\n");
		goto out;
	}

	if ((priv->ah->opmode == NL80211_IFTYPE_ADHOC) &&
	    (qnum == priv->hwq_map[WME_AC_BE]))
		    ath9k_htc_beaconq_config(priv);
out:
	ath9k_htc_ps_restore(priv);
	mutex_unlock(&priv->mutex);

	return ret;
}

static int ath9k_htc_set_key(struct ieee80211_hw *hw,
			     enum set_key_cmd cmd,
			     struct ieee80211_vif *vif,
			     struct ieee80211_sta *sta,
			     struct ieee80211_key_conf *key)
{
	struct ath9k_htc_priv *priv = hw->priv;
	struct ath_common *common = ath9k_hw_common(priv->ah);
	int ret = 0;

	if (htc_modparam_nohwcrypt)
		return -ENOSPC;

	mutex_lock(&priv->mutex);
	ath_dbg(common, ATH_DBG_CONFIG, "Set HW Key\n");
	ath9k_htc_ps_wakeup(priv);

	switch (cmd) {
	case SET_KEY:
		ret = ath_key_config(common, vif, sta, key);
		if (ret >= 0) {
			key->hw_key_idx = ret;
			/* push IV and Michael MIC generation to stack */
			key->flags |= IEEE80211_KEY_FLAG_GENERATE_IV;
			if (key->cipher == WLAN_CIPHER_SUITE_TKIP)
				key->flags |= IEEE80211_KEY_FLAG_GENERATE_MMIC;
			if (priv->ah->sw_mgmt_crypto &&
			    key->cipher == WLAN_CIPHER_SUITE_CCMP)
				key->flags |= IEEE80211_KEY_FLAG_SW_MGMT;
			ret = 0;
		}
		break;
	case DISABLE_KEY:
		ath_key_delete(common, key);
		break;
	default:
		ret = -EINVAL;
	}

	ath9k_htc_ps_restore(priv);
	mutex_unlock(&priv->mutex);

	return ret;
}

static void ath9k_htc_bss_info_changed(struct ieee80211_hw *hw,
				       struct ieee80211_vif *vif,
				       struct ieee80211_bss_conf *bss_conf,
				       u32 changed)
{
	struct ath9k_htc_priv *priv = hw->priv;
	struct ath_hw *ah = priv->ah;
	struct ath_common *common = ath9k_hw_common(ah);
	bool set_assoc;

	mutex_lock(&priv->mutex);
	ath9k_htc_ps_wakeup(priv);

	/*
	 * Set the HW AID/BSSID only for the first station interface
	 * or in IBSS mode.
	 */
	set_assoc = !!((priv->ah->opmode == NL80211_IFTYPE_ADHOC) ||
		       ((priv->ah->opmode == NL80211_IFTYPE_STATION) &&
			(priv->num_sta_vif == 1)));


	if (changed & BSS_CHANGED_ASSOC) {
<<<<<<< HEAD
		common->curaid = bss_conf->assoc ?
				 bss_conf->aid : 0;
		ath_dbg(common, ATH_DBG_CONFIG, "BSS Changed ASSOC %d\n",
			bss_conf->assoc);

		if (bss_conf->assoc) {
			priv->op_flags |= OP_ASSOCIATED;
			ath_start_ani(priv);
		} else {
			priv->op_flags &= ~OP_ASSOCIATED;
			cancel_delayed_work_sync(&priv->ath9k_ani_work);
=======
		if (set_assoc) {
			ath_dbg(common, ATH_DBG_CONFIG, "BSS Changed ASSOC %d\n",
				bss_conf->assoc);

			common->curaid = bss_conf->assoc ?
				bss_conf->aid : 0;

			if (bss_conf->assoc)
				ath9k_htc_start_ani(priv);
			else
				ath9k_htc_stop_ani(priv);
>>>>>>> 105e53f8
		}
	}

	if (changed & BSS_CHANGED_BSSID) {
		if (set_assoc) {
			memcpy(common->curbssid, bss_conf->bssid, ETH_ALEN);
			ath9k_hw_write_associd(ah);

<<<<<<< HEAD
		ath_dbg(common, ATH_DBG_CONFIG,
			"BSSID: %pM aid: 0x%x\n",
			common->curbssid, common->curaid);
=======
			ath_dbg(common, ATH_DBG_CONFIG,
				"BSSID: %pM aid: 0x%x\n",
				common->curbssid, common->curaid);
		}
>>>>>>> 105e53f8
	}

	if ((changed & BSS_CHANGED_BEACON_ENABLED) && bss_conf->enable_beacon) {
		ath_dbg(common, ATH_DBG_CONFIG,
			"Beacon enabled for BSS: %pM\n", bss_conf->bssid);
		priv->op_flags |= OP_ENABLE_BEACON;
		ath9k_htc_beacon_config(priv, vif);
	}

<<<<<<< HEAD
	if ((changed & BSS_CHANGED_BEACON_ENABLED) &&
	    !bss_conf->enable_beacon) {
		priv->op_flags &= ~OP_ENABLE_BEACON;
		ath9k_htc_beacon_config(priv, vif);
	}

	if (changed & BSS_CHANGED_ERP_PREAMBLE) {
		ath_dbg(common, ATH_DBG_CONFIG, "BSS Changed PREAMBLE %d\n",
			bss_conf->use_short_preamble);
		if (bss_conf->use_short_preamble)
			priv->op_flags |= OP_PREAMBLE_SHORT;
		else
			priv->op_flags &= ~OP_PREAMBLE_SHORT;
	}

	if (changed & BSS_CHANGED_ERP_CTS_PROT) {
		ath_dbg(common, ATH_DBG_CONFIG, "BSS Changed CTS PROT %d\n",
			bss_conf->use_cts_prot);
		if (bss_conf->use_cts_prot &&
		    hw->conf.channel->band != IEEE80211_BAND_5GHZ)
			priv->op_flags |= OP_PROTECT_ENABLE;
		else
			priv->op_flags &= ~OP_PROTECT_ENABLE;
=======
	if ((changed & BSS_CHANGED_BEACON_ENABLED) && !bss_conf->enable_beacon) {
		/*
		 * Disable SWBA interrupt only if there are no
		 * AP/IBSS interfaces.
		 */
		if ((priv->num_ap_vif <= 1) || priv->num_ibss_vif) {
			ath_dbg(common, ATH_DBG_CONFIG,
				"Beacon disabled for BSS: %pM\n",
				bss_conf->bssid);
			priv->op_flags &= ~OP_ENABLE_BEACON;
			ath9k_htc_beacon_config(priv, vif);
		}
	}

	if (changed & BSS_CHANGED_BEACON_INT) {
		/*
		 * Reset the HW TSF for the first AP interface.
		 */
		if ((priv->ah->opmode == NL80211_IFTYPE_AP) &&
		    (priv->nvifs == 1) &&
		    (priv->num_ap_vif == 1) &&
		    (vif->type == NL80211_IFTYPE_AP)) {
			priv->op_flags |= OP_TSF_RESET;
		}
		ath_dbg(common, ATH_DBG_CONFIG,
			"Beacon interval changed for BSS: %pM\n",
			bss_conf->bssid);
		ath9k_htc_beacon_config(priv, vif);
>>>>>>> 105e53f8
	}

	if (changed & BSS_CHANGED_ERP_SLOT) {
		if (bss_conf->use_short_slot)
			ah->slottime = 9;
		else
			ah->slottime = 20;

		ath9k_hw_init_global_settings(ah);
	}

	if (changed & BSS_CHANGED_HT)
		ath9k_htc_update_rate(priv, vif, bss_conf);

	ath9k_htc_ps_restore(priv);
	mutex_unlock(&priv->mutex);
}

static u64 ath9k_htc_get_tsf(struct ieee80211_hw *hw)
{
	struct ath9k_htc_priv *priv = hw->priv;
	u64 tsf;

	mutex_lock(&priv->mutex);
	ath9k_htc_ps_wakeup(priv);
	tsf = ath9k_hw_gettsf64(priv->ah);
	ath9k_htc_ps_restore(priv);
	mutex_unlock(&priv->mutex);

	return tsf;
}

static void ath9k_htc_set_tsf(struct ieee80211_hw *hw, u64 tsf)
{
	struct ath9k_htc_priv *priv = hw->priv;

	mutex_lock(&priv->mutex);
	ath9k_htc_ps_wakeup(priv);
	ath9k_hw_settsf64(priv->ah, tsf);
	ath9k_htc_ps_restore(priv);
	mutex_unlock(&priv->mutex);
}

static void ath9k_htc_reset_tsf(struct ieee80211_hw *hw)
{
	struct ath9k_htc_priv *priv = hw->priv;

	mutex_lock(&priv->mutex);
	ath9k_htc_ps_wakeup(priv);
	ath9k_hw_reset_tsf(priv->ah);
	ath9k_htc_ps_restore(priv);
	mutex_unlock(&priv->mutex);
}

static int ath9k_htc_ampdu_action(struct ieee80211_hw *hw,
				  struct ieee80211_vif *vif,
				  enum ieee80211_ampdu_mlme_action action,
				  struct ieee80211_sta *sta,
				  u16 tid, u16 *ssn, u8 buf_size)
{
	struct ath9k_htc_priv *priv = hw->priv;
	struct ath9k_htc_sta *ista;
	int ret = 0;

	mutex_lock(&priv->mutex);

	switch (action) {
	case IEEE80211_AMPDU_RX_START:
		break;
	case IEEE80211_AMPDU_RX_STOP:
		break;
	case IEEE80211_AMPDU_TX_START:
		ret = ath9k_htc_tx_aggr_oper(priv, vif, sta, action, tid);
		if (!ret)
			ieee80211_start_tx_ba_cb_irqsafe(vif, sta->addr, tid);
		break;
	case IEEE80211_AMPDU_TX_STOP:
		ath9k_htc_tx_aggr_oper(priv, vif, sta, action, tid);
		ieee80211_stop_tx_ba_cb_irqsafe(vif, sta->addr, tid);
		break;
	case IEEE80211_AMPDU_TX_OPERATIONAL:
		ista = (struct ath9k_htc_sta *) sta->drv_priv;
		spin_lock_bh(&priv->tx_lock);
		ista->tid_state[tid] = AGGR_OPERATIONAL;
		spin_unlock_bh(&priv->tx_lock);
		break;
	default:
		ath_err(ath9k_hw_common(priv->ah), "Unknown AMPDU action\n");
	}

	mutex_unlock(&priv->mutex);

	return ret;
}

static void ath9k_htc_sw_scan_start(struct ieee80211_hw *hw)
{
	struct ath9k_htc_priv *priv = hw->priv;

	mutex_lock(&priv->mutex);
	spin_lock_bh(&priv->beacon_lock);
	priv->op_flags |= OP_SCANNING;
	spin_unlock_bh(&priv->beacon_lock);
	cancel_work_sync(&priv->ps_work);
	ath9k_htc_stop_ani(priv);
	mutex_unlock(&priv->mutex);
}

static void ath9k_htc_sw_scan_complete(struct ieee80211_hw *hw)
{
	struct ath9k_htc_priv *priv = hw->priv;

	mutex_lock(&priv->mutex);
	spin_lock_bh(&priv->beacon_lock);
	priv->op_flags &= ~OP_SCANNING;
	spin_unlock_bh(&priv->beacon_lock);
<<<<<<< HEAD
	if (priv->op_flags & OP_ASSOCIATED) {
		ath9k_htc_beacon_config(priv, priv->vif);
		ath_start_ani(priv);
	}
=======
	ath9k_htc_ps_wakeup(priv);
	ath9k_htc_vif_reconfig(priv);
>>>>>>> 105e53f8
	ath9k_htc_ps_restore(priv);
	mutex_unlock(&priv->mutex);
}

static int ath9k_htc_set_rts_threshold(struct ieee80211_hw *hw, u32 value)
{
	return 0;
}

static void ath9k_htc_set_coverage_class(struct ieee80211_hw *hw,
					 u8 coverage_class)
{
	struct ath9k_htc_priv *priv = hw->priv;

	mutex_lock(&priv->mutex);
	ath9k_htc_ps_wakeup(priv);
	priv->ah->coverage_class = coverage_class;
	ath9k_hw_init_global_settings(priv->ah);
	ath9k_htc_ps_restore(priv);
	mutex_unlock(&priv->mutex);
}

struct ieee80211_ops ath9k_htc_ops = {
	.tx                 = ath9k_htc_tx,
	.start              = ath9k_htc_start,
	.stop               = ath9k_htc_stop,
	.add_interface      = ath9k_htc_add_interface,
	.remove_interface   = ath9k_htc_remove_interface,
	.config             = ath9k_htc_config,
	.configure_filter   = ath9k_htc_configure_filter,
	.sta_add            = ath9k_htc_sta_add,
	.sta_remove         = ath9k_htc_sta_remove,
	.conf_tx            = ath9k_htc_conf_tx,
	.bss_info_changed   = ath9k_htc_bss_info_changed,
	.set_key            = ath9k_htc_set_key,
	.get_tsf            = ath9k_htc_get_tsf,
	.set_tsf            = ath9k_htc_set_tsf,
	.reset_tsf          = ath9k_htc_reset_tsf,
	.ampdu_action       = ath9k_htc_ampdu_action,
	.sw_scan_start      = ath9k_htc_sw_scan_start,
	.sw_scan_complete   = ath9k_htc_sw_scan_complete,
	.set_rts_threshold  = ath9k_htc_set_rts_threshold,
	.rfkill_poll        = ath9k_htc_rfkill_poll_state,
	.set_coverage_class = ath9k_htc_set_coverage_class,
};<|MERGE_RESOLUTION|>--- conflicted
+++ resolved
@@ -24,20 +24,6 @@
 /* Utilities */
 /*************/
 
-<<<<<<< HEAD
-void ath_update_txpow(struct ath9k_htc_priv *priv)
-{
-	struct ath_hw *ah = priv->ah;
-
-	if (priv->curtxpow != priv->txpowlimit) {
-		ath9k_hw_set_txpowerlimit(ah, priv->txpowlimit, false);
-		/* read back in case value is clamped */
-		priv->curtxpow = ath9k_hw_regulatory(ah)->power_limit;
-	}
-}
-
-=======
->>>>>>> 105e53f8
 /* HACK Alert: Use 11NG for 2.4, use 11NA for 5 */
 static enum htc_phymode ath9k_htc_get_curmode(struct ath9k_htc_priv *priv,
 					      struct ath9k_channel *ichan)
@@ -119,8 +105,6 @@
 	ath9k_htc_setpower(priv, ATH9K_PM_NETWORK_SLEEP);
 }
 
-<<<<<<< HEAD
-=======
 static void ath9k_htc_vif_iter(void *data, u8 *mac, struct ieee80211_vif *vif)
 {
 	struct ath9k_htc_priv *priv = data;
@@ -197,17 +181,12 @@
 	ath9k_hw_setopmode(priv->ah);
 }
 
->>>>>>> 105e53f8
 void ath9k_htc_reset(struct ath9k_htc_priv *priv)
 {
 	struct ath_hw *ah = priv->ah;
 	struct ath_common *common = ath9k_hw_common(ah);
 	struct ieee80211_channel *channel = priv->hw->conf.channel;
-<<<<<<< HEAD
-	struct ath9k_hw_cal_data *caldata;
-=======
 	struct ath9k_hw_cal_data *caldata = NULL;
->>>>>>> 105e53f8
 	enum htc_phymode mode;
 	__be16 htc_mode;
 	u8 cmd_rsp;
@@ -216,24 +195,14 @@
 	mutex_lock(&priv->mutex);
 	ath9k_htc_ps_wakeup(priv);
 
-<<<<<<< HEAD
-	if (priv->op_flags & OP_ASSOCIATED)
-		cancel_delayed_work_sync(&priv->ath9k_ani_work);
-
-=======
 	ath9k_htc_stop_ani(priv);
->>>>>>> 105e53f8
 	ieee80211_stop_queues(priv->hw);
 	htc_stop(priv->htc);
 	WMI_CMD(WMI_DISABLE_INTR_CMDID);
 	WMI_CMD(WMI_DRAIN_TXQ_ALL_CMDID);
 	WMI_CMD(WMI_STOP_RECV_CMDID);
 
-<<<<<<< HEAD
-	caldata = &priv->caldata[channel->hw_value];
-=======
 	caldata = &priv->caldata;
->>>>>>> 105e53f8
 	ret = ath9k_hw_reset(ah, ah->curchan, caldata, false);
 	if (ret) {
 		ath_err(common,
@@ -241,12 +210,8 @@
 			channel->center_freq, ret);
 	}
 
-<<<<<<< HEAD
-	ath_update_txpow(priv);
-=======
 	ath9k_cmn_update_txpow(ah, priv->curtxpow, priv->txpowlimit,
 			       &priv->curtxpow);
->>>>>>> 105e53f8
 
 	WMI_CMD(WMI_START_RECV_CMDID);
 	ath9k_host_rx_init(priv);
@@ -257,16 +222,7 @@
 
 	WMI_CMD(WMI_ENABLE_INTR_CMDID);
 	htc_start(priv->htc);
-<<<<<<< HEAD
-
-	if (priv->op_flags & OP_ASSOCIATED) {
-		ath9k_htc_beacon_config(priv, priv->vif);
-		ath_start_ani(priv);
-	}
-
-=======
 	ath9k_htc_vif_reconfig(priv);
->>>>>>> 105e53f8
 	ieee80211_wake_queues(priv->hw);
 
 	ath9k_htc_ps_restore(priv);
@@ -335,36 +291,16 @@
 		goto err;
 
 	htc_start(priv->htc);
-<<<<<<< HEAD
-=======
 
 	if (!(priv->op_flags & OP_SCANNING) &&
 	    !(hw->conf.flags & IEEE80211_CONF_OFFCHANNEL))
 		ath9k_htc_vif_reconfig(priv);
 
->>>>>>> 105e53f8
 err:
 	ath9k_htc_ps_restore(priv);
 	return ret;
 }
 
-<<<<<<< HEAD
-static void __ath9k_htc_remove_monitor_interface(struct ath9k_htc_priv *priv)
-{
-	struct ath_common *common = ath9k_hw_common(priv->ah);
-	struct ath9k_htc_target_vif hvif;
-	int ret = 0;
-	u8 cmd_rsp;
-
-	memset(&hvif, 0, sizeof(struct ath9k_htc_target_vif));
-	memcpy(&hvif.myaddr, common->macaddr, ETH_ALEN);
-	hvif.index = 0; /* Should do for now */
-	WMI_CMD_BUF(WMI_VAP_REMOVE_CMDID, &hvif);
-	priv->nvifs--;
-}
-
-static int ath9k_htc_add_monitor_interface(struct ath9k_htc_priv *priv)
-=======
 /*
  * Monitor mode handling is a tad complicated because the firmware requires
  * an interface to be created exclusively, while mac80211 doesn't associate
@@ -373,11 +309,9 @@
  * So, for now, only one monitor interface can be configured.
  */
 static void __ath9k_htc_remove_monitor_interface(struct ath9k_htc_priv *priv)
->>>>>>> 105e53f8
 {
 	struct ath_common *common = ath9k_hw_common(priv->ah);
 	struct ath9k_htc_target_vif hvif;
-	struct ath9k_htc_target_sta tsta;
 	int ret = 0;
 	u8 cmd_rsp;
 
@@ -409,19 +343,9 @@
 		goto err_vif;
 	}
 
-<<<<<<< HEAD
-	if (priv->nstations >= ATH9K_HTC_MAX_STA)
-		return -ENOBUFS;
-
 	/*
 	 * Add an interface.
 	 */
-
-=======
-	/*
-	 * Add an interface.
-	 */
->>>>>>> 105e53f8
 	memset(&hvif, 0, sizeof(struct ath9k_htc_target_vif));
 	memcpy(&hvif.myaddr, common->macaddr, ETH_ALEN);
 
@@ -451,46 +375,18 @@
 	/*
 	 * Associate a station with the interface for packet injection.
 	 */
-<<<<<<< HEAD
-
-=======
->>>>>>> 105e53f8
 	memset(&tsta, 0, sizeof(struct ath9k_htc_target_sta));
 
 	memcpy(&tsta.macaddr, common->macaddr, ETH_ALEN);
 
 	tsta.is_vif_sta = 1;
-<<<<<<< HEAD
-	tsta.sta_index = priv->nstations;
-=======
 	tsta.sta_index = sta_idx;
->>>>>>> 105e53f8
 	tsta.vif_index = hvif.index;
 	tsta.maxampdu = 0xffff;
 
 	WMI_CMD_BUF(WMI_NODE_CREATE_CMDID, &tsta);
 	if (ret) {
 		ath_err(common, "Unable to add station entry for monitor mode\n");
-<<<<<<< HEAD
-		goto err_vif;
-	}
-
-	priv->nstations++;
-
-	/*
-	 * Set chainmask etc. on the target.
-	 */
-	ret = ath9k_htc_update_cap_target(priv);
-	if (ret)
-		ath_dbg(common, ATH_DBG_CONFIG,
-			"Failed to update capability in target\n");
-
-	priv->ah->is_monitoring = true;
-
-	return 0;
-
-err_vif:
-=======
 		goto err_sta;
 	}
 
@@ -506,17 +402,13 @@
 	return 0;
 
 err_sta:
->>>>>>> 105e53f8
 	/*
 	 * Remove the interface from the target.
 	 */
 	__ath9k_htc_remove_monitor_interface(priv);
-<<<<<<< HEAD
-=======
 err_vif:
 	ath_dbg(common, ATH_DBG_FATAL, "Unable to attach a monitor interface\n");
 
->>>>>>> 105e53f8
 	return ret;
 }
 
@@ -528,11 +420,7 @@
 
 	__ath9k_htc_remove_monitor_interface(priv);
 
-<<<<<<< HEAD
-	sta_idx = 0; /* Only single interface, for now */
-=======
 	sta_idx = priv->vif_sta_pos[priv->mon_vif_idx];
->>>>>>> 105e53f8
 
 	WMI_CMD_BUF(WMI_NODE_REMOVE_CMDID, &sta_idx);
 	if (ret) {
@@ -540,11 +428,6 @@
 		return ret;
 	}
 
-<<<<<<< HEAD
-	priv->nstations--;
-	priv->ah->is_monitoring = false;
-
-=======
 	priv->sta_slot &= ~(1 << sta_idx);
 	priv->nstations--;
 	priv->ah->is_monitoring = false;
@@ -553,7 +436,6 @@
 		"Removed a monitor interface at idx: %d, sta idx: %d\n",
 		priv->mon_vif_idx, sta_idx);
 
->>>>>>> 105e53f8
 	return 0;
 }
 
@@ -605,12 +487,6 @@
 		return ret;
 	}
 
-<<<<<<< HEAD
-	if (sta)
-		ath_dbg(common, ATH_DBG_CONFIG,
-			"Added a station entry for: %pM (idx: %d)\n",
-			sta->addr, tsta.sta_index);
-=======
 	if (sta) {
 		ath_dbg(common, ATH_DBG_CONFIG,
 			"Added a station entry for: %pM (idx: %d)\n",
@@ -620,7 +496,6 @@
 			"Added a station entry for VIF %d (idx: %d)\n",
 			avp->index, tsta.sta_index);
 	}
->>>>>>> 105e53f8
 
 	priv->sta_slot |= (1 << sta_idx);
 	priv->nstations++;
@@ -656,12 +531,6 @@
 		return ret;
 	}
 
-<<<<<<< HEAD
-	if (sta)
-		ath_dbg(common, ATH_DBG_CONFIG,
-			"Removed a station entry for: %pM (idx: %d)\n",
-			sta->addr, sta_idx);
-=======
 	if (sta) {
 		ath_dbg(common, ATH_DBG_CONFIG,
 			"Removed a station entry for: %pM (idx: %d)\n",
@@ -671,7 +540,6 @@
 			"Removed a station entry for VIF %d (idx: %d)\n",
 			avp->index, sta_idx);
 	}
->>>>>>> 105e53f8
 
 	priv->sta_slot &= ~(1 << sta_idx);
 	priv->nstations--;
@@ -1057,11 +925,7 @@
 /* ANI */
 /*******/
 
-<<<<<<< HEAD
-void ath_start_ani(struct ath9k_htc_priv *priv)
-=======
 void ath9k_htc_start_ani(struct ath9k_htc_priv *priv)
->>>>>>> 105e53f8
 {
 	struct ath_common *common = ath9k_hw_common(priv->ah);
 	unsigned long timestamp = jiffies_to_msecs(jiffies);
@@ -1291,12 +1155,6 @@
 	int ret = 0;
 	u8 cmd_rsp;
 
-	/* Cancel all the running timers/work .. */
-	cancel_work_sync(&priv->fatal_work);
-	cancel_work_sync(&priv->ps_work);
-	cancel_delayed_work_sync(&priv->ath9k_led_blink_work);
-	ath9k_led_stop_brightness(priv);
-
 	mutex_lock(&priv->mutex);
 
 	if (priv->op_flags & OP_INVALID) {
@@ -1317,16 +1175,6 @@
 
 	skb_queue_purge(&priv->tx_queue);
 
-<<<<<<< HEAD
-	/* Remove monitor interface here */
-	if (ah->opmode == NL80211_IFTYPE_MONITOR) {
-		if (ath9k_htc_remove_monitor_interface(priv))
-			ath_err(common, "Unable to remove monitor interface\n");
-		else
-			ath_dbg(common, ATH_DBG_CONFIG,
-				"Monitor interface removed\n");
-	}
-=======
 	mutex_unlock(&priv->mutex);
 
 	/* Cancel all the running timers/work .. */
@@ -1337,7 +1185,6 @@
 	ath9k_led_stop_brightness(priv);
 
 	mutex_lock(&priv->mutex);
->>>>>>> 105e53f8
 
 	if (ah->btcoex_hw.enabled) {
 		ath9k_hw_btcoex_disable(ah);
@@ -1413,14 +1260,6 @@
 		goto out;
 	}
 
-<<<<<<< HEAD
-	ath_dbg(common, ATH_DBG_CONFIG,
-		"Attach a VIF of type: %d\n", vif->type);
-
-	priv->ah->opmode = vif->type;
-
-=======
->>>>>>> 105e53f8
 	/* Index starts from zero on the target */
 	avp->index = hvif.index = ffz(priv->vif_slot);
 	hvif.rtsthreshold = cpu_to_be16(2304);
@@ -1438,14 +1277,7 @@
 		goto out;
 	}
 
-<<<<<<< HEAD
-	ret = ath9k_htc_update_cap_target(priv);
-	if (ret)
-		ath_dbg(common, ATH_DBG_CONFIG,
-			"Failed to update capability in target\n");
-=======
 	ath9k_htc_set_bssid_mask(priv, vif);
->>>>>>> 105e53f8
 
 	priv->vif_slot |= (1 << avp->index);
 	priv->nvifs++;
@@ -1478,11 +1310,6 @@
 	int ret = 0;
 	u8 cmd_rsp;
 
-<<<<<<< HEAD
-	ath_dbg(common, ATH_DBG_CONFIG, "Detach Interface\n");
-
-=======
->>>>>>> 105e53f8
 	mutex_lock(&priv->mutex);
 	ath9k_htc_ps_wakeup(priv);
 
@@ -1547,21 +1374,11 @@
 	 * IEEE80211_CONF_CHANGE_CHANNEL is handled.
 	 */
 	if (changed & IEEE80211_CONF_CHANGE_MONITOR) {
-<<<<<<< HEAD
-		if (conf->flags & IEEE80211_CONF_MONITOR) {
-			if (ath9k_htc_add_monitor_interface(priv))
-				ath_err(common, "Failed to set monitor mode\n");
-			else
-				ath_dbg(common, ATH_DBG_CONFIG,
-					"HW opmode set to Monitor mode\n");
-		}
-=======
 		if ((conf->flags & IEEE80211_CONF_MONITOR) &&
 		    !priv->ah->is_monitoring)
 			ath9k_htc_add_monitor_interface(priv);
 		else if (priv->ah->is_monitoring)
 			ath9k_htc_remove_monitor_interface(priv);
->>>>>>> 105e53f8
 	}
 
 	if (changed & IEEE80211_CONF_CHANGE_CHANNEL) {
@@ -1596,12 +1413,8 @@
 
 	if (changed & IEEE80211_CONF_CHANGE_POWER) {
 		priv->txpowlimit = 2 * conf->power_level;
-<<<<<<< HEAD
-		ath_update_txpow(priv);
-=======
 		ath9k_cmn_update_txpow(priv->ah, priv->curtxpow,
 				       priv->txpowlimit, &priv->curtxpow);
->>>>>>> 105e53f8
 	}
 
 	if (changed & IEEE80211_CONF_CHANGE_IDLE) {
@@ -1803,19 +1616,6 @@
 
 
 	if (changed & BSS_CHANGED_ASSOC) {
-<<<<<<< HEAD
-		common->curaid = bss_conf->assoc ?
-				 bss_conf->aid : 0;
-		ath_dbg(common, ATH_DBG_CONFIG, "BSS Changed ASSOC %d\n",
-			bss_conf->assoc);
-
-		if (bss_conf->assoc) {
-			priv->op_flags |= OP_ASSOCIATED;
-			ath_start_ani(priv);
-		} else {
-			priv->op_flags &= ~OP_ASSOCIATED;
-			cancel_delayed_work_sync(&priv->ath9k_ani_work);
-=======
 		if (set_assoc) {
 			ath_dbg(common, ATH_DBG_CONFIG, "BSS Changed ASSOC %d\n",
 				bss_conf->assoc);
@@ -1827,7 +1627,6 @@
 				ath9k_htc_start_ani(priv);
 			else
 				ath9k_htc_stop_ani(priv);
->>>>>>> 105e53f8
 		}
 	}
 
@@ -1836,16 +1635,10 @@
 			memcpy(common->curbssid, bss_conf->bssid, ETH_ALEN);
 			ath9k_hw_write_associd(ah);
 
-<<<<<<< HEAD
-		ath_dbg(common, ATH_DBG_CONFIG,
-			"BSSID: %pM aid: 0x%x\n",
-			common->curbssid, common->curaid);
-=======
 			ath_dbg(common, ATH_DBG_CONFIG,
 				"BSSID: %pM aid: 0x%x\n",
 				common->curbssid, common->curaid);
 		}
->>>>>>> 105e53f8
 	}
 
 	if ((changed & BSS_CHANGED_BEACON_ENABLED) && bss_conf->enable_beacon) {
@@ -1855,31 +1648,6 @@
 		ath9k_htc_beacon_config(priv, vif);
 	}
 
-<<<<<<< HEAD
-	if ((changed & BSS_CHANGED_BEACON_ENABLED) &&
-	    !bss_conf->enable_beacon) {
-		priv->op_flags &= ~OP_ENABLE_BEACON;
-		ath9k_htc_beacon_config(priv, vif);
-	}
-
-	if (changed & BSS_CHANGED_ERP_PREAMBLE) {
-		ath_dbg(common, ATH_DBG_CONFIG, "BSS Changed PREAMBLE %d\n",
-			bss_conf->use_short_preamble);
-		if (bss_conf->use_short_preamble)
-			priv->op_flags |= OP_PREAMBLE_SHORT;
-		else
-			priv->op_flags &= ~OP_PREAMBLE_SHORT;
-	}
-
-	if (changed & BSS_CHANGED_ERP_CTS_PROT) {
-		ath_dbg(common, ATH_DBG_CONFIG, "BSS Changed CTS PROT %d\n",
-			bss_conf->use_cts_prot);
-		if (bss_conf->use_cts_prot &&
-		    hw->conf.channel->band != IEEE80211_BAND_5GHZ)
-			priv->op_flags |= OP_PROTECT_ENABLE;
-		else
-			priv->op_flags &= ~OP_PROTECT_ENABLE;
-=======
 	if ((changed & BSS_CHANGED_BEACON_ENABLED) && !bss_conf->enable_beacon) {
 		/*
 		 * Disable SWBA interrupt only if there are no
@@ -1908,7 +1676,6 @@
 			"Beacon interval changed for BSS: %pM\n",
 			bss_conf->bssid);
 		ath9k_htc_beacon_config(priv, vif);
->>>>>>> 105e53f8
 	}
 
 	if (changed & BSS_CHANGED_ERP_SLOT) {
@@ -2025,15 +1792,8 @@
 	spin_lock_bh(&priv->beacon_lock);
 	priv->op_flags &= ~OP_SCANNING;
 	spin_unlock_bh(&priv->beacon_lock);
-<<<<<<< HEAD
-	if (priv->op_flags & OP_ASSOCIATED) {
-		ath9k_htc_beacon_config(priv, priv->vif);
-		ath_start_ani(priv);
-	}
-=======
 	ath9k_htc_ps_wakeup(priv);
 	ath9k_htc_vif_reconfig(priv);
->>>>>>> 105e53f8
 	ath9k_htc_ps_restore(priv);
 	mutex_unlock(&priv->mutex);
 }
