/*
	Copyright (C) 2004 - 2010 Ivo van Doorn <IvDoorn@gmail.com>
	<http://rt2x00.serialmonkey.com>

	This program is free software; you can redistribute it and/or modify
	it under the terms of the GNU General Public License as published by
	the Free Software Foundation; either version 2 of the License, or
	(at your option) any later version.

	This program is distributed in the hope that it will be useful,
	but WITHOUT ANY WARRANTY; without even the implied warranty of
	MERCHANTABILITY or FITNESS FOR A PARTICULAR PURPOSE. See the
	GNU General Public License for more details.

	You should have received a copy of the GNU General Public License
	along with this program; if not, write to the
	Free Software Foundation, Inc.,
	59 Temple Place - Suite 330, Boston, MA 02111-1307, USA.
 */

/*
	Module: rt2x00
	Abstract: rt2x00 queue datastructures and routines
 */

#ifndef RT2X00QUEUE_H
#define RT2X00QUEUE_H

#include <linux/prefetch.h>

/**
 * DOC: Entry frame size
 *
 * Ralink PCI devices demand the Frame size to be a multiple of 128 bytes,
 * for USB devices this restriction does not apply, but the value of
 * 2432 makes sense since it is big enough to contain the maximum fragment
 * size according to the ieee802.11 specs.
 * The aggregation size depends on support from the driver, but should
 * be something around 3840 bytes.
 */
#define DATA_FRAME_SIZE		2432
#define MGMT_FRAME_SIZE		256
#define AGGREGATION_SIZE	3840

/**
 * enum data_queue_qid: Queue identification
 *
 * @QID_AC_VO: AC VO queue
 * @QID_AC_VI: AC VI queue
 * @QID_AC_BE: AC BE queue
 * @QID_AC_BK: AC BK queue
 * @QID_HCCA: HCCA queue
 * @QID_MGMT: MGMT queue (prio queue)
 * @QID_RX: RX queue
 * @QID_OTHER: None of the above (don't use, only present for completeness)
 * @QID_BEACON: Beacon queue (value unspecified, don't send it to device)
 * @QID_ATIM: Atim queue (value unspeficied, don't send it to device)
 */
enum data_queue_qid {
	QID_AC_VO = 0,
	QID_AC_VI = 1,
	QID_AC_BE = 2,
	QID_AC_BK = 3,
	QID_HCCA = 4,
	QID_MGMT = 13,
	QID_RX = 14,
	QID_OTHER = 15,
	QID_BEACON,
	QID_ATIM,
};

/**
 * enum skb_frame_desc_flags: Flags for &struct skb_frame_desc
 *
 * @SKBDESC_DMA_MAPPED_RX: &skb_dma field has been mapped for RX
 * @SKBDESC_DMA_MAPPED_TX: &skb_dma field has been mapped for TX
 * @SKBDESC_IV_STRIPPED: Frame contained a IV/EIV provided by
 *	mac80211 but was stripped for processing by the driver.
 * @SKBDESC_NOT_MAC80211: Frame didn't originate from mac80211,
 *	don't try to pass it back.
 * @SKBDESC_DESC_IN_SKB: The descriptor is at the start of the
 *	skb, instead of in the desc field.
 */
enum skb_frame_desc_flags {
	SKBDESC_DMA_MAPPED_RX = 1 << 0,
	SKBDESC_DMA_MAPPED_TX = 1 << 1,
	SKBDESC_IV_STRIPPED = 1 << 2,
	SKBDESC_NOT_MAC80211 = 1 << 3,
	SKBDESC_DESC_IN_SKB = 1 << 4,
};

/**
 * struct skb_frame_desc: Descriptor information for the skb buffer
 *
 * This structure is placed over the driver_data array, this means that
 * this structure should not exceed the size of that array (40 bytes).
 *
 * @flags: Frame flags, see &enum skb_frame_desc_flags.
 * @desc_len: Length of the frame descriptor.
 * @tx_rate_idx: the index of the TX rate, used for TX status reporting
 * @tx_rate_flags: the TX rate flags, used for TX status reporting
 * @desc: Pointer to descriptor part of the frame.
 *	Note that this pointer could point to something outside
 *	of the scope of the skb->data pointer.
 * @iv: IV/EIV data used during encryption/decryption.
 * @skb_dma: (PCI-only) the DMA address associated with the sk buffer.
 * @entry: The entry to which this sk buffer belongs.
 */
struct skb_frame_desc {
	u8 flags;

	u8 desc_len;
	u8 tx_rate_idx;
	u8 tx_rate_flags;

	void *desc;

	__le32 iv[2];

	dma_addr_t skb_dma;

	struct queue_entry *entry;
};

/**
 * get_skb_frame_desc - Obtain the rt2x00 frame descriptor from a sk_buff.
 * @skb: &struct sk_buff from where we obtain the &struct skb_frame_desc
 */
static inline struct skb_frame_desc* get_skb_frame_desc(struct sk_buff *skb)
{
	BUILD_BUG_ON(sizeof(struct skb_frame_desc) >
		     IEEE80211_TX_INFO_DRIVER_DATA_SIZE);
	return (struct skb_frame_desc *)&IEEE80211_SKB_CB(skb)->driver_data;
}

/**
 * enum rxdone_entry_desc_flags: Flags for &struct rxdone_entry_desc
 *
 * @RXDONE_SIGNAL_PLCP: Signal field contains the plcp value.
 * @RXDONE_SIGNAL_BITRATE: Signal field contains the bitrate value.
 * @RXDONE_SIGNAL_MCS: Signal field contains the mcs value.
 * @RXDONE_MY_BSS: Does this frame originate from device's BSS.
 * @RXDONE_CRYPTO_IV: Driver provided IV/EIV data.
 * @RXDONE_CRYPTO_ICV: Driver provided ICV data.
 * @RXDONE_L2PAD: 802.11 payload has been padded to 4-byte boundary.
 */
enum rxdone_entry_desc_flags {
	RXDONE_SIGNAL_PLCP = BIT(0),
	RXDONE_SIGNAL_BITRATE = BIT(1),
	RXDONE_SIGNAL_MCS = BIT(2),
	RXDONE_MY_BSS = BIT(3),
	RXDONE_CRYPTO_IV = BIT(4),
	RXDONE_CRYPTO_ICV = BIT(5),
	RXDONE_L2PAD = BIT(6),
};

/**
 * RXDONE_SIGNAL_MASK - Define to mask off all &rxdone_entry_desc_flags flags
 * except for the RXDONE_SIGNAL_* flags. This is useful to convert the dev_flags
 * from &rxdone_entry_desc to a signal value type.
 */
#define RXDONE_SIGNAL_MASK \
	( RXDONE_SIGNAL_PLCP | RXDONE_SIGNAL_BITRATE | RXDONE_SIGNAL_MCS )

/**
 * struct rxdone_entry_desc: RX Entry descriptor
 *
 * Summary of information that has been read from the RX frame descriptor.
 *
 * @timestamp: RX Timestamp
 * @signal: Signal of the received frame.
 * @rssi: RSSI of the received frame.
 * @size: Data size of the received frame.
 * @flags: MAC80211 receive flags (See &enum mac80211_rx_flags).
 * @dev_flags: Ralink receive flags (See &enum rxdone_entry_desc_flags).
 * @rate_mode: Rate mode (See @enum rate_modulation).
 * @cipher: Cipher type used during decryption.
 * @cipher_status: Decryption status.
 * @iv: IV/EIV data used during decryption.
 * @icv: ICV data used during decryption.
 */
struct rxdone_entry_desc {
	u64 timestamp;
	int signal;
	int rssi;
	int size;
	int flags;
	int dev_flags;
	u16 rate_mode;
	u8 cipher;
	u8 cipher_status;

	__le32 iv[2];
	__le32 icv;
};

/**
 * enum txdone_entry_desc_flags: Flags for &struct txdone_entry_desc
 *
 * Every txdone report has to contain the basic result of the
 * transmission, either &TXDONE_UNKNOWN, &TXDONE_SUCCESS or
 * &TXDONE_FAILURE. The flag &TXDONE_FALLBACK can be used in
 * conjunction with all of these flags but should only be set
 * if retires > 0. The flag &TXDONE_EXCESSIVE_RETRY can only be used
 * in conjunction with &TXDONE_FAILURE.
 *
 * @TXDONE_UNKNOWN: Hardware could not determine success of transmission.
 * @TXDONE_SUCCESS: Frame was successfully send
 * @TXDONE_FALLBACK: Hardware used fallback rates for retries
 * @TXDONE_FAILURE: Frame was not successfully send
 * @TXDONE_EXCESSIVE_RETRY: In addition to &TXDONE_FAILURE, the
 *	frame transmission failed due to excessive retries.
 */
enum txdone_entry_desc_flags {
	TXDONE_UNKNOWN,
	TXDONE_SUCCESS,
	TXDONE_FALLBACK,
	TXDONE_FAILURE,
	TXDONE_EXCESSIVE_RETRY,
};

/**
 * struct txdone_entry_desc: TX done entry descriptor
 *
 * Summary of information that has been read from the TX frame descriptor
 * after the device is done with transmission.
 *
 * @flags: TX done flags (See &enum txdone_entry_desc_flags).
 * @retry: Retry count.
 */
struct txdone_entry_desc {
	unsigned long flags;
	int retry;
};

/**
 * enum txentry_desc_flags: Status flags for TX entry descriptor
 *
 * @ENTRY_TXD_RTS_FRAME: This frame is a RTS frame.
 * @ENTRY_TXD_CTS_FRAME: This frame is a CTS-to-self frame.
 * @ENTRY_TXD_GENERATE_SEQ: This frame requires sequence counter.
 * @ENTRY_TXD_FIRST_FRAGMENT: This is the first frame.
 * @ENTRY_TXD_MORE_FRAG: This frame is followed by another fragment.
 * @ENTRY_TXD_REQ_TIMESTAMP: Require timestamp to be inserted.
 * @ENTRY_TXD_BURST: This frame belongs to the same burst event.
 * @ENTRY_TXD_ACK: An ACK is required for this frame.
 * @ENTRY_TXD_RETRY_MODE: When set, the long retry count is used.
 * @ENTRY_TXD_ENCRYPT: This frame should be encrypted.
 * @ENTRY_TXD_ENCRYPT_PAIRWISE: Use pairwise key table (instead of shared).
 * @ENTRY_TXD_ENCRYPT_IV: Generate IV/EIV in hardware.
 * @ENTRY_TXD_ENCRYPT_MMIC: Generate MIC in hardware.
 * @ENTRY_TXD_HT_AMPDU: This frame is part of an AMPDU.
 * @ENTRY_TXD_HT_BW_40: Use 40MHz Bandwidth.
 * @ENTRY_TXD_HT_SHORT_GI: Use short GI.
 * @ENTRY_TXD_HT_MIMO_PS: The receiving STA is in dynamic SM PS mode.
 */
enum txentry_desc_flags {
	ENTRY_TXD_RTS_FRAME,
	ENTRY_TXD_CTS_FRAME,
	ENTRY_TXD_GENERATE_SEQ,
	ENTRY_TXD_FIRST_FRAGMENT,
	ENTRY_TXD_MORE_FRAG,
	ENTRY_TXD_REQ_TIMESTAMP,
	ENTRY_TXD_BURST,
	ENTRY_TXD_ACK,
	ENTRY_TXD_RETRY_MODE,
	ENTRY_TXD_ENCRYPT,
	ENTRY_TXD_ENCRYPT_PAIRWISE,
	ENTRY_TXD_ENCRYPT_IV,
	ENTRY_TXD_ENCRYPT_MMIC,
	ENTRY_TXD_HT_AMPDU,
	ENTRY_TXD_HT_BW_40,
	ENTRY_TXD_HT_SHORT_GI,
	ENTRY_TXD_HT_MIMO_PS,
};

/**
 * struct txentry_desc: TX Entry descriptor
 *
 * Summary of information for the frame descriptor before sending a TX frame.
 *
 * @flags: Descriptor flags (See &enum queue_entry_flags).
<<<<<<< HEAD
 * @qid: Queue identification (See &enum data_queue_qid).
=======
>>>>>>> 3cbea436
 * @length: Length of the entire frame.
 * @header_length: Length of 802.11 header.
 * @length_high: PLCP length high word.
 * @length_low: PLCP length low word.
 * @signal: PLCP signal.
 * @service: PLCP service.
 * @msc: MCS.
 * @stbc: STBC.
 * @ba_size: BA size.
 * @rate_mode: Rate mode (See @enum rate_modulation).
 * @mpdu_density: MDPU density.
 * @retry_limit: Max number of retries.
 * @ifs: IFS value.
 * @txop: IFS value for 11n capable chips.
<<<<<<< HEAD
 * @cw_min: cwmin value.
 * @cw_max: cwmax value.
=======
>>>>>>> 3cbea436
 * @cipher: Cipher type used for encryption.
 * @key_idx: Key index used for encryption.
 * @iv_offset: Position where IV should be inserted by hardware.
 * @iv_len: Length of IV data.
 */
struct txentry_desc {
	unsigned long flags;

<<<<<<< HEAD
	enum data_queue_qid qid;

=======
>>>>>>> 3cbea436
	u16 length;
	u16 header_length;

	u16 length_high;
	u16 length_low;
	u16 signal;
	u16 service;

	u16 mcs;
	u16 stbc;
	u16 ba_size;
	u16 rate_mode;
	u16 mpdu_density;

	short retry_limit;
	short ifs;
	short txop;
<<<<<<< HEAD
	short cw_min;
	short cw_max;
=======
>>>>>>> 3cbea436

	enum cipher cipher;
	u16 key_idx;
	u16 iv_offset;
	u16 iv_len;
};

/**
 * enum queue_entry_flags: Status flags for queue entry
 *
 * @ENTRY_BCN_ASSIGNED: This entry has been assigned to an interface.
 *	As long as this bit is set, this entry may only be touched
 *	through the interface structure.
 * @ENTRY_OWNER_DEVICE_DATA: This entry is owned by the device for data
 *	transfer (either TX or RX depending on the queue). The entry should
 *	only be touched after the device has signaled it is done with it.
 * @ENTRY_DATA_PENDING: This entry contains a valid frame and is waiting
 *	for the signal to start sending.
 * @ENTRY_DATA_IO_FAILED: Hardware indicated that an IO error occured
 *	while transfering the data to the hardware. No TX status report will
 *	be expected from the hardware.
<<<<<<< HEAD
=======
 * @ENTRY_DATA_STATUS_PENDING: The entry has been send to the device and
 *	returned. It is now waiting for the status reporting before the
 *	entry can be reused again.
>>>>>>> 3cbea436
 */
enum queue_entry_flags {
	ENTRY_BCN_ASSIGNED,
	ENTRY_OWNER_DEVICE_DATA,
	ENTRY_DATA_PENDING,
<<<<<<< HEAD
	ENTRY_DATA_IO_FAILED
=======
	ENTRY_DATA_IO_FAILED,
	ENTRY_DATA_STATUS_PENDING,
>>>>>>> 3cbea436
};

/**
 * struct queue_entry: Entry inside the &struct data_queue
 *
 * @flags: Entry flags, see &enum queue_entry_flags.
 * @queue: The data queue (&struct data_queue) to which this entry belongs.
 * @skb: The buffer which is currently being transmitted (for TX queue),
 *	or used to directly recieve data in (for RX queue).
 * @entry_idx: The entry index number.
 * @priv_data: Private data belonging to this queue entry. The pointer
 *	points to data specific to a particular driver and queue type.
 */
struct queue_entry {
	unsigned long flags;

	struct data_queue *queue;

	struct sk_buff *skb;

	unsigned int entry_idx;

	void *priv_data;
};

/**
 * enum queue_index: Queue index type
 *
 * @Q_INDEX: Index pointer to the current entry in the queue, if this entry is
 *	owned by the hardware then the queue is considered to be full.
 * @Q_INDEX_DMA_DONE: Index pointer for the next entry which will have been
 *	transfered to the hardware.
 * @Q_INDEX_DONE: Index pointer to the next entry which will be completed by
 *	the hardware and for which we need to run the txdone handler. If this
 *	entry is not owned by the hardware the queue is considered to be empty.
 * @Q_INDEX_MAX: Keep last, used in &struct data_queue to determine the size
 *	of the index array.
 */
enum queue_index {
	Q_INDEX,
	Q_INDEX_DMA_DONE,
	Q_INDEX_DONE,
	Q_INDEX_MAX,
};

/**
 * enum data_queue_flags: Status flags for data queues
 *
 * @QUEUE_STARTED: The queue has been started. Fox RX queues this means the
 *	device might be DMA'ing skbuffers. TX queues will accept skbuffers to
 *	be transmitted and beacon queues will start beaconing the configured
 *	beacons.
 * @QUEUE_PAUSED: The queue has been started but is currently paused.
 *	When this bit is set, the queue has been stopped in mac80211,
 *	preventing new frames to be enqueued. However, a few frames
 *	might still appear shortly after the pausing...
 */
enum data_queue_flags {
	QUEUE_STARTED,
	QUEUE_PAUSED,
};

/**
 * struct data_queue: Data queue
 *
 * @rt2x00dev: Pointer to main &struct rt2x00dev where this queue belongs to.
 * @entries: Base address of the &struct queue_entry which are
 *	part of this queue.
 * @qid: The queue identification, see &enum data_queue_qid.
 * @flags: Entry flags, see &enum queue_entry_flags.
 * @status_lock: The mutex for protecting the start/stop/flush
 *	handling on this queue.
 * @index_lock: Spinlock to protect index handling. Whenever @index, @index_done or
 *	@index_crypt needs to be changed this lock should be grabbed to prevent
 *	index corruption due to concurrency.
 * @count: Number of frames handled in the queue.
 * @limit: Maximum number of entries in the queue.
 * @threshold: Minimum number of free entries before queue is kicked by force.
 * @length: Number of frames in queue.
 * @index: Index pointers to entry positions in the queue,
 *	use &enum queue_index to get a specific index field.
 * @txop: maximum burst time.
 * @aifs: The aifs value for outgoing frames (field ignored in RX queue).
 * @cw_min: The cw min value for outgoing frames (field ignored in RX queue).
 * @cw_max: The cw max value for outgoing frames (field ignored in RX queue).
 * @data_size: Maximum data size for the frames in this queue.
 * @desc_size: Hardware descriptor size for the data in this queue.
 * @usb_endpoint: Device endpoint used for communication (USB only)
 * @usb_maxpacket: Max packet size for given endpoint (USB only)
 */
struct data_queue {
	struct rt2x00_dev *rt2x00dev;
	struct queue_entry *entries;

	enum data_queue_qid qid;
	unsigned long flags;

	struct mutex status_lock;
	spinlock_t index_lock;

	unsigned int count;
	unsigned short limit;
	unsigned short threshold;
	unsigned short length;
	unsigned short index[Q_INDEX_MAX];
	unsigned long last_action[Q_INDEX_MAX];

	unsigned short txop;
	unsigned short aifs;
	unsigned short cw_min;
	unsigned short cw_max;

	unsigned short data_size;
	unsigned short desc_size;

	unsigned short usb_endpoint;
	unsigned short usb_maxpacket;
};

/**
 * struct data_queue_desc: Data queue description
 *
 * The information in this structure is used by drivers
 * to inform rt2x00lib about the creation of the data queue.
 *
 * @entry_num: Maximum number of entries for a queue.
 * @data_size: Maximum data size for the frames in this queue.
 * @desc_size: Hardware descriptor size for the data in this queue.
 * @priv_size: Size of per-queue_entry private data.
 */
struct data_queue_desc {
	unsigned short entry_num;
	unsigned short data_size;
	unsigned short desc_size;
	unsigned short priv_size;
};

/**
 * queue_end - Return pointer to the last queue (HELPER MACRO).
 * @__dev: Pointer to &struct rt2x00_dev
 *
 * Using the base rx pointer and the maximum number of available queues,
 * this macro will return the address of 1 position beyond  the end of the
 * queues array.
 */
#define queue_end(__dev) \
	&(__dev)->rx[(__dev)->data_queues]

/**
 * tx_queue_end - Return pointer to the last TX queue (HELPER MACRO).
 * @__dev: Pointer to &struct rt2x00_dev
 *
 * Using the base tx pointer and the maximum number of available TX
 * queues, this macro will return the address of 1 position beyond
 * the end of the TX queue array.
 */
#define tx_queue_end(__dev) \
	&(__dev)->tx[(__dev)->ops->tx_queues]

/**
 * queue_next - Return pointer to next queue in list (HELPER MACRO).
 * @__queue: Current queue for which we need the next queue
 *
 * Using the current queue address we take the address directly
 * after the queue to take the next queue. Note that this macro
 * should be used carefully since it does not protect against
 * moving past the end of the list. (See macros &queue_end and
 * &tx_queue_end for determining the end of the queue).
 */
#define queue_next(__queue) \
	&(__queue)[1]

/**
 * queue_loop - Loop through the queues within a specific range (HELPER MACRO).
 * @__entry: Pointer where the current queue entry will be stored in.
 * @__start: Start queue pointer.
 * @__end: End queue pointer.
 *
 * This macro will loop through all queues between &__start and &__end.
 */
#define queue_loop(__entry, __start, __end)			\
	for ((__entry) = (__start);				\
	     prefetch(queue_next(__entry)), (__entry) != (__end);\
	     (__entry) = queue_next(__entry))

/**
 * queue_for_each - Loop through all queues
 * @__dev: Pointer to &struct rt2x00_dev
 * @__entry: Pointer where the current queue entry will be stored in.
 *
 * This macro will loop through all available queues.
 */
#define queue_for_each(__dev, __entry) \
	queue_loop(__entry, (__dev)->rx, queue_end(__dev))

/**
 * tx_queue_for_each - Loop through the TX queues
 * @__dev: Pointer to &struct rt2x00_dev
 * @__entry: Pointer where the current queue entry will be stored in.
 *
 * This macro will loop through all TX related queues excluding
 * the Beacon and Atim queues.
 */
#define tx_queue_for_each(__dev, __entry) \
	queue_loop(__entry, (__dev)->tx, tx_queue_end(__dev))

/**
 * txall_queue_for_each - Loop through all TX related queues
 * @__dev: Pointer to &struct rt2x00_dev
 * @__entry: Pointer where the current queue entry will be stored in.
 *
 * This macro will loop through all TX related queues including
 * the Beacon and Atim queues.
 */
#define txall_queue_for_each(__dev, __entry) \
	queue_loop(__entry, (__dev)->tx, queue_end(__dev))

/**
 * rt2x00queue_for_each_entry - Loop through all entries in the queue
 * @queue: Pointer to @data_queue
 * @start: &enum queue_index Pointer to start index
 * @end: &enum queue_index Pointer to end index
 * @fn: The function to call for each &struct queue_entry
 *
 * This will walk through all entries in the queue, in chronological
 * order. This means it will start at the current @start pointer
 * and will walk through the queue until it reaches the @end pointer.
 */
void rt2x00queue_for_each_entry(struct data_queue *queue,
				enum queue_index start,
				enum queue_index end,
				void (*fn)(struct queue_entry *entry));

/**
 * rt2x00queue_empty - Check if the queue is empty.
 * @queue: Queue to check if empty.
 */
static inline int rt2x00queue_empty(struct data_queue *queue)
{
	return queue->length == 0;
}

/**
 * rt2x00queue_full - Check if the queue is full.
 * @queue: Queue to check if full.
 */
static inline int rt2x00queue_full(struct data_queue *queue)
{
	return queue->length == queue->limit;
}

/**
 * rt2x00queue_free - Check the number of available entries in queue.
 * @queue: Queue to check.
 */
static inline int rt2x00queue_available(struct data_queue *queue)
{
	return queue->limit - queue->length;
}

/**
 * rt2x00queue_threshold - Check if the queue is below threshold
 * @queue: Queue to check.
 */
static inline int rt2x00queue_threshold(struct data_queue *queue)
{
	return rt2x00queue_available(queue) < queue->threshold;
}

/**
<<<<<<< HEAD
 * rt2x00queue_timeout - Check if a timeout occured for STATUS reorts
 * @queue: Queue to check.
 */
static inline int rt2x00queue_timeout(struct data_queue *queue)
=======
 * rt2x00queue_status_timeout - Check if a timeout occured for STATUS reports
 * @queue: Queue to check.
 */
static inline int rt2x00queue_status_timeout(struct data_queue *queue)
>>>>>>> 3cbea436
{
	return time_after(queue->last_action[Q_INDEX_DMA_DONE],
			  queue->last_action[Q_INDEX_DONE] + (HZ / 10));
}

/**
 * rt2x00queue_timeout - Check if a timeout occured for DMA transfers
 * @queue: Queue to check.
 */
static inline int rt2x00queue_dma_timeout(struct data_queue *queue)
{
	return time_after(queue->last_action[Q_INDEX],
			  queue->last_action[Q_INDEX_DMA_DONE] + (HZ / 10));
}

/**
 * _rt2x00_desc_read - Read a word from the hardware descriptor.
 * @desc: Base descriptor address
 * @word: Word index from where the descriptor should be read.
 * @value: Address where the descriptor value should be written into.
 */
static inline void _rt2x00_desc_read(__le32 *desc, const u8 word, __le32 *value)
{
	*value = desc[word];
}

/**
 * rt2x00_desc_read - Read a word from the hardware descriptor, this
 * function will take care of the byte ordering.
 * @desc: Base descriptor address
 * @word: Word index from where the descriptor should be read.
 * @value: Address where the descriptor value should be written into.
 */
static inline void rt2x00_desc_read(__le32 *desc, const u8 word, u32 *value)
{
	__le32 tmp;
	_rt2x00_desc_read(desc, word, &tmp);
	*value = le32_to_cpu(tmp);
}

/**
 * rt2x00_desc_write - write a word to the hardware descriptor, this
 * function will take care of the byte ordering.
 * @desc: Base descriptor address
 * @word: Word index from where the descriptor should be written.
 * @value: Value that should be written into the descriptor.
 */
static inline void _rt2x00_desc_write(__le32 *desc, const u8 word, __le32 value)
{
	desc[word] = value;
}

/**
 * rt2x00_desc_write - write a word to the hardware descriptor.
 * @desc: Base descriptor address
 * @word: Word index from where the descriptor should be written.
 * @value: Value that should be written into the descriptor.
 */
static inline void rt2x00_desc_write(__le32 *desc, const u8 word, u32 value)
{
	_rt2x00_desc_write(desc, word, cpu_to_le32(value));
}

#endif /* RT2X00QUEUE_H */<|MERGE_RESOLUTION|>--- conflicted
+++ resolved
@@ -280,10 +280,6 @@
  * Summary of information for the frame descriptor before sending a TX frame.
  *
  * @flags: Descriptor flags (See &enum queue_entry_flags).
-<<<<<<< HEAD
- * @qid: Queue identification (See &enum data_queue_qid).
-=======
->>>>>>> 3cbea436
  * @length: Length of the entire frame.
  * @header_length: Length of 802.11 header.
  * @length_high: PLCP length high word.
@@ -298,11 +294,6 @@
  * @retry_limit: Max number of retries.
  * @ifs: IFS value.
  * @txop: IFS value for 11n capable chips.
-<<<<<<< HEAD
- * @cw_min: cwmin value.
- * @cw_max: cwmax value.
-=======
->>>>>>> 3cbea436
  * @cipher: Cipher type used for encryption.
  * @key_idx: Key index used for encryption.
  * @iv_offset: Position where IV should be inserted by hardware.
@@ -311,11 +302,6 @@
 struct txentry_desc {
 	unsigned long flags;
 
-<<<<<<< HEAD
-	enum data_queue_qid qid;
-
-=======
->>>>>>> 3cbea436
 	u16 length;
 	u16 header_length;
 
@@ -333,11 +319,6 @@
 	short retry_limit;
 	short ifs;
 	short txop;
-<<<<<<< HEAD
-	short cw_min;
-	short cw_max;
-=======
->>>>>>> 3cbea436
 
 	enum cipher cipher;
 	u16 key_idx;
@@ -359,23 +340,16 @@
  * @ENTRY_DATA_IO_FAILED: Hardware indicated that an IO error occured
  *	while transfering the data to the hardware. No TX status report will
  *	be expected from the hardware.
-<<<<<<< HEAD
-=======
  * @ENTRY_DATA_STATUS_PENDING: The entry has been send to the device and
  *	returned. It is now waiting for the status reporting before the
  *	entry can be reused again.
->>>>>>> 3cbea436
  */
 enum queue_entry_flags {
 	ENTRY_BCN_ASSIGNED,
 	ENTRY_OWNER_DEVICE_DATA,
 	ENTRY_DATA_PENDING,
-<<<<<<< HEAD
-	ENTRY_DATA_IO_FAILED
-=======
 	ENTRY_DATA_IO_FAILED,
 	ENTRY_DATA_STATUS_PENDING,
->>>>>>> 3cbea436
 };
 
 /**
@@ -646,17 +620,10 @@
 }
 
 /**
-<<<<<<< HEAD
- * rt2x00queue_timeout - Check if a timeout occured for STATUS reorts
- * @queue: Queue to check.
- */
-static inline int rt2x00queue_timeout(struct data_queue *queue)
-=======
  * rt2x00queue_status_timeout - Check if a timeout occured for STATUS reports
  * @queue: Queue to check.
  */
 static inline int rt2x00queue_status_timeout(struct data_queue *queue)
->>>>>>> 3cbea436
 {
 	return time_after(queue->last_action[Q_INDEX_DMA_DONE],
 			  queue->last_action[Q_INDEX_DONE] + (HZ / 10));
