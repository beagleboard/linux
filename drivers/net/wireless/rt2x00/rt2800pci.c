/*
	Copyright (C) 2009 - 2010 Ivo van Doorn <IvDoorn@gmail.com>
	Copyright (C) 2009 Alban Browaeys <prahal@yahoo.com>
	Copyright (C) 2009 Felix Fietkau <nbd@openwrt.org>
	Copyright (C) 2009 Luis Correia <luis.f.correia@gmail.com>
	Copyright (C) 2009 Mattias Nissler <mattias.nissler@gmx.de>
	Copyright (C) 2009 Mark Asselstine <asselsm@gmail.com>
	Copyright (C) 2009 Xose Vazquez Perez <xose.vazquez@gmail.com>
	Copyright (C) 2009 Bart Zolnierkiewicz <bzolnier@gmail.com>
	<http://rt2x00.serialmonkey.com>

	This program is free software; you can redistribute it and/or modify
	it under the terms of the GNU General Public License as published by
	the Free Software Foundation; either version 2 of the License, or
	(at your option) any later version.

	This program is distributed in the hope that it will be useful,
	but WITHOUT ANY WARRANTY; without even the implied warranty of
	MERCHANTABILITY or FITNESS FOR A PARTICULAR PURPOSE. See the
	GNU General Public License for more details.

	You should have received a copy of the GNU General Public License
	along with this program; if not, write to the
	Free Software Foundation, Inc.,
	59 Temple Place - Suite 330, Boston, MA 02111-1307, USA.
 */

/*
	Module: rt2800pci
	Abstract: rt2800pci device specific routines.
	Supported chipsets: RT2800E & RT2800ED.
 */

#include <linux/delay.h>
#include <linux/etherdevice.h>
#include <linux/init.h>
#include <linux/kernel.h>
#include <linux/module.h>
#include <linux/pci.h>
#include <linux/platform_device.h>
#include <linux/eeprom_93cx6.h>

#include "rt2x00.h"
#include "rt2x00pci.h"
#include "rt2x00soc.h"
#include "rt2800lib.h"
#include "rt2800.h"
#include "rt2800pci.h"

/*
 * Allow hardware encryption to be disabled.
 */
static int modparam_nohwcrypt = 0;
module_param_named(nohwcrypt, modparam_nohwcrypt, bool, S_IRUGO);
MODULE_PARM_DESC(nohwcrypt, "Disable hardware encryption.");

static void rt2800pci_mcu_status(struct rt2x00_dev *rt2x00dev, const u8 token)
{
	unsigned int i;
	u32 reg;

	/*
	 * SOC devices don't support MCU requests.
	 */
	if (rt2x00_is_soc(rt2x00dev))
		return;

	for (i = 0; i < 200; i++) {
		rt2800_register_read(rt2x00dev, H2M_MAILBOX_CID, &reg);

		if ((rt2x00_get_field32(reg, H2M_MAILBOX_CID_CMD0) == token) ||
		    (rt2x00_get_field32(reg, H2M_MAILBOX_CID_CMD1) == token) ||
		    (rt2x00_get_field32(reg, H2M_MAILBOX_CID_CMD2) == token) ||
		    (rt2x00_get_field32(reg, H2M_MAILBOX_CID_CMD3) == token))
			break;

		udelay(REGISTER_BUSY_DELAY);
	}

	if (i == 200)
		ERROR(rt2x00dev, "MCU request failed, no response from hardware\n");

	rt2800_register_write(rt2x00dev, H2M_MAILBOX_STATUS, ~0);
	rt2800_register_write(rt2x00dev, H2M_MAILBOX_CID, ~0);
}

<<<<<<< HEAD
#ifdef CONFIG_RT2800PCI_SOC
=======
#if defined(CONFIG_RALINK_RT288X) || defined(CONFIG_RALINK_RT305X)
>>>>>>> 3cbea436
static void rt2800pci_read_eeprom_soc(struct rt2x00_dev *rt2x00dev)
{
	void __iomem *base_addr = ioremap(0x1F040000, EEPROM_SIZE);

	memcpy_fromio(rt2x00dev->eeprom, base_addr, EEPROM_SIZE);

	iounmap(base_addr);
}
#else
static inline void rt2800pci_read_eeprom_soc(struct rt2x00_dev *rt2x00dev)
{
}
<<<<<<< HEAD
#endif /* CONFIG_RT2800PCI_SOC */
=======
#endif /* CONFIG_RALINK_RT288X || CONFIG_RALINK_RT305X */
>>>>>>> 3cbea436

#ifdef CONFIG_PCI
static void rt2800pci_eepromregister_read(struct eeprom_93cx6 *eeprom)
{
	struct rt2x00_dev *rt2x00dev = eeprom->data;
	u32 reg;

	rt2800_register_read(rt2x00dev, E2PROM_CSR, &reg);

	eeprom->reg_data_in = !!rt2x00_get_field32(reg, E2PROM_CSR_DATA_IN);
	eeprom->reg_data_out = !!rt2x00_get_field32(reg, E2PROM_CSR_DATA_OUT);
	eeprom->reg_data_clock =
	    !!rt2x00_get_field32(reg, E2PROM_CSR_DATA_CLOCK);
	eeprom->reg_chip_select =
	    !!rt2x00_get_field32(reg, E2PROM_CSR_CHIP_SELECT);
}

static void rt2800pci_eepromregister_write(struct eeprom_93cx6 *eeprom)
{
	struct rt2x00_dev *rt2x00dev = eeprom->data;
	u32 reg = 0;

	rt2x00_set_field32(&reg, E2PROM_CSR_DATA_IN, !!eeprom->reg_data_in);
	rt2x00_set_field32(&reg, E2PROM_CSR_DATA_OUT, !!eeprom->reg_data_out);
	rt2x00_set_field32(&reg, E2PROM_CSR_DATA_CLOCK,
			   !!eeprom->reg_data_clock);
	rt2x00_set_field32(&reg, E2PROM_CSR_CHIP_SELECT,
			   !!eeprom->reg_chip_select);

	rt2800_register_write(rt2x00dev, E2PROM_CSR, reg);
}

static void rt2800pci_read_eeprom_pci(struct rt2x00_dev *rt2x00dev)
{
	struct eeprom_93cx6 eeprom;
	u32 reg;

	rt2800_register_read(rt2x00dev, E2PROM_CSR, &reg);

	eeprom.data = rt2x00dev;
	eeprom.register_read = rt2800pci_eepromregister_read;
	eeprom.register_write = rt2800pci_eepromregister_write;
	switch (rt2x00_get_field32(reg, E2PROM_CSR_TYPE))
	{
	case 0:
		eeprom.width = PCI_EEPROM_WIDTH_93C46;
		break;
	case 1:
		eeprom.width = PCI_EEPROM_WIDTH_93C66;
		break;
	default:
		eeprom.width = PCI_EEPROM_WIDTH_93C86;
		break;
	}
	eeprom.reg_data_in = 0;
	eeprom.reg_data_out = 0;
	eeprom.reg_data_clock = 0;
	eeprom.reg_chip_select = 0;

	eeprom_93cx6_multiread(&eeprom, EEPROM_BASE, rt2x00dev->eeprom,
			       EEPROM_SIZE / sizeof(u16));
}

static int rt2800pci_efuse_detect(struct rt2x00_dev *rt2x00dev)
{
	return rt2800_efuse_detect(rt2x00dev);
}

static inline void rt2800pci_read_eeprom_efuse(struct rt2x00_dev *rt2x00dev)
{
	rt2800_read_eeprom_efuse(rt2x00dev);
}
#else
static inline void rt2800pci_read_eeprom_pci(struct rt2x00_dev *rt2x00dev)
{
}

static inline int rt2800pci_efuse_detect(struct rt2x00_dev *rt2x00dev)
{
	return 0;
}

static inline void rt2800pci_read_eeprom_efuse(struct rt2x00_dev *rt2x00dev)
{
}
#endif /* CONFIG_PCI */

/*
 * Queue handlers.
 */
static void rt2800pci_start_queue(struct data_queue *queue)
{
	struct rt2x00_dev *rt2x00dev = queue->rt2x00dev;
	u32 reg;

	switch (queue->qid) {
	case QID_RX:
		rt2800_register_read(rt2x00dev, MAC_SYS_CTRL, &reg);
		rt2x00_set_field32(&reg, MAC_SYS_CTRL_ENABLE_RX, 1);
		rt2800_register_write(rt2x00dev, MAC_SYS_CTRL, reg);
		break;
	case QID_BEACON:
		rt2800_register_read(rt2x00dev, BCN_TIME_CFG, &reg);
		rt2x00_set_field32(&reg, BCN_TIME_CFG_TSF_TICKING, 1);
		rt2x00_set_field32(&reg, BCN_TIME_CFG_TBTT_ENABLE, 1);
		rt2x00_set_field32(&reg, BCN_TIME_CFG_BEACON_GEN, 1);
		rt2800_register_write(rt2x00dev, BCN_TIME_CFG, reg);
		break;
	default:
		break;
	};
}

<<<<<<< HEAD
static int rt2800pci_write_firmware(struct rt2x00_dev *rt2x00dev,
				    const u8 *data, const size_t len)
{
	u32 reg;

=======
static void rt2800pci_kick_queue(struct data_queue *queue)
{
	struct rt2x00_dev *rt2x00dev = queue->rt2x00dev;
	struct queue_entry *entry;

	switch (queue->qid) {
	case QID_AC_VO:
	case QID_AC_VI:
	case QID_AC_BE:
	case QID_AC_BK:
		entry = rt2x00queue_get_entry(queue, Q_INDEX);
		rt2800_register_write(rt2x00dev, TX_CTX_IDX(queue->qid), entry->entry_idx);
		break;
	case QID_MGMT:
		entry = rt2x00queue_get_entry(queue, Q_INDEX);
		rt2800_register_write(rt2x00dev, TX_CTX_IDX(5), entry->entry_idx);
		break;
	default:
		break;
	}
}

static void rt2800pci_stop_queue(struct data_queue *queue)
{
	struct rt2x00_dev *rt2x00dev = queue->rt2x00dev;
	u32 reg;

	switch (queue->qid) {
	case QID_RX:
		rt2800_register_read(rt2x00dev, MAC_SYS_CTRL, &reg);
		rt2x00_set_field32(&reg, MAC_SYS_CTRL_ENABLE_RX, 0);
		rt2800_register_write(rt2x00dev, MAC_SYS_CTRL, reg);
		break;
	case QID_BEACON:
		rt2800_register_read(rt2x00dev, BCN_TIME_CFG, &reg);
		rt2x00_set_field32(&reg, BCN_TIME_CFG_TSF_TICKING, 0);
		rt2x00_set_field32(&reg, BCN_TIME_CFG_TBTT_ENABLE, 0);
		rt2x00_set_field32(&reg, BCN_TIME_CFG_BEACON_GEN, 0);
		rt2800_register_write(rt2x00dev, BCN_TIME_CFG, reg);
		break;
	default:
		break;
	}
}

/*
 * Firmware functions
 */
static char *rt2800pci_get_firmware_name(struct rt2x00_dev *rt2x00dev)
{
	return FIRMWARE_RT2860;
}

static int rt2800pci_write_firmware(struct rt2x00_dev *rt2x00dev,
				    const u8 *data, const size_t len)
{
	u32 reg;

>>>>>>> 3cbea436
	/*
	 * enable Host program ram write selection
	 */
	reg = 0;
	rt2x00_set_field32(&reg, PBF_SYS_CTRL_HOST_RAM_WRITE, 1);
	rt2800_register_write(rt2x00dev, PBF_SYS_CTRL, reg);

	/*
	 * Write firmware to device.
	 */
	rt2800_register_multiwrite(rt2x00dev, FIRMWARE_IMAGE_BASE,
				   data, len);

	rt2800_register_write(rt2x00dev, PBF_SYS_CTRL, 0x00000);
	rt2800_register_write(rt2x00dev, PBF_SYS_CTRL, 0x00001);

	rt2800_register_write(rt2x00dev, H2M_BBP_AGENT, 0);
	rt2800_register_write(rt2x00dev, H2M_MAILBOX_CSR, 0);

	return 0;
}

/*
 * Initialization functions.
 */
static bool rt2800pci_get_entry_state(struct queue_entry *entry)
{
	struct queue_entry_priv_pci *entry_priv = entry->priv_data;
	u32 word;

	if (entry->queue->qid == QID_RX) {
		rt2x00_desc_read(entry_priv->desc, 1, &word);

		return (!rt2x00_get_field32(word, RXD_W1_DMA_DONE));
	} else {
		rt2x00_desc_read(entry_priv->desc, 1, &word);

		return (!rt2x00_get_field32(word, TXD_W1_DMA_DONE));
	}
}

static void rt2800pci_clear_entry(struct queue_entry *entry)
{
	struct queue_entry_priv_pci *entry_priv = entry->priv_data;
	struct skb_frame_desc *skbdesc = get_skb_frame_desc(entry->skb);
	struct rt2x00_dev *rt2x00dev = entry->queue->rt2x00dev;
	u32 word;

	if (entry->queue->qid == QID_RX) {
		rt2x00_desc_read(entry_priv->desc, 0, &word);
		rt2x00_set_field32(&word, RXD_W0_SDP0, skbdesc->skb_dma);
		rt2x00_desc_write(entry_priv->desc, 0, word);

		rt2x00_desc_read(entry_priv->desc, 1, &word);
		rt2x00_set_field32(&word, RXD_W1_DMA_DONE, 0);
		rt2x00_desc_write(entry_priv->desc, 1, word);

		/*
		 * Set RX IDX in register to inform hardware that we have
		 * handled this entry and it is available for reuse again.
		 */
		rt2800_register_write(rt2x00dev, RX_CRX_IDX,
				      entry->entry_idx);
	} else {
		rt2x00_desc_read(entry_priv->desc, 1, &word);
		rt2x00_set_field32(&word, TXD_W1_DMA_DONE, 1);
		rt2x00_desc_write(entry_priv->desc, 1, word);
	}
}

static int rt2800pci_init_queues(struct rt2x00_dev *rt2x00dev)
{
	struct queue_entry_priv_pci *entry_priv;
	u32 reg;

	/*
	 * Initialize registers.
	 */
	entry_priv = rt2x00dev->tx[0].entries[0].priv_data;
	rt2800_register_write(rt2x00dev, TX_BASE_PTR0, entry_priv->desc_dma);
	rt2800_register_write(rt2x00dev, TX_MAX_CNT0, rt2x00dev->tx[0].limit);
	rt2800_register_write(rt2x00dev, TX_CTX_IDX0, 0);
	rt2800_register_write(rt2x00dev, TX_DTX_IDX0, 0);

	entry_priv = rt2x00dev->tx[1].entries[0].priv_data;
	rt2800_register_write(rt2x00dev, TX_BASE_PTR1, entry_priv->desc_dma);
	rt2800_register_write(rt2x00dev, TX_MAX_CNT1, rt2x00dev->tx[1].limit);
	rt2800_register_write(rt2x00dev, TX_CTX_IDX1, 0);
	rt2800_register_write(rt2x00dev, TX_DTX_IDX1, 0);

	entry_priv = rt2x00dev->tx[2].entries[0].priv_data;
	rt2800_register_write(rt2x00dev, TX_BASE_PTR2, entry_priv->desc_dma);
	rt2800_register_write(rt2x00dev, TX_MAX_CNT2, rt2x00dev->tx[2].limit);
	rt2800_register_write(rt2x00dev, TX_CTX_IDX2, 0);
	rt2800_register_write(rt2x00dev, TX_DTX_IDX2, 0);

	entry_priv = rt2x00dev->tx[3].entries[0].priv_data;
	rt2800_register_write(rt2x00dev, TX_BASE_PTR3, entry_priv->desc_dma);
	rt2800_register_write(rt2x00dev, TX_MAX_CNT3, rt2x00dev->tx[3].limit);
	rt2800_register_write(rt2x00dev, TX_CTX_IDX3, 0);
	rt2800_register_write(rt2x00dev, TX_DTX_IDX3, 0);

	entry_priv = rt2x00dev->rx->entries[0].priv_data;
	rt2800_register_write(rt2x00dev, RX_BASE_PTR, entry_priv->desc_dma);
	rt2800_register_write(rt2x00dev, RX_MAX_CNT, rt2x00dev->rx[0].limit);
	rt2800_register_write(rt2x00dev, RX_CRX_IDX, rt2x00dev->rx[0].limit - 1);
	rt2800_register_write(rt2x00dev, RX_DRX_IDX, 0);

	/*
	 * Enable global DMA configuration
	 */
	rt2800_register_read(rt2x00dev, WPDMA_GLO_CFG, &reg);
	rt2x00_set_field32(&reg, WPDMA_GLO_CFG_ENABLE_TX_DMA, 0);
	rt2x00_set_field32(&reg, WPDMA_GLO_CFG_ENABLE_RX_DMA, 0);
	rt2x00_set_field32(&reg, WPDMA_GLO_CFG_TX_WRITEBACK_DONE, 1);
	rt2800_register_write(rt2x00dev, WPDMA_GLO_CFG, reg);

	rt2800_register_write(rt2x00dev, DELAY_INT_CFG, 0);

	return 0;
}

/*
 * Device state switch handlers.
 */
static void rt2800pci_toggle_irq(struct rt2x00_dev *rt2x00dev,
				 enum dev_state state)
{
	int mask = (state == STATE_RADIO_IRQ_ON) ||
		   (state == STATE_RADIO_IRQ_ON_ISR);
	u32 reg;

	/*
	 * When interrupts are being enabled, the interrupt registers
	 * should clear the register to assure a clean state.
	 */
	if (state == STATE_RADIO_IRQ_ON) {
		rt2800_register_read(rt2x00dev, INT_SOURCE_CSR, &reg);
		rt2800_register_write(rt2x00dev, INT_SOURCE_CSR, reg);
	}

	rt2800_register_read(rt2x00dev, INT_MASK_CSR, &reg);
	rt2x00_set_field32(&reg, INT_MASK_CSR_RXDELAYINT, 0);
	rt2x00_set_field32(&reg, INT_MASK_CSR_TXDELAYINT, 0);
	rt2x00_set_field32(&reg, INT_MASK_CSR_RX_DONE, mask);
	rt2x00_set_field32(&reg, INT_MASK_CSR_AC0_DMA_DONE, 0);
	rt2x00_set_field32(&reg, INT_MASK_CSR_AC1_DMA_DONE, 0);
	rt2x00_set_field32(&reg, INT_MASK_CSR_AC2_DMA_DONE, 0);
	rt2x00_set_field32(&reg, INT_MASK_CSR_AC3_DMA_DONE, 0);
	rt2x00_set_field32(&reg, INT_MASK_CSR_HCCA_DMA_DONE, 0);
	rt2x00_set_field32(&reg, INT_MASK_CSR_MGMT_DMA_DONE, 0);
	rt2x00_set_field32(&reg, INT_MASK_CSR_MCU_COMMAND, 0);
	rt2x00_set_field32(&reg, INT_MASK_CSR_RXTX_COHERENT, 0);
	rt2x00_set_field32(&reg, INT_MASK_CSR_TBTT, mask);
	rt2x00_set_field32(&reg, INT_MASK_CSR_PRE_TBTT, mask);
	rt2x00_set_field32(&reg, INT_MASK_CSR_TX_FIFO_STATUS, mask);
	rt2x00_set_field32(&reg, INT_MASK_CSR_AUTO_WAKEUP, mask);
	rt2x00_set_field32(&reg, INT_MASK_CSR_GPTIMER, 0);
	rt2x00_set_field32(&reg, INT_MASK_CSR_RX_COHERENT, 0);
	rt2x00_set_field32(&reg, INT_MASK_CSR_TX_COHERENT, 0);
	rt2800_register_write(rt2x00dev, INT_MASK_CSR, reg);
}

static int rt2800pci_init_registers(struct rt2x00_dev *rt2x00dev)
{
	u32 reg;

	/*
	 * Reset DMA indexes
	 */
	rt2800_register_read(rt2x00dev, WPDMA_RST_IDX, &reg);
	rt2x00_set_field32(&reg, WPDMA_RST_IDX_DTX_IDX0, 1);
	rt2x00_set_field32(&reg, WPDMA_RST_IDX_DTX_IDX1, 1);
	rt2x00_set_field32(&reg, WPDMA_RST_IDX_DTX_IDX2, 1);
	rt2x00_set_field32(&reg, WPDMA_RST_IDX_DTX_IDX3, 1);
	rt2x00_set_field32(&reg, WPDMA_RST_IDX_DTX_IDX4, 1);
	rt2x00_set_field32(&reg, WPDMA_RST_IDX_DTX_IDX5, 1);
	rt2x00_set_field32(&reg, WPDMA_RST_IDX_DRX_IDX0, 1);
	rt2800_register_write(rt2x00dev, WPDMA_RST_IDX, reg);

	rt2800_register_write(rt2x00dev, PBF_SYS_CTRL, 0x00000e1f);
	rt2800_register_write(rt2x00dev, PBF_SYS_CTRL, 0x00000e00);

	rt2800_register_write(rt2x00dev, PWR_PIN_CFG, 0x00000003);

	rt2800_register_read(rt2x00dev, MAC_SYS_CTRL, &reg);
	rt2x00_set_field32(&reg, MAC_SYS_CTRL_RESET_CSR, 1);
	rt2x00_set_field32(&reg, MAC_SYS_CTRL_RESET_BBP, 1);
	rt2800_register_write(rt2x00dev, MAC_SYS_CTRL, reg);

	rt2800_register_write(rt2x00dev, MAC_SYS_CTRL, 0x00000000);

	return 0;
}

static int rt2800pci_enable_radio(struct rt2x00_dev *rt2x00dev)
{
	if (unlikely(rt2800_wait_wpdma_ready(rt2x00dev) ||
		     rt2800pci_init_queues(rt2x00dev)))
		return -EIO;

	return rt2800_enable_radio(rt2x00dev);
}

static void rt2800pci_disable_radio(struct rt2x00_dev *rt2x00dev)
{
	u32 reg;

	rt2800_disable_radio(rt2x00dev);

	rt2800_register_write(rt2x00dev, PBF_SYS_CTRL, 0x00001280);

	rt2800_register_read(rt2x00dev, WPDMA_RST_IDX, &reg);
	rt2x00_set_field32(&reg, WPDMA_RST_IDX_DTX_IDX0, 1);
	rt2x00_set_field32(&reg, WPDMA_RST_IDX_DTX_IDX1, 1);
	rt2x00_set_field32(&reg, WPDMA_RST_IDX_DTX_IDX2, 1);
	rt2x00_set_field32(&reg, WPDMA_RST_IDX_DTX_IDX3, 1);
	rt2x00_set_field32(&reg, WPDMA_RST_IDX_DTX_IDX4, 1);
	rt2x00_set_field32(&reg, WPDMA_RST_IDX_DTX_IDX5, 1);
	rt2x00_set_field32(&reg, WPDMA_RST_IDX_DRX_IDX0, 1);
	rt2800_register_write(rt2x00dev, WPDMA_RST_IDX, reg);

	rt2800_register_write(rt2x00dev, PBF_SYS_CTRL, 0x00000e1f);
	rt2800_register_write(rt2x00dev, PBF_SYS_CTRL, 0x00000e00);
}

static int rt2800pci_set_state(struct rt2x00_dev *rt2x00dev,
			       enum dev_state state)
{
	/*
	 * Always put the device to sleep (even when we intend to wakeup!)
	 * if the device is booting and wasn't asleep it will return
	 * failure when attempting to wakeup.
	 */
	rt2800_mcu_request(rt2x00dev, MCU_SLEEP, 0xff, 0xff, 2);

	if (state == STATE_AWAKE) {
		rt2800_mcu_request(rt2x00dev, MCU_WAKEUP, TOKEN_WAKUP, 0, 0);
		rt2800pci_mcu_status(rt2x00dev, TOKEN_WAKUP);
	}

	return 0;
}

static int rt2800pci_set_device_state(struct rt2x00_dev *rt2x00dev,
				      enum dev_state state)
{
	int retval = 0;

	switch (state) {
	case STATE_RADIO_ON:
		/*
		 * Before the radio can be enabled, the device first has
		 * to be woken up. After that it needs a bit of time
		 * to be fully awake and then the radio can be enabled.
		 */
		rt2800pci_set_state(rt2x00dev, STATE_AWAKE);
		msleep(1);
		retval = rt2800pci_enable_radio(rt2x00dev);
		break;
	case STATE_RADIO_OFF:
		/*
		 * After the radio has been disabled, the device should
		 * be put to sleep for powersaving.
		 */
		rt2800pci_disable_radio(rt2x00dev);
		rt2800pci_set_state(rt2x00dev, STATE_SLEEP);
		break;
	case STATE_RADIO_IRQ_ON:
	case STATE_RADIO_IRQ_ON_ISR:
	case STATE_RADIO_IRQ_OFF:
	case STATE_RADIO_IRQ_OFF_ISR:
		rt2800pci_toggle_irq(rt2x00dev, state);
		break;
	case STATE_DEEP_SLEEP:
	case STATE_SLEEP:
	case STATE_STANDBY:
	case STATE_AWAKE:
		retval = rt2800pci_set_state(rt2x00dev, state);
		break;
	default:
		retval = -ENOTSUPP;
		break;
	}

	if (unlikely(retval))
		ERROR(rt2x00dev, "Device failed to enter state %d (%d).\n",
		      state, retval);

	return retval;
}

/*
 * TX descriptor initialization
 */
static __le32 *rt2800pci_get_txwi(struct queue_entry *entry)
{
	return (__le32 *) entry->skb->data;
}

static void rt2800pci_write_tx_desc(struct queue_entry *entry,
				    struct txentry_desc *txdesc)
{
	struct skb_frame_desc *skbdesc = get_skb_frame_desc(entry->skb);
	struct queue_entry_priv_pci *entry_priv = entry->priv_data;
	__le32 *txd = entry_priv->desc;
	u32 word;

	/*
	 * The buffers pointed by SD_PTR0/SD_LEN0 and SD_PTR1/SD_LEN1
	 * must contains a TXWI structure + 802.11 header + padding + 802.11
	 * data. We choose to have SD_PTR0/SD_LEN0 only contains TXWI and
	 * SD_PTR1/SD_LEN1 contains 802.11 header + padding + 802.11
	 * data. It means that LAST_SEC0 is always 0.
	 */

	/*
	 * Initialize TX descriptor
	 */
	rt2x00_desc_read(txd, 0, &word);
	rt2x00_set_field32(&word, TXD_W0_SD_PTR0, skbdesc->skb_dma);
	rt2x00_desc_write(txd, 0, word);

	rt2x00_desc_read(txd, 1, &word);
	rt2x00_set_field32(&word, TXD_W1_SD_LEN1, entry->skb->len);
	rt2x00_set_field32(&word, TXD_W1_LAST_SEC1,
			   !test_bit(ENTRY_TXD_MORE_FRAG, &txdesc->flags));
	rt2x00_set_field32(&word, TXD_W1_BURST,
			   test_bit(ENTRY_TXD_BURST, &txdesc->flags));
	rt2x00_set_field32(&word, TXD_W1_SD_LEN0, TXWI_DESC_SIZE);
	rt2x00_set_field32(&word, TXD_W1_LAST_SEC0, 0);
	rt2x00_set_field32(&word, TXD_W1_DMA_DONE, 0);
	rt2x00_desc_write(txd, 1, word);

	rt2x00_desc_read(txd, 2, &word);
	rt2x00_set_field32(&word, TXD_W2_SD_PTR1,
			   skbdesc->skb_dma + TXWI_DESC_SIZE);
	rt2x00_desc_write(txd, 2, word);

	rt2x00_desc_read(txd, 3, &word);
	rt2x00_set_field32(&word, TXD_W3_WIV,
			   !test_bit(ENTRY_TXD_ENCRYPT_IV, &txdesc->flags));
	rt2x00_set_field32(&word, TXD_W3_QSEL, 2);
	rt2x00_desc_write(txd, 3, word);

	/*
	 * Register descriptor details in skb frame descriptor.
	 */
	skbdesc->desc = txd;
	skbdesc->desc_len = TXD_DESC_SIZE;
<<<<<<< HEAD
}

/*
 * TX data initialization
 */
static void rt2800pci_kick_tx_queue(struct data_queue *queue)
{
	struct rt2x00_dev *rt2x00dev = queue->rt2x00dev;
	struct queue_entry *entry = rt2x00queue_get_entry(queue, Q_INDEX);
	unsigned int qidx;

	if (queue->qid == QID_MGMT)
		qidx = 5;
	else
		qidx = queue->qid;

	rt2800_register_write(rt2x00dev, TX_CTX_IDX(qidx), entry->entry_idx);
}

static void rt2800pci_kill_tx_queue(struct data_queue *queue)
{
	struct rt2x00_dev *rt2x00dev = queue->rt2x00dev;
	u32 reg;

	if (queue->qid == QID_BEACON) {
		rt2800_register_write(rt2x00dev, BCN_TIME_CFG, 0);
		return;
	}

	rt2800_register_read(rt2x00dev, WPDMA_RST_IDX, &reg);
	rt2x00_set_field32(&reg, WPDMA_RST_IDX_DTX_IDX0, (queue->qid == QID_AC_BE));
	rt2x00_set_field32(&reg, WPDMA_RST_IDX_DTX_IDX1, (queue->qid == QID_AC_BK));
	rt2x00_set_field32(&reg, WPDMA_RST_IDX_DTX_IDX2, (queue->qid == QID_AC_VI));
	rt2x00_set_field32(&reg, WPDMA_RST_IDX_DTX_IDX3, (queue->qid == QID_AC_VO));
	rt2800_register_write(rt2x00dev, WPDMA_RST_IDX, reg);
=======
>>>>>>> 3cbea436
}

/*
 * RX control handlers
 */
static void rt2800pci_fill_rxdone(struct queue_entry *entry,
				  struct rxdone_entry_desc *rxdesc)
{
	struct queue_entry_priv_pci *entry_priv = entry->priv_data;
	__le32 *rxd = entry_priv->desc;
	u32 word;

	rt2x00_desc_read(rxd, 3, &word);

	if (rt2x00_get_field32(word, RXD_W3_CRC_ERROR))
		rxdesc->flags |= RX_FLAG_FAILED_FCS_CRC;

	/*
	 * Unfortunately we don't know the cipher type used during
	 * decryption. This prevents us from correct providing
	 * correct statistics through debugfs.
	 */
	rxdesc->cipher_status = rt2x00_get_field32(word, RXD_W3_CIPHER_ERROR);

	if (rt2x00_get_field32(word, RXD_W3_DECRYPTED)) {
		/*
		 * Hardware has stripped IV/EIV data from 802.11 frame during
		 * decryption. Unfortunately the descriptor doesn't contain
		 * any fields with the EIV/IV data either, so they can't
		 * be restored by rt2x00lib.
		 */
		rxdesc->flags |= RX_FLAG_IV_STRIPPED;

		if (rxdesc->cipher_status == RX_CRYPTO_SUCCESS)
			rxdesc->flags |= RX_FLAG_DECRYPTED;
		else if (rxdesc->cipher_status == RX_CRYPTO_FAIL_MIC)
			rxdesc->flags |= RX_FLAG_MMIC_ERROR;
	}

	if (rt2x00_get_field32(word, RXD_W3_MY_BSS))
		rxdesc->dev_flags |= RXDONE_MY_BSS;

	if (rt2x00_get_field32(word, RXD_W3_L2PAD))
		rxdesc->dev_flags |= RXDONE_L2PAD;

	/*
	 * Process the RXWI structure that is at the start of the buffer.
	 */
	rt2800_process_rxwi(entry, rxdesc);
}

/*
 * Interrupt functions.
 */
static void rt2800pci_wakeup(struct rt2x00_dev *rt2x00dev)
{
	struct ieee80211_conf conf = { .flags = 0 };
	struct rt2x00lib_conf libconf = { .conf = &conf };

	rt2800_config(rt2x00dev, &libconf, IEEE80211_CONF_CHANGE_PS);
}

static void rt2800pci_txdone(struct rt2x00_dev *rt2x00dev)
{
	struct data_queue *queue;
	struct queue_entry *entry;
	u32 status;
	u8 qid;
<<<<<<< HEAD

	while (!kfifo_is_empty(&rt2x00dev->txstatus_fifo)) {
		/* Now remove the tx status from the FIFO */
		if (kfifo_out(&rt2x00dev->txstatus_fifo, &status,
			      sizeof(status)) != sizeof(status)) {
			WARN_ON(1);
			break;
		}

=======

	while (kfifo_get(&rt2x00dev->txstatus_fifo, &status)) {
>>>>>>> 3cbea436
		qid = rt2x00_get_field32(status, TX_STA_FIFO_PID_QUEUE);
		if (qid >= QID_RX) {
			/*
			 * Unknown queue, this shouldn't happen. Just drop
			 * this tx status.
			 */
			WARNING(rt2x00dev, "Got TX status report with "
<<<<<<< HEAD
					   "unexpected pid %u, dropping", qid);
=======
					   "unexpected pid %u, dropping\n", qid);
>>>>>>> 3cbea436
			break;
		}

		queue = rt2x00queue_get_queue(rt2x00dev, qid);
		if (unlikely(queue == NULL)) {
			/*
			 * The queue is NULL, this shouldn't happen. Stop
			 * processing here and drop the tx status
			 */
			WARNING(rt2x00dev, "Got TX status for an unavailable "
<<<<<<< HEAD
					   "queue %u, dropping", qid);
=======
					   "queue %u, dropping\n", qid);
>>>>>>> 3cbea436
			break;
		}

		if (rt2x00queue_empty(queue)) {
			/*
			 * The queue is empty. Stop processing here
			 * and drop the tx status.
			 */
			WARNING(rt2x00dev, "Got TX status for an empty "
<<<<<<< HEAD
					   "queue %u, dropping", qid);
=======
					   "queue %u, dropping\n", qid);
>>>>>>> 3cbea436
			break;
		}

		entry = rt2x00queue_get_entry(queue, Q_INDEX_DONE);
		rt2800_txdone_entry(entry, status);
	}
}

static void rt2800pci_txstatus_tasklet(unsigned long data)
{
	rt2800pci_txdone((struct rt2x00_dev *)data);
}

static irqreturn_t rt2800pci_interrupt_thread(int irq, void *dev_instance)
{
	struct rt2x00_dev *rt2x00dev = dev_instance;
	u32 reg = rt2x00dev->irqvalue[0];

	/*
	 * 1 - Pre TBTT interrupt.
	 */
	if (rt2x00_get_field32(reg, INT_SOURCE_CSR_PRE_TBTT))
		rt2x00lib_pretbtt(rt2x00dev);

	/*
	 * 2 - Beacondone interrupt.
	 */
	if (rt2x00_get_field32(reg, INT_SOURCE_CSR_TBTT))
		rt2x00lib_beacondone(rt2x00dev);

	/*
	 * 3 - Rx ring done interrupt.
	 */
	if (rt2x00_get_field32(reg, INT_SOURCE_CSR_RX_DONE))
		rt2x00pci_rxdone(rt2x00dev);

	/*
	 * 4 - Auto wakeup interrupt.
	 */
	if (rt2x00_get_field32(reg, INT_SOURCE_CSR_AUTO_WAKEUP))
		rt2800pci_wakeup(rt2x00dev);

	/* Enable interrupts again. */
	rt2x00dev->ops->lib->set_device_state(rt2x00dev,
					      STATE_RADIO_IRQ_ON_ISR);

	return IRQ_HANDLED;
}

static void rt2800pci_txstatus_interrupt(struct rt2x00_dev *rt2x00dev)
{
	u32 status;
	int i;
<<<<<<< HEAD

	/*
	 * The TX_FIFO_STATUS interrupt needs special care. We should
	 * read TX_STA_FIFO but we should do it immediately as otherwise
	 * the register can overflow and we would lose status reports.
	 *
	 * Hence, read the TX_STA_FIFO register and copy all tx status
	 * reports into a kernel FIFO which is handled in the txstatus
	 * tasklet. We use a tasklet to process the tx status reports
	 * because we can schedule the tasklet multiple times (when the
	 * interrupt fires again during tx status processing).
	 *
	 * Furthermore we don't disable the TX_FIFO_STATUS
	 * interrupt here but leave it enabled so that the TX_STA_FIFO
	 * can also be read while the interrupt thread gets executed.
	 *
	 * Since we have only one producer and one consumer we don't
	 * need to lock the kfifo.
	 */
	for (i = 0; i < TX_ENTRIES; i++) {
		rt2800_register_read(rt2x00dev, TX_STA_FIFO, &status);

		if (!rt2x00_get_field32(status, TX_STA_FIFO_VALID))
			break;

		if (kfifo_is_full(&rt2x00dev->txstatus_fifo)) {
			WARNING(rt2x00dev, "TX status FIFO overrun,"
				" drop tx status report.\n");
			break;
		}

		if (kfifo_in(&rt2x00dev->txstatus_fifo, &status,
			     sizeof(status)) != sizeof(status)) {
=======

	/*
	 * The TX_FIFO_STATUS interrupt needs special care. We should
	 * read TX_STA_FIFO but we should do it immediately as otherwise
	 * the register can overflow and we would lose status reports.
	 *
	 * Hence, read the TX_STA_FIFO register and copy all tx status
	 * reports into a kernel FIFO which is handled in the txstatus
	 * tasklet. We use a tasklet to process the tx status reports
	 * because we can schedule the tasklet multiple times (when the
	 * interrupt fires again during tx status processing).
	 *
	 * Furthermore we don't disable the TX_FIFO_STATUS
	 * interrupt here but leave it enabled so that the TX_STA_FIFO
	 * can also be read while the interrupt thread gets executed.
	 *
	 * Since we have only one producer and one consumer we don't
	 * need to lock the kfifo.
	 */
	for (i = 0; i < rt2x00dev->ops->tx->entry_num; i++) {
		rt2800_register_read(rt2x00dev, TX_STA_FIFO, &status);

		if (!rt2x00_get_field32(status, TX_STA_FIFO_VALID))
			break;

		if (!kfifo_put(&rt2x00dev->txstatus_fifo, &status)) {
>>>>>>> 3cbea436
			WARNING(rt2x00dev, "TX status FIFO overrun,"
				"drop tx status report.\n");
			break;
		}
	}

	/* Schedule the tasklet for processing the tx status. */
	tasklet_schedule(&rt2x00dev->txstatus_tasklet);
}

static irqreturn_t rt2800pci_interrupt(int irq, void *dev_instance)
{
	struct rt2x00_dev *rt2x00dev = dev_instance;
	u32 reg;
	irqreturn_t ret = IRQ_HANDLED;

	/* Read status and ACK all interrupts */
	rt2800_register_read(rt2x00dev, INT_SOURCE_CSR, &reg);
	rt2800_register_write(rt2x00dev, INT_SOURCE_CSR, reg);

	if (!reg)
		return IRQ_NONE;

	if (!test_bit(DEVICE_STATE_ENABLED_RADIO, &rt2x00dev->flags))
		return IRQ_HANDLED;

	if (rt2x00_get_field32(reg, INT_SOURCE_CSR_TX_FIFO_STATUS))
		rt2800pci_txstatus_interrupt(rt2x00dev);

	if (rt2x00_get_field32(reg, INT_SOURCE_CSR_PRE_TBTT) ||
	    rt2x00_get_field32(reg, INT_SOURCE_CSR_TBTT) ||
	    rt2x00_get_field32(reg, INT_SOURCE_CSR_RX_DONE) ||
	    rt2x00_get_field32(reg, INT_SOURCE_CSR_AUTO_WAKEUP)) {
		/*
		 * All other interrupts are handled in the interrupt thread.
		 * Store irqvalue for use in the interrupt thread.
		 */
		rt2x00dev->irqvalue[0] = reg;

		/*
		 * Disable interrupts, will be enabled again in the
		 * interrupt thread.
		*/
		rt2x00dev->ops->lib->set_device_state(rt2x00dev,
						      STATE_RADIO_IRQ_OFF_ISR);

		/*
		 * Leave the TX_FIFO_STATUS interrupt enabled to not lose any
		 * tx status reports.
		 */
		rt2800_register_read(rt2x00dev, INT_MASK_CSR, &reg);
		rt2x00_set_field32(&reg, INT_MASK_CSR_TX_FIFO_STATUS, 1);
		rt2800_register_write(rt2x00dev, INT_MASK_CSR, reg);

		ret = IRQ_WAKE_THREAD;
	}

	return ret;
}

/*
 * Device probe functions.
 */
static int rt2800pci_validate_eeprom(struct rt2x00_dev *rt2x00dev)
{
	/*
	 * Read EEPROM into buffer
	 */
	if (rt2x00_is_soc(rt2x00dev))
		rt2800pci_read_eeprom_soc(rt2x00dev);
	else if (rt2800pci_efuse_detect(rt2x00dev))
		rt2800pci_read_eeprom_efuse(rt2x00dev);
	else
		rt2800pci_read_eeprom_pci(rt2x00dev);

	return rt2800_validate_eeprom(rt2x00dev);
}

static int rt2800pci_probe_hw(struct rt2x00_dev *rt2x00dev)
{
	int retval;

	/*
	 * Allocate eeprom data.
	 */
	retval = rt2800pci_validate_eeprom(rt2x00dev);
	if (retval)
		return retval;

	retval = rt2800_init_eeprom(rt2x00dev);
	if (retval)
		return retval;

	/*
	 * Initialize hw specifications.
	 */
	retval = rt2800_probe_hw_mode(rt2x00dev);
	if (retval)
		return retval;

	/*
	 * This device has multiple filters for control frames
	 * and has a separate filter for PS Poll frames.
	 */
	__set_bit(DRIVER_SUPPORT_CONTROL_FILTERS, &rt2x00dev->flags);
	__set_bit(DRIVER_SUPPORT_CONTROL_FILTER_PSPOLL, &rt2x00dev->flags);

	/*
	 * This device has a pre tbtt interrupt and thus fetches
	 * a new beacon directly prior to transmission.
	 */
	__set_bit(DRIVER_SUPPORT_PRE_TBTT_INTERRUPT, &rt2x00dev->flags);

	/*
	 * This device requires firmware.
	 */
	if (!rt2x00_is_soc(rt2x00dev))
		__set_bit(DRIVER_REQUIRE_FIRMWARE, &rt2x00dev->flags);
	__set_bit(DRIVER_REQUIRE_DMA, &rt2x00dev->flags);
	__set_bit(DRIVER_REQUIRE_L2PAD, &rt2x00dev->flags);
	__set_bit(DRIVER_REQUIRE_TXSTATUS_FIFO, &rt2x00dev->flags);
<<<<<<< HEAD
=======
	__set_bit(DRIVER_REQUIRE_TASKLET_CONTEXT, &rt2x00dev->flags);
>>>>>>> 3cbea436
	if (!modparam_nohwcrypt)
		__set_bit(CONFIG_SUPPORT_HW_CRYPTO, &rt2x00dev->flags);
	__set_bit(DRIVER_SUPPORT_LINK_TUNING, &rt2x00dev->flags);

	/*
	 * Set the rssi offset.
	 */
	rt2x00dev->rssi_offset = DEFAULT_RSSI_OFFSET;

	return 0;
}

static const struct ieee80211_ops rt2800pci_mac80211_ops = {
	.tx			= rt2x00mac_tx,
	.start			= rt2x00mac_start,
	.stop			= rt2x00mac_stop,
	.add_interface		= rt2x00mac_add_interface,
	.remove_interface	= rt2x00mac_remove_interface,
	.config			= rt2x00mac_config,
	.configure_filter	= rt2x00mac_configure_filter,
	.set_key		= rt2x00mac_set_key,
	.sw_scan_start		= rt2x00mac_sw_scan_start,
	.sw_scan_complete	= rt2x00mac_sw_scan_complete,
	.get_stats		= rt2x00mac_get_stats,
	.get_tkip_seq		= rt2800_get_tkip_seq,
	.set_rts_threshold	= rt2800_set_rts_threshold,
	.bss_info_changed	= rt2x00mac_bss_info_changed,
	.conf_tx		= rt2800_conf_tx,
	.get_tsf		= rt2800_get_tsf,
	.rfkill_poll		= rt2x00mac_rfkill_poll,
	.ampdu_action		= rt2800_ampdu_action,
<<<<<<< HEAD
=======
	.flush			= rt2x00mac_flush,
	.get_survey		= rt2800_get_survey,
>>>>>>> 3cbea436
};

static const struct rt2800_ops rt2800pci_rt2800_ops = {
	.register_read		= rt2x00pci_register_read,
	.register_read_lock	= rt2x00pci_register_read, /* same for PCI */
	.register_write		= rt2x00pci_register_write,
	.register_write_lock	= rt2x00pci_register_write, /* same for PCI */
	.register_multiread	= rt2x00pci_register_multiread,
	.register_multiwrite	= rt2x00pci_register_multiwrite,
	.regbusy_read		= rt2x00pci_regbusy_read,
	.drv_write_firmware	= rt2800pci_write_firmware,
	.drv_init_registers	= rt2800pci_init_registers,
	.drv_get_txwi		= rt2800pci_get_txwi,
};

static const struct rt2x00lib_ops rt2800pci_rt2x00_ops = {
	.irq_handler		= rt2800pci_interrupt,
	.irq_handler_thread	= rt2800pci_interrupt_thread,
	.txstatus_tasklet       = rt2800pci_txstatus_tasklet,
	.probe_hw		= rt2800pci_probe_hw,
	.get_firmware_name	= rt2800pci_get_firmware_name,
	.check_firmware		= rt2800_check_firmware,
	.load_firmware		= rt2800_load_firmware,
	.initialize		= rt2x00pci_initialize,
	.uninitialize		= rt2x00pci_uninitialize,
	.get_entry_state	= rt2800pci_get_entry_state,
	.clear_entry		= rt2800pci_clear_entry,
	.set_device_state	= rt2800pci_set_device_state,
	.rfkill_poll		= rt2800_rfkill_poll,
	.link_stats		= rt2800_link_stats,
	.reset_tuner		= rt2800_reset_tuner,
	.link_tuner		= rt2800_link_tuner,
	.start_queue		= rt2800pci_start_queue,
	.kick_queue		= rt2800pci_kick_queue,
	.stop_queue		= rt2800pci_stop_queue,
	.write_tx_desc		= rt2800pci_write_tx_desc,
	.write_tx_data		= rt2800_write_tx_data,
	.write_beacon		= rt2800_write_beacon,
<<<<<<< HEAD
	.kick_tx_queue		= rt2800pci_kick_tx_queue,
	.kill_tx_queue		= rt2800pci_kill_tx_queue,
=======
>>>>>>> 3cbea436
	.fill_rxdone		= rt2800pci_fill_rxdone,
	.config_shared_key	= rt2800_config_shared_key,
	.config_pairwise_key	= rt2800_config_pairwise_key,
	.config_filter		= rt2800_config_filter,
	.config_intf		= rt2800_config_intf,
	.config_erp		= rt2800_config_erp,
	.config_ant		= rt2800_config_ant,
	.config			= rt2800_config,
};

static const struct data_queue_desc rt2800pci_queue_rx = {
	.entry_num		= 128,
	.data_size		= AGGREGATION_SIZE,
	.desc_size		= RXD_DESC_SIZE,
	.priv_size		= sizeof(struct queue_entry_priv_pci),
};

static const struct data_queue_desc rt2800pci_queue_tx = {
	.entry_num		= 64,
	.data_size		= AGGREGATION_SIZE,
	.desc_size		= TXD_DESC_SIZE,
	.priv_size		= sizeof(struct queue_entry_priv_pci),
};

static const struct data_queue_desc rt2800pci_queue_bcn = {
	.entry_num		= 8,
	.data_size		= 0, /* No DMA required for beacons */
	.desc_size		= TXWI_DESC_SIZE,
	.priv_size		= sizeof(struct queue_entry_priv_pci),
};

static const struct rt2x00_ops rt2800pci_ops = {
	.name			= KBUILD_MODNAME,
	.max_sta_intf		= 1,
	.max_ap_intf		= 8,
	.eeprom_size		= EEPROM_SIZE,
	.rf_size		= RF_SIZE,
	.tx_queues		= NUM_TX_QUEUES,
	.extra_tx_headroom	= TXWI_DESC_SIZE,
	.rx			= &rt2800pci_queue_rx,
	.tx			= &rt2800pci_queue_tx,
	.bcn			= &rt2800pci_queue_bcn,
	.lib			= &rt2800pci_rt2x00_ops,
	.drv			= &rt2800pci_rt2800_ops,
	.hw			= &rt2800pci_mac80211_ops,
#ifdef CONFIG_RT2X00_LIB_DEBUGFS
	.debugfs		= &rt2800_rt2x00debug,
#endif /* CONFIG_RT2X00_LIB_DEBUGFS */
};

/*
 * RT2800pci module information.
 */
<<<<<<< HEAD
#ifdef CONFIG_RT2800PCI_PCI
=======
#ifdef CONFIG_PCI
>>>>>>> 3cbea436
static DEFINE_PCI_DEVICE_TABLE(rt2800pci_device_table) = {
	{ PCI_DEVICE(0x1814, 0x0601), PCI_DEVICE_DATA(&rt2800pci_ops) },
	{ PCI_DEVICE(0x1814, 0x0681), PCI_DEVICE_DATA(&rt2800pci_ops) },
	{ PCI_DEVICE(0x1814, 0x0701), PCI_DEVICE_DATA(&rt2800pci_ops) },
	{ PCI_DEVICE(0x1814, 0x0781), PCI_DEVICE_DATA(&rt2800pci_ops) },
<<<<<<< HEAD
=======
	{ PCI_DEVICE(0x1814, 0x3090), PCI_DEVICE_DATA(&rt2800pci_ops) },
	{ PCI_DEVICE(0x1814, 0x3091), PCI_DEVICE_DATA(&rt2800pci_ops) },
	{ PCI_DEVICE(0x1814, 0x3092), PCI_DEVICE_DATA(&rt2800pci_ops) },
>>>>>>> 3cbea436
	{ PCI_DEVICE(0x1432, 0x7708), PCI_DEVICE_DATA(&rt2800pci_ops) },
	{ PCI_DEVICE(0x1432, 0x7727), PCI_DEVICE_DATA(&rt2800pci_ops) },
	{ PCI_DEVICE(0x1432, 0x7728), PCI_DEVICE_DATA(&rt2800pci_ops) },
	{ PCI_DEVICE(0x1432, 0x7738), PCI_DEVICE_DATA(&rt2800pci_ops) },
	{ PCI_DEVICE(0x1432, 0x7748), PCI_DEVICE_DATA(&rt2800pci_ops) },
	{ PCI_DEVICE(0x1432, 0x7758), PCI_DEVICE_DATA(&rt2800pci_ops) },
	{ PCI_DEVICE(0x1432, 0x7768), PCI_DEVICE_DATA(&rt2800pci_ops) },
<<<<<<< HEAD
	{ PCI_DEVICE(0x1a3b, 0x1059), PCI_DEVICE_DATA(&rt2800pci_ops) },
#ifdef CONFIG_RT2800PCI_RT30XX
	{ PCI_DEVICE(0x1814, 0x3090), PCI_DEVICE_DATA(&rt2800pci_ops) },
	{ PCI_DEVICE(0x1814, 0x3091), PCI_DEVICE_DATA(&rt2800pci_ops) },
	{ PCI_DEVICE(0x1814, 0x3092), PCI_DEVICE_DATA(&rt2800pci_ops) },
	{ PCI_DEVICE(0x1462, 0x891a), PCI_DEVICE_DATA(&rt2800pci_ops) },
=======
	{ PCI_DEVICE(0x1462, 0x891a), PCI_DEVICE_DATA(&rt2800pci_ops) },
	{ PCI_DEVICE(0x1a3b, 0x1059), PCI_DEVICE_DATA(&rt2800pci_ops) },
#ifdef CONFIG_RT2800PCI_RT33XX
	{ PCI_DEVICE(0x1814, 0x3390), PCI_DEVICE_DATA(&rt2800pci_ops) },
>>>>>>> 3cbea436
#endif
#ifdef CONFIG_RT2800PCI_RT35XX
	{ PCI_DEVICE(0x1814, 0x3060), PCI_DEVICE_DATA(&rt2800pci_ops) },
	{ PCI_DEVICE(0x1814, 0x3062), PCI_DEVICE_DATA(&rt2800pci_ops) },
	{ PCI_DEVICE(0x1814, 0x3562), PCI_DEVICE_DATA(&rt2800pci_ops) },
	{ PCI_DEVICE(0x1814, 0x3592), PCI_DEVICE_DATA(&rt2800pci_ops) },
	{ PCI_DEVICE(0x1814, 0x3593), PCI_DEVICE_DATA(&rt2800pci_ops) },
#endif
	{ 0, }
};
<<<<<<< HEAD
#endif /* CONFIG_RT2800PCI_PCI */
=======
#endif /* CONFIG_PCI */
>>>>>>> 3cbea436

MODULE_AUTHOR(DRV_PROJECT);
MODULE_VERSION(DRV_VERSION);
MODULE_DESCRIPTION("Ralink RT2800 PCI & PCMCIA Wireless LAN driver.");
MODULE_SUPPORTED_DEVICE("Ralink RT2860 PCI & PCMCIA chipset based cards");
#ifdef CONFIG_PCI
MODULE_FIRMWARE(FIRMWARE_RT2860);
MODULE_DEVICE_TABLE(pci, rt2800pci_device_table);
#endif /* CONFIG_PCI */
MODULE_LICENSE("GPL");

<<<<<<< HEAD
#ifdef CONFIG_RT2800PCI_SOC
=======
#if defined(CONFIG_RALINK_RT288X) || defined(CONFIG_RALINK_RT305X)
>>>>>>> 3cbea436
static int rt2800soc_probe(struct platform_device *pdev)
{
	return rt2x00soc_probe(pdev, &rt2800pci_ops);
}

static struct platform_driver rt2800soc_driver = {
	.driver		= {
		.name		= "rt2800_wmac",
		.owner		= THIS_MODULE,
		.mod_name	= KBUILD_MODNAME,
	},
	.probe		= rt2800soc_probe,
	.remove		= __devexit_p(rt2x00soc_remove),
	.suspend	= rt2x00soc_suspend,
	.resume		= rt2x00soc_resume,
};
<<<<<<< HEAD
#endif /* CONFIG_RT2800PCI_SOC */
=======
#endif /* CONFIG_RALINK_RT288X || CONFIG_RALINK_RT305X */
>>>>>>> 3cbea436

#ifdef CONFIG_PCI
static struct pci_driver rt2800pci_driver = {
	.name		= KBUILD_MODNAME,
	.id_table	= rt2800pci_device_table,
	.probe		= rt2x00pci_probe,
	.remove		= __devexit_p(rt2x00pci_remove),
	.suspend	= rt2x00pci_suspend,
	.resume		= rt2x00pci_resume,
};
#endif /* CONFIG_PCI */

static int __init rt2800pci_init(void)
{
	int ret = 0;

<<<<<<< HEAD
#ifdef CONFIG_RT2800PCI_SOC
=======
#if defined(CONFIG_RALINK_RT288X) || defined(CONFIG_RALINK_RT305X)
>>>>>>> 3cbea436
	ret = platform_driver_register(&rt2800soc_driver);
	if (ret)
		return ret;
#endif
#ifdef CONFIG_PCI
	ret = pci_register_driver(&rt2800pci_driver);
	if (ret) {
<<<<<<< HEAD
#ifdef CONFIG_RT2800PCI_SOC
=======
#if defined(CONFIG_RALINK_RT288X) || defined(CONFIG_RALINK_RT305X)
>>>>>>> 3cbea436
		platform_driver_unregister(&rt2800soc_driver);
#endif
		return ret;
	}
#endif

	return ret;
}

static void __exit rt2800pci_exit(void)
{
#ifdef CONFIG_PCI
	pci_unregister_driver(&rt2800pci_driver);
#endif
<<<<<<< HEAD
#ifdef CONFIG_RT2800PCI_SOC
=======
#if defined(CONFIG_RALINK_RT288X) || defined(CONFIG_RALINK_RT305X)
>>>>>>> 3cbea436
	platform_driver_unregister(&rt2800soc_driver);
#endif
}

module_init(rt2800pci_init);
module_exit(rt2800pci_exit);<|MERGE_RESOLUTION|>--- conflicted
+++ resolved
@@ -84,11 +84,7 @@
 	rt2800_register_write(rt2x00dev, H2M_MAILBOX_CID, ~0);
 }
 
-<<<<<<< HEAD
-#ifdef CONFIG_RT2800PCI_SOC
-=======
 #if defined(CONFIG_RALINK_RT288X) || defined(CONFIG_RALINK_RT305X)
->>>>>>> 3cbea436
 static void rt2800pci_read_eeprom_soc(struct rt2x00_dev *rt2x00dev)
 {
 	void __iomem *base_addr = ioremap(0x1F040000, EEPROM_SIZE);
@@ -101,11 +97,7 @@
 static inline void rt2800pci_read_eeprom_soc(struct rt2x00_dev *rt2x00dev)
 {
 }
-<<<<<<< HEAD
-#endif /* CONFIG_RT2800PCI_SOC */
-=======
 #endif /* CONFIG_RALINK_RT288X || CONFIG_RALINK_RT305X */
->>>>>>> 3cbea436
 
 #ifdef CONFIG_PCI
 static void rt2800pci_eepromregister_read(struct eeprom_93cx6 *eeprom)
@@ -219,13 +211,6 @@
 	};
 }
 
-<<<<<<< HEAD
-static int rt2800pci_write_firmware(struct rt2x00_dev *rt2x00dev,
-				    const u8 *data, const size_t len)
-{
-	u32 reg;
-
-=======
 static void rt2800pci_kick_queue(struct data_queue *queue)
 {
 	struct rt2x00_dev *rt2x00dev = queue->rt2x00dev;
@@ -284,7 +269,6 @@
 {
 	u32 reg;
 
->>>>>>> 3cbea436
 	/*
 	 * enable Host program ram write selection
 	 */
@@ -635,44 +619,6 @@
 	 */
 	skbdesc->desc = txd;
 	skbdesc->desc_len = TXD_DESC_SIZE;
-<<<<<<< HEAD
-}
-
-/*
- * TX data initialization
- */
-static void rt2800pci_kick_tx_queue(struct data_queue *queue)
-{
-	struct rt2x00_dev *rt2x00dev = queue->rt2x00dev;
-	struct queue_entry *entry = rt2x00queue_get_entry(queue, Q_INDEX);
-	unsigned int qidx;
-
-	if (queue->qid == QID_MGMT)
-		qidx = 5;
-	else
-		qidx = queue->qid;
-
-	rt2800_register_write(rt2x00dev, TX_CTX_IDX(qidx), entry->entry_idx);
-}
-
-static void rt2800pci_kill_tx_queue(struct data_queue *queue)
-{
-	struct rt2x00_dev *rt2x00dev = queue->rt2x00dev;
-	u32 reg;
-
-	if (queue->qid == QID_BEACON) {
-		rt2800_register_write(rt2x00dev, BCN_TIME_CFG, 0);
-		return;
-	}
-
-	rt2800_register_read(rt2x00dev, WPDMA_RST_IDX, &reg);
-	rt2x00_set_field32(&reg, WPDMA_RST_IDX_DTX_IDX0, (queue->qid == QID_AC_BE));
-	rt2x00_set_field32(&reg, WPDMA_RST_IDX_DTX_IDX1, (queue->qid == QID_AC_BK));
-	rt2x00_set_field32(&reg, WPDMA_RST_IDX_DTX_IDX2, (queue->qid == QID_AC_VI));
-	rt2x00_set_field32(&reg, WPDMA_RST_IDX_DTX_IDX3, (queue->qid == QID_AC_VO));
-	rt2800_register_write(rt2x00dev, WPDMA_RST_IDX, reg);
-=======
->>>>>>> 3cbea436
 }
 
 /*
@@ -741,20 +687,8 @@
 	struct queue_entry *entry;
 	u32 status;
 	u8 qid;
-<<<<<<< HEAD
-
-	while (!kfifo_is_empty(&rt2x00dev->txstatus_fifo)) {
-		/* Now remove the tx status from the FIFO */
-		if (kfifo_out(&rt2x00dev->txstatus_fifo, &status,
-			      sizeof(status)) != sizeof(status)) {
-			WARN_ON(1);
-			break;
-		}
-
-=======
 
 	while (kfifo_get(&rt2x00dev->txstatus_fifo, &status)) {
->>>>>>> 3cbea436
 		qid = rt2x00_get_field32(status, TX_STA_FIFO_PID_QUEUE);
 		if (qid >= QID_RX) {
 			/*
@@ -762,11 +696,7 @@
 			 * this tx status.
 			 */
 			WARNING(rt2x00dev, "Got TX status report with "
-<<<<<<< HEAD
-					   "unexpected pid %u, dropping", qid);
-=======
 					   "unexpected pid %u, dropping\n", qid);
->>>>>>> 3cbea436
 			break;
 		}
 
@@ -777,11 +707,7 @@
 			 * processing here and drop the tx status
 			 */
 			WARNING(rt2x00dev, "Got TX status for an unavailable "
-<<<<<<< HEAD
-					   "queue %u, dropping", qid);
-=======
 					   "queue %u, dropping\n", qid);
->>>>>>> 3cbea436
 			break;
 		}
 
@@ -791,11 +717,7 @@
 			 * and drop the tx status.
 			 */
 			WARNING(rt2x00dev, "Got TX status for an empty "
-<<<<<<< HEAD
-					   "queue %u, dropping", qid);
-=======
 					   "queue %u, dropping\n", qid);
->>>>>>> 3cbea436
 			break;
 		}
 
@@ -849,7 +771,6 @@
 {
 	u32 status;
 	int i;
-<<<<<<< HEAD
 
 	/*
 	 * The TX_FIFO_STATUS interrupt needs special care. We should
@@ -869,48 +790,13 @@
 	 * Since we have only one producer and one consumer we don't
 	 * need to lock the kfifo.
 	 */
-	for (i = 0; i < TX_ENTRIES; i++) {
+	for (i = 0; i < rt2x00dev->ops->tx->entry_num; i++) {
 		rt2800_register_read(rt2x00dev, TX_STA_FIFO, &status);
 
 		if (!rt2x00_get_field32(status, TX_STA_FIFO_VALID))
 			break;
 
-		if (kfifo_is_full(&rt2x00dev->txstatus_fifo)) {
-			WARNING(rt2x00dev, "TX status FIFO overrun,"
-				" drop tx status report.\n");
-			break;
-		}
-
-		if (kfifo_in(&rt2x00dev->txstatus_fifo, &status,
-			     sizeof(status)) != sizeof(status)) {
-=======
-
-	/*
-	 * The TX_FIFO_STATUS interrupt needs special care. We should
-	 * read TX_STA_FIFO but we should do it immediately as otherwise
-	 * the register can overflow and we would lose status reports.
-	 *
-	 * Hence, read the TX_STA_FIFO register and copy all tx status
-	 * reports into a kernel FIFO which is handled in the txstatus
-	 * tasklet. We use a tasklet to process the tx status reports
-	 * because we can schedule the tasklet multiple times (when the
-	 * interrupt fires again during tx status processing).
-	 *
-	 * Furthermore we don't disable the TX_FIFO_STATUS
-	 * interrupt here but leave it enabled so that the TX_STA_FIFO
-	 * can also be read while the interrupt thread gets executed.
-	 *
-	 * Since we have only one producer and one consumer we don't
-	 * need to lock the kfifo.
-	 */
-	for (i = 0; i < rt2x00dev->ops->tx->entry_num; i++) {
-		rt2800_register_read(rt2x00dev, TX_STA_FIFO, &status);
-
-		if (!rt2x00_get_field32(status, TX_STA_FIFO_VALID))
-			break;
-
 		if (!kfifo_put(&rt2x00dev->txstatus_fifo, &status)) {
->>>>>>> 3cbea436
 			WARNING(rt2x00dev, "TX status FIFO overrun,"
 				"drop tx status report.\n");
 			break;
@@ -1032,10 +918,7 @@
 	__set_bit(DRIVER_REQUIRE_DMA, &rt2x00dev->flags);
 	__set_bit(DRIVER_REQUIRE_L2PAD, &rt2x00dev->flags);
 	__set_bit(DRIVER_REQUIRE_TXSTATUS_FIFO, &rt2x00dev->flags);
-<<<<<<< HEAD
-=======
 	__set_bit(DRIVER_REQUIRE_TASKLET_CONTEXT, &rt2x00dev->flags);
->>>>>>> 3cbea436
 	if (!modparam_nohwcrypt)
 		__set_bit(CONFIG_SUPPORT_HW_CRYPTO, &rt2x00dev->flags);
 	__set_bit(DRIVER_SUPPORT_LINK_TUNING, &rt2x00dev->flags);
@@ -1067,11 +950,8 @@
 	.get_tsf		= rt2800_get_tsf,
 	.rfkill_poll		= rt2x00mac_rfkill_poll,
 	.ampdu_action		= rt2800_ampdu_action,
-<<<<<<< HEAD
-=======
 	.flush			= rt2x00mac_flush,
 	.get_survey		= rt2800_get_survey,
->>>>>>> 3cbea436
 };
 
 static const struct rt2800_ops rt2800pci_rt2800_ops = {
@@ -1110,11 +990,6 @@
 	.write_tx_desc		= rt2800pci_write_tx_desc,
 	.write_tx_data		= rt2800_write_tx_data,
 	.write_beacon		= rt2800_write_beacon,
-<<<<<<< HEAD
-	.kick_tx_queue		= rt2800pci_kick_tx_queue,
-	.kill_tx_queue		= rt2800pci_kill_tx_queue,
-=======
->>>>>>> 3cbea436
 	.fill_rxdone		= rt2800pci_fill_rxdone,
 	.config_shared_key	= rt2800_config_shared_key,
 	.config_pairwise_key	= rt2800_config_pairwise_key,
@@ -1168,22 +1043,15 @@
 /*
  * RT2800pci module information.
  */
-<<<<<<< HEAD
-#ifdef CONFIG_RT2800PCI_PCI
-=======
 #ifdef CONFIG_PCI
->>>>>>> 3cbea436
 static DEFINE_PCI_DEVICE_TABLE(rt2800pci_device_table) = {
 	{ PCI_DEVICE(0x1814, 0x0601), PCI_DEVICE_DATA(&rt2800pci_ops) },
 	{ PCI_DEVICE(0x1814, 0x0681), PCI_DEVICE_DATA(&rt2800pci_ops) },
 	{ PCI_DEVICE(0x1814, 0x0701), PCI_DEVICE_DATA(&rt2800pci_ops) },
 	{ PCI_DEVICE(0x1814, 0x0781), PCI_DEVICE_DATA(&rt2800pci_ops) },
-<<<<<<< HEAD
-=======
 	{ PCI_DEVICE(0x1814, 0x3090), PCI_DEVICE_DATA(&rt2800pci_ops) },
 	{ PCI_DEVICE(0x1814, 0x3091), PCI_DEVICE_DATA(&rt2800pci_ops) },
 	{ PCI_DEVICE(0x1814, 0x3092), PCI_DEVICE_DATA(&rt2800pci_ops) },
->>>>>>> 3cbea436
 	{ PCI_DEVICE(0x1432, 0x7708), PCI_DEVICE_DATA(&rt2800pci_ops) },
 	{ PCI_DEVICE(0x1432, 0x7727), PCI_DEVICE_DATA(&rt2800pci_ops) },
 	{ PCI_DEVICE(0x1432, 0x7728), PCI_DEVICE_DATA(&rt2800pci_ops) },
@@ -1191,19 +1059,10 @@
 	{ PCI_DEVICE(0x1432, 0x7748), PCI_DEVICE_DATA(&rt2800pci_ops) },
 	{ PCI_DEVICE(0x1432, 0x7758), PCI_DEVICE_DATA(&rt2800pci_ops) },
 	{ PCI_DEVICE(0x1432, 0x7768), PCI_DEVICE_DATA(&rt2800pci_ops) },
-<<<<<<< HEAD
-	{ PCI_DEVICE(0x1a3b, 0x1059), PCI_DEVICE_DATA(&rt2800pci_ops) },
-#ifdef CONFIG_RT2800PCI_RT30XX
-	{ PCI_DEVICE(0x1814, 0x3090), PCI_DEVICE_DATA(&rt2800pci_ops) },
-	{ PCI_DEVICE(0x1814, 0x3091), PCI_DEVICE_DATA(&rt2800pci_ops) },
-	{ PCI_DEVICE(0x1814, 0x3092), PCI_DEVICE_DATA(&rt2800pci_ops) },
-	{ PCI_DEVICE(0x1462, 0x891a), PCI_DEVICE_DATA(&rt2800pci_ops) },
-=======
 	{ PCI_DEVICE(0x1462, 0x891a), PCI_DEVICE_DATA(&rt2800pci_ops) },
 	{ PCI_DEVICE(0x1a3b, 0x1059), PCI_DEVICE_DATA(&rt2800pci_ops) },
 #ifdef CONFIG_RT2800PCI_RT33XX
 	{ PCI_DEVICE(0x1814, 0x3390), PCI_DEVICE_DATA(&rt2800pci_ops) },
->>>>>>> 3cbea436
 #endif
 #ifdef CONFIG_RT2800PCI_RT35XX
 	{ PCI_DEVICE(0x1814, 0x3060), PCI_DEVICE_DATA(&rt2800pci_ops) },
@@ -1214,11 +1073,7 @@
 #endif
 	{ 0, }
 };
-<<<<<<< HEAD
-#endif /* CONFIG_RT2800PCI_PCI */
-=======
 #endif /* CONFIG_PCI */
->>>>>>> 3cbea436
 
 MODULE_AUTHOR(DRV_PROJECT);
 MODULE_VERSION(DRV_VERSION);
@@ -1230,11 +1085,7 @@
 #endif /* CONFIG_PCI */
 MODULE_LICENSE("GPL");
 
-<<<<<<< HEAD
-#ifdef CONFIG_RT2800PCI_SOC
-=======
 #if defined(CONFIG_RALINK_RT288X) || defined(CONFIG_RALINK_RT305X)
->>>>>>> 3cbea436
 static int rt2800soc_probe(struct platform_device *pdev)
 {
 	return rt2x00soc_probe(pdev, &rt2800pci_ops);
@@ -1251,11 +1102,7 @@
 	.suspend	= rt2x00soc_suspend,
 	.resume		= rt2x00soc_resume,
 };
-<<<<<<< HEAD
-#endif /* CONFIG_RT2800PCI_SOC */
-=======
 #endif /* CONFIG_RALINK_RT288X || CONFIG_RALINK_RT305X */
->>>>>>> 3cbea436
 
 #ifdef CONFIG_PCI
 static struct pci_driver rt2800pci_driver = {
@@ -1272,11 +1119,7 @@
 {
 	int ret = 0;
 
-<<<<<<< HEAD
-#ifdef CONFIG_RT2800PCI_SOC
-=======
 #if defined(CONFIG_RALINK_RT288X) || defined(CONFIG_RALINK_RT305X)
->>>>>>> 3cbea436
 	ret = platform_driver_register(&rt2800soc_driver);
 	if (ret)
 		return ret;
@@ -1284,11 +1127,7 @@
 #ifdef CONFIG_PCI
 	ret = pci_register_driver(&rt2800pci_driver);
 	if (ret) {
-<<<<<<< HEAD
-#ifdef CONFIG_RT2800PCI_SOC
-=======
 #if defined(CONFIG_RALINK_RT288X) || defined(CONFIG_RALINK_RT305X)
->>>>>>> 3cbea436
 		platform_driver_unregister(&rt2800soc_driver);
 #endif
 		return ret;
@@ -1303,11 +1142,7 @@
 #ifdef CONFIG_PCI
 	pci_unregister_driver(&rt2800pci_driver);
 #endif
-<<<<<<< HEAD
-#ifdef CONFIG_RT2800PCI_SOC
-=======
 #if defined(CONFIG_RALINK_RT288X) || defined(CONFIG_RALINK_RT305X)
->>>>>>> 3cbea436
 	platform_driver_unregister(&rt2800soc_driver);
 #endif
 }
