--- conflicted
+++ resolved
@@ -400,19 +400,11 @@
 	/* Tell MMC/SDIO core it's OK to power down the card
 	 * (if it isn't already), but not to remove it completely */
 	struct sdio_func *func = dev_to_sdio_func(dev);
+	struct wl12xx_sdio_glue *glue = sdio_get_drvdata(func);
+	struct wl1271 *wl = platform_get_drvdata(glue->core);
 	mmc_pm_flag_t sdio_flags;
 	int ret = 0;
 
-<<<<<<< HEAD
-	/**
-	 * Due to some mmc layer issues, the system automatically
-	 * powers us up on resume, which later cause issues when
-	 * we try to restore_power again explicitly.
-	 * temporarily workaround by always asking to keep power.
-	 * this is fine as driver controls the chip power anyway.
-	 */
-	sdio_flags = sdio_get_host_pm_caps(func);
-=======
 	if (!wl) {
 		dev_err(dev, "no wilink module was probed\n");
 		goto out;
@@ -424,19 +416,19 @@
 	/* check whether sdio should keep power */
 	if (wl->wow_enabled) {
 		sdio_flags = sdio_get_host_pm_caps(func);
->>>>>>> 66f5a871
-
-	if (!(sdio_flags & MMC_PM_KEEP_POWER)) {
-		dev_err(dev, "can't keep power while host is suspended\n");
-		ret = -EINVAL;
-		goto out;
-	}
-
-	/* keep power while host suspended */
-	ret = sdio_set_host_pm_flags(func, MMC_PM_KEEP_POWER);
-	if (ret) {
-		dev_err(dev, "error while trying to keep power\n");
-		goto out;
+
+		if (!(sdio_flags & MMC_PM_KEEP_POWER)) {
+			dev_err(dev, "can't keep power while host is suspended\n");
+			ret = -EINVAL;
+			goto out;
+		}
+
+		/* keep power while host suspended */
+		ret = sdio_set_host_pm_flags(func, MMC_PM_KEEP_POWER);
+		if (ret) {
+			dev_err(dev, "error while trying to keep power\n");
+			goto out;
+		}
 	}
 out:
 	return ret;
