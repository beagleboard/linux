--- conflicted
+++ resolved
@@ -573,11 +573,7 @@
 	} while (--i);
 
 	if (!i) {
-<<<<<<< HEAD
-		wiphy_err(dev->wiphy, "reset timeout!\n");
-=======
 		wiphy_err(dev->wiphy, "Reset timeout!\n");
->>>>>>> 062c1825
 		return -ETIMEDOUT;
 	}
 
@@ -1530,11 +1526,7 @@
 	mutex_init(&priv->conf_mutex);
 	skb_queue_head_init(&priv->b_tx_status.queue);
 
-<<<<<<< HEAD
-	wiphy_info(dev->wiphy, "hwaddr %pm, %s v%d + %s, rfkill mask %d\n",
-=======
 	wiphy_info(dev->wiphy, "hwaddr %pM, %s V%d + %s, rfkill mask %d\n",
->>>>>>> 062c1825
 		   mac_addr, chip_name, priv->asic_rev, priv->rf->name,
 		   priv->rfkill_mask);
 
