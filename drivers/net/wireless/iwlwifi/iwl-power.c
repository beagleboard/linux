--- conflicted
+++ resolved
@@ -226,12 +226,7 @@
 	else
 		cmd->flags &= ~IWL_POWER_SHADOW_REG_ENA;
 
-<<<<<<< HEAD
-	if (priv->cfg->bt_params &&
-	    priv->cfg->bt_params->advanced_bt_coexist) {
-=======
 	if (iwl_advanced_bt_coexist(priv)) {
->>>>>>> 105e53f8
 		if (!priv->cfg->bt_params->bt_sco_disable)
 			cmd->flags |= IWL_POWER_BT_SCO_ENA;
 		else
@@ -317,12 +312,7 @@
 	else
 		cmd->flags &= ~IWL_POWER_SHADOW_REG_ENA;
 
-<<<<<<< HEAD
-	if (priv->cfg->bt_params &&
-	    priv->cfg->bt_params->advanced_bt_coexist) {
-=======
 	if (iwl_advanced_bt_coexist(priv)) {
->>>>>>> 105e53f8
 		if (!priv->cfg->bt_params->bt_sco_disable)
 			cmd->flags |= IWL_POWER_BT_SCO_ENA;
 		else
@@ -366,12 +356,7 @@
 
 	if (priv->cfg->base_params->broken_powersave)
 		iwl_power_sleep_cam_cmd(priv, cmd);
-<<<<<<< HEAD
-	else if (priv->cfg->base_params->supports_idle &&
-		 priv->hw->conf.flags & IEEE80211_CONF_IDLE)
-=======
 	else if (priv->hw->conf.flags & IEEE80211_CONF_IDLE)
->>>>>>> 105e53f8
 		iwl_static_sleep_cmd(priv, cmd, IWL_POWER_INDEX_5, 20);
 	else if (priv->cfg->ops->lib->tt_ops.lower_power_detection &&
 		 priv->cfg->ops->lib->tt_ops.tt_power_mode &&
@@ -440,10 +425,6 @@
 
 	return ret;
 }
-<<<<<<< HEAD
-EXPORT_SYMBOL(iwl_power_set_mode);
-=======
->>>>>>> 105e53f8
 
 int iwl_power_update_mode(struct iwl_priv *priv, bool force)
 {
@@ -452,10 +433,6 @@
 	iwl_power_build_cmd(priv, &cmd);
 	return iwl_power_set_mode(priv, &cmd, force);
 }
-<<<<<<< HEAD
-EXPORT_SYMBOL(iwl_power_update_mode);
-=======
->>>>>>> 105e53f8
 
 /* initialize to default */
 void iwl_power_initialize(struct iwl_priv *priv)
