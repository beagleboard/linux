--- conflicted
+++ resolved
@@ -317,11 +317,7 @@
 				int left)
 {
 
-<<<<<<< HEAD
-	if (!iwl_is_associated(priv) || !priv->ibss_beacon)
-=======
 	if (!iwl_is_associated(priv, IWL_RXON_CTX_BSS) || !priv->beacon_skb)
->>>>>>> 45f53cc9
 		return 0;
 
 	if (priv->beacon_skb->len > left)
@@ -517,13 +513,9 @@
 	hdr_len = ieee80211_hdrlen(fc);
 
 	/* Find index into station table for destination station */
-<<<<<<< HEAD
-	sta_id = iwl_sta_id_or_broadcast(priv, info->control.sta);
-=======
 	sta_id = iwl_sta_id_or_broadcast(
 			priv, &priv->contexts[IWL_RXON_CTX_BSS],
 			info->control.sta);
->>>>>>> 45f53cc9
 	if (sta_id == IWL_INVALID_STATION) {
 		IWL_DEBUG_DROP(priv, "Dropping - INVALID STATION: %pM\n",
 			       hdr->addr1);
@@ -553,10 +545,7 @@
 	/* Set up driver data for this TFD */
 	memset(&(txq->txb[q->write_ptr]), 0, sizeof(struct iwl_tx_info));
 	txq->txb[q->write_ptr].skb = skb;
-<<<<<<< HEAD
-=======
 	txq->txb[q->write_ptr].ctx = &priv->contexts[IWL_RXON_CTX_BSS];
->>>>>>> 45f53cc9
 
 	/* Init first empty entry in queue's array of Tx/cmd buffers */
 	out_cmd = txq->cmd[idx];
@@ -700,11 +689,7 @@
 	int duration = le16_to_cpu(params->duration);
 	struct iwl_rxon_context *ctx = &priv->contexts[IWL_RXON_CTX_BSS];
 
-<<<<<<< HEAD
-	if (iwl_is_associated(priv))
-=======
 	if (iwl_is_associated(priv, IWL_RXON_CTX_BSS))
->>>>>>> 45f53cc9
 		add_time = iwl_usecs_to_beacons(priv,
 			le64_to_cpu(params->start_time) - priv->_3945.last_tsf,
 			le16_to_cpu(ctx->timing.beacon_interval));
@@ -722,11 +707,7 @@
 		spectrum.start_time =
 			iwl_add_beacon_time(priv,
 				priv->_3945.last_beacon_time, add_time,
-<<<<<<< HEAD
-				le16_to_cpu(priv->rxon_timing.beacon_interval));
-=======
 				le16_to_cpu(ctx->timing.beacon_interval));
->>>>>>> 45f53cc9
 	else
 		spectrum.start_time = 0;
 
@@ -3027,26 +3008,12 @@
 {
 	struct iwl_rxon_context *ctx = &priv->contexts[IWL_RXON_CTX_BSS];
 
-<<<<<<< HEAD
- done:
-	/* can not perform scan make sure we clear scanning
-	 * bits from status so next scan request can be performed.
-	 * if we dont clear scanning status bit here all next scan
-	 * will fail
-	*/
-	clear_bit(STATUS_SCAN_HW, &priv->status);
-	clear_bit(STATUS_SCANNING, &priv->status);
-
-	/* inform mac80211 scan aborted */
-	queue_work(priv->workqueue, &priv->abort_scan);
-=======
 	/*
 	 * Since setting the RXON may have been deferred while
 	 * performing the scan, fire one off if needed
 	 */
 	if (memcmp(&ctx->staging, &ctx->active, sizeof(ctx->staging)))
 		iwl3945_commit_rxon(priv, ctx);
->>>>>>> 45f53cc9
 }
 
 static void iwl3945_bg_restart(struct work_struct *data)
@@ -3130,27 +3097,15 @@
 			vif->bss_conf.aid, vif->bss_conf.beacon_int);
 
 	if (vif->bss_conf.use_short_preamble)
-<<<<<<< HEAD
-		priv->staging_rxon.flags |= RXON_FLG_SHORT_PREAMBLE_MSK;
-=======
 		ctx->staging.flags |= RXON_FLG_SHORT_PREAMBLE_MSK;
->>>>>>> 45f53cc9
 	else
 		ctx->staging.flags &= ~RXON_FLG_SHORT_PREAMBLE_MSK;
 
-<<<<<<< HEAD
-	if (priv->staging_rxon.flags & RXON_FLG_BAND_24G_MSK) {
-		if (vif->bss_conf.use_short_slot)
-			priv->staging_rxon.flags |= RXON_FLG_SHORT_SLOT_MSK;
-		else
-			priv->staging_rxon.flags &= ~RXON_FLG_SHORT_SLOT_MSK;
-=======
 	if (ctx->staging.flags & RXON_FLG_BAND_24G_MSK) {
 		if (vif->bss_conf.use_short_slot)
 			ctx->staging.flags |= RXON_FLG_SHORT_SLOT_MSK;
 		else
 			ctx->staging.flags &= ~RXON_FLG_SHORT_SLOT_MSK;
->>>>>>> 45f53cc9
 	}
 
 	iwl3945_commit_rxon(priv, ctx);
@@ -3303,31 +3258,18 @@
 		ctx->staging.assoc_id = 0;
 
 		if (vif->bss_conf.use_short_preamble)
-<<<<<<< HEAD
-			priv->staging_rxon.flags |=
-=======
 			ctx->staging.flags |=
->>>>>>> 45f53cc9
 				RXON_FLG_SHORT_PREAMBLE_MSK;
 		else
 			ctx->staging.flags &=
 				~RXON_FLG_SHORT_PREAMBLE_MSK;
 
-<<<<<<< HEAD
-		if (priv->staging_rxon.flags & RXON_FLG_BAND_24G_MSK) {
-			if (vif->bss_conf.use_short_slot)
-				priv->staging_rxon.flags |=
-					RXON_FLG_SHORT_SLOT_MSK;
-			else
-				priv->staging_rxon.flags &=
-=======
 		if (ctx->staging.flags & RXON_FLG_BAND_24G_MSK) {
 			if (vif->bss_conf.use_short_slot)
 				ctx->staging.flags |=
 					RXON_FLG_SHORT_SLOT_MSK;
 			else
 				ctx->staging.flags &=
->>>>>>> 45f53cc9
 					~RXON_FLG_SHORT_SLOT_MSK;
 		}
 		/* restore RXON assoc */
@@ -3361,12 +3303,8 @@
 	static_key = !iwl_is_associated(priv, IWL_RXON_CTX_BSS);
 
 	if (!static_key) {
-<<<<<<< HEAD
-		sta_id = iwl_sta_id_or_broadcast(priv, sta);
-=======
 		sta_id = iwl_sta_id_or_broadcast(
 				priv, &priv->contexts[IWL_RXON_CTX_BSS], sta);
->>>>>>> 45f53cc9
 		if (sta_id == IWL_INVALID_STATION)
 			return -EINVAL;
 	}
@@ -3445,10 +3383,7 @@
 {
 	struct iwl_priv *priv = hw->priv;
 	__le32 filter_or = 0, filter_nand = 0;
-<<<<<<< HEAD
-=======
 	struct iwl_rxon_context *ctx = &priv->contexts[IWL_RXON_CTX_BSS];
->>>>>>> 45f53cc9
 
 #define CHK(test, flag)	do { \
 	if (*total_flags & (test))		\
@@ -3468,13 +3403,8 @@
 
 	mutex_lock(&priv->mutex);
 
-<<<<<<< HEAD
-	priv->staging_rxon.filter_flags &= ~filter_nand;
-	priv->staging_rxon.filter_flags |= filter_or;
-=======
 	ctx->staging.filter_flags &= ~filter_nand;
 	ctx->staging.filter_flags |= filter_or;
->>>>>>> 45f53cc9
 
 	/*
 	 * Committing directly here breaks for some reason,
