--- conflicted
+++ resolved
@@ -1229,14 +1229,9 @@
 	     q->read_ptr = iwl_queue_inc_wrap(q->read_ptr, q->n_bd)) {
 
 		tx_info = &txq->txb[txq->q.read_ptr];
-<<<<<<< HEAD
-		iwlagn_tx_status(priv, tx_info,
-				 txq_id >= IWLAGN_FIRST_AMPDU_QUEUE);
-=======
 
 		if (WARN_ON_ONCE(tx_info->skb == NULL))
 			continue;
->>>>>>> 105e53f8
 
 		hdr = (struct ieee80211_hdr *)tx_info->skb->data;
 		if (ieee80211_is_data_qos(hdr->frame_control))
