/******************************************************************************
 *
 * This file is provided under a dual BSD/GPLv2 license.  When using or
 * redistributing this file, you may do so under either license.
 *
 * GPL LICENSE SUMMARY
 *
 * Copyright(c) 2008 - 2010 Intel Corporation. All rights reserved.
 *
 * This program is free software; you can redistribute it and/or modify
 * it under the terms of version 2 of the GNU General Public License as
 * published by the Free Software Foundation.
 *
 * This program is distributed in the hope that it will be useful, but
 * WITHOUT ANY WARRANTY; without even the implied warranty of
 * MERCHANTABILITY or FITNESS FOR A PARTICULAR PURPOSE.  See the GNU
 * General Public License for more details.
 *
 * You should have received a copy of the GNU General Public License
 * along with this program; if not, write to the Free Software
 * Foundation, Inc., 51 Franklin Street, Fifth Floor, Boston, MA 02110,
 * USA
 *
 * The full GNU General Public License is included in this distribution
 * in the file called LICENSE.GPL.
 *
 * Contact Information:
 *  Intel Linux Wireless <ilw@linux.intel.com>
 * Intel Corporation, 5200 N.E. Elam Young Parkway, Hillsboro, OR 97124-6497
 *
 * BSD LICENSE
 *
 * Copyright(c) 2005 - 2010 Intel Corporation. All rights reserved.
 * All rights reserved.
 *
 * Redistribution and use in source and binary forms, with or without
 * modification, are permitted provided that the following conditions
 * are met:
 *
 *  * Redistributions of source code must retain the above copyright
 *    notice, this list of conditions and the following disclaimer.
 *  * Redistributions in binary form must reproduce the above copyright
 *    notice, this list of conditions and the following disclaimer in
 *    the documentation and/or other materials provided with the
 *    distribution.
 *  * Neither the name Intel Corporation nor the names of its
 *    contributors may be used to endorse or promote products derived
 *    from this software without specific prior written permission.
 *
 * THIS SOFTWARE IS PROVIDED BY THE COPYRIGHT HOLDERS AND CONTRIBUTORS
 * "AS IS" AND ANY EXPRESS OR IMPLIED WARRANTIES, INCLUDING, BUT NOT
 * LIMITED TO, THE IMPLIED WARRANTIES OF MERCHANTABILITY AND FITNESS FOR
 * A PARTICULAR PURPOSE ARE DISCLAIMED. IN NO EVENT SHALL THE COPYRIGHT
 * OWNER OR CONTRIBUTORS BE LIABLE FOR ANY DIRECT, INDIRECT, INCIDENTAL,
 * SPECIAL, EXEMPLARY, OR CONSEQUENTIAL DAMAGES (INCLUDING, BUT NOT
 * LIMITED TO, PROCUREMENT OF SUBSTITUTE GOODS OR SERVICES; LOSS OF USE,
 * DATA, OR PROFITS; OR BUSINESS INTERRUPTION) HOWEVER CAUSED AND ON ANY
 * THEORY OF LIABILITY, WHETHER IN CONTRACT, STRICT LIABILITY, OR TORT
 * (INCLUDING NEGLIGENCE OR OTHERWISE) ARISING IN ANY WAY OUT OF THE USE
 * OF THIS SOFTWARE, EVEN IF ADVISED OF THE POSSIBILITY OF SUCH DAMAGE.
 *****************************************************************************/

#ifndef __iwl_core_h__
#define __iwl_core_h__

/************************
 * forward declarations *
 ************************/
struct iwl_host_cmd;
struct iwl_cmd;


#define IWLWIFI_VERSION "in-tree:"
#define DRV_COPYRIGHT	"Copyright(c) 2003-2010 Intel Corporation"
#define DRV_AUTHOR     "<ilw@linux.intel.com>"

#define IWL_PCI_DEVICE(dev, subdev, cfg) \
	.vendor = PCI_VENDOR_ID_INTEL,  .device = (dev), \
	.subvendor = PCI_ANY_ID, .subdevice = (subdev), \
	.driver_data = (kernel_ulong_t)&(cfg)

#define TIME_UNIT		1024

#define IWL_SKU_G       0x1
#define IWL_SKU_A       0x2
#define IWL_SKU_N       0x8

#define IWL_CMD(x) case x: return #x

struct iwl_hcmd_ops {
	int (*rxon_assoc)(struct iwl_priv *priv, struct iwl_rxon_context *ctx);
	int (*commit_rxon)(struct iwl_priv *priv, struct iwl_rxon_context *ctx);
	void (*set_rxon_chain)(struct iwl_priv *priv,
			       struct iwl_rxon_context *ctx);
	int (*set_tx_ant)(struct iwl_priv *priv, u8 valid_tx_ant);
	void (*send_bt_config)(struct iwl_priv *priv);
	int (*set_pan_params)(struct iwl_priv *priv);
};

struct iwl_hcmd_utils_ops {
	u16 (*get_hcmd_size)(u8 cmd_id, u16 len);
	u16 (*build_addsta_hcmd)(const struct iwl_addsta_cmd *cmd, u8 *data);
	void (*gain_computation)(struct iwl_priv *priv,
			u32 *average_noise,
			u16 min_average_noise_antennat_i,
			u32 min_average_noise,
			u8 default_chain);
	void (*chain_noise_reset)(struct iwl_priv *priv);
	void (*tx_cmd_protection)(struct iwl_priv *priv,
				  struct ieee80211_tx_info *info,
				  __le16 fc, __le32 *tx_flags);
	int  (*calc_rssi)(struct iwl_priv *priv,
			  struct iwl_rx_phy_res *rx_resp);
	int (*request_scan)(struct iwl_priv *priv, struct ieee80211_vif *vif);
	void (*post_scan)(struct iwl_priv *priv);
};

struct iwl_apm_ops {
	int (*init)(struct iwl_priv *priv);
	void (*config)(struct iwl_priv *priv);
};

struct iwl_debugfs_ops {
	ssize_t (*rx_stats_read)(struct file *file, char __user *user_buf,
				 size_t count, loff_t *ppos);
	ssize_t (*tx_stats_read)(struct file *file, char __user *user_buf,
				 size_t count, loff_t *ppos);
	ssize_t (*general_stats_read)(struct file *file, char __user *user_buf,
				      size_t count, loff_t *ppos);
	ssize_t (*bt_stats_read)(struct file *file, char __user *user_buf,
				 size_t count, loff_t *ppos);
<<<<<<< HEAD
=======
	ssize_t (*reply_tx_error)(struct file *file, char __user *user_buf,
				 size_t count, loff_t *ppos);
>>>>>>> 45f53cc9
};

struct iwl_temp_ops {
	void (*temperature)(struct iwl_priv *priv);
};

struct iwl_tt_ops {
	bool (*lower_power_detection)(struct iwl_priv *priv);
	u8 (*tt_power_mode)(struct iwl_priv *priv);
	bool (*ct_kill_check)(struct iwl_priv *priv);
};

struct iwl_lib_ops {
	/* set hw dependent parameters */
	int (*set_hw_params)(struct iwl_priv *priv);
	/* Handling TX */
	void (*txq_update_byte_cnt_tbl)(struct iwl_priv *priv,
					struct iwl_tx_queue *txq,
					u16 byte_cnt);
	void (*txq_inval_byte_cnt_tbl)(struct iwl_priv *priv,
				       struct iwl_tx_queue *txq);
	void (*txq_set_sched)(struct iwl_priv *priv, u32 mask);
	int (*txq_attach_buf_to_tfd)(struct iwl_priv *priv,
				     struct iwl_tx_queue *txq,
				     dma_addr_t addr,
				     u16 len, u8 reset, u8 pad);
	void (*txq_free_tfd)(struct iwl_priv *priv,
			     struct iwl_tx_queue *txq);
	int (*txq_init)(struct iwl_priv *priv,
			struct iwl_tx_queue *txq);
	/* aggregations */
	int (*txq_agg_enable)(struct iwl_priv *priv, int txq_id, int tx_fifo,
			      int sta_id, int tid, u16 ssn_idx);
	int (*txq_agg_disable)(struct iwl_priv *priv, u16 txq_id, u16 ssn_idx,
			       u8 tx_fifo);
	/* setup Rx handler */
	void (*rx_handler_setup)(struct iwl_priv *priv);
	/* setup deferred work */
	void (*setup_deferred_work)(struct iwl_priv *priv);
	/* cancel deferred work */
	void (*cancel_deferred_work)(struct iwl_priv *priv);
	/* alive notification after init uCode load */
	void (*init_alive_start)(struct iwl_priv *priv);
	/* alive notification */
	int (*alive_notify)(struct iwl_priv *priv);
	/* check validity of rtc data address */
	int (*is_valid_rtc_data_addr)(u32 addr);
	/* 1st ucode load */
	int (*load_ucode)(struct iwl_priv *priv);
	int (*dump_nic_event_log)(struct iwl_priv *priv,
				  bool full_log, char **buf, bool display);
	void (*dump_nic_error_log)(struct iwl_priv *priv);
	void (*dump_csr)(struct iwl_priv *priv);
	int (*dump_fh)(struct iwl_priv *priv, char **buf, bool display);
	int (*set_channel_switch)(struct iwl_priv *priv,
				  struct ieee80211_channel_switch *ch_switch);
	/* power management */
	struct iwl_apm_ops apm_ops;

	/* power */
	int (*send_tx_power) (struct iwl_priv *priv);
	void (*update_chain_flags)(struct iwl_priv *priv);
	void (*post_associate)(struct iwl_priv *priv,
			       struct ieee80211_vif *vif);
	void (*config_ap)(struct iwl_priv *priv, struct ieee80211_vif *vif);
	irqreturn_t (*isr) (int irq, void *data);

	/* eeprom operations (as defined in iwl-eeprom.h) */
	struct iwl_eeprom_ops eeprom_ops;

	/* temperature */
	struct iwl_temp_ops temp_ops;
	/* station management */
	int (*manage_ibss_station)(struct iwl_priv *priv,
				   struct ieee80211_vif *vif, bool add);
<<<<<<< HEAD
	int (*update_bcast_station)(struct iwl_priv *priv);
=======
	int (*update_bcast_stations)(struct iwl_priv *priv);
>>>>>>> 45f53cc9
	/* recover from tx queue stall */
	void (*recover_from_tx_stall)(unsigned long data);
	/* check for plcp health */
	bool (*check_plcp_health)(struct iwl_priv *priv,
					struct iwl_rx_packet *pkt);
	/* check for ack health */
	bool (*check_ack_health)(struct iwl_priv *priv,
					struct iwl_rx_packet *pkt);
	int (*txfifo_flush)(struct iwl_priv *priv, u16 flush_control);
	void (*dev_txfifo_flush)(struct iwl_priv *priv, u16 flush_control);

	struct iwl_debugfs_ops debugfs_ops;

	/* thermal throttling */
	struct iwl_tt_ops tt_ops;
};

struct iwl_led_ops {
	int (*cmd)(struct iwl_priv *priv, struct iwl_led_cmd *led_cmd);
	int (*on)(struct iwl_priv *priv);
	int (*off)(struct iwl_priv *priv);
};

/* NIC specific ops */
struct iwl_nic_ops {
	void (*additional_nic_config)(struct iwl_priv *priv);
};

struct iwl_ops {
	const struct iwl_lib_ops *lib;
	const struct iwl_hcmd_ops *hcmd;
	const struct iwl_hcmd_utils_ops *utils;
	const struct iwl_led_ops *led;
	const struct iwl_nic_ops *nic;
};

struct iwl_mod_params {
	int sw_crypto;		/* def: 0 = using hardware encryption */
	int disable_hw_scan;	/* def: 0 = use h/w scan */
	int num_of_queues;	/* def: HW dependent */
	int disable_11n;	/* def: 0 = 11n capabilities enabled */
	int amsdu_size_8K;	/* def: 1 = enable 8K amsdu size */
	int antenna;  		/* def: 0 = both antennas (use diversity) */
	int restart_fw;		/* def: 1 = restart firmware */
};

/*
 * @max_ll_items: max number of OTP blocks
 * @shadow_ram_support: shadow support for OTP memory
 * @led_compensation: compensate on the led on/off time per HW according
 *	to the deviation to achieve the desired led frequency.
 *	The detail algorithm is described in iwl-led.c
<<<<<<< HEAD
 * @use_rts_for_aggregation: use rts/cts protection for HT traffic
=======
>>>>>>> 45f53cc9
 * @chain_noise_num_beacons: number of beacons used to compute chain noise
 * @adv_thermal_throttle: support advance thermal throttle
 * @support_ct_kill_exit: support ct kill exit condition
 * @support_wimax_coexist: support wimax/wifi co-exist
 * @plcp_delta_threshold: plcp error rate threshold used to trigger
 *	radio tuning when there is a high receiving plcp error rate
 * @chain_noise_scale: default chain noise scale used for gain computation
 * @monitor_recover_period: default timer used to check stuck queues
 * @temperature_kelvin: temperature report by uCode in kelvin
 * @max_event_log_size: size of event log buffer size for ucode event logging
 * @tx_power_by_driver: tx power calibration performed by driver
 *	instead of uCode
 * @ucode_tracing: support ucode continuous tracing
 * @sensitivity_calib_by_driver: driver has the capability to perform
 *	sensitivity calibration operation
 * @chain_noise_calib_by_driver: driver has the capability to perform
 *	chain noise calibration operation
*/
struct iwl_base_params {
	int eeprom_size;
	int num_of_queues;	/* def: HW dependent */
	int num_of_ampdu_queues;/* def: HW dependent */
	/* for iwl_apm_init() */
	u32 pll_cfg_val;
	bool set_l0s;
	bool use_bsm;

	bool use_isr_legacy;
	const u16 max_ll_items;
	const bool shadow_ram_support;
	u16 led_compensation;
	const bool broken_powersave;
	int chain_noise_num_beacons;
	const bool supports_idle;
	bool adv_thermal_throttle;
	bool support_ct_kill_exit;
	const bool support_wimax_coexist;
	u8 plcp_delta_threshold;
	s32 chain_noise_scale;
	/* timer period for monitor the driver queues */
	u32 monitor_recover_period;
	bool temperature_kelvin;
	u32 max_event_log_size;
	const bool tx_power_by_driver;
	const bool ucode_tracing;
	const bool sensitivity_calib_by_driver;
	const bool chain_noise_calib_by_driver;
};
/*
 * @advanced_bt_coexist: support advanced bt coexist
 * @bt_init_traffic_load: specify initial bt traffic load
 * @bt_prio_boost: default bt priority boost value
 * @bt_statistics: use BT version of statistics notification
 * @agg_time_limit: maximum number of uSec in aggregation
 * @ampdu_factor: Maximum A-MPDU length factor
 * @ampdu_density: Minimum A-MPDU spacing
*/
struct iwl_bt_params {
	bool advanced_bt_coexist;
	u8 bt_init_traffic_load;
	u8 bt_prio_boost;
	const bool bt_statistics;
	u16 agg_time_limit;
	u8 ampdu_factor;
	u8 ampdu_density;
};
/*
 * @use_rts_for_aggregation: use rts/cts protection for HT traffic
*/
struct iwl_ht_params {
	const bool ht_greenfield_support; /* if used set to true */
	bool use_rts_for_aggregation;
};

/**
 * struct iwl_cfg
 * @fw_name_pre: Firmware filename prefix. The api version and extension
 *	(.ucode) will be added to filename before loading from disk. The
 *	filename is constructed as fw_name_pre<api>.ucode.
 * @ucode_api_max: Highest version of uCode API supported by driver.
 * @ucode_api_min: Lowest version of uCode API supported by driver.
 * @pa_type: used by 6000 series only to identify the type of Power Amplifier
 * @need_dc_calib: need to perform init dc calibration
 * @need_temp_offset_calib: need to perform temperature offset calibration
 * @scan_antennas: available antenna for scan operation
 *
 * We enable the driver to be backward compatible wrt API version. The
 * driver specifies which APIs it supports (with @ucode_api_max being the
 * highest and @ucode_api_min the lowest). Firmware will only be loaded if
 * it has a supported API version. The firmware's API version will be
 * stored in @iwl_priv, enabling the driver to make runtime changes based
 * on firmware version used.
 *
 * For example,
 * if (IWL_UCODE_API(priv->ucode_ver) >= 2) {
 *	Driver interacts with Firmware API version >= 2.
 * } else {
 *	Driver interacts with Firmware API version 1.
 * }
 *
 * The ideal usage of this infrastructure is to treat a new ucode API
 * release as a new hardware revision. That is, through utilizing the
 * iwl_hcmd_utils_ops etc. we accommodate different command structures
 * and flows between hardware versions (4965/5000) as well as their API
 * versions.
 *
 */
struct iwl_cfg {
	/* params specific to an individual device within a device family */
	const char *name;
	const char *fw_name_pre;
	const unsigned int ucode_api_max;
	const unsigned int ucode_api_min;
	u8   valid_tx_ant;
	u8   valid_rx_ant;
	unsigned int sku;
	u16  eeprom_ver;
	u16  eeprom_calib_ver;
	const struct iwl_ops *ops;
	/* module based parameters which can be set from modprobe cmd */
	const struct iwl_mod_params *mod_params;
<<<<<<< HEAD
	u8   valid_tx_ant;
	u8   valid_rx_ant;

	/* for iwl_apm_init() */
	u32 pll_cfg_val;
	bool set_l0s;
	bool use_bsm;

	bool use_isr_legacy;
	enum iwl_pa_type pa_type;
	const u16 max_ll_items;
	const bool shadow_ram_support;
	const bool ht_greenfield_support;
	u16 led_compensation;
	const bool broken_powersave;
	bool use_rts_for_aggregation;
	int chain_noise_num_beacons;
	const bool supports_idle;
	bool adv_thermal_throttle;
	bool support_ct_kill_exit;
	const bool support_wimax_coexist;
	u8 plcp_delta_threshold;
	s32 chain_noise_scale;
	/* timer period for monitor the driver queues */
	u32 monitor_recover_period;
	bool temperature_kelvin;
	u32 max_event_log_size;
	const bool tx_power_by_driver;
	const bool ucode_tracing;
	const bool sensitivity_calib_by_driver;
	const bool chain_noise_calib_by_driver;
	u8 scan_rx_antennas[IEEE80211_NUM_BANDS];
	u8 scan_tx_antennas[IEEE80211_NUM_BANDS];
	const bool need_dc_calib;
	const bool bt_statistics;
=======
	/* params not likely to change within a device family */
	struct iwl_base_params *base_params;
	/* params likely to change within a device family */
	struct iwl_ht_params *ht_params;
	struct iwl_bt_params *bt_params;
	enum iwl_pa_type pa_type;	  /* if used set to IWL_PA_SYSTEM */
	const bool need_dc_calib;	  /* if used set to true */
	const bool need_temp_offset_calib; /* if used set to true */
	u8 scan_rx_antennas[IEEE80211_NUM_BANDS];
	u8 scan_tx_antennas[IEEE80211_NUM_BANDS];
>>>>>>> 45f53cc9
};

/***************************
 *   L i b                 *
 ***************************/

struct ieee80211_hw *iwl_alloc_all(struct iwl_cfg *cfg,
		struct ieee80211_ops *hw_ops);
int iwl_mac_conf_tx(struct ieee80211_hw *hw, u16 queue,
		    const struct ieee80211_tx_queue_params *params);
<<<<<<< HEAD
void iwl_set_rxon_hwcrypto(struct iwl_priv *priv, int hw_decrypt);
int iwl_check_rxon_cmd(struct iwl_priv *priv);
int iwl_full_rxon_required(struct iwl_priv *priv);
void iwl_set_rxon_chain(struct iwl_priv *priv);
int iwl_set_rxon_channel(struct iwl_priv *priv, struct ieee80211_channel *ch);
void iwl_set_flags_for_band(struct iwl_priv *priv,
=======
int iwl_mac_tx_last_beacon(struct ieee80211_hw *hw);
void iwl_set_rxon_hwcrypto(struct iwl_priv *priv, struct iwl_rxon_context *ctx,
			   int hw_decrypt);
int iwl_check_rxon_cmd(struct iwl_priv *priv, struct iwl_rxon_context *ctx);
int iwl_full_rxon_required(struct iwl_priv *priv, struct iwl_rxon_context *ctx);
int iwl_set_rxon_channel(struct iwl_priv *priv, struct ieee80211_channel *ch,
			 struct iwl_rxon_context *ctx);
void iwl_set_flags_for_band(struct iwl_priv *priv,
			    struct iwl_rxon_context *ctx,
>>>>>>> 45f53cc9
			    enum ieee80211_band band,
			    struct ieee80211_vif *vif);
u8 iwl_get_single_channel_number(struct iwl_priv *priv,
				  enum ieee80211_band band);
void iwl_set_rxon_ht(struct iwl_priv *priv, struct iwl_ht_config *ht_conf);
bool iwl_is_ht40_tx_allowed(struct iwl_priv *priv,
			    struct iwl_rxon_context *ctx,
			    struct ieee80211_sta_ht_cap *ht_cap);
void iwl_connection_init_rx_config(struct iwl_priv *priv,
<<<<<<< HEAD
				   struct ieee80211_vif *vif);
=======
				   struct iwl_rxon_context *ctx);
>>>>>>> 45f53cc9
void iwl_set_rate(struct iwl_priv *priv);
int iwl_set_decrypted_flag(struct iwl_priv *priv,
			   struct ieee80211_hdr *hdr,
			   u32 decrypt_res,
			   struct ieee80211_rx_status *stats);
void iwl_irq_handle_error(struct iwl_priv *priv);
<<<<<<< HEAD
int iwl_set_hw_params(struct iwl_priv *priv);
=======
>>>>>>> 45f53cc9
void iwl_post_associate(struct iwl_priv *priv, struct ieee80211_vif *vif);
void iwl_bss_info_changed(struct ieee80211_hw *hw,
				     struct ieee80211_vif *vif,
				     struct ieee80211_bss_conf *bss_conf,
				     u32 changes);
<<<<<<< HEAD
int iwl_commit_rxon(struct iwl_priv *priv);
=======
>>>>>>> 45f53cc9
int iwl_mac_add_interface(struct ieee80211_hw *hw,
			  struct ieee80211_vif *vif);
void iwl_mac_remove_interface(struct ieee80211_hw *hw,
			      struct ieee80211_vif *vif);
int iwl_mac_config(struct ieee80211_hw *hw, u32 changed);
void iwl_config_ap(struct iwl_priv *priv, struct ieee80211_vif *vif);
void iwl_mac_reset_tsf(struct ieee80211_hw *hw);
int iwl_alloc_txq_mem(struct iwl_priv *priv);
void iwl_free_txq_mem(struct iwl_priv *priv);
void iwlcore_tx_cmd_protection(struct iwl_priv *priv,
			       struct ieee80211_tx_info *info,
			       __le16 fc, __le32 *tx_flags);
#ifdef CONFIG_IWLWIFI_DEBUGFS
int iwl_alloc_traffic_mem(struct iwl_priv *priv);
void iwl_free_traffic_mem(struct iwl_priv *priv);
void iwl_reset_traffic_log(struct iwl_priv *priv);
void iwl_dbg_log_tx_data_frame(struct iwl_priv *priv,
				u16 length, struct ieee80211_hdr *header);
void iwl_dbg_log_rx_data_frame(struct iwl_priv *priv,
				u16 length, struct ieee80211_hdr *header);
const char *get_mgmt_string(int cmd);
const char *get_ctrl_string(int cmd);
void iwl_clear_traffic_stats(struct iwl_priv *priv);
void iwl_update_stats(struct iwl_priv *priv, bool is_tx, __le16 fc,
		      u16 len);
#else
static inline int iwl_alloc_traffic_mem(struct iwl_priv *priv)
{
	return 0;
}
static inline void iwl_free_traffic_mem(struct iwl_priv *priv)
{
}
static inline void iwl_reset_traffic_log(struct iwl_priv *priv)
{
}
static inline void iwl_dbg_log_tx_data_frame(struct iwl_priv *priv,
		      u16 length, struct ieee80211_hdr *header)
{
}
static inline void iwl_dbg_log_rx_data_frame(struct iwl_priv *priv,
		      u16 length, struct ieee80211_hdr *header)
{
}
static inline void iwl_update_stats(struct iwl_priv *priv, bool is_tx,
				    __le16 fc, u16 len)
{
	struct traffic_stats	*stats;

	if (is_tx)
		stats = &priv->tx_stats;
	else
		stats = &priv->rx_stats;

	if (ieee80211_is_data(fc)) {
		/* data */
		stats->data_bytes += len;
	}
	iwl_leds_background(priv);
}
#endif
/*****************************************************
 * RX handlers.
 * **************************************************/
void iwl_rx_pm_sleep_notif(struct iwl_priv *priv,
			   struct iwl_rx_mem_buffer *rxb);
void iwl_rx_pm_debug_statistics_notif(struct iwl_priv *priv,
				      struct iwl_rx_mem_buffer *rxb);
void iwl_rx_reply_error(struct iwl_priv *priv,
			struct iwl_rx_mem_buffer *rxb);

/*****************************************************
* RX
******************************************************/
void iwl_cmd_queue_free(struct iwl_priv *priv);
int iwl_rx_queue_alloc(struct iwl_priv *priv);
void iwl_rx_queue_update_write_ptr(struct iwl_priv *priv,
				  struct iwl_rx_queue *q);
int iwl_rx_queue_space(const struct iwl_rx_queue *q);
void iwl_tx_cmd_complete(struct iwl_priv *priv, struct iwl_rx_mem_buffer *rxb);
/* Handlers */
void iwl_rx_spectrum_measure_notif(struct iwl_priv *priv,
					  struct iwl_rx_mem_buffer *rxb);
void iwl_recover_from_statistics(struct iwl_priv *priv,
				struct iwl_rx_packet *pkt);
void iwl_chswitch_done(struct iwl_priv *priv, bool is_success);
void iwl_rx_csa(struct iwl_priv *priv, struct iwl_rx_mem_buffer *rxb);

/* TX helpers */

/*****************************************************
* TX
******************************************************/
<<<<<<< HEAD
void iwl_hw_txq_free_tfd(struct iwl_priv *priv, struct iwl_tx_queue *txq);
int iwl_hw_txq_attach_buf_to_tfd(struct iwl_priv *priv,
				 struct iwl_tx_queue *txq,
				 dma_addr_t addr, u16 len, u8 reset, u8 pad);
int iwl_hw_tx_queue_init(struct iwl_priv *priv,
			 struct iwl_tx_queue *txq);
=======
>>>>>>> 45f53cc9
void iwl_txq_update_write_ptr(struct iwl_priv *priv, struct iwl_tx_queue *txq);
int iwl_tx_queue_init(struct iwl_priv *priv, struct iwl_tx_queue *txq,
		      int slots_num, u32 txq_id);
void iwl_tx_queue_reset(struct iwl_priv *priv, struct iwl_tx_queue *txq,
			int slots_num, u32 txq_id);
void iwl_tx_queue_free(struct iwl_priv *priv, int txq_id);
/*****************************************************
 * TX power
 ****************************************************/
int iwl_set_tx_power(struct iwl_priv *priv, s8 tx_power, bool force);

/*******************************************************************************
 * Rate
 ******************************************************************************/

<<<<<<< HEAD
int iwl_hwrate_to_plcp_idx(u32 rate_n_flags);

u8 iwl_rate_get_lowest_plcp(struct iwl_priv *priv);

u8 iwl_toggle_tx_ant(struct iwl_priv *priv, u8 ant_idx, u8 valid);

static inline u32 iwl_ant_idx_to_flags(u8 ant_idx)
{
	return BIT(ant_idx) << RATE_MCS_ANT_POS;
}

static inline u8 iwl_hw_get_rate(__le32 rate_n_flags)
{
	return le32_to_cpu(rate_n_flags) & 0xFF;
}
static inline u32 iwl_hw_get_rate_n_flags(__le32 rate_n_flags)
{
	return le32_to_cpu(rate_n_flags) & 0x1FFFF;
}
static inline __le32 iwl_hw_set_rate_n_flags(u8 rate, u32 flags)
{
	return cpu_to_le32(flags|(u32)rate);
}
=======
u8 iwl_rate_get_lowest_plcp(struct iwl_priv *priv,
			    struct iwl_rxon_context *ctx);
>>>>>>> 45f53cc9

/*******************************************************************************
 * Scanning
 ******************************************************************************/
void iwl_init_scan_params(struct iwl_priv *priv);
int iwl_scan_cancel(struct iwl_priv *priv);
int iwl_scan_cancel_timeout(struct iwl_priv *priv, unsigned long ms);
void iwl_force_scan_end(struct iwl_priv *priv);
int iwl_mac_hw_scan(struct ieee80211_hw *hw,
		    struct ieee80211_vif *vif,
		    struct cfg80211_scan_request *req);
void iwl_internal_short_hw_scan(struct iwl_priv *priv);
int iwl_force_reset(struct iwl_priv *priv, int mode, bool external);
u16 iwl_fill_probe_req(struct iwl_priv *priv, struct ieee80211_mgmt *frame,
		       const u8 *ta, const u8 *ie, int ie_len, int left);
void iwl_setup_rx_scan_handlers(struct iwl_priv *priv);
u16 iwl_get_active_dwell_time(struct iwl_priv *priv,
			      enum ieee80211_band band,
			      u8 n_probes);
u16 iwl_get_passive_dwell_time(struct iwl_priv *priv,
			       enum ieee80211_band band,
			       struct ieee80211_vif *vif);
void iwl_setup_scan_deferred_work(struct iwl_priv *priv);
void iwl_cancel_scan_deferred_work(struct iwl_priv *priv);

/* For faster active scanning, scan will move to the next channel if fewer than
 * PLCP_QUIET_THRESH packets are heard on this channel within
 * ACTIVE_QUIET_TIME after sending probe request.  This shortens the dwell
 * time if it's a quiet channel (nothing responded to our probe, and there's
 * no other traffic).
 * Disable "quiet" feature by setting PLCP_QUIET_THRESH to 0. */
#define IWL_ACTIVE_QUIET_TIME       cpu_to_le16(10)  /* msec */
#define IWL_PLCP_QUIET_THRESH       cpu_to_le16(1)  /* packets */

#define IWL_SCAN_CHECK_WATCHDOG		(HZ * 7)

/*****************************************************
 *   S e n d i n g     H o s t     C o m m a n d s   *
 *****************************************************/

const char *get_cmd_string(u8 cmd);
int __must_check iwl_send_cmd_sync(struct iwl_priv *priv,
				   struct iwl_host_cmd *cmd);
int iwl_send_cmd(struct iwl_priv *priv, struct iwl_host_cmd *cmd);
int __must_check iwl_send_cmd_pdu(struct iwl_priv *priv, u8 id,
				  u16 len, const void *data);
int iwl_send_cmd_pdu_async(struct iwl_priv *priv, u8 id, u16 len,
			   const void *data,
			   void (*callback)(struct iwl_priv *priv,
					    struct iwl_device_cmd *cmd,
					    struct iwl_rx_packet *pkt));

int iwl_enqueue_hcmd(struct iwl_priv *priv, struct iwl_host_cmd *cmd);


/*****************************************************
 * PCI						     *
 *****************************************************/
irqreturn_t iwl_isr_legacy(int irq, void *data);

static inline u16 iwl_pcie_link_ctl(struct iwl_priv *priv)
{
	int pos;
	u16 pci_lnk_ctl;
	pos = pci_find_capability(priv->pci_dev, PCI_CAP_ID_EXP);
	pci_read_config_word(priv->pci_dev, pos + PCI_EXP_LNKCTL, &pci_lnk_ctl);
	return pci_lnk_ctl;
}

void iwl_bg_monitor_recover(unsigned long data);
u32 iwl_usecs_to_beacons(struct iwl_priv *priv, u32 usec, u32 beacon_interval);
__le32 iwl_add_beacon_time(struct iwl_priv *priv, u32 base,
			   u32 addon, u32 beacon_interval);

#ifdef CONFIG_PM
int iwl_pci_suspend(struct pci_dev *pdev, pm_message_t state);
int iwl_pci_resume(struct pci_dev *pdev);
#endif /* CONFIG_PM */

/*****************************************************
*  Error Handling Debugging
******************************************************/
void iwl_dump_nic_error_log(struct iwl_priv *priv);
int iwl_dump_nic_event_log(struct iwl_priv *priv,
			   bool full_log, char **buf, bool display);
#ifdef CONFIG_IWLWIFI_DEBUG
void iwl_print_rx_config_cmd(struct iwl_priv *priv,
			     struct iwl_rxon_context *ctx);
#else
static inline void iwl_print_rx_config_cmd(struct iwl_priv *priv,
					   struct iwl_rxon_context *ctx)
{
}
#endif

void iwl_clear_isr_stats(struct iwl_priv *priv);

/*****************************************************
*  GEOS
******************************************************/
int iwlcore_init_geos(struct iwl_priv *priv);
void iwlcore_free_geos(struct iwl_priv *priv);

/*************** DRIVER STATUS FUNCTIONS   *****/

#define STATUS_HCMD_ACTIVE	0	/* host command in progress */
/* 1 is unused (used to be STATUS_HCMD_SYNC_ACTIVE) */
#define STATUS_INT_ENABLED	2
#define STATUS_RF_KILL_HW	3
#define STATUS_CT_KILL		4
#define STATUS_INIT		5
#define STATUS_ALIVE		6
#define STATUS_READY		7
#define STATUS_TEMPERATURE	8
#define STATUS_GEO_CONFIGURED	9
#define STATUS_EXIT_PENDING	10
#define STATUS_STATISTICS	12
#define STATUS_SCANNING		13
#define STATUS_SCAN_ABORTING	14
#define STATUS_SCAN_HW		15
#define STATUS_POWER_PMI	16
#define STATUS_FW_ERROR		17


static inline int iwl_is_ready(struct iwl_priv *priv)
{
	/* The adapter is 'ready' if READY and GEO_CONFIGURED bits are
	 * set but EXIT_PENDING is not */
	return test_bit(STATUS_READY, &priv->status) &&
	       test_bit(STATUS_GEO_CONFIGURED, &priv->status) &&
	       !test_bit(STATUS_EXIT_PENDING, &priv->status);
}

static inline int iwl_is_alive(struct iwl_priv *priv)
{
	return test_bit(STATUS_ALIVE, &priv->status);
}

static inline int iwl_is_init(struct iwl_priv *priv)
{
	return test_bit(STATUS_INIT, &priv->status);
}

static inline int iwl_is_rfkill_hw(struct iwl_priv *priv)
{
	return test_bit(STATUS_RF_KILL_HW, &priv->status);
}

static inline int iwl_is_rfkill(struct iwl_priv *priv)
{
	return iwl_is_rfkill_hw(priv);
}

static inline int iwl_is_ctkill(struct iwl_priv *priv)
{
	return test_bit(STATUS_CT_KILL, &priv->status);
}

static inline int iwl_is_ready_rf(struct iwl_priv *priv)
{

	if (iwl_is_rfkill(priv))
		return 0;

	return iwl_is_ready(priv);
}

extern void iwl_send_bt_config(struct iwl_priv *priv);
extern int iwl_send_statistics_request(struct iwl_priv *priv,
				       u8 flags, bool clear);
<<<<<<< HEAD
extern int iwl_send_lq_cmd(struct iwl_priv *priv,
		struct iwl_link_quality_cmd *lq, u8 flags, bool init);
=======
>>>>>>> 45f53cc9
void iwl_apm_stop(struct iwl_priv *priv);
int iwl_apm_init(struct iwl_priv *priv);

int iwl_send_rxon_timing(struct iwl_priv *priv, struct iwl_rxon_context *ctx);
static inline int iwl_send_rxon_assoc(struct iwl_priv *priv,
				      struct iwl_rxon_context *ctx)
{
	return priv->cfg->ops->hcmd->rxon_assoc(priv, ctx);
}
static inline int iwlcore_commit_rxon(struct iwl_priv *priv,
				      struct iwl_rxon_context *ctx)
{
	return priv->cfg->ops->hcmd->commit_rxon(priv, ctx);
}
static inline void iwlcore_config_ap(struct iwl_priv *priv,
				     struct ieee80211_vif *vif)
{
	priv->cfg->ops->lib->config_ap(priv, vif);
}
static inline const struct ieee80211_supported_band *iwl_get_hw_mode(
			struct iwl_priv *priv, enum ieee80211_band band)
{
	return priv->hw->wiphy->bands[band];
}

extern bool bt_coex_active;
extern bool bt_siso_mode;

#endif /* __iwl_core_h__ */<|MERGE_RESOLUTION|>--- conflicted
+++ resolved
@@ -129,11 +129,8 @@
 				      size_t count, loff_t *ppos);
 	ssize_t (*bt_stats_read)(struct file *file, char __user *user_buf,
 				 size_t count, loff_t *ppos);
-<<<<<<< HEAD
-=======
 	ssize_t (*reply_tx_error)(struct file *file, char __user *user_buf,
 				 size_t count, loff_t *ppos);
->>>>>>> 45f53cc9
 };
 
 struct iwl_temp_ops {
@@ -209,11 +206,7 @@
 	/* station management */
 	int (*manage_ibss_station)(struct iwl_priv *priv,
 				   struct ieee80211_vif *vif, bool add);
-<<<<<<< HEAD
-	int (*update_bcast_station)(struct iwl_priv *priv);
-=======
 	int (*update_bcast_stations)(struct iwl_priv *priv);
->>>>>>> 45f53cc9
 	/* recover from tx queue stall */
 	void (*recover_from_tx_stall)(unsigned long data);
 	/* check for plcp health */
@@ -266,10 +259,6 @@
  * @led_compensation: compensate on the led on/off time per HW according
  *	to the deviation to achieve the desired led frequency.
  *	The detail algorithm is described in iwl-led.c
-<<<<<<< HEAD
- * @use_rts_for_aggregation: use rts/cts protection for HT traffic
-=======
->>>>>>> 45f53cc9
  * @chain_noise_num_beacons: number of beacons used to compute chain noise
  * @adv_thermal_throttle: support advance thermal throttle
  * @support_ct_kill_exit: support ct kill exit condition
@@ -391,43 +380,6 @@
 	const struct iwl_ops *ops;
 	/* module based parameters which can be set from modprobe cmd */
 	const struct iwl_mod_params *mod_params;
-<<<<<<< HEAD
-	u8   valid_tx_ant;
-	u8   valid_rx_ant;
-
-	/* for iwl_apm_init() */
-	u32 pll_cfg_val;
-	bool set_l0s;
-	bool use_bsm;
-
-	bool use_isr_legacy;
-	enum iwl_pa_type pa_type;
-	const u16 max_ll_items;
-	const bool shadow_ram_support;
-	const bool ht_greenfield_support;
-	u16 led_compensation;
-	const bool broken_powersave;
-	bool use_rts_for_aggregation;
-	int chain_noise_num_beacons;
-	const bool supports_idle;
-	bool adv_thermal_throttle;
-	bool support_ct_kill_exit;
-	const bool support_wimax_coexist;
-	u8 plcp_delta_threshold;
-	s32 chain_noise_scale;
-	/* timer period for monitor the driver queues */
-	u32 monitor_recover_period;
-	bool temperature_kelvin;
-	u32 max_event_log_size;
-	const bool tx_power_by_driver;
-	const bool ucode_tracing;
-	const bool sensitivity_calib_by_driver;
-	const bool chain_noise_calib_by_driver;
-	u8 scan_rx_antennas[IEEE80211_NUM_BANDS];
-	u8 scan_tx_antennas[IEEE80211_NUM_BANDS];
-	const bool need_dc_calib;
-	const bool bt_statistics;
-=======
 	/* params not likely to change within a device family */
 	struct iwl_base_params *base_params;
 	/* params likely to change within a device family */
@@ -438,7 +390,6 @@
 	const bool need_temp_offset_calib; /* if used set to true */
 	u8 scan_rx_antennas[IEEE80211_NUM_BANDS];
 	u8 scan_tx_antennas[IEEE80211_NUM_BANDS];
->>>>>>> 45f53cc9
 };
 
 /***************************
@@ -449,14 +400,6 @@
 		struct ieee80211_ops *hw_ops);
 int iwl_mac_conf_tx(struct ieee80211_hw *hw, u16 queue,
 		    const struct ieee80211_tx_queue_params *params);
-<<<<<<< HEAD
-void iwl_set_rxon_hwcrypto(struct iwl_priv *priv, int hw_decrypt);
-int iwl_check_rxon_cmd(struct iwl_priv *priv);
-int iwl_full_rxon_required(struct iwl_priv *priv);
-void iwl_set_rxon_chain(struct iwl_priv *priv);
-int iwl_set_rxon_channel(struct iwl_priv *priv, struct ieee80211_channel *ch);
-void iwl_set_flags_for_band(struct iwl_priv *priv,
-=======
 int iwl_mac_tx_last_beacon(struct ieee80211_hw *hw);
 void iwl_set_rxon_hwcrypto(struct iwl_priv *priv, struct iwl_rxon_context *ctx,
 			   int hw_decrypt);
@@ -466,7 +409,6 @@
 			 struct iwl_rxon_context *ctx);
 void iwl_set_flags_for_band(struct iwl_priv *priv,
 			    struct iwl_rxon_context *ctx,
->>>>>>> 45f53cc9
 			    enum ieee80211_band band,
 			    struct ieee80211_vif *vif);
 u8 iwl_get_single_channel_number(struct iwl_priv *priv,
@@ -476,30 +418,18 @@
 			    struct iwl_rxon_context *ctx,
 			    struct ieee80211_sta_ht_cap *ht_cap);
 void iwl_connection_init_rx_config(struct iwl_priv *priv,
-<<<<<<< HEAD
-				   struct ieee80211_vif *vif);
-=======
 				   struct iwl_rxon_context *ctx);
->>>>>>> 45f53cc9
 void iwl_set_rate(struct iwl_priv *priv);
 int iwl_set_decrypted_flag(struct iwl_priv *priv,
 			   struct ieee80211_hdr *hdr,
 			   u32 decrypt_res,
 			   struct ieee80211_rx_status *stats);
 void iwl_irq_handle_error(struct iwl_priv *priv);
-<<<<<<< HEAD
-int iwl_set_hw_params(struct iwl_priv *priv);
-=======
->>>>>>> 45f53cc9
 void iwl_post_associate(struct iwl_priv *priv, struct ieee80211_vif *vif);
 void iwl_bss_info_changed(struct ieee80211_hw *hw,
 				     struct ieee80211_vif *vif,
 				     struct ieee80211_bss_conf *bss_conf,
 				     u32 changes);
-<<<<<<< HEAD
-int iwl_commit_rxon(struct iwl_priv *priv);
-=======
->>>>>>> 45f53cc9
 int iwl_mac_add_interface(struct ieee80211_hw *hw,
 			  struct ieee80211_vif *vif);
 void iwl_mac_remove_interface(struct ieee80211_hw *hw,
@@ -593,15 +523,6 @@
 /*****************************************************
 * TX
 ******************************************************/
-<<<<<<< HEAD
-void iwl_hw_txq_free_tfd(struct iwl_priv *priv, struct iwl_tx_queue *txq);
-int iwl_hw_txq_attach_buf_to_tfd(struct iwl_priv *priv,
-				 struct iwl_tx_queue *txq,
-				 dma_addr_t addr, u16 len, u8 reset, u8 pad);
-int iwl_hw_tx_queue_init(struct iwl_priv *priv,
-			 struct iwl_tx_queue *txq);
-=======
->>>>>>> 45f53cc9
 void iwl_txq_update_write_ptr(struct iwl_priv *priv, struct iwl_tx_queue *txq);
 int iwl_tx_queue_init(struct iwl_priv *priv, struct iwl_tx_queue *txq,
 		      int slots_num, u32 txq_id);
@@ -617,34 +538,8 @@
  * Rate
  ******************************************************************************/
 
-<<<<<<< HEAD
-int iwl_hwrate_to_plcp_idx(u32 rate_n_flags);
-
-u8 iwl_rate_get_lowest_plcp(struct iwl_priv *priv);
-
-u8 iwl_toggle_tx_ant(struct iwl_priv *priv, u8 ant_idx, u8 valid);
-
-static inline u32 iwl_ant_idx_to_flags(u8 ant_idx)
-{
-	return BIT(ant_idx) << RATE_MCS_ANT_POS;
-}
-
-static inline u8 iwl_hw_get_rate(__le32 rate_n_flags)
-{
-	return le32_to_cpu(rate_n_flags) & 0xFF;
-}
-static inline u32 iwl_hw_get_rate_n_flags(__le32 rate_n_flags)
-{
-	return le32_to_cpu(rate_n_flags) & 0x1FFFF;
-}
-static inline __le32 iwl_hw_set_rate_n_flags(u8 rate, u32 flags)
-{
-	return cpu_to_le32(flags|(u32)rate);
-}
-=======
 u8 iwl_rate_get_lowest_plcp(struct iwl_priv *priv,
 			    struct iwl_rxon_context *ctx);
->>>>>>> 45f53cc9
 
 /*******************************************************************************
  * Scanning
@@ -815,11 +710,6 @@
 extern void iwl_send_bt_config(struct iwl_priv *priv);
 extern int iwl_send_statistics_request(struct iwl_priv *priv,
 				       u8 flags, bool clear);
-<<<<<<< HEAD
-extern int iwl_send_lq_cmd(struct iwl_priv *priv,
-		struct iwl_link_quality_cmd *lq, u8 flags, bool init);
-=======
->>>>>>> 45f53cc9
 void iwl_apm_stop(struct iwl_priv *priv);
 int iwl_apm_init(struct iwl_priv *priv);
 
