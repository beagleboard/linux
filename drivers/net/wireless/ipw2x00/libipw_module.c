/*******************************************************************************

  Copyright(c) 2004-2005 Intel Corporation. All rights reserved.

  Portions of this file are based on the WEP enablement code provided by the
  Host AP project hostap-drivers v0.1.3
  Copyright (c) 2001-2002, SSH Communications Security Corp and Jouni Malinen
  <j@w1.fi>
  Copyright (c) 2002-2003, Jouni Malinen <j@w1.fi>

  This program is free software; you can redistribute it and/or modify it
  under the terms of version 2 of the GNU General Public License as
  published by the Free Software Foundation.

  This program is distributed in the hope that it will be useful, but WITHOUT
  ANY WARRANTY; without even the implied warranty of MERCHANTABILITY or
  FITNESS FOR A PARTICULAR PURPOSE.  See the GNU General Public License for
  more details.

  You should have received a copy of the GNU General Public License along with
  this program; if not, write to the Free Software Foundation, Inc., 59
  Temple Place - Suite 330, Boston, MA  02111-1307, USA.

  The full GNU General Public License is included in this distribution in the
  file called LICENSE.

  Contact Information:
  Intel Linux Wireless <ilw@linux.intel.com>
  Intel Corporation, 5200 N.E. Elam Young Parkway, Hillsboro, OR 97124-6497

*******************************************************************************/

#include <linux/compiler.h>
#include <linux/errno.h>
#include <linux/if_arp.h>
#include <linux/in6.h>
#include <linux/in.h>
#include <linux/ip.h>
#include <linux/kernel.h>
#include <linux/module.h>
#include <linux/netdevice.h>
#include <linux/proc_fs.h>
#include <linux/skbuff.h>
#include <linux/slab.h>
#include <linux/tcp.h>
#include <linux/types.h>
#include <linux/wireless.h>
#include <linux/etherdevice.h>
#include <asm/uaccess.h>
#include <net/net_namespace.h>
#include <net/arp.h>

#include "libipw.h"

#define DRV_DESCRIPTION "802.11 data/management/control stack"
#define DRV_NAME        "ieee80211"
#define DRV_VERSION	LIBIPW_VERSION
#define DRV_COPYRIGHT   "Copyright (C) 2004-2005 Intel Corporation <jketreno@linux.intel.com>"

MODULE_VERSION(DRV_VERSION);
MODULE_DESCRIPTION(DRV_DESCRIPTION);
MODULE_AUTHOR(DRV_COPYRIGHT);
MODULE_LICENSE("GPL");

struct cfg80211_ops libipw_config_ops = { };
void *libipw_wiphy_privid = &libipw_wiphy_privid;

static int libipw_networks_allocate(struct libipw_device *ieee)
{
	if (ieee->networks)
		return 0;

	ieee->networks =
	    kzalloc(MAX_NETWORK_COUNT * sizeof(struct libipw_network),
		    GFP_KERNEL);
	if (!ieee->networks) {
		printk(KERN_WARNING "%s: Out of memory allocating beacons\n",
		       ieee->dev->name);
		return -ENOMEM;
	}

	return 0;
}

void libipw_network_reset(struct libipw_network *network)
{
	if (!network)
		return;

	if (network->ibss_dfs) {
		kfree(network->ibss_dfs);
		network->ibss_dfs = NULL;
	}
}

static inline void libipw_networks_free(struct libipw_device *ieee)
{
	int i;

	if (!ieee->networks)
		return;

	for (i = 0; i < MAX_NETWORK_COUNT; i++)
		if (ieee->networks[i].ibss_dfs)
			kfree(ieee->networks[i].ibss_dfs);

	kfree(ieee->networks);
	ieee->networks = NULL;
}

void libipw_networks_age(struct libipw_device *ieee,
                            unsigned long age_secs)
{
	struct libipw_network *network = NULL;
	unsigned long flags;
	unsigned long age_jiffies = msecs_to_jiffies(age_secs * MSEC_PER_SEC);

	spin_lock_irqsave(&ieee->lock, flags);
	list_for_each_entry(network, &ieee->network_list, list) {
		network->last_scanned -= age_jiffies;
	}
	spin_unlock_irqrestore(&ieee->lock, flags);
}
EXPORT_SYMBOL(libipw_networks_age);

static void libipw_networks_initialize(struct libipw_device *ieee)
{
	int i;

	INIT_LIST_HEAD(&ieee->network_free_list);
	INIT_LIST_HEAD(&ieee->network_list);
	for (i = 0; i < MAX_NETWORK_COUNT; i++)
		list_add_tail(&ieee->networks[i].list,
			      &ieee->network_free_list);
}

int libipw_change_mtu(struct net_device *dev, int new_mtu)
{
	if ((new_mtu < 68) || (new_mtu > LIBIPW_DATA_LEN))
		return -EINVAL;
	dev->mtu = new_mtu;
	return 0;
}
EXPORT_SYMBOL(libipw_change_mtu);

struct net_device *alloc_ieee80211(int sizeof_priv, int monitor)
{
	struct libipw_device *ieee;
	struct net_device *dev;
	int err;

	LIBIPW_DEBUG_INFO("Initializing...\n");

	dev = alloc_etherdev(sizeof(struct libipw_device) + sizeof_priv);
	if (!dev) {
		LIBIPW_ERROR("Unable to allocate network device.\n");
		goto failed;
	}
	ieee = netdev_priv(dev);

	ieee->dev = dev;

	if (!monitor) {
		ieee->wdev.wiphy = wiphy_new(&libipw_config_ops, 0);
		if (!ieee->wdev.wiphy) {
			LIBIPW_ERROR("Unable to allocate wiphy.\n");
			goto failed_free_netdev;
		}

		ieee->dev->ieee80211_ptr = &ieee->wdev;
		ieee->wdev.iftype = NL80211_IFTYPE_STATION;

		/* Fill-out wiphy structure bits we know...  Not enough info
		   here to call set_wiphy_dev or set MAC address or channel info
		   -- have to do that in ->ndo_init... */
		ieee->wdev.wiphy->privid = libipw_wiphy_privid;

		ieee->wdev.wiphy->max_scan_ssids = 1;
		ieee->wdev.wiphy->max_scan_ie_len = 0;
		ieee->wdev.wiphy->interface_modes = BIT(NL80211_IFTYPE_STATION)
						| BIT(NL80211_IFTYPE_ADHOC);
	}

	err = libipw_networks_allocate(ieee);
	if (err) {
		LIBIPW_ERROR("Unable to allocate beacon storage: %d\n", err);
		goto failed_free_wiphy;
	}
	libipw_networks_initialize(ieee);

	/* Default fragmentation threshold is maximum payload size */
	ieee->fts = DEFAULT_FTS;
	ieee->rts = DEFAULT_FTS;
	ieee->scan_age = DEFAULT_MAX_SCAN_AGE;
	ieee->open_wep = 1;

	/* Default to enabling full open WEP with host based encrypt/decrypt */
	ieee->host_encrypt = 1;
	ieee->host_decrypt = 1;
	ieee->host_mc_decrypt = 1;

	/* Host fragementation in Open mode. Default is enabled.
	 * Note: host fragmentation is always enabled if host encryption
	 * is enabled. For cards can do hardware encryption, they must do
	 * hardware fragmentation as well. So we don't need a variable
	 * like host_enc_frag. */
	ieee->host_open_frag = 1;
	ieee->ieee802_1x = 1;	/* Default to supporting 802.1x */

	spin_lock_init(&ieee->lock);

	lib80211_crypt_info_init(&ieee->crypt_info, dev->name, &ieee->lock);

	ieee->wpa_enabled = 0;
	ieee->drop_unencrypted = 0;
	ieee->privacy_invoked = 0;

	return dev;

failed_free_wiphy:
	if (!monitor)
		wiphy_free(ieee->wdev.wiphy);
failed_free_netdev:
	free_netdev(dev);
failed:
	return NULL;
}

void free_ieee80211(struct net_device *dev, int monitor)
{
	struct libipw_device *ieee = netdev_priv(dev);

	lib80211_crypt_info_free(&ieee->crypt_info);

	libipw_networks_free(ieee);

	/* free cfg80211 resources */
<<<<<<< HEAD
	if (!monitor) {
		wiphy_unregister(ieee->wdev.wiphy);
		kfree(ieee->a_band.channels);
		kfree(ieee->bg_band.channels);
		wiphy_free(ieee->wdev.wiphy);
	}
=======
	if (!monitor)
		wiphy_free(ieee->wdev.wiphy);
>>>>>>> 25d27ede

	free_netdev(dev);
}

void unregister_ieee80211(struct libipw_device *ieee)
{
	wiphy_unregister(ieee->wdev.wiphy);
	kfree(ieee->a_band.channels);
	kfree(ieee->bg_band.channels);
}

#ifdef CONFIG_LIBIPW_DEBUG

static int debug = 0;
u32 libipw_debug_level = 0;
EXPORT_SYMBOL_GPL(libipw_debug_level);
static struct proc_dir_entry *libipw_proc = NULL;

static int show_debug_level(char *page, char **start, off_t offset,
			    int count, int *eof, void *data)
{
	return snprintf(page, count, "0x%08X\n", libipw_debug_level);
}

static int store_debug_level(struct file *file, const char __user * buffer,
			     unsigned long count, void *data)
{
	char buf[] = "0x00000000\n";
	unsigned long len = min((unsigned long)sizeof(buf) - 1, count);
	unsigned long val;

	if (copy_from_user(buf, buffer, len))
		return count;
	buf[len] = 0;
	if (sscanf(buf, "%li", &val) != 1)
		printk(KERN_INFO DRV_NAME
		       ": %s is not in hex or decimal form.\n", buf);
	else
		libipw_debug_level = val;

	return strnlen(buf, len);
}
#endif				/* CONFIG_LIBIPW_DEBUG */

static int __init libipw_init(void)
{
#ifdef CONFIG_LIBIPW_DEBUG
	struct proc_dir_entry *e;

	libipw_debug_level = debug;
	libipw_proc = proc_mkdir(DRV_NAME, init_net.proc_net);
	if (libipw_proc == NULL) {
		LIBIPW_ERROR("Unable to create " DRV_NAME
				" proc directory\n");
		return -EIO;
	}
	e = create_proc_entry("debug_level", S_IFREG | S_IRUGO | S_IWUSR,
			      libipw_proc);
	if (!e) {
		remove_proc_entry(DRV_NAME, init_net.proc_net);
		libipw_proc = NULL;
		return -EIO;
	}
	e->read_proc = show_debug_level;
	e->write_proc = store_debug_level;
	e->data = NULL;
#endif				/* CONFIG_LIBIPW_DEBUG */

	printk(KERN_INFO DRV_NAME ": " DRV_DESCRIPTION ", " DRV_VERSION "\n");
	printk(KERN_INFO DRV_NAME ": " DRV_COPYRIGHT "\n");

	return 0;
}

static void __exit libipw_exit(void)
{
#ifdef CONFIG_LIBIPW_DEBUG
	if (libipw_proc) {
		remove_proc_entry("debug_level", libipw_proc);
		remove_proc_entry(DRV_NAME, init_net.proc_net);
		libipw_proc = NULL;
	}
#endif				/* CONFIG_LIBIPW_DEBUG */
}

#ifdef CONFIG_LIBIPW_DEBUG
#include <linux/moduleparam.h>
module_param(debug, int, 0444);
MODULE_PARM_DESC(debug, "debug output mask");
#endif				/* CONFIG_LIBIPW_DEBUG */

module_exit(libipw_exit);
module_init(libipw_init);

EXPORT_SYMBOL(alloc_ieee80211);
EXPORT_SYMBOL(free_ieee80211);
EXPORT_SYMBOL(unregister_ieee80211);<|MERGE_RESOLUTION|>--- conflicted
+++ resolved
@@ -235,17 +235,8 @@
 	libipw_networks_free(ieee);
 
 	/* free cfg80211 resources */
-<<<<<<< HEAD
-	if (!monitor) {
-		wiphy_unregister(ieee->wdev.wiphy);
-		kfree(ieee->a_band.channels);
-		kfree(ieee->bg_band.channels);
-		wiphy_free(ieee->wdev.wiphy);
-	}
-=======
 	if (!monitor)
 		wiphy_free(ieee->wdev.wiphy);
->>>>>>> 25d27ede
 
 	free_netdev(dev);
 }
