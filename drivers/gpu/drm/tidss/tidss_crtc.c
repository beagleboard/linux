// SPDX-License-Identifier: GPL-2.0
/*
 * Copyright (C) 2018 Texas Instruments Incorporated - https://www.ti.com/
 * Author: Tomi Valkeinen <tomi.valkeinen@ti.com>
 */

#include <drm/drm_atomic.h>
#include <drm/drm_atomic_helper.h>
#include <drm/drm_crtc.h>
#include <drm/drm_crtc_helper.h>
#include <drm/drm_gem_dma_helper.h>
#include <drm/drm_vblank.h>

#include "tidss_crtc.h"
#include "tidss_dispc.h"
#include "tidss_drv.h"
#include "tidss_irq.h"
#include "tidss_plane.h"

/* Page flip and frame done IRQs */

static void tidss_crtc_finish_page_flip(struct tidss_crtc *tcrtc)
{
	struct drm_device *ddev = tcrtc->crtc.dev;
	struct tidss_device *tidss = to_tidss(ddev);
	struct drm_pending_vblank_event *event;
	unsigned long flags;
	bool busy;

	spin_lock_irqsave(&ddev->event_lock, flags);

	/*
	 * New settings are taken into use at VFP, and GO bit is cleared at
	 * the same time. This happens before the vertical blank interrupt.
	 * So there is a small change that the driver sets GO bit after VFP, but
	 * before vblank, and we have to check for that case here.
	 *
	 * For a video port shared between Linux and remote core but owned by remote core,
	 * this is not required since Linux just attaches to mode that was preset by remote
	 * core with which display is being shared.
	 */
	if (!tidss->shared_mode || tidss->shared_mode_owned_vps[tcrtc->vp_idx]) {
		busy = dispc_vp_go_busy(tidss->dispc, tcrtc->vp_idx);
		if (busy) {
			spin_unlock_irqrestore(&ddev->event_lock, flags);
			return;
		}
	}

	event = tcrtc->event;
	tcrtc->event = NULL;

	if (!event) {
		spin_unlock_irqrestore(&ddev->event_lock, flags);
		return;
	}

	drm_crtc_send_vblank_event(&tcrtc->crtc, event);

	spin_unlock_irqrestore(&ddev->event_lock, flags);

	drm_crtc_vblank_put(&tcrtc->crtc);
}

void tidss_crtc_vblank_irq(struct drm_crtc *crtc)
{
	struct tidss_crtc *tcrtc = to_tidss_crtc(crtc);

	drm_crtc_handle_vblank(crtc);

	tidss_crtc_finish_page_flip(tcrtc);
}

void tidss_crtc_framedone_irq(struct drm_crtc *crtc)
{
	struct tidss_crtc *tcrtc = to_tidss_crtc(crtc);

	complete(&tcrtc->framedone_completion);
}

void tidss_crtc_error_irq(struct drm_crtc *crtc, u64 irqstatus)
{
	struct tidss_crtc *tcrtc = to_tidss_crtc(crtc);

	dev_err_ratelimited(crtc->dev->dev, "CRTC%u SYNC LOST: (irq %llx)\n",
			    tcrtc->vp_idx, irqstatus);
}

/* drm_crtc_helper_funcs */

static int tidss_crtc_atomic_check(struct drm_crtc *crtc,
				   struct drm_atomic_state *state)
{
	struct drm_crtc_state *crtc_state = drm_atomic_get_new_crtc_state(state,
									  crtc);
	struct drm_device *ddev = crtc->dev;
	struct tidss_device *tidss = to_tidss(ddev);
	struct dispc_device *dispc = tidss->dispc;
	struct tidss_crtc *tcrtc = to_tidss_crtc(crtc);
	u32 vp_idx = tcrtc->vp_idx;
	const struct drm_display_mode *mode;
	enum drm_mode_status ok;

	dev_dbg(ddev->dev, "%s\n", __func__);

	if (!crtc_state->enable)
		return 0;

	mode = &crtc_state->adjusted_mode;

	ok = dispc_vp_mode_valid(dispc, vp_idx, mode);
	if (ok != MODE_OK) {
		dev_dbg(ddev->dev, "%s: bad mode: %ux%u pclk %u kHz\n",
			__func__, mode->hdisplay, mode->vdisplay, mode->clock);
		return -EINVAL;
	}

	return dispc_vp_bus_check(dispc, vp_idx, crtc_state);
}

/*
 * This needs all affected planes to be present in the atomic
 * state. The untouched planes are added to the state in
 * tidss_atomic_check().
 */
static void tidss_crtc_position_planes(struct tidss_device *tidss,
				       struct drm_crtc *crtc,
				       struct drm_crtc_state *old_state,
				       bool newmodeset)
{
	struct drm_atomic_state *ostate = old_state->state;
	struct tidss_crtc *tcrtc = to_tidss_crtc(crtc);
	struct drm_crtc_state *cstate = crtc->state;
	int layer;

	if (!newmodeset && !cstate->zpos_changed &&
	    !to_tidss_crtc_state(cstate)->plane_pos_changed)
		return;

	for (layer = 0; layer < tidss->feat->num_planes; layer++) {
		struct drm_plane_state *pstate;
		struct drm_plane *plane;
		bool layer_active = false;
		int i;

		for_each_new_plane_in_state(ostate, plane, pstate, i) {
			if (pstate->crtc != crtc || !pstate->visible)
				continue;

			if (pstate->normalized_zpos == layer) {
				layer_active = true;
				break;
			}
		}

		if (layer_active) {
			struct tidss_plane *tplane = to_tidss_plane(plane);

			dispc_ovr_set_plane(tidss->dispc, tplane->hw_plane_id,
					    tcrtc->vp_idx,
					    pstate->crtc_x, pstate->crtc_y,
					    layer);
		}
		dispc_ovr_enable_layer(tidss->dispc, tcrtc->vp_idx, layer,
				       layer_active);
	}
}

static void tidss_crtc_atomic_flush(struct drm_crtc *crtc,
				    struct drm_atomic_state *state)
{
	struct drm_crtc_state *old_crtc_state = drm_atomic_get_old_crtc_state(state,
									      crtc);
	struct tidss_crtc *tcrtc = to_tidss_crtc(crtc);
	struct drm_device *ddev = crtc->dev;
	struct tidss_device *tidss = to_tidss(ddev);
	unsigned long flags;

	dev_dbg(ddev->dev, "%s: %s is %sactive, %s modeset, event %p\n",
		__func__, crtc->name, crtc->state->active ? "" : "not ",
		drm_atomic_crtc_needs_modeset(crtc->state) ? "needs" : "doesn't need",
		crtc->state->event);
<<<<<<< HEAD
=======

	/* There is nothing to do if CRTC is not going to be enabled. */
	if (!crtc->state->active)
		return;
>>>>>>> 81e1dc2f

	/*
	 * Flush CRTC changes with go bit only if new modeset is not
	 * coming, so CRTC is enabled trough out the commit.
	 */
	if (drm_atomic_crtc_needs_modeset(crtc->state))
		return;

	/* If the GO bit is stuck we better quit here. */
	if (WARN_ON(dispc_vp_go_busy(tidss->dispc, tcrtc->vp_idx)))
		return;

	/* We should have event if CRTC is enabled through out this commit. */
	if (WARN_ON(!crtc->state->event))
		return;

	/* Write vp properties to HW if needed. */
	dispc_vp_setup(tidss->dispc, tcrtc->vp_idx, crtc->state, false);

	/* Update plane positions if needed. */
	tidss_crtc_position_planes(tidss, crtc, old_crtc_state, false);

	WARN_ON(drm_crtc_vblank_get(crtc) != 0);

	spin_lock_irqsave(&ddev->event_lock, flags);
	dispc_vp_go(tidss->dispc, tcrtc->vp_idx);

	WARN_ON(tcrtc->event);

	tcrtc->event = crtc->state->event;
	crtc->state->event = NULL;

	spin_unlock_irqrestore(&ddev->event_lock, flags);
}

static void tidss_shared_vp_crtc_atomic_flush(struct drm_crtc *crtc,
					      struct drm_atomic_state *state)
{
	struct tidss_crtc *tcrtc = to_tidss_crtc(crtc);
	struct drm_device *ddev = crtc->dev;
	unsigned long flags;

	dev_dbg(ddev->dev,
		"%s: %s enabled %d, needs modeset %d, event %p\n", __func__,
		crtc->name, drm_atomic_crtc_needs_modeset(crtc->state),
		crtc->state->enable, crtc->state->event);

	/* There is nothing to do if CRTC is not going to be enabled. */
	if (!crtc->state->enable)
		return;
	/*
	 * Flush CRTC changes with go bit only if new modeset is not
	 * coming, so CRTC is enabled trough out the commit.
	 */
	if (drm_atomic_crtc_needs_modeset(crtc->state))
		return;

	/* We should have event if CRTC is enabled through out this commit. */
	if (WARN_ON(!crtc->state->event))
		return;

	WARN_ON(drm_crtc_vblank_get(crtc) != 0);

	spin_lock_irqsave(&ddev->event_lock, flags);

	WARN_ON(tcrtc->event);

	tcrtc->event = crtc->state->event;
	crtc->state->event = NULL;

	spin_unlock_irqrestore(&ddev->event_lock, flags);
}

static void tidss_crtc_atomic_enable(struct drm_crtc *crtc,
				     struct drm_atomic_state *state)
{
	struct drm_crtc_state *old_state = drm_atomic_get_old_crtc_state(state,
									 crtc);
	struct tidss_crtc *tcrtc = to_tidss_crtc(crtc);
	struct drm_device *ddev = crtc->dev;
	struct tidss_device *tidss = to_tidss(ddev);
	const struct drm_display_mode *mode = &crtc->state->adjusted_mode;
	unsigned long flags;
	int r;

	dev_dbg(ddev->dev, "%s, event %p\n", __func__, crtc->state->event);

	tidss_runtime_get(tidss);

	r = dispc_vp_set_clk_rate(tidss->dispc, tcrtc->vp_idx,
				  mode->clock * 1000);
	if (r != 0)
		return;

	r = dispc_vp_enable_clk(tidss->dispc, tcrtc->vp_idx);
	if (r != 0)
		return;

	dispc_vp_setup(tidss->dispc, tcrtc->vp_idx, crtc->state, true);
	tidss_crtc_position_planes(tidss, crtc, old_state, true);

	/* Turn vertical blanking interrupt reporting on. */
	drm_crtc_vblank_on(crtc);

	dispc_vp_prepare(tidss->dispc, tcrtc->vp_idx, crtc->state);

	dispc_vp_enable(tidss->dispc, tcrtc->vp_idx, crtc->state);

	spin_lock_irqsave(&ddev->event_lock, flags);

	if (crtc->state->event) {
		drm_crtc_send_vblank_event(crtc, crtc->state->event);
		crtc->state->event = NULL;
	}

	spin_unlock_irqrestore(&ddev->event_lock, flags);
}

static void tidss_shared_vp_crtc_atomic_enable(struct drm_crtc *crtc,
					       struct drm_atomic_state *state)
{
	struct drm_device *ddev = crtc->dev;
	unsigned long flags;

	dev_dbg(ddev->dev, "%s, event %p\n", __func__, crtc->state->event);

	/* Turn vertical blanking interrupt reporting on. */
	drm_crtc_vblank_on(crtc);

	spin_lock_irqsave(&ddev->event_lock, flags);

	if (crtc->state->event) {
		drm_crtc_send_vblank_event(crtc, crtc->state->event);
		crtc->state->event = NULL;
	}

	spin_unlock_irqrestore(&ddev->event_lock, flags);
}

static void tidss_crtc_atomic_disable(struct drm_crtc *crtc,
				      struct drm_atomic_state *state)
{
	struct tidss_crtc *tcrtc = to_tidss_crtc(crtc);
	struct drm_device *ddev = crtc->dev;
	struct tidss_device *tidss = to_tidss(ddev);
	unsigned long flags;

	dev_dbg(ddev->dev, "%s, event %p\n", __func__, crtc->state->event);

	reinit_completion(&tcrtc->framedone_completion);

	dispc_vp_disable(tidss->dispc, tcrtc->vp_idx);

	if (!wait_for_completion_timeout(&tcrtc->framedone_completion,
					 msecs_to_jiffies(500)))
		dev_err(tidss->dev, "Timeout waiting for framedone on crtc %d",
			tcrtc->vp_idx);

	dispc_vp_unprepare(tidss->dispc, tcrtc->vp_idx);

	spin_lock_irqsave(&ddev->event_lock, flags);
	if (crtc->state->event) {
		drm_crtc_send_vblank_event(crtc, crtc->state->event);
		crtc->state->event = NULL;
	}
	spin_unlock_irqrestore(&ddev->event_lock, flags);

	drm_crtc_vblank_off(crtc);

	dispc_vp_disable_clk(tidss->dispc, tcrtc->vp_idx);

	tidss_runtime_put(tidss);
}

static void tidss_shared_vp_crtc_atomic_disable(struct drm_crtc *crtc,
						struct drm_atomic_state *state)
{
	struct tidss_crtc *tcrtc = to_tidss_crtc(crtc);
	struct drm_device *ddev = crtc->dev;
	unsigned long flags;

	dev_dbg(ddev->dev, "%s, event %p\n", __func__, crtc->state->event);

	reinit_completion(&tcrtc->framedone_completion);

	spin_lock_irqsave(&ddev->event_lock, flags);
	if (crtc->state->event) {
		drm_crtc_send_vblank_event(crtc, crtc->state->event);
		crtc->state->event = NULL;
	}
	spin_unlock_irqrestore(&ddev->event_lock, flags);

	drm_crtc_vblank_off(crtc);
}

static
enum drm_mode_status tidss_crtc_mode_valid(struct drm_crtc *crtc,
					   const struct drm_display_mode *mode)
{
	struct tidss_crtc *tcrtc = to_tidss_crtc(crtc);
	struct drm_device *ddev = crtc->dev;
	struct tidss_device *tidss = to_tidss(ddev);

	return dispc_vp_mode_valid(tidss->dispc, tcrtc->vp_idx, mode);
}

static const struct drm_crtc_helper_funcs tidss_crtc_helper_funcs = {
	.atomic_check = tidss_crtc_atomic_check,
	.atomic_flush = tidss_crtc_atomic_flush,
	.atomic_enable = tidss_crtc_atomic_enable,
	.atomic_disable = tidss_crtc_atomic_disable,
	.mode_valid = tidss_crtc_mode_valid,
};

static const struct drm_crtc_helper_funcs tidss_shared_vp_crtc_helper_funcs = {
	.atomic_check = tidss_crtc_atomic_check,
	.atomic_flush = tidss_shared_vp_crtc_atomic_flush,
	.atomic_enable = tidss_shared_vp_crtc_atomic_enable,
	.atomic_disable = tidss_shared_vp_crtc_atomic_disable,
	.mode_valid = tidss_crtc_mode_valid,
};

/* drm_crtc_funcs */

static int tidss_crtc_enable_vblank(struct drm_crtc *crtc)
{
	struct drm_device *ddev = crtc->dev;
	struct tidss_device *tidss = to_tidss(ddev);

	dev_dbg(ddev->dev, "%s\n", __func__);

	tidss_runtime_get(tidss);

	tidss_irq_enable_vblank(crtc);

	return 0;
}

static void tidss_crtc_disable_vblank(struct drm_crtc *crtc)
{
	struct drm_device *ddev = crtc->dev;
	struct tidss_device *tidss = to_tidss(ddev);

	dev_dbg(ddev->dev, "%s\n", __func__);

	tidss_irq_disable_vblank(crtc);

	tidss_runtime_put(tidss);
}

static void tidss_crtc_reset(struct drm_crtc *crtc)
{
	struct tidss_crtc_state *tcrtc;

	if (crtc->state)
		__drm_atomic_helper_crtc_destroy_state(crtc->state);

	kfree(crtc->state);

	tcrtc = kzalloc(sizeof(*tcrtc), GFP_KERNEL);
	if (!tcrtc) {
		crtc->state = NULL;
		return;
	}

	__drm_atomic_helper_crtc_reset(crtc, &tcrtc->base);
}

static struct drm_crtc_state *tidss_crtc_duplicate_state(struct drm_crtc *crtc)
{
	struct tidss_crtc_state *state, *current_state;

	if (WARN_ON(!crtc->state))
		return NULL;

	current_state = to_tidss_crtc_state(crtc->state);

	state = kmalloc(sizeof(*state), GFP_KERNEL);
	if (!state)
		return NULL;

	__drm_atomic_helper_crtc_duplicate_state(crtc, &state->base);

	state->plane_pos_changed = false;

	state->bus_format = current_state->bus_format;
	state->bus_flags = current_state->bus_flags;

	return &state->base;
}

static void tidss_crtc_destroy(struct drm_crtc *crtc)
{
	struct tidss_crtc *tcrtc = to_tidss_crtc(crtc);

	drm_crtc_cleanup(crtc);
	kfree(tcrtc);
}

static const struct drm_crtc_funcs tidss_crtc_funcs = {
	.reset = tidss_crtc_reset,
	.destroy = tidss_crtc_destroy,
	.set_config = drm_atomic_helper_set_config,
	.page_flip = drm_atomic_helper_page_flip,
	.atomic_duplicate_state = tidss_crtc_duplicate_state,
	.atomic_destroy_state = drm_atomic_helper_crtc_destroy_state,
	.enable_vblank = tidss_crtc_enable_vblank,
	.disable_vblank = tidss_crtc_disable_vblank,
};

struct tidss_crtc *tidss_crtc_create(struct tidss_device *tidss,
				     u32 vp_idx,
				     struct drm_plane *primary)
{
	struct tidss_crtc *tcrtc;
	struct drm_crtc *crtc;
	unsigned int gamma_lut_size = 0;
	bool has_ctm = tidss->feat->vp_feat.color.has_ctm;
	int ret;

	dev_dbg(tidss->dev, "%s: tidss->shared_mode: %d tidss->shared_mode_owned_vps[%d] = %d\n",
		__func__, tidss->shared_mode, vp_idx, tidss->shared_mode_owned_vps[vp_idx]);
	tcrtc = kzalloc(sizeof(*tcrtc), GFP_KERNEL);
	if (!tcrtc)
		return ERR_PTR(-ENOMEM);

	tcrtc->vp_idx = vp_idx;
	init_completion(&tcrtc->framedone_completion);

	crtc =  &tcrtc->crtc;

	ret = drm_crtc_init_with_planes(&tidss->ddev, crtc, primary,
					NULL, &tidss_crtc_funcs, NULL);
	if (ret < 0) {
		kfree(tcrtc);
		return ERR_PTR(ret);
	}

	/* Use shared video port CRTC helpers which don't access associated
	 * video port and overlay register spaces when Linux is not owning the
	 * video port.
	 */
	if (tidss->shared_mode && !tidss->shared_mode_owned_vps[vp_idx]) {
		drm_crtc_helper_add(crtc, &tidss_shared_vp_crtc_helper_funcs);
		dev_dbg(tidss->dev, "%s: vp%d is being shared with Linux\n", __func__, vp_idx + 1);
	} else {
		drm_crtc_helper_add(crtc, &tidss_crtc_helper_funcs);
	}
	/*
	 * The dispc gamma functions adapt to what ever size we ask
	 * from it no matter what HW supports. X-server assumes 256
	 * element gamma tables so lets use that.
	 */
	if (tidss->feat->vp_feat.color.gamma_size)
		gamma_lut_size = 256;

	drm_crtc_enable_color_mgmt(crtc, 0, has_ctm, gamma_lut_size);
	if (gamma_lut_size)
		drm_mode_crtc_set_gamma_size(crtc, gamma_lut_size);

	return tcrtc;
}<|MERGE_RESOLUTION|>--- conflicted
+++ resolved
@@ -180,13 +180,10 @@
 		__func__, crtc->name, crtc->state->active ? "" : "not ",
 		drm_atomic_crtc_needs_modeset(crtc->state) ? "needs" : "doesn't need",
 		crtc->state->event);
-<<<<<<< HEAD
-=======
 
 	/* There is nothing to do if CRTC is not going to be enabled. */
 	if (!crtc->state->active)
 		return;
->>>>>>> 81e1dc2f
 
 	/*
 	 * Flush CRTC changes with go bit only if new modeset is not
