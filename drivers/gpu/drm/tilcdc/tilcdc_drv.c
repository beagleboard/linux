/*
 * Copyright (C) 2012 Texas Instruments
 * Author: Rob Clark <robdclark@gmail.com>
 *
 * This program is free software; you can redistribute it and/or modify it
 * under the terms of the GNU General Public License version 2 as published by
 * the Free Software Foundation.
 *
 * This program is distributed in the hope that it will be useful, but WITHOUT
 * ANY WARRANTY; without even the implied warranty of MERCHANTABILITY or
 * FITNESS FOR A PARTICULAR PURPOSE.  See the GNU General Public License for
 * more details.
 *
 * You should have received a copy of the GNU General Public License along with
 * this program.  If not, see <http://www.gnu.org/licenses/>.
 */

/* LCDC DRM driver, based on da8xx-fb */

#include <linux/pinctrl/consumer.h>
#include <linux/suspend.h>
#include "tilcdc_drv.h"
#include "tilcdc_regs.h"
#include "tilcdc_tfp410.h"
#include "tilcdc_slave.h"
#include "tilcdc_panel.h"

#include "drm_fb_helper.h"

static LIST_HEAD(module_list);
static bool slave_probing;

void tilcdc_module_init(struct tilcdc_module *mod, const char *name,
		const struct tilcdc_module_ops *funcs)
{
	mod->name = name;
	mod->funcs = funcs;
	INIT_LIST_HEAD(&mod->list);
	list_add(&mod->list, &module_list);
}

void tilcdc_module_cleanup(struct tilcdc_module *mod)
{
	list_del(&mod->list);
}

void tilcdc_slave_probedefer(bool defered)
{
	slave_probing = defered;
}

static struct of_device_id tilcdc_of_match[];

static struct drm_framebuffer *tilcdc_fb_create(struct drm_device *dev,
		struct drm_file *file_priv, struct drm_mode_fb_cmd2 *mode_cmd)
{
	return drm_fb_cma_create(dev, file_priv, mode_cmd);
}

static void tilcdc_fb_output_poll_changed(struct drm_device *dev)
{
	struct tilcdc_drm_private *priv = dev->dev_private;
	if (priv->fbdev)
		drm_fbdev_cma_hotplug_event(priv->fbdev);
}

static const struct drm_mode_config_funcs mode_config_funcs = {
	.fb_create = tilcdc_fb_create,
	.output_poll_changed = tilcdc_fb_output_poll_changed,
};

static int modeset_init(struct drm_device *dev)
{
	struct tilcdc_drm_private *priv = dev->dev_private;
	struct tilcdc_module *mod;

	drm_mode_config_init(dev);

	priv->crtc = tilcdc_crtc_create(dev);

	list_for_each_entry(mod, &module_list, list) {
		DBG("loading module: %s", mod->name);
		mod->funcs->modeset_init(mod, dev);
	}

	if ((priv->num_encoders == 0) || (priv->num_connectors == 0)) {
		/* oh nos! */
		dev_err(dev->dev, "no encoders/connectors found\n");
		drm_mode_config_cleanup(dev);
		return -ENXIO;
	}

	dev->mode_config.min_width = 0;
	dev->mode_config.min_height = 0;
	dev->mode_config.max_width = tilcdc_crtc_max_width(priv->crtc);
	dev->mode_config.max_height = 2048;
	dev->mode_config.funcs = &mode_config_funcs;

	return 0;
}

#ifdef CONFIG_CPU_FREQ
static int cpufreq_transition(struct notifier_block *nb,
				     unsigned long val, void *data)
{
	struct tilcdc_drm_private *priv = container_of(nb,
			struct tilcdc_drm_private, freq_transition);
	if (val == CPUFREQ_POSTCHANGE) {
		if (priv->lcd_fck_rate != clk_get_rate(priv->clk)) {
			priv->lcd_fck_rate = clk_get_rate(priv->clk);
			tilcdc_crtc_update_clk(priv->crtc);
		}
	}

	return 0;
}
#endif

/*
 * DRM operations:
 */

static int tilcdc_unload(struct drm_device *dev)
{
	struct tilcdc_drm_private *priv = dev->dev_private;
	struct tilcdc_module *mod, *cur;

	drm_fbdev_cma_fini(priv->fbdev);
	drm_kms_helper_poll_fini(dev);
	drm_mode_config_cleanup(dev);
	drm_vblank_cleanup(dev);

	pm_runtime_get_sync(dev->dev);
	drm_irq_uninstall(dev);
	pm_runtime_put_sync(dev->dev);

#ifdef CONFIG_CPU_FREQ
	cpufreq_unregister_notifier(&priv->freq_transition,
			CPUFREQ_TRANSITION_NOTIFIER);
#endif

	if (priv->clk)
		clk_put(priv->clk);

	if (priv->mmio)
		iounmap(priv->mmio);

	flush_workqueue(priv->wq);
	destroy_workqueue(priv->wq);

	dev->dev_private = NULL;

	pm_runtime_disable(dev->dev);

	list_for_each_entry_safe(mod, cur, &module_list, list) {
		DBG("destroying module: %s", mod->name);
		mod->funcs->destroy(mod);
	}

	kfree(priv);

	return 0;
}

static int tilcdc_load(struct drm_device *dev, unsigned long flags)
{
	struct platform_device *pdev = dev->platformdev;
	struct device_node *node = pdev->dev.of_node;
	struct tilcdc_drm_private *priv;
	struct tilcdc_module *mod;
	struct resource *res;
	u32 bpp = 0;
	int ret;

	priv = kzalloc(sizeof(*priv), GFP_KERNEL);
	if (!priv) {
		dev_err(dev->dev, "failed to allocate private data\n");
		return -ENOMEM;
	}

	dev->dev_private = priv;

	priv->wq = alloc_ordered_workqueue("tilcdc", 0);
	if (!priv->wq) {
		ret = -ENOMEM;
		goto fail_free_priv;
	}

	res = platform_get_resource(pdev, IORESOURCE_MEM, 0);
	if (!res) {
		dev_err(dev->dev, "failed to get memory resource\n");
		ret = -EINVAL;
		goto fail_free_wq;
	}

	priv->mmio = ioremap_nocache(res->start, resource_size(res));
	if (!priv->mmio) {
		dev_err(dev->dev, "failed to ioremap\n");
		ret = -ENOMEM;
		goto fail_free_wq;
	}

	priv->clk = clk_get(dev->dev, "fck");
	if (IS_ERR(priv->clk)) {
		dev_err(dev->dev, "failed to get functional clock\n");
		ret = -ENODEV;
		goto fail_iounmap;
	}

<<<<<<< HEAD
=======
	priv->disp_clk = clk_get(dev->dev, "dpll_disp_ck");
	if (IS_ERR(priv->clk)) {
		dev_err(dev->dev, "failed to get display clock\n");
		ret = -ENODEV;
		goto fail_put_clk;
	}

>>>>>>> 9c3da881
#ifdef CONFIG_CPU_FREQ
	priv->lcd_fck_rate = clk_get_rate(priv->clk);
	priv->freq_transition.notifier_call = cpufreq_transition;
	ret = cpufreq_register_notifier(&priv->freq_transition,
			CPUFREQ_TRANSITION_NOTIFIER);
	if (ret) {
		dev_err(dev->dev, "failed to register cpufreq notifier\n");
		goto fail_put_disp_clk;
	}
#endif

	if (of_property_read_u32(node, "max-bandwidth", &priv->max_bandwidth))
		priv->max_bandwidth = TILCDC_DEFAULT_MAX_BANDWIDTH;

	DBG("Maximum Bandwidth Value %d", priv->max_bandwidth);

	if (of_property_read_u32(node, "ti,max-width", &priv->max_width))
		priv->max_width = TILCDC_DEFAULT_MAX_WIDTH;

	DBG("Maximum Horizontal Pixel Width Value %dpixels", priv->max_width);

	if (of_property_read_u32(node, "ti,max-pixelclock",
					&priv->max_pixelclock))
		priv->max_pixelclock = TILCDC_DEFAULT_MAX_PIXELCLOCK;

	DBG("Maximum Pixel Clock Value %dKHz", priv->max_pixelclock);

	pm_runtime_enable(dev->dev);

	/*
	 * disable creation of new console during suspend.
	 * this works around a problem where a ctrl-c is needed
	 * to be entered on the VT to actually get the device
	 * to continue into the suspend state.
	 */
	pm_set_vt_switch(0);

	/* Determine LCD IP Version */
	pm_runtime_get_sync(dev->dev);
	switch (tilcdc_read(dev, LCDC_PID_REG)) {
	case 0x4c100102:
		priv->rev = 1;
		break;
	case 0x4f200800:
	case 0x4f201000:
		priv->rev = 2;
		break;
	default:
		dev_warn(dev->dev, "Unknown PID Reg value 0x%08x, "
				"defaulting to LCD revision 1\n",
				tilcdc_read(dev, LCDC_PID_REG));
		priv->rev = 1;
		break;
	}

	pm_runtime_put_sync(dev->dev);

	ret = modeset_init(dev);
	if (ret < 0) {
		dev_err(dev->dev, "failed to initialize mode setting\n");
		goto fail_cpufreq_unregister;
	}

	ret = drm_vblank_init(dev, 1);
	if (ret < 0) {
		dev_err(dev->dev, "failed to initialize vblank\n");
		goto fail_mode_config_cleanup;
	}

	pm_runtime_get_sync(dev->dev);
	ret = drm_irq_install(dev);
	pm_runtime_put_sync(dev->dev);
	if (ret < 0) {
		dev_err(dev->dev, "failed to install IRQ handler\n");
		goto fail_vblank_cleanup;
	}

	platform_set_drvdata(pdev, dev);


	list_for_each_entry(mod, &module_list, list) {
		DBG("%s: preferred_bpp: %d", mod->name, mod->preferred_bpp);
		bpp = mod->preferred_bpp;
		if (bpp > 0)
			break;
	}

	priv->fbdev = drm_fbdev_cma_init(dev, bpp,
			dev->mode_config.num_crtc,
			dev->mode_config.num_connector);
	if (IS_ERR(priv->fbdev)) {
		ret = PTR_ERR(priv->fbdev);
		goto fail_irq_uninstall;
	}

	drm_kms_helper_poll_init(dev);

	return 0;

fail_irq_uninstall:
	pm_runtime_get_sync(dev->dev);
	drm_irq_uninstall(dev);
	pm_runtime_put_sync(dev->dev);

fail_vblank_cleanup:
	drm_vblank_cleanup(dev);

fail_mode_config_cleanup:
	drm_mode_config_cleanup(dev);

fail_cpufreq_unregister:
	pm_runtime_disable(dev->dev);
#ifdef CONFIG_CPU_FREQ
	cpufreq_unregister_notifier(&priv->freq_transition,
			CPUFREQ_TRANSITION_NOTIFIER);
fail_put_disp_clk:
	clk_put(priv->disp_clk);
#endif

fail_put_clk:
	clk_put(priv->clk);

fail_iounmap:
	iounmap(priv->mmio);

fail_free_wq:
	flush_workqueue(priv->wq);
	destroy_workqueue(priv->wq);

fail_free_priv:
	dev->dev_private = NULL;
	kfree(priv);
	return ret;
}

static void tilcdc_preclose(struct drm_device *dev, struct drm_file *file)
{
	struct tilcdc_drm_private *priv = dev->dev_private;

	tilcdc_crtc_cancel_page_flip(priv->crtc, file);
}

static void tilcdc_lastclose(struct drm_device *dev)
{
	struct tilcdc_drm_private *priv = dev->dev_private;
	drm_fbdev_cma_restore_mode(priv->fbdev);
}

static irqreturn_t tilcdc_irq(int irq, void *arg)
{
	struct drm_device *dev = arg;
	struct tilcdc_drm_private *priv = dev->dev_private;
	return tilcdc_crtc_irq(priv->crtc);
}

static void tilcdc_irq_preinstall(struct drm_device *dev)
{
	tilcdc_clear_irqstatus(dev, 0xffffffff);
}

static int tilcdc_irq_postinstall(struct drm_device *dev)
{
	struct tilcdc_drm_private *priv = dev->dev_private;

	/* enable FIFO underflow irq: */
	if (priv->rev == 1)
		tilcdc_set(dev, LCDC_RASTER_CTRL_REG, LCDC_V1_UNDERFLOW_INT_ENA);
	else
		tilcdc_set(dev, LCDC_INT_ENABLE_SET_REG,
			   LCDC_V2_UNDERFLOW_INT_ENA |
			   LCDC_V2_END_OF_FRAME0_INT_ENA |
			   LCDC_V2_END_OF_FRAME1_INT_ENA |
			   LCDC_FRAME_DONE);

	return 0;
}

static void tilcdc_irq_uninstall(struct drm_device *dev)
{
	struct tilcdc_drm_private *priv = dev->dev_private;

	/* disable irqs that we might have enabled: */
	if (priv->rev == 1) {
		tilcdc_clear(dev, LCDC_RASTER_CTRL_REG,
				LCDC_V1_UNDERFLOW_INT_ENA | LCDC_V1_PL_INT_ENA);
		tilcdc_clear(dev, LCDC_DMA_CTRL_REG, LCDC_V1_END_OF_FRAME_INT_ENA);
	} else {
		tilcdc_clear(dev, LCDC_INT_ENABLE_SET_REG,
			LCDC_V2_UNDERFLOW_INT_ENA | LCDC_V2_PL_INT_ENA |
			LCDC_V2_END_OF_FRAME0_INT_ENA | LCDC_V2_END_OF_FRAME1_INT_ENA |
			LCDC_FRAME_DONE);
	}
}

static int tilcdc_enable_vblank(struct drm_device *dev, int crtc)
{
	return 0;
}

static void tilcdc_disable_vblank(struct drm_device *dev, int crtc)
{
	return;
}

#if defined(CONFIG_DEBUG_FS) || defined(CONFIG_PM_SLEEP)
static const struct {
	const char *name;
	uint8_t  rev;
	uint8_t  save;
	uint32_t reg;
} registers[] =		{
#define REG(rev, save, reg) { #reg, rev, save, reg }
		/* exists in revision 1: */
		REG(1, false, LCDC_PID_REG),
		REG(1, true,  LCDC_CTRL_REG),
		REG(1, false, LCDC_STAT_REG),
		REG(1, true,  LCDC_RASTER_CTRL_REG),
		REG(1, true,  LCDC_RASTER_TIMING_0_REG),
		REG(1, true,  LCDC_RASTER_TIMING_1_REG),
		REG(1, true,  LCDC_RASTER_TIMING_2_REG),
		REG(1, true,  LCDC_DMA_CTRL_REG),
		REG(1, true,  LCDC_DMA_FB_BASE_ADDR_0_REG),
		REG(1, true,  LCDC_DMA_FB_CEILING_ADDR_0_REG),
		REG(1, true,  LCDC_DMA_FB_BASE_ADDR_1_REG),
		REG(1, true,  LCDC_DMA_FB_CEILING_ADDR_1_REG),
		/* new in revision 2: */
		REG(2, false, LCDC_RAW_STAT_REG),
		REG(2, false, LCDC_MASKED_STAT_REG),
		REG(2, false, LCDC_INT_ENABLE_SET_REG),
		REG(2, false, LCDC_INT_ENABLE_CLR_REG),
		REG(2, false, LCDC_END_OF_INT_IND_REG),
		REG(2, true,  LCDC_CLK_ENABLE_REG),
		REG(2, true,  LCDC_INT_ENABLE_SET_REG),
#undef REG
};
#endif

#ifdef CONFIG_DEBUG_FS
static int tilcdc_regs_show(struct seq_file *m, void *arg)
{
	struct drm_info_node *node = (struct drm_info_node *) m->private;
	struct drm_device *dev = node->minor->dev;
	struct tilcdc_drm_private *priv = dev->dev_private;
	unsigned i;

	pm_runtime_get_sync(dev->dev);

	seq_printf(m, "revision: %d\n", priv->rev);

	for (i = 0; i < ARRAY_SIZE(registers); i++)
		if (priv->rev >= registers[i].rev)
			seq_printf(m, "%s:\t %08x\n", registers[i].name,
					tilcdc_read(dev, registers[i].reg));

	pm_runtime_put_sync(dev->dev);

	return 0;
}

static int tilcdc_mm_show(struct seq_file *m, void *arg)
{
	struct drm_info_node *node = (struct drm_info_node *) m->private;
	struct drm_device *dev = node->minor->dev;
	return drm_mm_dump_table(m, &dev->vma_offset_manager->vm_addr_space_mm);
}

static struct drm_info_list tilcdc_debugfs_list[] = {
		{ "regs", tilcdc_regs_show, 0 },
		{ "mm",   tilcdc_mm_show,   0 },
		{ "fb",   drm_fb_cma_debugfs_show, 0 },
};

static int tilcdc_debugfs_init(struct drm_minor *minor)
{
	struct drm_device *dev = minor->dev;
	struct tilcdc_module *mod;
	int ret;

	ret = drm_debugfs_create_files(tilcdc_debugfs_list,
			ARRAY_SIZE(tilcdc_debugfs_list),
			minor->debugfs_root, minor);

	list_for_each_entry(mod, &module_list, list)
		if (mod->funcs->debugfs_init)
			mod->funcs->debugfs_init(mod, minor);

	if (ret) {
		dev_err(dev->dev, "could not install tilcdc_debugfs_list\n");
		return ret;
	}

	return ret;
}

static void tilcdc_debugfs_cleanup(struct drm_minor *minor)
{
	struct tilcdc_module *mod;
	drm_debugfs_remove_files(tilcdc_debugfs_list,
			ARRAY_SIZE(tilcdc_debugfs_list), minor);

	list_for_each_entry(mod, &module_list, list)
		if (mod->funcs->debugfs_cleanup)
			mod->funcs->debugfs_cleanup(mod, minor);
}
#endif

static const struct file_operations fops = {
	.owner              = THIS_MODULE,
	.open               = drm_open,
	.release            = drm_release,
	.unlocked_ioctl     = drm_ioctl,
#ifdef CONFIG_COMPAT
	.compat_ioctl       = drm_compat_ioctl,
#endif
	.poll               = drm_poll,
	.read               = drm_read,
	.llseek             = no_llseek,
	.mmap               = drm_gem_cma_mmap,
};

static struct drm_driver tilcdc_driver = {
	.driver_features    = DRIVER_HAVE_IRQ | DRIVER_GEM | DRIVER_MODESET,
	.load               = tilcdc_load,
	.unload             = tilcdc_unload,
	.preclose           = tilcdc_preclose,
	.lastclose          = tilcdc_lastclose,
	.irq_handler        = tilcdc_irq,
	.irq_preinstall     = tilcdc_irq_preinstall,
	.irq_postinstall    = tilcdc_irq_postinstall,
	.irq_uninstall      = tilcdc_irq_uninstall,
	.get_vblank_counter = drm_vblank_count,
	.enable_vblank      = tilcdc_enable_vblank,
	.disable_vblank     = tilcdc_disable_vblank,
	.gem_free_object    = drm_gem_cma_free_object,
	.gem_vm_ops         = &drm_gem_cma_vm_ops,
	.dumb_create        = drm_gem_cma_dumb_create,
	.dumb_map_offset    = drm_gem_cma_dumb_map_offset,
	.dumb_destroy       = drm_gem_dumb_destroy,
#ifdef CONFIG_DEBUG_FS
	.debugfs_init       = tilcdc_debugfs_init,
	.debugfs_cleanup    = tilcdc_debugfs_cleanup,
#endif
	.fops               = &fops,
	.name               = "tilcdc",
	.desc               = "TI LCD Controller DRM",
	.date               = "20121205",
	.major              = 1,
	.minor              = 0,
};

/*
 * Power management:
 */

#ifdef CONFIG_PM_SLEEP
static int tilcdc_pm_suspend(struct device *dev)
{
	struct drm_device *ddev = dev_get_drvdata(dev);
	struct tilcdc_drm_private *priv = ddev->dev_private;
	unsigned i, n = 0;

	drm_kms_helper_poll_disable(ddev);

	/* Select sleep pin state */
	pinctrl_pm_select_sleep_state(dev);

	if (pm_runtime_suspended(dev)) {
		priv->ctx_valid = false;
		return 0;
	}

	/* Disable the LCDC controller, to avoid locking up the PRCM */
	tilcdc_crtc_dpms(priv->crtc, DRM_MODE_DPMS_OFF);

	/* Save register state: */
	for (i = 0; i < ARRAY_SIZE(registers); i++)
		if (registers[i].save && (priv->rev >= registers[i].rev))
			priv->saved_register[n++] = tilcdc_read(ddev, registers[i].reg);

	priv->ctx_valid = true;

	return 0;
}

static int tilcdc_pm_resume(struct device *dev)
{
	struct drm_device *ddev = dev_get_drvdata(dev);
	struct tilcdc_drm_private *priv = ddev->dev_private;
	unsigned i, n = 0;

	/* Select default pin state */
	pinctrl_pm_select_default_state(dev);

	if (priv->ctx_valid == true) {
		/* Restore register state: */
		for (i = 0; i < ARRAY_SIZE(registers); i++)
			if (registers[i].save &&
			    (priv->rev >= registers[i].rev))
				tilcdc_write(ddev, registers[i].reg,
					     priv->saved_register[n++]);
	}

	/*
	 * if this call isn't here, the display is blank on return from
	 * suspend.  With this call here the contents of the framebuffer
	 * during suspend are restored correctly.
	 */
	drm_helper_resume_force_mode(ddev);

	drm_kms_helper_poll_enable(ddev);

	return 0;
}
#endif

static const struct dev_pm_ops tilcdc_pm_ops = {
	SET_SYSTEM_SLEEP_PM_OPS(tilcdc_pm_suspend, tilcdc_pm_resume)
};

/*
 * Platform driver:
 */

static int tilcdc_pdev_probe(struct platform_device *pdev)
{
	/* bail out early if no DT data: */
	if (!pdev->dev.of_node) {
		dev_err(&pdev->dev, "device-tree data is missing\n");
		return -ENXIO;
	}

	/* defer probing if slave is in deferred probing */
	if (slave_probing == true)
		return -EPROBE_DEFER;

	return drm_platform_init(&tilcdc_driver, pdev);
}

static int tilcdc_pdev_remove(struct platform_device *pdev)
{
	drm_put_dev(platform_get_drvdata(pdev));

	return 0;
}

static struct of_device_id tilcdc_of_match[] = {
		{ .compatible = "ti,am33xx-tilcdc", },
		{ },
};
MODULE_DEVICE_TABLE(of, tilcdc_of_match);

static struct platform_driver tilcdc_platform_driver = {
	.probe      = tilcdc_pdev_probe,
	.remove     = tilcdc_pdev_remove,
	.driver     = {
		.owner  = THIS_MODULE,
		.name   = "tilcdc",
		.pm     = &tilcdc_pm_ops,
		.of_match_table = tilcdc_of_match,
	},
};

static int __init tilcdc_drm_init(void)
{
	DBG("init");
	tilcdc_tfp410_init();
	tilcdc_slave_init();
	tilcdc_panel_init();
	return platform_driver_register(&tilcdc_platform_driver);
}

static void __exit tilcdc_drm_fini(void)
{
	DBG("fini");
	platform_driver_unregister(&tilcdc_platform_driver);
	tilcdc_panel_fini();
	tilcdc_slave_fini();
	tilcdc_tfp410_fini();
}

late_initcall(tilcdc_drm_init);
module_exit(tilcdc_drm_fini);

MODULE_AUTHOR("Rob Clark <robdclark@gmail.com");
MODULE_DESCRIPTION("TI LCD Controller DRM Driver");
MODULE_LICENSE("GPL");<|MERGE_RESOLUTION|>--- conflicted
+++ resolved
@@ -207,16 +207,6 @@
 		goto fail_iounmap;
 	}
 
-<<<<<<< HEAD
-=======
-	priv->disp_clk = clk_get(dev->dev, "dpll_disp_ck");
-	if (IS_ERR(priv->clk)) {
-		dev_err(dev->dev, "failed to get display clock\n");
-		ret = -ENODEV;
-		goto fail_put_clk;
-	}
-
->>>>>>> 9c3da881
 #ifdef CONFIG_CPU_FREQ
 	priv->lcd_fck_rate = clk_get_rate(priv->clk);
 	priv->freq_transition.notifier_call = cpufreq_transition;
@@ -224,7 +214,7 @@
 			CPUFREQ_TRANSITION_NOTIFIER);
 	if (ret) {
 		dev_err(dev->dev, "failed to register cpufreq notifier\n");
-		goto fail_put_disp_clk;
+		goto fail_put_clk;
 	}
 #endif
 
@@ -332,8 +322,6 @@
 #ifdef CONFIG_CPU_FREQ
 	cpufreq_unregister_notifier(&priv->freq_transition,
 			CPUFREQ_TRANSITION_NOTIFIER);
-fail_put_disp_clk:
-	clk_put(priv->disp_clk);
 #endif
 
 fail_put_clk:
