/**************************************************************************
 *
 * Copyright © 2009 VMware, Inc., Palo Alto, CA., USA
 * All Rights Reserved.
 *
 * Permission is hereby granted, free of charge, to any person obtaining a
 * copy of this software and associated documentation files (the
 * "Software"), to deal in the Software without restriction, including
 * without limitation the rights to use, copy, modify, merge, publish,
 * distribute, sub license, and/or sell copies of the Software, and to
 * permit persons to whom the Software is furnished to do so, subject to
 * the following conditions:
 *
 * The above copyright notice and this permission notice (including the
 * next paragraph) shall be included in all copies or substantial portions
 * of the Software.
 *
 * THE SOFTWARE IS PROVIDED "AS IS", WITHOUT WARRANTY OF ANY KIND, EXPRESS OR
 * IMPLIED, INCLUDING BUT NOT LIMITED TO THE WARRANTIES OF MERCHANTABILITY,
 * FITNESS FOR A PARTICULAR PURPOSE AND NON-INFRINGEMENT. IN NO EVENT SHALL
 * THE COPYRIGHT HOLDERS, AUTHORS AND/OR ITS SUPPLIERS BE LIABLE FOR ANY CLAIM,
 * DAMAGES OR OTHER LIABILITY, WHETHER IN AN ACTION OF CONTRACT, TORT OR
 * OTHERWISE, ARISING FROM, OUT OF OR IN CONNECTION WITH THE SOFTWARE OR THE
 * USE OR OTHER DEALINGS IN THE SOFTWARE.
 *
 **************************************************************************/

#include "drmP.h"
#include "vmwgfx_drv.h"
#include "ttm/ttm_placement.h"
#include "ttm/ttm_bo_driver.h"
#include "ttm/ttm_object.h"
#include "ttm/ttm_module.h"

#define VMWGFX_DRIVER_NAME "vmwgfx"
#define VMWGFX_DRIVER_DESC "Linux drm driver for VMware graphics devices"
#define VMWGFX_CHIP_SVGAII 0
#define VMW_FB_RESERVATION 0

/**
 * Fully encoded drm commands. Might move to vmw_drm.h
 */

#define DRM_IOCTL_VMW_GET_PARAM					\
	DRM_IOWR(DRM_COMMAND_BASE + DRM_VMW_GET_PARAM,		\
		 struct drm_vmw_getparam_arg)
#define DRM_IOCTL_VMW_ALLOC_DMABUF				\
	DRM_IOWR(DRM_COMMAND_BASE + DRM_VMW_ALLOC_DMABUF,	\
		union drm_vmw_alloc_dmabuf_arg)
#define DRM_IOCTL_VMW_UNREF_DMABUF				\
	DRM_IOW(DRM_COMMAND_BASE + DRM_VMW_UNREF_DMABUF,	\
		struct drm_vmw_unref_dmabuf_arg)
#define DRM_IOCTL_VMW_CURSOR_BYPASS				\
	DRM_IOW(DRM_COMMAND_BASE + DRM_VMW_CURSOR_BYPASS,	\
		 struct drm_vmw_cursor_bypass_arg)

#define DRM_IOCTL_VMW_CONTROL_STREAM				\
	DRM_IOW(DRM_COMMAND_BASE + DRM_VMW_CONTROL_STREAM,	\
		 struct drm_vmw_control_stream_arg)
#define DRM_IOCTL_VMW_CLAIM_STREAM				\
	DRM_IOR(DRM_COMMAND_BASE + DRM_VMW_CLAIM_STREAM,	\
		 struct drm_vmw_stream_arg)
#define DRM_IOCTL_VMW_UNREF_STREAM				\
	DRM_IOW(DRM_COMMAND_BASE + DRM_VMW_UNREF_STREAM,	\
		 struct drm_vmw_stream_arg)

#define DRM_IOCTL_VMW_CREATE_CONTEXT				\
	DRM_IOR(DRM_COMMAND_BASE + DRM_VMW_CREATE_CONTEXT,	\
		struct drm_vmw_context_arg)
#define DRM_IOCTL_VMW_UNREF_CONTEXT				\
	DRM_IOW(DRM_COMMAND_BASE + DRM_VMW_UNREF_CONTEXT,	\
		struct drm_vmw_context_arg)
#define DRM_IOCTL_VMW_CREATE_SURFACE				\
	DRM_IOWR(DRM_COMMAND_BASE + DRM_VMW_CREATE_SURFACE,	\
		 union drm_vmw_surface_create_arg)
#define DRM_IOCTL_VMW_UNREF_SURFACE				\
	DRM_IOW(DRM_COMMAND_BASE + DRM_VMW_UNREF_SURFACE,	\
		 struct drm_vmw_surface_arg)
#define DRM_IOCTL_VMW_REF_SURFACE				\
	DRM_IOWR(DRM_COMMAND_BASE + DRM_VMW_REF_SURFACE,	\
		 union drm_vmw_surface_reference_arg)
#define DRM_IOCTL_VMW_EXECBUF					\
	DRM_IOW(DRM_COMMAND_BASE + DRM_VMW_EXECBUF,		\
		struct drm_vmw_execbuf_arg)
#define DRM_IOCTL_VMW_FIFO_DEBUG				\
	DRM_IOWR(DRM_COMMAND_BASE + DRM_VMW_FIFO_DEBUG,		\
		 struct drm_vmw_fifo_debug_arg)
#define DRM_IOCTL_VMW_FENCE_WAIT				\
	DRM_IOWR(DRM_COMMAND_BASE + DRM_VMW_FENCE_WAIT,		\
		 struct drm_vmw_fence_wait_arg)


/**
 * The core DRM version of this macro doesn't account for
 * DRM_COMMAND_BASE.
 */

#define VMW_IOCTL_DEF(ioctl, func, flags) \
	[DRM_IOCTL_NR(ioctl) - DRM_COMMAND_BASE] = {ioctl, flags, func}

/**
 * Ioctl definitions.
 */

static struct drm_ioctl_desc vmw_ioctls[] = {
	VMW_IOCTL_DEF(DRM_IOCTL_VMW_GET_PARAM, vmw_getparam_ioctl,
		      DRM_AUTH | DRM_UNLOCKED),
	VMW_IOCTL_DEF(DRM_IOCTL_VMW_ALLOC_DMABUF, vmw_dmabuf_alloc_ioctl,
		      DRM_AUTH | DRM_UNLOCKED),
	VMW_IOCTL_DEF(DRM_IOCTL_VMW_UNREF_DMABUF, vmw_dmabuf_unref_ioctl,
		      DRM_AUTH | DRM_UNLOCKED),
	VMW_IOCTL_DEF(DRM_IOCTL_VMW_CURSOR_BYPASS,
		      vmw_kms_cursor_bypass_ioctl,
		      DRM_MASTER | DRM_CONTROL_ALLOW | DRM_UNLOCKED),

	VMW_IOCTL_DEF(DRM_IOCTL_VMW_CONTROL_STREAM, vmw_overlay_ioctl,
		      DRM_MASTER | DRM_CONTROL_ALLOW | DRM_UNLOCKED),
	VMW_IOCTL_DEF(DRM_IOCTL_VMW_CLAIM_STREAM, vmw_stream_claim_ioctl,
		      DRM_MASTER | DRM_CONTROL_ALLOW | DRM_UNLOCKED),
	VMW_IOCTL_DEF(DRM_IOCTL_VMW_UNREF_STREAM, vmw_stream_unref_ioctl,
		      DRM_MASTER | DRM_CONTROL_ALLOW | DRM_UNLOCKED),

	VMW_IOCTL_DEF(DRM_IOCTL_VMW_CREATE_CONTEXT, vmw_context_define_ioctl,
		      DRM_AUTH | DRM_UNLOCKED),
	VMW_IOCTL_DEF(DRM_IOCTL_VMW_UNREF_CONTEXT, vmw_context_destroy_ioctl,
		      DRM_AUTH | DRM_UNLOCKED),
	VMW_IOCTL_DEF(DRM_IOCTL_VMW_CREATE_SURFACE, vmw_surface_define_ioctl,
		      DRM_AUTH | DRM_UNLOCKED),
	VMW_IOCTL_DEF(DRM_IOCTL_VMW_UNREF_SURFACE, vmw_surface_destroy_ioctl,
		      DRM_AUTH | DRM_UNLOCKED),
	VMW_IOCTL_DEF(DRM_IOCTL_VMW_REF_SURFACE, vmw_surface_reference_ioctl,
		      DRM_AUTH | DRM_UNLOCKED),
	VMW_IOCTL_DEF(DRM_IOCTL_VMW_EXECBUF, vmw_execbuf_ioctl,
		      DRM_AUTH | DRM_UNLOCKED),
	VMW_IOCTL_DEF(DRM_IOCTL_VMW_FIFO_DEBUG, vmw_fifo_debug_ioctl,
		      DRM_AUTH | DRM_ROOT_ONLY | DRM_MASTER | DRM_UNLOCKED),
	VMW_IOCTL_DEF(DRM_IOCTL_VMW_FENCE_WAIT, vmw_fence_wait_ioctl,
		      DRM_AUTH | DRM_UNLOCKED)
};

static struct pci_device_id vmw_pci_id_list[] = {
	{0x15ad, 0x0405, PCI_ANY_ID, PCI_ANY_ID, 0, 0, VMWGFX_CHIP_SVGAII},
	{0, 0, 0}
};

static char *vmw_devname = "vmwgfx";

static int vmw_probe(struct pci_dev *, const struct pci_device_id *);
static void vmw_master_init(struct vmw_master *);
static int vmwgfx_pm_notifier(struct notifier_block *nb, unsigned long val,
			      void *ptr);

static void vmw_print_capabilities(uint32_t capabilities)
{
	DRM_INFO("Capabilities:\n");
	if (capabilities & SVGA_CAP_RECT_COPY)
		DRM_INFO("  Rect copy.\n");
	if (capabilities & SVGA_CAP_CURSOR)
		DRM_INFO("  Cursor.\n");
	if (capabilities & SVGA_CAP_CURSOR_BYPASS)
		DRM_INFO("  Cursor bypass.\n");
	if (capabilities & SVGA_CAP_CURSOR_BYPASS_2)
		DRM_INFO("  Cursor bypass 2.\n");
	if (capabilities & SVGA_CAP_8BIT_EMULATION)
		DRM_INFO("  8bit emulation.\n");
	if (capabilities & SVGA_CAP_ALPHA_CURSOR)
		DRM_INFO("  Alpha cursor.\n");
	if (capabilities & SVGA_CAP_3D)
		DRM_INFO("  3D.\n");
	if (capabilities & SVGA_CAP_EXTENDED_FIFO)
		DRM_INFO("  Extended Fifo.\n");
	if (capabilities & SVGA_CAP_MULTIMON)
		DRM_INFO("  Multimon.\n");
	if (capabilities & SVGA_CAP_PITCHLOCK)
		DRM_INFO("  Pitchlock.\n");
	if (capabilities & SVGA_CAP_IRQMASK)
		DRM_INFO("  Irq mask.\n");
	if (capabilities & SVGA_CAP_DISPLAY_TOPOLOGY)
		DRM_INFO("  Display Topology.\n");
	if (capabilities & SVGA_CAP_GMR)
		DRM_INFO("  GMR.\n");
	if (capabilities & SVGA_CAP_TRACES)
		DRM_INFO("  Traces.\n");
}

static int vmw_request_device(struct vmw_private *dev_priv)
{
	int ret;

	vmw_kms_save_vga(dev_priv);

	ret = vmw_fifo_init(dev_priv, &dev_priv->fifo);
	if (unlikely(ret != 0)) {
		DRM_ERROR("Unable to initialize FIFO.\n");
		return ret;
	}

	return 0;
}

static void vmw_release_device(struct vmw_private *dev_priv)
{
	vmw_fifo_release(dev_priv, &dev_priv->fifo);
	vmw_kms_restore_vga(dev_priv);
}


static int vmw_driver_load(struct drm_device *dev, unsigned long chipset)
{
	struct vmw_private *dev_priv;
	int ret;
	uint32_t svga_id;

	dev_priv = kzalloc(sizeof(*dev_priv), GFP_KERNEL);
	if (unlikely(dev_priv == NULL)) {
		DRM_ERROR("Failed allocating a device private struct.\n");
		return -ENOMEM;
	}
	memset(dev_priv, 0, sizeof(*dev_priv));

	dev_priv->dev = dev;
	dev_priv->vmw_chipset = chipset;
	dev_priv->last_read_sequence = (uint32_t) -100;
	mutex_init(&dev_priv->hw_mutex);
	mutex_init(&dev_priv->cmdbuf_mutex);
	rwlock_init(&dev_priv->resource_lock);
	idr_init(&dev_priv->context_idr);
	idr_init(&dev_priv->surface_idr);
	idr_init(&dev_priv->stream_idr);
	ida_init(&dev_priv->gmr_ida);
	mutex_init(&dev_priv->init_mutex);
	init_waitqueue_head(&dev_priv->fence_queue);
	init_waitqueue_head(&dev_priv->fifo_queue);
	atomic_set(&dev_priv->fence_queue_waiters, 0);
	atomic_set(&dev_priv->fifo_queue_waiters, 0);
	INIT_LIST_HEAD(&dev_priv->gmr_lru);

	dev_priv->io_start = pci_resource_start(dev->pdev, 0);
	dev_priv->vram_start = pci_resource_start(dev->pdev, 1);
	dev_priv->mmio_start = pci_resource_start(dev->pdev, 2);

	mutex_lock(&dev_priv->hw_mutex);

	vmw_write(dev_priv, SVGA_REG_ID, SVGA_ID_2);
	svga_id = vmw_read(dev_priv, SVGA_REG_ID);
	if (svga_id != SVGA_ID_2) {
		ret = -ENOSYS;
		DRM_ERROR("Unsuported SVGA ID 0x%x\n", svga_id);
		mutex_unlock(&dev_priv->hw_mutex);
		goto out_err0;
	}

	dev_priv->capabilities = vmw_read(dev_priv, SVGA_REG_CAPABILITIES);

	if (dev_priv->capabilities & SVGA_CAP_GMR) {
		dev_priv->max_gmr_descriptors =
			vmw_read(dev_priv,
				 SVGA_REG_GMR_MAX_DESCRIPTOR_LENGTH);
		dev_priv->max_gmr_ids =
			vmw_read(dev_priv, SVGA_REG_GMR_MAX_IDS);
	}

	dev_priv->vram_size = vmw_read(dev_priv, SVGA_REG_VRAM_SIZE);
	dev_priv->mmio_size = vmw_read(dev_priv, SVGA_REG_MEM_SIZE);
	dev_priv->fb_max_width = vmw_read(dev_priv, SVGA_REG_MAX_WIDTH);
	dev_priv->fb_max_height = vmw_read(dev_priv, SVGA_REG_MAX_HEIGHT);

	mutex_unlock(&dev_priv->hw_mutex);

	vmw_print_capabilities(dev_priv->capabilities);

	if (dev_priv->capabilities & SVGA_CAP_GMR) {
		DRM_INFO("Max GMR ids is %u\n",
			 (unsigned)dev_priv->max_gmr_ids);
		DRM_INFO("Max GMR descriptors is %u\n",
			 (unsigned)dev_priv->max_gmr_descriptors);
	}
	DRM_INFO("VRAM at 0x%08x size is %u kiB\n",
		 dev_priv->vram_start, dev_priv->vram_size / 1024);
	DRM_INFO("MMIO at 0x%08x size is %u kiB\n",
		 dev_priv->mmio_start, dev_priv->mmio_size / 1024);

	ret = vmw_ttm_global_init(dev_priv);
	if (unlikely(ret != 0))
		goto out_err0;


	vmw_master_init(&dev_priv->fbdev_master);
	ttm_lock_set_kill(&dev_priv->fbdev_master.lock, false, SIGTERM);
	dev_priv->active_master = &dev_priv->fbdev_master;


	ret = ttm_bo_device_init(&dev_priv->bdev,
				 dev_priv->bo_global_ref.ref.object,
				 &vmw_bo_driver, VMWGFX_FILE_PAGE_OFFSET,
				 false);
	if (unlikely(ret != 0)) {
		DRM_ERROR("Failed initializing TTM buffer object driver.\n");
		goto out_err1;
	}

	ret = ttm_bo_init_mm(&dev_priv->bdev, TTM_PL_VRAM,
			     (dev_priv->vram_size >> PAGE_SHIFT));
	if (unlikely(ret != 0)) {
		DRM_ERROR("Failed initializing memory manager for VRAM.\n");
		goto out_err2;
	}

	dev_priv->mmio_mtrr = drm_mtrr_add(dev_priv->mmio_start,
					   dev_priv->mmio_size, DRM_MTRR_WC);

	dev_priv->mmio_virt = ioremap_wc(dev_priv->mmio_start,
					 dev_priv->mmio_size);

	if (unlikely(dev_priv->mmio_virt == NULL)) {
		ret = -ENOMEM;
		DRM_ERROR("Failed mapping MMIO.\n");
		goto out_err3;
	}

	dev_priv->tdev = ttm_object_device_init
	    (dev_priv->mem_global_ref.object, 12);

	if (unlikely(dev_priv->tdev == NULL)) {
		DRM_ERROR("Unable to initialize TTM object management.\n");
		ret = -ENOMEM;
		goto out_err4;
	}

	dev->dev_private = dev_priv;

	if (!dev->devname)
		dev->devname = vmw_devname;

	if (dev_priv->capabilities & SVGA_CAP_IRQMASK) {
		ret = drm_irq_install(dev);
		if (unlikely(ret != 0)) {
			DRM_ERROR("Failed installing irq: %d\n", ret);
			goto out_no_irq;
		}
	}

	ret = pci_request_regions(dev->pdev, "vmwgfx probe");
	dev_priv->stealth = (ret != 0);
	if (dev_priv->stealth) {
		/**
		 * Request at least the mmio PCI resource.
		 */

		DRM_INFO("It appears like vesafb is loaded. "
			 "Ignore above error if any.\n");
		ret = pci_request_region(dev->pdev, 2, "vmwgfx stealth probe");
		if (unlikely(ret != 0)) {
			DRM_ERROR("Failed reserving the SVGA MMIO resource.\n");
			goto out_no_device;
		}
	}
	ret = vmw_request_device(dev_priv);
	if (unlikely(ret != 0))
		goto out_no_device;
	vmw_kms_init(dev_priv);
	vmw_overlay_init(dev_priv);
	vmw_fb_init(dev_priv);

	dev_priv->pm_nb.notifier_call = vmwgfx_pm_notifier;
	register_pm_notifier(&dev_priv->pm_nb);

	DRM_INFO("%s", vmw_fifo_have_3d(dev_priv) ? "Have 3D\n" : "No 3D\n");

	dev_priv->pm_nb.notifier_call = vmwgfx_pm_notifier;
	register_pm_notifier(&dev_priv->pm_nb);

	DRM_INFO("%s", vmw_fifo_have_3d(dev_priv) ? "Have 3D\n" : "No 3D\n");

	return 0;

out_no_device:
	if (dev_priv->capabilities & SVGA_CAP_IRQMASK)
		drm_irq_uninstall(dev_priv->dev);
	if (dev->devname == vmw_devname)
		dev->devname = NULL;
out_no_irq:
	ttm_object_device_release(&dev_priv->tdev);
out_err4:
	iounmap(dev_priv->mmio_virt);
out_err3:
	drm_mtrr_del(dev_priv->mmio_mtrr, dev_priv->mmio_start,
		     dev_priv->mmio_size, DRM_MTRR_WC);
	(void)ttm_bo_clean_mm(&dev_priv->bdev, TTM_PL_VRAM);
out_err2:
	(void)ttm_bo_device_release(&dev_priv->bdev);
out_err1:
	vmw_ttm_global_release(dev_priv);
out_err0:
	ida_destroy(&dev_priv->gmr_ida);
	idr_destroy(&dev_priv->surface_idr);
	idr_destroy(&dev_priv->context_idr);
	idr_destroy(&dev_priv->stream_idr);
	kfree(dev_priv);
	return ret;
}

static int vmw_driver_unload(struct drm_device *dev)
{
	struct vmw_private *dev_priv = vmw_priv(dev);

	DRM_INFO(VMWGFX_DRIVER_NAME " unload.\n");

	unregister_pm_notifier(&dev_priv->pm_nb);

<<<<<<< HEAD
	if (!dev_priv->stealth) {
		vmw_fb_close(dev_priv);
		vmw_kms_close(dev_priv);
		vmw_overlay_close(dev_priv);
		vmw_release_device(dev_priv);
		pci_release_regions(dev->pdev);
	} else {
		vmw_kms_close(dev_priv);
		vmw_overlay_close(dev_priv);
=======
	vmw_fb_close(dev_priv);
	vmw_kms_close(dev_priv);
	vmw_overlay_close(dev_priv);
	vmw_release_device(dev_priv);
	if (dev_priv->stealth)
>>>>>>> 6679ee18
		pci_release_region(dev->pdev, 2);
	else
		pci_release_regions(dev->pdev);

	if (dev_priv->capabilities & SVGA_CAP_IRQMASK)
		drm_irq_uninstall(dev_priv->dev);
	if (dev->devname == vmw_devname)
		dev->devname = NULL;
	ttm_object_device_release(&dev_priv->tdev);
	iounmap(dev_priv->mmio_virt);
	drm_mtrr_del(dev_priv->mmio_mtrr, dev_priv->mmio_start,
		     dev_priv->mmio_size, DRM_MTRR_WC);
	(void)ttm_bo_clean_mm(&dev_priv->bdev, TTM_PL_VRAM);
	(void)ttm_bo_device_release(&dev_priv->bdev);
	vmw_ttm_global_release(dev_priv);
	ida_destroy(&dev_priv->gmr_ida);
	idr_destroy(&dev_priv->surface_idr);
	idr_destroy(&dev_priv->context_idr);
	idr_destroy(&dev_priv->stream_idr);

	kfree(dev_priv);

	return 0;
}

static void vmw_postclose(struct drm_device *dev,
			 struct drm_file *file_priv)
{
	struct vmw_fpriv *vmw_fp;

	vmw_fp = vmw_fpriv(file_priv);
	ttm_object_file_release(&vmw_fp->tfile);
	if (vmw_fp->locked_master)
		drm_master_put(&vmw_fp->locked_master);
	kfree(vmw_fp);
}

static int vmw_driver_open(struct drm_device *dev, struct drm_file *file_priv)
{
	struct vmw_private *dev_priv = vmw_priv(dev);
	struct vmw_fpriv *vmw_fp;
	int ret = -ENOMEM;

	vmw_fp = kzalloc(sizeof(*vmw_fp), GFP_KERNEL);
	if (unlikely(vmw_fp == NULL))
		return ret;

	vmw_fp->tfile = ttm_object_file_init(dev_priv->tdev, 10);
	if (unlikely(vmw_fp->tfile == NULL))
		goto out_no_tfile;

	file_priv->driver_priv = vmw_fp;

	if (unlikely(dev_priv->bdev.dev_mapping == NULL))
		dev_priv->bdev.dev_mapping =
			file_priv->filp->f_path.dentry->d_inode->i_mapping;

	return 0;

out_no_tfile:
	kfree(vmw_fp);
	return ret;
}

static long vmw_unlocked_ioctl(struct file *filp, unsigned int cmd,
			       unsigned long arg)
{
	struct drm_file *file_priv = filp->private_data;
	struct drm_device *dev = file_priv->minor->dev;
	unsigned int nr = DRM_IOCTL_NR(cmd);

	/*
	 * Do extra checking on driver private ioctls.
	 */

	if ((nr >= DRM_COMMAND_BASE) && (nr < DRM_COMMAND_END)
	    && (nr < DRM_COMMAND_BASE + dev->driver->num_ioctls)) {
		struct drm_ioctl_desc *ioctl =
		    &vmw_ioctls[nr - DRM_COMMAND_BASE];

		if (unlikely(ioctl->cmd != cmd)) {
			DRM_ERROR("Invalid command format, ioctl %d\n",
				  nr - DRM_COMMAND_BASE);
			return -EINVAL;
		}
	}

	return drm_ioctl(filp, cmd, arg);
}

static int vmw_firstopen(struct drm_device *dev)
{
	struct vmw_private *dev_priv = vmw_priv(dev);
	dev_priv->is_opened = true;

	return 0;
}

static void vmw_lastclose(struct drm_device *dev)
{
	struct vmw_private *dev_priv = vmw_priv(dev);
	struct drm_crtc *crtc;
	struct drm_mode_set set;
	int ret;

	/**
	 * Do nothing on the lastclose call from drm_unload.
	 */

	if (!dev_priv->is_opened)
		return;

	dev_priv->is_opened = false;
	set.x = 0;
	set.y = 0;
	set.fb = NULL;
	set.mode = NULL;
	set.connectors = NULL;
	set.num_connectors = 0;

	list_for_each_entry(crtc, &dev->mode_config.crtc_list, head) {
		set.crtc = crtc;
		ret = crtc->funcs->set_config(&set);
		WARN_ON(ret != 0);
	}

}

static void vmw_master_init(struct vmw_master *vmaster)
{
	ttm_lock_init(&vmaster->lock);
}

static int vmw_master_create(struct drm_device *dev,
			     struct drm_master *master)
{
	struct vmw_master *vmaster;

	DRM_INFO("Master create.\n");
	vmaster = kzalloc(sizeof(*vmaster), GFP_KERNEL);
	if (unlikely(vmaster == NULL))
		return -ENOMEM;

	ttm_lock_init(&vmaster->lock);
	ttm_lock_set_kill(&vmaster->lock, true, SIGTERM);
	master->driver_priv = vmaster;

	return 0;
}

static void vmw_master_destroy(struct drm_device *dev,
			       struct drm_master *master)
{
	struct vmw_master *vmaster = vmw_master(master);

	DRM_INFO("Master destroy.\n");
	master->driver_priv = NULL;
	kfree(vmaster);
}


static int vmw_master_set(struct drm_device *dev,
			  struct drm_file *file_priv,
			  bool from_open)
{
	struct vmw_private *dev_priv = vmw_priv(dev);
	struct vmw_fpriv *vmw_fp = vmw_fpriv(file_priv);
	struct vmw_master *active = dev_priv->active_master;
	struct vmw_master *vmaster = vmw_master(file_priv->master);
	int ret = 0;

	DRM_INFO("Master set.\n");

	if (active) {
		BUG_ON(active != &dev_priv->fbdev_master);
		ret = ttm_vt_lock(&active->lock, false, vmw_fp->tfile);
		if (unlikely(ret != 0))
			goto out_no_active_lock;

		ttm_lock_set_kill(&active->lock, true, SIGTERM);
		ret = ttm_bo_evict_mm(&dev_priv->bdev, TTM_PL_VRAM);
		if (unlikely(ret != 0)) {
			DRM_ERROR("Unable to clean VRAM on "
				  "master drop.\n");
		}

		dev_priv->active_master = NULL;
	}

	ttm_lock_set_kill(&vmaster->lock, false, SIGTERM);
	if (!from_open) {
		ttm_vt_unlock(&vmaster->lock);
		BUG_ON(vmw_fp->locked_master != file_priv->master);
		drm_master_put(&vmw_fp->locked_master);
	}

	dev_priv->active_master = vmaster;

	return 0;

out_no_active_lock:
	vmw_release_device(dev_priv);
	return ret;
}

static void vmw_master_drop(struct drm_device *dev,
			    struct drm_file *file_priv,
			    bool from_release)
{
	struct vmw_private *dev_priv = vmw_priv(dev);
	struct vmw_fpriv *vmw_fp = vmw_fpriv(file_priv);
	struct vmw_master *vmaster = vmw_master(file_priv->master);
	int ret;

	DRM_INFO("Master drop.\n");

	/**
	 * Make sure the master doesn't disappear while we have
	 * it locked.
	 */

	vmw_fp->locked_master = drm_master_get(file_priv->master);
	ret = ttm_vt_lock(&vmaster->lock, false, vmw_fp->tfile);

	if (unlikely((ret != 0))) {
		DRM_ERROR("Unable to lock TTM at VT switch.\n");
		drm_master_put(&vmw_fp->locked_master);
	}

	ttm_lock_set_kill(&vmaster->lock, true, SIGTERM);

	dev_priv->active_master = &dev_priv->fbdev_master;
	ttm_lock_set_kill(&dev_priv->fbdev_master.lock, false, SIGTERM);
	ttm_vt_unlock(&dev_priv->fbdev_master.lock);

	vmw_fb_on(dev_priv);
}


static void vmw_remove(struct pci_dev *pdev)
{
	struct drm_device *dev = pci_get_drvdata(pdev);

	drm_put_dev(dev);
}

static int vmwgfx_pm_notifier(struct notifier_block *nb, unsigned long val,
			      void *ptr)
{
	struct vmw_private *dev_priv =
		container_of(nb, struct vmw_private, pm_nb);
	struct vmw_master *vmaster = dev_priv->active_master;

	switch (val) {
	case PM_HIBERNATION_PREPARE:
	case PM_SUSPEND_PREPARE:
		ttm_suspend_lock(&vmaster->lock);

		/**
		 * This empties VRAM and unbinds all GMR bindings.
		 * Buffer contents is moved to swappable memory.
		 */
		ttm_bo_swapout_all(&dev_priv->bdev);
		break;
	case PM_POST_HIBERNATION:
	case PM_POST_SUSPEND:
		ttm_suspend_unlock(&vmaster->lock);
		break;
	case PM_RESTORE_PREPARE:
		break;
	case PM_POST_RESTORE:
		break;
	default:
		break;
	}
	return 0;
}

/**
 * These might not be needed with the virtual SVGA device.
 */

int vmw_pci_suspend(struct pci_dev *pdev, pm_message_t state)
{
	pci_save_state(pdev);
	pci_disable_device(pdev);
	pci_set_power_state(pdev, PCI_D3hot);
	return 0;
}

int vmw_pci_resume(struct pci_dev *pdev)
{
	pci_set_power_state(pdev, PCI_D0);
	pci_restore_state(pdev);
	return pci_enable_device(pdev);
}

static struct drm_driver driver = {
	.driver_features = DRIVER_HAVE_IRQ | DRIVER_IRQ_SHARED |
	DRIVER_MODESET,
	.load = vmw_driver_load,
	.unload = vmw_driver_unload,
	.firstopen = vmw_firstopen,
	.lastclose = vmw_lastclose,
	.irq_preinstall = vmw_irq_preinstall,
	.irq_postinstall = vmw_irq_postinstall,
	.irq_uninstall = vmw_irq_uninstall,
	.irq_handler = vmw_irq_handler,
	.reclaim_buffers_locked = NULL,
	.get_map_ofs = drm_core_get_map_ofs,
	.get_reg_ofs = drm_core_get_reg_ofs,
	.ioctls = vmw_ioctls,
	.num_ioctls = DRM_ARRAY_SIZE(vmw_ioctls),
	.dma_quiescent = NULL,	/*vmw_dma_quiescent, */
	.master_create = vmw_master_create,
	.master_destroy = vmw_master_destroy,
	.master_set = vmw_master_set,
	.master_drop = vmw_master_drop,
	.open = vmw_driver_open,
	.postclose = vmw_postclose,
	.fops = {
		 .owner = THIS_MODULE,
		 .open = drm_open,
		 .release = drm_release,
		 .unlocked_ioctl = vmw_unlocked_ioctl,
		 .mmap = vmw_mmap,
		 .poll = drm_poll,
		 .fasync = drm_fasync,
#if defined(CONFIG_COMPAT)
		 .compat_ioctl = drm_compat_ioctl,
#endif
		 },
	.pci_driver = {
		       .name = VMWGFX_DRIVER_NAME,
		       .id_table = vmw_pci_id_list,
		       .probe = vmw_probe,
		       .remove = vmw_remove,
		       .suspend = vmw_pci_suspend,
		       .resume = vmw_pci_resume
		       },
	.name = VMWGFX_DRIVER_NAME,
	.desc = VMWGFX_DRIVER_DESC,
	.date = VMWGFX_DRIVER_DATE,
	.major = VMWGFX_DRIVER_MAJOR,
	.minor = VMWGFX_DRIVER_MINOR,
	.patchlevel = VMWGFX_DRIVER_PATCHLEVEL
};

static int vmw_probe(struct pci_dev *pdev, const struct pci_device_id *ent)
{
	return drm_get_dev(pdev, ent, &driver);
}

static int __init vmwgfx_init(void)
{
	int ret;
	ret = drm_init(&driver);
	if (ret)
		DRM_ERROR("Failed initializing DRM.\n");
	return ret;
}

static void __exit vmwgfx_exit(void)
{
	drm_exit(&driver);
}

module_init(vmwgfx_init);
module_exit(vmwgfx_exit);

MODULE_AUTHOR("VMware Inc. and others");
MODULE_DESCRIPTION("Standalone drm driver for the VMware SVGA device");
MODULE_LICENSE("GPL and additional rights");<|MERGE_RESOLUTION|>--- conflicted
+++ resolved
@@ -367,11 +367,6 @@
 
 	DRM_INFO("%s", vmw_fifo_have_3d(dev_priv) ? "Have 3D\n" : "No 3D\n");
 
-	dev_priv->pm_nb.notifier_call = vmwgfx_pm_notifier;
-	register_pm_notifier(&dev_priv->pm_nb);
-
-	DRM_INFO("%s", vmw_fifo_have_3d(dev_priv) ? "Have 3D\n" : "No 3D\n");
-
 	return 0;
 
 out_no_device:
@@ -408,23 +403,11 @@
 
 	unregister_pm_notifier(&dev_priv->pm_nb);
 
-<<<<<<< HEAD
-	if (!dev_priv->stealth) {
-		vmw_fb_close(dev_priv);
-		vmw_kms_close(dev_priv);
-		vmw_overlay_close(dev_priv);
-		vmw_release_device(dev_priv);
-		pci_release_regions(dev->pdev);
-	} else {
-		vmw_kms_close(dev_priv);
-		vmw_overlay_close(dev_priv);
-=======
 	vmw_fb_close(dev_priv);
 	vmw_kms_close(dev_priv);
 	vmw_overlay_close(dev_priv);
 	vmw_release_device(dev_priv);
 	if (dev_priv->stealth)
->>>>>>> 6679ee18
 		pci_release_region(dev->pdev, 2);
 	else
 		pci_release_regions(dev->pdev);
