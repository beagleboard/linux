--- conflicted
+++ resolved
@@ -124,15 +124,9 @@
 #define I915_FENCE_REG_NONE -1
 
 struct drm_i915_fence_reg {
-<<<<<<< HEAD
-	struct drm_gem_object *obj;
-	struct list_head lru_list;
-	bool gpu;
-=======
 	struct list_head lru_list;
 	struct drm_i915_gem_object *obj;
 	uint32_t setup_seqno;
->>>>>>> 3cbea436
 };
 
 struct sdvo_device_mapping {
@@ -172,50 +166,31 @@
 	u32 instdone1;
 	u32 seqno;
 	u64 bbaddr;
-<<<<<<< HEAD
-=======
 	u64 fence[16];
->>>>>>> 3cbea436
 	struct timeval time;
 	struct drm_i915_error_object {
 		int page_count;
 		u32 gtt_offset;
 		u32 *pages[0];
-<<<<<<< HEAD
-	} *ringbuffer, *batchbuffer[2];
-	struct drm_i915_error_buffer {
-		size_t size;
-=======
 	} *ringbuffer, *batchbuffer[I915_NUM_RINGS];
 	struct drm_i915_error_buffer {
 		u32 size;
->>>>>>> 3cbea436
 		u32 name;
 		u32 seqno;
 		u32 gtt_offset;
 		u32 read_domains;
 		u32 write_domain;
-<<<<<<< HEAD
-		u32 fence_reg;
-=======
 		s32 fence_reg:5;
->>>>>>> 3cbea436
 		s32 pinned:2;
 		u32 tiling:2;
 		u32 dirty:1;
 		u32 purgeable:1;
-<<<<<<< HEAD
-	} *active_bo;
-	u32 active_bo_count;
-	struct intel_overlay_error_state *overlay;
-=======
 		u32 ring:4;
 		u32 agp_type:1;
 	} *active_bo, *pinned_bo;
 	u32 active_bo_count, pinned_bo_count;
 	struct intel_overlay_error_state *overlay;
 	struct intel_display_error_state *display;
->>>>>>> 3cbea436
 };
 
 struct drm_i915_display_funcs {
@@ -267,7 +242,6 @@
 	FBC_BAD_PLANE, /* fbc not supported on plane */
 	FBC_NOT_TILED, /* buffer not tiled */
 	FBC_MULTIPLE_PIPES, /* more than one pipe active */
-<<<<<<< HEAD
 };
 
 enum intel_pch {
@@ -275,15 +249,6 @@
 	PCH_CPT,	/* Cougarpoint PCH */
 };
 
-=======
-};
-
-enum intel_pch {
-	PCH_IBX,	/* Ibexpeak PCH */
-	PCH_CPT,	/* Cougarpoint PCH */
-};
-
->>>>>>> 3cbea436
 #define QUIRK_PIPEA_FORCE (1<<0)
 
 struct intel_fbdev;
@@ -305,22 +270,6 @@
 	} *gmbus;
 
 	struct pci_dev *bridge_dev;
-<<<<<<< HEAD
-	struct intel_ring_buffer render_ring;
-	struct intel_ring_buffer bsd_ring;
-	struct intel_ring_buffer blt_ring;
-	uint32_t next_seqno;
-
-	drm_dma_handle_t *status_page_dmah;
-	void *seqno_page;
-	dma_addr_t dma_status_page;
-	uint32_t counter;
-	unsigned int seqno_gfx_addr;
-	drm_local_map_t hws_map;
-	struct drm_gem_object *seqno_obj;
-	struct drm_gem_object *pwrctx;
-	struct drm_gem_object *renderctx;
-=======
 	struct intel_ring_buffer ring[I915_NUM_RINGS];
 	uint32_t next_seqno;
 
@@ -330,7 +279,6 @@
 	drm_local_map_t hws_map;
 	struct drm_i915_gem_object *pwrctx;
 	struct drm_i915_gem_object *renderctx;
->>>>>>> 3cbea436
 
 	struct resource mch_res;
 
@@ -339,16 +287,8 @@
 	int front_offset;
 	int current_page;
 	int page_flipping;
-#define I915_DEBUG_READ (1<<0)
-#define I915_DEBUG_WRITE (1<<1)
-	unsigned long debug_flags;
 
 	atomic_t irq_received;
-<<<<<<< HEAD
-	/** Protects user_irq_refcount and irq_mask_reg */
-	spinlock_t user_irq_lock;
-=======
->>>>>>> 3cbea436
 	u32 trace_irq_seqno;
 
 	/* protects the irq masks */
@@ -370,11 +310,7 @@
 	int num_pipe;
 
 	/* For hangcheck timer */
-<<<<<<< HEAD
-#define DRM_I915_HANGCHECK_PERIOD 250 /* in ms */
-=======
 #define DRM_I915_HANGCHECK_PERIOD 1500 /* in ms */
->>>>>>> 3cbea436
 	struct timer_list hangcheck_timer;
 	int hangcheck_count;
 	uint32_t last_acthd;
@@ -397,10 +333,7 @@
 
 	/* LVDS info */
 	int backlight_level;  /* restore backlight to this value */
-<<<<<<< HEAD
-=======
 	bool backlight_enabled;
->>>>>>> 3cbea436
 	struct drm_display_mode *panel_fixed_mode;
 	struct drm_display_mode *lfp_lvds_vbt_mode; /* if any */
 	struct drm_display_mode *sdvo_lvds_vbt_mode; /* if any */
@@ -602,15 +535,9 @@
 
 	struct {
 		/** Bridge to intel-gtt-ko */
-<<<<<<< HEAD
-		struct intel_gtt *gtt;
-		/** Memory allocator for GTT stolen memory */
-		struct drm_mm vram;
-=======
 		const struct intel_gtt *gtt;
 		/** Memory allocator for GTT stolen memory */
 		struct drm_mm stolen;
->>>>>>> 3cbea436
 		/** Memory allocator for GTT */
 		struct drm_mm gtt_space;
 		/** List of all objects in gtt_space. Used to restore gtt
@@ -684,19 +611,6 @@
 		 */
 		struct delayed_work retire_work;
 
-<<<<<<< HEAD
-		/**
-		 * Waiting sequence number, if any
-		 */
-		uint32_t waiting_gem_seqno;
-
-		/**
-		 * Last seq seen at irq time
-		 */
-		uint32_t irq_gem_seqno;
-
-=======
->>>>>>> 3cbea436
 		/**
 		 * Flag if the X Server, and thus DRM, is not currently in
 		 * control of the device.
@@ -724,24 +638,11 @@
 		/* storage for physical objects */
 		struct drm_i915_gem_phys_object *phys_objs[I915_MAX_PHYS_OBJECT];
 
-<<<<<<< HEAD
-		uint32_t flush_rings;
-
-		/* accounting, useful for userland debugging */
-		size_t object_memory;
-		size_t pin_memory;
-		size_t gtt_memory;
-		size_t gtt_total;
-		u32 object_count;
-		u32 pin_count;
-		u32 gtt_count;
-=======
 		/* accounting, useful for userland debugging */
 		size_t gtt_total;
 		size_t mappable_gtt_total;
 		size_t object_memory;
 		u32 object_count;
->>>>>>> 3cbea436
 	} mm;
 	struct sdvo_device_mapping sdvo_mappings[2];
 	/* indicate whether the LVDS_BORDER should be enabled or not */
@@ -775,16 +676,6 @@
 	u8 fmax;
 	u8 fstart;
 
-<<<<<<< HEAD
- 	u64 last_count1;
- 	unsigned long last_time1;
- 	u64 last_count2;
- 	struct timespec last_time2;
- 	unsigned long gfx_power;
- 	int c_m;
- 	int r_t;
- 	u8 corr;
-=======
 	u64 last_count1;
 	unsigned long last_time1;
 	u64 last_count2;
@@ -793,7 +684,6 @@
 	int c_m;
 	int r_t;
 	u8 corr;
->>>>>>> 3cbea436
 	spinlock_t *mchdev_lock;
 
 	enum no_fbc_reason no_fbc_reason;
@@ -819,13 +709,8 @@
 	struct list_head mm_list;
 	/** This object's place on GPU write list */
 	struct list_head gpu_write_list;
-<<<<<<< HEAD
-	/** This object's place on eviction list */
-	struct list_head evict_list;
-=======
 	/** This object's place in the batchbuffer or on the eviction list */
 	struct list_head exec_list;
->>>>>>> 3cbea436
 
 	/**
 	 * This is set if the object is on the active or flushing lists
@@ -841,7 +726,12 @@
 	unsigned int dirty : 1;
 
 	/**
-<<<<<<< HEAD
+	 * This is set if the object has been written to since the last
+	 * GPU flush.
+	 */
+	unsigned int pending_gpu_write : 1;
+
+	/**
 	 * Fence register bits (if any) for this object.  Will be set
 	 * as needed when mapped into the GTT.
 	 * Protected by dev->struct_mutex.
@@ -851,29 +741,15 @@
 	signed int fence_reg : 5;
 
 	/**
-	 * Used for checking the object doesn't appear more than once
-	 * in an execbuffer object list.
-	 */
-	unsigned int in_execbuffer : 1;
-
-	/**
 	 * Advice: are the backing pages purgeable?
 	 */
 	unsigned int madv : 2;
-
-	/**
-	 * Refcount for the pages array. With the current locking scheme, there
-	 * are at most two concurrent users: Binding a bo to the gtt and
-	 * pwrite/pread using physical addresses. So two bits for a maximum
-	 * of two users are enough.
-	 */
-	unsigned int pages_refcount : 2;
-#define DRM_I915_GEM_OBJECT_MAX_PAGES_REFCOUNT 0x3
 
 	/**
 	 * Current tiling mode for the object.
 	 */
 	unsigned int tiling_mode : 2;
+	unsigned int tiling_changed : 1;
 
 	/** How many users have pinned this object in GTT space. The following
 	 * users can each hold at most one reference: pwrite/pread, pin_ioctl
@@ -886,57 +762,12 @@
 	 * bits with absolutely no headroom. So use 4 bits. */
 	unsigned int pin_count : 4;
 #define DRM_I915_GEM_OBJECT_MAX_PIN_COUNT 0xf
-=======
-	 * This is set if the object has been written to since the last
-	 * GPU flush.
-	 */
-	unsigned int pending_gpu_write : 1;
->>>>>>> 3cbea436
-
-	/**
-	 * Fence register bits (if any) for this object.  Will be set
-	 * as needed when mapped into the GTT.
-	 * Protected by dev->struct_mutex.
-	 *
-	 * Size: 4 bits for 16 fences + sign (for FENCE_REG_NONE)
-	 */
-	signed int fence_reg : 5;
-
-<<<<<<< HEAD
-	struct page **pages;
-=======
-	/**
-	 * Advice: are the backing pages purgeable?
-	 */
-	unsigned int madv : 2;
->>>>>>> 3cbea436
-
-	/**
-	 * Current tiling mode for the object.
-	 */
-	unsigned int tiling_mode : 2;
-	unsigned int tiling_changed : 1;
-
-	/** How many users have pinned this object in GTT space. The following
-	 * users can each hold at most one reference: pwrite/pread, pin_ioctl
-	 * (via user_pin_count), execbuffer (objects are not allowed multiple
-	 * times for the same batchbuffer), and the framebuffer code. When
-	 * switching/pageflipping, the framebuffer code has at most two buffers
-	 * pinned per crtc.
-	 *
-	 * In the worst case this is 1 + 1 + 1 + 2*2 = 7. That would fit into 3
-	 * bits with absolutely no headroom. So use 4 bits. */
-	unsigned int pin_count : 4;
-#define DRM_I915_GEM_OBJECT_MAX_PIN_COUNT 0xf
 
 	/**
 	 * Is the object at the current location in the gtt mappable and
 	 * fenceable? Used to avoid costly recalculations.
 	 */
 	unsigned int map_and_fenceable : 1;
-
-	/* Which ring is refering to is this object */
-	struct intel_ring_buffer *ring;
 
 	/**
 	 * Whether the current gtt mapping needs to be mappable (and isn't just
@@ -954,8 +785,6 @@
 
 	struct page **pages;
 
-<<<<<<< HEAD
-=======
 	/**
 	 * DMAR support
 	 */
@@ -976,7 +805,6 @@
 	 */
 	uint32_t gtt_offset;
 
->>>>>>> 3cbea436
 	/** Breadcrumb of last rendering to the buffer. */
 	uint32_t last_rendering_seqno;
 	struct intel_ring_buffer *ring;
@@ -1149,13 +977,8 @@
 extern long i915_compat_ioctl(struct file *filp, unsigned int cmd,
 			      unsigned long arg);
 extern int i915_emit_box(struct drm_device *dev,
-<<<<<<< HEAD
-			 struct drm_clip_rect *boxes,
-			 int i, int DR1, int DR4);
-=======
 			 struct drm_clip_rect *box,
 			 int DR1, int DR4);
->>>>>>> 3cbea436
 extern int i915_reset(struct drm_device *dev, u8 flags);
 extern unsigned long i915_chipset_val(struct drm_i915_private *dev_priv);
 extern unsigned long i915_mch_val(struct drm_i915_private *dev_priv);
@@ -1187,15 +1010,6 @@
 extern u32 gm45_get_vblank_counter(struct drm_device *dev, int crtc);
 extern int i915_vblank_swap(struct drm_device *dev, void *data,
 			    struct drm_file *file_priv);
-<<<<<<< HEAD
-extern void i915_enable_irq(drm_i915_private_t *dev_priv, u32 mask);
-extern void i915_disable_irq(drm_i915_private_t *dev_priv, u32 mask);
-extern void ironlake_enable_graphics_irq(drm_i915_private_t *dev_priv,
-		u32 mask);
-extern void ironlake_disable_graphics_irq(drm_i915_private_t *dev_priv,
-		u32 mask);
-=======
->>>>>>> 3cbea436
 
 void
 i915_enable_pipestat(drm_i915_private_t *dev_priv, int pipe, u32 mask);
@@ -1211,12 +1025,6 @@
 
 int i915_get_crtc_scanoutpos(struct drm_device *dev, int pipe,
 			     int *vpos, int *hpos);
-
-#ifdef CONFIG_DEBUG_FS
-extern void i915_destroy_error_state(struct drm_device *dev);
-#else
-#define i915_destroy_error_state(x)
-#endif
 
 #ifdef CONFIG_DEBUG_FS
 extern void i915_destroy_error_state(struct drm_device *dev);
@@ -1281,17 +1089,12 @@
 				struct drm_file *file_priv);
 void i915_gem_load(struct drm_device *dev);
 int i915_gem_init_object(struct drm_gem_object *obj);
-<<<<<<< HEAD
-struct drm_gem_object * i915_gem_alloc_object(struct drm_device *dev,
-					      size_t size);
-=======
 int __must_check i915_gem_flush_ring(struct drm_device *dev,
 				     struct intel_ring_buffer *ring,
 				     uint32_t invalidate_domains,
 				     uint32_t flush_domains);
 struct drm_i915_gem_object *i915_gem_alloc_object(struct drm_device *dev,
 						  size_t size);
->>>>>>> 3cbea436
 void i915_gem_free_object(struct drm_gem_object *obj);
 int __must_check i915_gem_object_pin(struct drm_i915_gem_object *obj,
 				     uint32_t alignment,
@@ -1301,8 +1104,6 @@
 void i915_gem_release_mmap(struct drm_i915_gem_object *obj);
 void i915_gem_lastclose(struct drm_device *dev);
 
-<<<<<<< HEAD
-=======
 int __must_check i915_mutex_lock_interruptible(struct drm_device *dev);
 int __must_check i915_gem_object_wait_rendering(struct drm_i915_gem_object *obj,
 						bool interruptible);
@@ -1310,7 +1111,6 @@
 				    struct intel_ring_buffer *ring,
 				    u32 seqno);
 
->>>>>>> 3cbea436
 /**
  * Returns true if seq1 is later than seq2.
  */
@@ -1320,39 +1120,6 @@
 	return (int32_t)(seq1 - seq2) >= 0;
 }
 
-<<<<<<< HEAD
-int i915_gem_object_get_fence_reg(struct drm_gem_object *obj,
-				  bool interruptible);
-int i915_gem_object_put_fence_reg(struct drm_gem_object *obj,
-				  bool interruptible);
-void i915_gem_retire_requests(struct drm_device *dev);
-void i915_gem_reset(struct drm_device *dev);
-void i915_gem_clflush_object(struct drm_gem_object *obj);
-int i915_gem_object_set_domain(struct drm_gem_object *obj,
-			       uint32_t read_domains,
-			       uint32_t write_domain);
-int i915_gem_init_ringbuffer(struct drm_device *dev);
-void i915_gem_cleanup_ringbuffer(struct drm_device *dev);
-int i915_gem_do_init(struct drm_device *dev, unsigned long start,
-		     unsigned long end);
-int i915_gpu_idle(struct drm_device *dev);
-int i915_gem_idle(struct drm_device *dev);
-uint32_t i915_add_request(struct drm_device *dev,
-			  struct drm_file *file_priv,
-			  struct drm_i915_gem_request *request,
-			  struct intel_ring_buffer *ring);
-int i915_do_wait_request(struct drm_device *dev,
-			 uint32_t seqno,
-			 bool interruptible,
-			 struct intel_ring_buffer *ring);
-int i915_gem_fault(struct vm_area_struct *vma, struct vm_fault *vmf);
-int i915_gem_object_set_to_gtt_domain(struct drm_gem_object *obj,
-				      int write);
-int i915_gem_object_set_to_display_plane(struct drm_gem_object *obj,
-					 bool pipelined);
-int i915_gem_attach_phys_object(struct drm_device *dev,
-				struct drm_gem_object *obj,
-=======
 static inline u32
 i915_gem_next_request_seqno(struct drm_device *dev,
 			    struct intel_ring_buffer *ring)
@@ -1399,17 +1166,12 @@
 				     struct intel_ring_buffer *pipelined);
 int i915_gem_attach_phys_object(struct drm_device *dev,
 				struct drm_i915_gem_object *obj,
->>>>>>> 3cbea436
 				int id,
 				int align);
 void i915_gem_detach_phys_object(struct drm_device *dev,
 				 struct drm_i915_gem_object *obj);
 void i915_gem_free_all_phys_object(struct drm_device *dev);
-<<<<<<< HEAD
-void i915_gem_release(struct drm_device * dev, struct drm_file *file_priv);
-=======
 void i915_gem_release(struct drm_device *dev, struct drm_file *file);
->>>>>>> 3cbea436
 
 /* i915_gem_gtt.c */
 void i915_gem_restore_gtt_mappings(struct drm_device *dev);
@@ -1424,24 +1186,10 @@
 int __must_check i915_gem_evict_inactive(struct drm_device *dev,
 					 bool purgeable_only);
 
-/* i915_gem_evict.c */
-int i915_gem_evict_something(struct drm_device *dev, int min_size, unsigned alignment);
-int i915_gem_evict_everything(struct drm_device *dev);
-int i915_gem_evict_inactive(struct drm_device *dev);
-
 /* i915_gem_tiling.c */
 void i915_gem_detect_bit_6_swizzle(struct drm_device *dev);
-<<<<<<< HEAD
-void i915_gem_object_do_bit_17_swizzle(struct drm_gem_object *obj);
-void i915_gem_object_save_bit_17_swizzle(struct drm_gem_object *obj);
-bool i915_tiling_ok(struct drm_device *dev, int stride, int size,
-		    int tiling_mode);
-bool i915_gem_object_fence_offset_ok(struct drm_gem_object *obj,
-				     int tiling_mode);
-=======
 void i915_gem_object_do_bit_17_swizzle(struct drm_i915_gem_object *obj);
 void i915_gem_object_save_bit_17_swizzle(struct drm_i915_gem_object *obj);
->>>>>>> 3cbea436
 
 /* i915_gem_debug.c */
 void i915_gem_dump_object(struct drm_i915_gem_object *obj, int len,
@@ -1515,11 +1263,8 @@
 extern void intel_enable_fbc(struct drm_crtc *crtc, unsigned long interval);
 extern bool intel_fbc_enabled(struct drm_device *dev);
 extern bool ironlake_set_drps(struct drm_device *dev, u8 val);
-<<<<<<< HEAD
-=======
 extern void ironlake_enable_rc6(struct drm_device *dev);
 extern void gen6_set_rps(struct drm_device *dev, u8 val);
->>>>>>> 3cbea436
 extern void intel_detect_pch (struct drm_device *dev);
 extern int intel_trans_dp_port_sel (struct drm_crtc *crtc);
 
@@ -1527,9 +1272,6 @@
 #ifdef CONFIG_DEBUG_FS
 extern struct intel_overlay_error_state *intel_overlay_capture_error_state(struct drm_device *dev);
 extern void intel_overlay_print_error_state(struct seq_file *m, struct intel_overlay_error_state *error);
-<<<<<<< HEAD
-#endif
-=======
 
 extern struct intel_display_error_state *intel_display_capture_error_state(struct drm_device *dev);
 extern void intel_display_print_error_state(struct seq_file *m,
@@ -1547,7 +1289,6 @@
 
 #define ADVANCE_LP_RING() \
 	intel_ring_advance(LP_RING(dev_priv))
->>>>>>> 3cbea436
 
 /**
  * Lock test for when it's just for synchronization of ring access.
@@ -1555,72 +1296,6 @@
  * In that case, we don't need to do it when GEM is initialized as nobody else
  * has access to the ring.
  */
-<<<<<<< HEAD
-#define RING_LOCK_TEST_WITH_RETURN(dev, file_priv) do {			\
-	if (((drm_i915_private_t *)dev->dev_private)->render_ring.gem_object \
-			== NULL)					\
-		LOCK_TEST_WITH_RETURN(dev, file_priv);			\
-} while (0)
-
-static inline u32 i915_read(struct drm_i915_private *dev_priv, u32 reg)
-{
-	u32 val;
-
-	val = readl(dev_priv->regs + reg);
-	if (dev_priv->debug_flags & I915_DEBUG_READ)
-		printk(KERN_ERR "read 0x%08x from 0x%08x\n", val, reg);
-	return val;
-}
-
-static inline void i915_write(struct drm_i915_private *dev_priv, u32 reg,
-			      u32 val)
-{
-	writel(val, dev_priv->regs + reg);
-	if (dev_priv->debug_flags & I915_DEBUG_WRITE)
-		printk(KERN_ERR "wrote 0x%08x to 0x%08x\n", val, reg);
-}
-
-#define I915_READ(reg)          i915_read(dev_priv, (reg))
-#define I915_WRITE(reg, val)    i915_write(dev_priv, (reg), (val))
-#define I915_READ16(reg)	readw(dev_priv->regs + (reg))
-#define I915_WRITE16(reg, val)	writel(val, dev_priv->regs + (reg))
-#define I915_READ8(reg)		readb(dev_priv->regs + (reg))
-#define I915_WRITE8(reg, val)	writeb(val, dev_priv->regs + (reg))
-#define I915_WRITE64(reg, val)	writeq(val, dev_priv->regs + (reg))
-#define I915_READ64(reg)	readq(dev_priv->regs + (reg))
-#define POSTING_READ(reg)	(void)I915_READ(reg)
-#define POSTING_READ16(reg)	(void)I915_READ16(reg)
-
-#define I915_DEBUG_ENABLE_IO() (dev_priv->debug_flags |= I915_DEBUG_READ | \
-				I915_DEBUG_WRITE)
-#define I915_DEBUG_DISABLE_IO() (dev_priv->debug_flags &= ~(I915_DEBUG_READ | \
-							    I915_DEBUG_WRITE))
-
-#define I915_VERBOSE 0
-
-#define BEGIN_LP_RING(n)  do { \
-	drm_i915_private_t *dev_priv__ = dev->dev_private;                \
-	if (I915_VERBOSE)						\
-		DRM_DEBUG("   BEGIN_LP_RING %x\n", (int)(n));		\
-	intel_ring_begin(dev, &dev_priv__->render_ring, (n));		\
-} while (0)
-
-
-#define OUT_RING(x) do {						\
-	drm_i915_private_t *dev_priv__ = dev->dev_private;		\
-	if (I915_VERBOSE)						\
-		DRM_DEBUG("   OUT_RING %x\n", (int)(x));		\
-	intel_ring_emit(dev, &dev_priv__->render_ring, x);		\
-} while (0)
-
-#define ADVANCE_LP_RING() do {						\
-	drm_i915_private_t *dev_priv__ = dev->dev_private;                \
-	if (I915_VERBOSE)						\
-		DRM_DEBUG("ADVANCE_LP_RING %x\n",			\
-				dev_priv__->render_ring.tail);		\
-	intel_ring_advance(dev, &dev_priv__->render_ring);		\
-} while(0)
-=======
 #define RING_LOCK_TEST_WITH_RETURN(dev, file) do {			\
 	if (LP_RING(dev->dev_private)->obj == NULL)			\
 		LOCK_TEST_WITH_RETURN(dev, file);			\
@@ -1710,7 +1385,6 @@
                break;
        }
 }
->>>>>>> 3cbea436
 
 /**
  * Reads a dword out of the status page, which is written to from the command
@@ -1728,79 +1402,9 @@
  * The area from dword 0x20 to 0x3ff is available for driver usage.
  */
 #define READ_HWSP(dev_priv, reg)  (((volatile u32 *)\
-<<<<<<< HEAD
-			(dev_priv->render_ring.status_page.page_addr))[reg])
-=======
 			(LP_RING(dev_priv)->status_page.page_addr))[reg])
->>>>>>> 3cbea436
 #define READ_BREADCRUMB(dev_priv) READ_HWSP(dev_priv, I915_BREADCRUMB_INDEX)
 #define I915_GEM_HWS_INDEX		0x20
 #define I915_BREADCRUMB_INDEX		0x21
 
-<<<<<<< HEAD
-#define INTEL_INFO(dev)	(((struct drm_i915_private *) (dev)->dev_private)->info)
-
-#define IS_I830(dev)		((dev)->pci_device == 0x3577)
-#define IS_845G(dev)		((dev)->pci_device == 0x2562)
-#define IS_I85X(dev)		(INTEL_INFO(dev)->is_i85x)
-#define IS_I865G(dev)		((dev)->pci_device == 0x2572)
-#define IS_I915G(dev)		(INTEL_INFO(dev)->is_i915g)
-#define IS_I915GM(dev)		((dev)->pci_device == 0x2592)
-#define IS_I945G(dev)		((dev)->pci_device == 0x2772)
-#define IS_I945GM(dev)		(INTEL_INFO(dev)->is_i945gm)
-#define IS_BROADWATER(dev)	(INTEL_INFO(dev)->is_broadwater)
-#define IS_CRESTLINE(dev)	(INTEL_INFO(dev)->is_crestline)
-#define IS_GM45(dev)		((dev)->pci_device == 0x2A42)
-#define IS_G4X(dev)		(INTEL_INFO(dev)->is_g4x)
-#define IS_PINEVIEW_G(dev)	((dev)->pci_device == 0xa001)
-#define IS_PINEVIEW_M(dev)	((dev)->pci_device == 0xa011)
-#define IS_PINEVIEW(dev)	(INTEL_INFO(dev)->is_pineview)
-#define IS_G33(dev)		(INTEL_INFO(dev)->is_g33)
-#define IS_IRONLAKE_D(dev)	((dev)->pci_device == 0x0042)
-#define IS_IRONLAKE_M(dev)	((dev)->pci_device == 0x0046)
-#define IS_MOBILE(dev)		(INTEL_INFO(dev)->is_mobile)
-
-#define IS_GEN2(dev)	(INTEL_INFO(dev)->gen == 2)
-#define IS_GEN3(dev)	(INTEL_INFO(dev)->gen == 3)
-#define IS_GEN4(dev)	(INTEL_INFO(dev)->gen == 4)
-#define IS_GEN5(dev)	(INTEL_INFO(dev)->gen == 5)
-#define IS_GEN6(dev)	(INTEL_INFO(dev)->gen == 6)
-
-#define HAS_BSD(dev)            (INTEL_INFO(dev)->has_bsd_ring)
-#define HAS_BLT(dev)            (INTEL_INFO(dev)->has_blt_ring)
-#define I915_NEED_GFX_HWS(dev)	(INTEL_INFO(dev)->need_gfx_hws)
-
-#define HAS_OVERLAY(dev) 		(INTEL_INFO(dev)->has_overlay)
-#define OVERLAY_NEEDS_PHYSICAL(dev)	(INTEL_INFO(dev)->overlay_needs_physical)
-
-/* With the 945 and later, Y tiling got adjusted so that it was 32 128-byte
- * rows, which changed the alignment requirements and fence programming.
- */
-#define HAS_128_BYTE_Y_TILING(dev) (!IS_GEN2(dev) && !(IS_I915G(dev) || \
-						      IS_I915GM(dev)))
-#define SUPPORTS_DIGITAL_OUTPUTS(dev)	(!IS_GEN2(dev) && !IS_PINEVIEW(dev))
-#define SUPPORTS_INTEGRATED_HDMI(dev)	(IS_G4X(dev) || IS_GEN5(dev))
-#define SUPPORTS_INTEGRATED_DP(dev)	(IS_G4X(dev) || IS_GEN5(dev))
-#define SUPPORTS_EDP(dev)		(IS_IRONLAKE_M(dev))
-#define SUPPORTS_TV(dev)		(INTEL_INFO(dev)->supports_tv)
-#define I915_HAS_HOTPLUG(dev)		 (INTEL_INFO(dev)->has_hotplug)
-/* dsparb controlled by hw only */
-#define DSPARB_HWCONTROL(dev) (IS_G4X(dev) || IS_IRONLAKE(dev))
-
-#define HAS_FW_BLC(dev) (INTEL_INFO(dev)->gen > 2)
-#define HAS_PIPE_CXSR(dev) (INTEL_INFO(dev)->has_pipe_cxsr)
-#define I915_HAS_FBC(dev) (INTEL_INFO(dev)->has_fbc)
-#define I915_HAS_RC6(dev) (INTEL_INFO(dev)->has_rc6)
-
-#define HAS_PCH_SPLIT(dev) (IS_GEN5(dev) || IS_GEN6(dev))
-#define HAS_PIPE_CONTROL(dev) (IS_GEN5(dev) || IS_GEN6(dev))
-
-#define INTEL_PCH_TYPE(dev) (((struct drm_i915_private *)(dev)->dev_private)->pch_type)
-#define HAS_PCH_CPT(dev) (INTEL_PCH_TYPE(dev) == PCH_CPT)
-#define HAS_PCH_IBX(dev) (INTEL_PCH_TYPE(dev) == PCH_IBX)
-
-#define PRIMARY_RINGBUFFER_SIZE         (128*1024)
-
-=======
->>>>>>> 3cbea436
 #endif