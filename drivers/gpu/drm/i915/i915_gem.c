--- conflicted
+++ resolved
@@ -2185,13 +2185,8 @@
 				uint32_t seqno;
 
 				i915_gem_flush_ring(dev,
-<<<<<<< HEAD
 					       obj->write_domain,
 					       obj->write_domain,
-=======
-					       obj->write_domain,
-					       obj->write_domain,
->>>>>>> 772320e8
 					       obj_priv->ring);
 				seqno = i915_add_request(dev, NULL,
 						obj->write_domain,
@@ -3800,11 +3795,7 @@
 				unsigned long long total_size = 0;
 				int num_fences = 0;
 				for (i = 0; i < args->buffer_count; i++) {
-<<<<<<< HEAD
-					obj_priv = object_list[i]->driver_private;
-=======
 					obj_priv = to_intel_bo(object_list[i]);
->>>>>>> 772320e8
 
 					total_size += object_list[i]->size;
 					num_fences +=
@@ -4338,17 +4329,10 @@
 	 * required.
 	 */
 	i915_gem_retire_requests(dev, &dev_priv->render_ring);
-<<<<<<< HEAD
 
 	if (HAS_BSD(dev))
 		i915_gem_retire_requests(dev, &dev_priv->bsd_ring);
 
-=======
-
-	if (HAS_BSD(dev))
-		i915_gem_retire_requests(dev, &dev_priv->bsd_ring);
-
->>>>>>> 772320e8
 	obj_priv = to_intel_bo(obj);
 	/* Don't count being on the flushing list against the object being
 	 * done.  Otherwise, a buffer left on the flushing list but not getting
@@ -4444,21 +4428,12 @@
 	INIT_LIST_HEAD(&obj->list);
 	INIT_LIST_HEAD(&obj->gpu_write_list);
 	obj->madv = I915_MADV_WILLNEED;
-<<<<<<< HEAD
 
 	trace_i915_gem_object_create(&obj->base);
 
 	return &obj->base;
 }
 
-=======
-
-	trace_i915_gem_object_create(&obj->base);
-
-	return &obj->base;
-}
-
->>>>>>> 772320e8
 int i915_gem_init_object(struct drm_gem_object *obj)
 {
 	BUG();
@@ -5014,11 +4989,7 @@
 }
 
 static int
-<<<<<<< HEAD
-i915_gem_shrink(int nr_to_scan, gfp_t gfp_mask)
-=======
 i915_gem_shrink(struct shrinker *shrink, int nr_to_scan, gfp_t gfp_mask)
->>>>>>> 772320e8
 {
 	drm_i915_private_t *dev_priv, *next_dev;
 	struct drm_i915_gem_object *obj_priv, *next_obj;
