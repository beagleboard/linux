/*
 * Copyright © 2006-2007 Intel Corporation
 * Copyright (c) 2006 Dave Airlie <airlied@linux.ie>
 *
 * Permission is hereby granted, free of charge, to any person obtaining a
 * copy of this software and associated documentation files (the "Software"),
 * to deal in the Software without restriction, including without limitation
 * the rights to use, copy, modify, merge, publish, distribute, sublicense,
 * and/or sell copies of the Software, and to permit persons to whom the
 * Software is furnished to do so, subject to the following conditions:
 *
 * The above copyright notice and this permission notice (including the next
 * paragraph) shall be included in all copies or substantial portions of the
 * Software.
 *
 * THE SOFTWARE IS PROVIDED "AS IS", WITHOUT WARRANTY OF ANY KIND, EXPRESS OR
 * IMPLIED, INCLUDING BUT NOT LIMITED TO THE WARRANTIES OF MERCHANTABILITY,
 * FITNESS FOR A PARTICULAR PURPOSE AND NONINFRINGEMENT.  IN NO EVENT SHALL
 * THE AUTHORS OR COPYRIGHT HOLDERS BE LIABLE FOR ANY CLAIM, DAMAGES OR OTHER
 * LIABILITY, WHETHER IN AN ACTION OF CONTRACT, TORT OR OTHERWISE, ARISING
 * FROM, OUT OF OR IN CONNECTION WITH THE SOFTWARE OR THE USE OR OTHER
 * DEALINGS IN THE SOFTWARE.
 *
 * Authors:
 *	Eric Anholt <eric@anholt.net>
 *      Dave Airlie <airlied@linux.ie>
 *      Jesse Barnes <jesse.barnes@intel.com>
 */

#include <acpi/button.h>
#include <linux/dmi.h>
#include <linux/i2c.h>
#include "drmP.h"
#include "drm.h"
#include "drm_crtc.h"
#include "drm_edid.h"
#include "intel_drv.h"
#include "i915_drm.h"
#include "i915_drv.h"
#include <linux/acpi.h>

/* Private structure for the integrated LVDS support */
struct intel_lvds_priv {
	int fitting_mode;
	u32 pfit_control;
	u32 pfit_pgm_ratios;
};

/**
 * Sets the backlight level.
 *
 * \param level backlight level, from 0 to intel_lvds_get_max_backlight().
 */
static void intel_lvds_set_backlight(struct drm_device *dev, int level)
{
	struct drm_i915_private *dev_priv = dev->dev_private;
	u32 blc_pwm_ctl, reg;

	if (IS_IRONLAKE(dev))
		reg = BLC_PWM_CPU_CTL;
	else
		reg = BLC_PWM_CTL;

	blc_pwm_ctl = I915_READ(reg) & ~BACKLIGHT_DUTY_CYCLE_MASK;
	I915_WRITE(reg, (blc_pwm_ctl |
				 (level << BACKLIGHT_DUTY_CYCLE_SHIFT)));
}

/**
 * Returns the maximum level of the backlight duty cycle field.
 */
static u32 intel_lvds_get_max_backlight(struct drm_device *dev)
{
	struct drm_i915_private *dev_priv = dev->dev_private;
	u32 reg;

	if (IS_IRONLAKE(dev))
		reg = BLC_PWM_PCH_CTL2;
	else
		reg = BLC_PWM_CTL;

	return ((I915_READ(reg) & BACKLIGHT_MODULATION_FREQ_MASK) >>
		BACKLIGHT_MODULATION_FREQ_SHIFT) * 2;
}

/**
 * Sets the power state for the panel.
 */
static void intel_lvds_set_power(struct drm_device *dev, bool on)
{
	struct drm_i915_private *dev_priv = dev->dev_private;
	u32 pp_status, ctl_reg, status_reg;

	if (IS_IRONLAKE(dev)) {
		ctl_reg = PCH_PP_CONTROL;
		status_reg = PCH_PP_STATUS;
	} else {
		ctl_reg = PP_CONTROL;
		status_reg = PP_STATUS;
	}

	if (on) {
		I915_WRITE(ctl_reg, I915_READ(ctl_reg) |
			   POWER_TARGET_ON);
		do {
			pp_status = I915_READ(status_reg);
		} while ((pp_status & PP_ON) == 0);

		intel_lvds_set_backlight(dev, dev_priv->backlight_duty_cycle);
	} else {
		intel_lvds_set_backlight(dev, 0);

		I915_WRITE(ctl_reg, I915_READ(ctl_reg) &
			   ~POWER_TARGET_ON);
		do {
			pp_status = I915_READ(status_reg);
		} while (pp_status & PP_ON);
	}
}

static void intel_lvds_dpms(struct drm_encoder *encoder, int mode)
{
	struct drm_device *dev = encoder->dev;

	if (mode == DRM_MODE_DPMS_ON)
		intel_lvds_set_power(dev, true);
	else
		intel_lvds_set_power(dev, false);

	/* XXX: We never power down the LVDS pairs. */
}

static void intel_lvds_save(struct drm_connector *connector)
{
	struct drm_device *dev = connector->dev;
	struct drm_i915_private *dev_priv = dev->dev_private;
	u32 pp_on_reg, pp_off_reg, pp_ctl_reg, pp_div_reg;
	u32 pwm_ctl_reg;

	if (IS_IRONLAKE(dev)) {
		pp_on_reg = PCH_PP_ON_DELAYS;
		pp_off_reg = PCH_PP_OFF_DELAYS;
		pp_ctl_reg = PCH_PP_CONTROL;
		pp_div_reg = PCH_PP_DIVISOR;
		pwm_ctl_reg = BLC_PWM_CPU_CTL;
	} else {
		pp_on_reg = PP_ON_DELAYS;
		pp_off_reg = PP_OFF_DELAYS;
		pp_ctl_reg = PP_CONTROL;
		pp_div_reg = PP_DIVISOR;
		pwm_ctl_reg = BLC_PWM_CTL;
	}

	dev_priv->savePP_ON = I915_READ(pp_on_reg);
	dev_priv->savePP_OFF = I915_READ(pp_off_reg);
	dev_priv->savePP_CONTROL = I915_READ(pp_ctl_reg);
	dev_priv->savePP_DIVISOR = I915_READ(pp_div_reg);
	dev_priv->saveBLC_PWM_CTL = I915_READ(pwm_ctl_reg);
	dev_priv->backlight_duty_cycle = (dev_priv->saveBLC_PWM_CTL &
				       BACKLIGHT_DUTY_CYCLE_MASK);

	/*
	 * If the light is off at server startup, just make it full brightness
	 */
	if (dev_priv->backlight_duty_cycle == 0)
		dev_priv->backlight_duty_cycle =
			intel_lvds_get_max_backlight(dev);
}

static void intel_lvds_restore(struct drm_connector *connector)
{
	struct drm_device *dev = connector->dev;
	struct drm_i915_private *dev_priv = dev->dev_private;
	u32 pp_on_reg, pp_off_reg, pp_ctl_reg, pp_div_reg;
	u32 pwm_ctl_reg;

	if (IS_IRONLAKE(dev)) {
		pp_on_reg = PCH_PP_ON_DELAYS;
		pp_off_reg = PCH_PP_OFF_DELAYS;
		pp_ctl_reg = PCH_PP_CONTROL;
		pp_div_reg = PCH_PP_DIVISOR;
		pwm_ctl_reg = BLC_PWM_CPU_CTL;
	} else {
		pp_on_reg = PP_ON_DELAYS;
		pp_off_reg = PP_OFF_DELAYS;
		pp_ctl_reg = PP_CONTROL;
		pp_div_reg = PP_DIVISOR;
		pwm_ctl_reg = BLC_PWM_CTL;
	}

	I915_WRITE(pwm_ctl_reg, dev_priv->saveBLC_PWM_CTL);
	I915_WRITE(pp_on_reg, dev_priv->savePP_ON);
	I915_WRITE(pp_off_reg, dev_priv->savePP_OFF);
	I915_WRITE(pp_div_reg, dev_priv->savePP_DIVISOR);
	I915_WRITE(pp_ctl_reg, dev_priv->savePP_CONTROL);
	if (dev_priv->savePP_CONTROL & POWER_TARGET_ON)
		intel_lvds_set_power(dev, true);
	else
		intel_lvds_set_power(dev, false);
}

static int intel_lvds_mode_valid(struct drm_connector *connector,
				 struct drm_display_mode *mode)
{
	struct drm_device *dev = connector->dev;
	struct drm_i915_private *dev_priv = dev->dev_private;
	struct drm_display_mode *fixed_mode = dev_priv->panel_fixed_mode;

	if (fixed_mode)	{
		if (mode->hdisplay > fixed_mode->hdisplay)
			return MODE_PANEL;
		if (mode->vdisplay > fixed_mode->vdisplay)
			return MODE_PANEL;
	}

	return MODE_OK;
}

static bool intel_lvds_mode_fixup(struct drm_encoder *encoder,
				  struct drm_display_mode *mode,
				  struct drm_display_mode *adjusted_mode)
{
	/*
	 * float point operation is not supported . So the PANEL_RATIO_FACTOR
	 * is defined, which can avoid the float point computation when
	 * calculating the panel ratio.
	 */
#define PANEL_RATIO_FACTOR 8192
	struct drm_device *dev = encoder->dev;
	struct drm_i915_private *dev_priv = dev->dev_private;
	struct intel_crtc *intel_crtc = to_intel_crtc(encoder->crtc);
	struct drm_encoder *tmp_encoder;
	struct intel_output *intel_output = enc_to_intel_output(encoder);
	struct intel_lvds_priv *lvds_priv = intel_output->dev_priv;
	u32 pfit_control = 0, pfit_pgm_ratios = 0;
	int left_border = 0, right_border = 0, top_border = 0;
	int bottom_border = 0;
	bool border = 0;
	int panel_ratio, desired_ratio, vert_scale, horiz_scale;
	int horiz_ratio, vert_ratio;
	u32 hsync_width, vsync_width;
	u32 hblank_width, vblank_width;
	u32 hsync_pos, vsync_pos;

	/* Should never happen!! */
	if (!IS_I965G(dev) && intel_crtc->pipe == 0) {
		DRM_ERROR("Can't support LVDS on pipe A\n");
		return false;
	}

	/* Should never happen!! */
	list_for_each_entry(tmp_encoder, &dev->mode_config.encoder_list, head) {
		if (tmp_encoder != encoder && tmp_encoder->crtc == encoder->crtc) {
			DRM_ERROR("Can't enable LVDS and another "
			       "encoder on the same pipe\n");
			return false;
		}
	}
	/* If we don't have a panel mode, there is nothing we can do */
	if (dev_priv->panel_fixed_mode == NULL)
		return true;
	/*
	 * If we have timings from the BIOS for the panel, put them in
	 * to the adjusted mode.  The CRTC will be set up for this mode,
	 * with the panel scaling set up to source from the H/VDisplay
	 * of the original mode.
	 */
	if (dev_priv->panel_fixed_mode != NULL) {
		adjusted_mode->hdisplay = dev_priv->panel_fixed_mode->hdisplay;
		adjusted_mode->hsync_start =
			dev_priv->panel_fixed_mode->hsync_start;
		adjusted_mode->hsync_end =
			dev_priv->panel_fixed_mode->hsync_end;
		adjusted_mode->htotal = dev_priv->panel_fixed_mode->htotal;
		adjusted_mode->vdisplay = dev_priv->panel_fixed_mode->vdisplay;
		adjusted_mode->vsync_start =
			dev_priv->panel_fixed_mode->vsync_start;
		adjusted_mode->vsync_end =
			dev_priv->panel_fixed_mode->vsync_end;
		adjusted_mode->vtotal = dev_priv->panel_fixed_mode->vtotal;
		adjusted_mode->clock = dev_priv->panel_fixed_mode->clock;
		drm_mode_set_crtcinfo(adjusted_mode, CRTC_INTERLACE_HALVE_V);
	}

	/* Make sure pre-965s set dither correctly */
	if (!IS_I965G(dev)) {
		if (dev_priv->panel_wants_dither || dev_priv->lvds_dither)
			pfit_control |= PANEL_8TO6_DITHER_ENABLE;
	}

	/* Native modes don't need fitting */
	if (adjusted_mode->hdisplay == mode->hdisplay &&
			adjusted_mode->vdisplay == mode->vdisplay) {
		pfit_pgm_ratios = 0;
		border = 0;
		goto out;
	}

	/* full screen scale for now */
	if (IS_IRONLAKE(dev))
		goto out;

	/* 965+ wants fuzzy fitting */
	if (IS_I965G(dev))
		pfit_control |= (intel_crtc->pipe << PFIT_PIPE_SHIFT) |
					PFIT_FILTER_FUZZY;

	hsync_width = adjusted_mode->crtc_hsync_end -
					adjusted_mode->crtc_hsync_start;
	vsync_width = adjusted_mode->crtc_vsync_end -
					adjusted_mode->crtc_vsync_start;
	hblank_width = adjusted_mode->crtc_hblank_end -
					adjusted_mode->crtc_hblank_start;
	vblank_width = adjusted_mode->crtc_vblank_end -
					adjusted_mode->crtc_vblank_start;
	/*
	 * Deal with panel fitting options. Figure out how to stretch the
	 * image based on its aspect ratio & the current panel fitting mode.
	 */
	panel_ratio = adjusted_mode->hdisplay * PANEL_RATIO_FACTOR /
				adjusted_mode->vdisplay;
	desired_ratio = mode->hdisplay * PANEL_RATIO_FACTOR /
				mode->vdisplay;
	/*
	 * Enable automatic panel scaling for non-native modes so that they fill
	 * the screen.  Should be enabled before the pipe is enabled, according
	 * to register description and PRM.
	 * Change the value here to see the borders for debugging
	 */
	if (!IS_IRONLAKE(dev)) {
		I915_WRITE(BCLRPAT_A, 0);
		I915_WRITE(BCLRPAT_B, 0);
	}

	switch (lvds_priv->fitting_mode) {
	case DRM_MODE_SCALE_CENTER:
		/*
		 * For centered modes, we have to calculate border widths &
		 * heights and modify the values programmed into the CRTC.
		 */
		left_border = (adjusted_mode->hdisplay - mode->hdisplay) / 2;
		right_border = left_border;
		if (mode->hdisplay & 1)
			right_border++;
		top_border = (adjusted_mode->vdisplay - mode->vdisplay) / 2;
		bottom_border = top_border;
		if (mode->vdisplay & 1)
			bottom_border++;
		/* Set active & border values */
		adjusted_mode->crtc_hdisplay = mode->hdisplay;
		/* Keep the boder be even */
		if (right_border & 1)
			right_border++;
		/* use the border directly instead of border minuse one */
		adjusted_mode->crtc_hblank_start = mode->hdisplay +
						right_border;
		/* keep the blank width constant */
		adjusted_mode->crtc_hblank_end =
			adjusted_mode->crtc_hblank_start + hblank_width;
		/* get the hsync pos relative to hblank start */
		hsync_pos = (hblank_width - hsync_width) / 2;
		/* keep the hsync pos be even */
		if (hsync_pos & 1)
			hsync_pos++;
		adjusted_mode->crtc_hsync_start =
				adjusted_mode->crtc_hblank_start + hsync_pos;
		/* keep the hsync width constant */
		adjusted_mode->crtc_hsync_end =
				adjusted_mode->crtc_hsync_start + hsync_width;
		adjusted_mode->crtc_vdisplay = mode->vdisplay;
		/* use the border instead of border minus one */
		adjusted_mode->crtc_vblank_start = mode->vdisplay +
						bottom_border;
		/* keep the vblank width constant */
		adjusted_mode->crtc_vblank_end =
				adjusted_mode->crtc_vblank_start + vblank_width;
		/* get the vsync start postion relative to vblank start */
		vsync_pos = (vblank_width - vsync_width) / 2;
		adjusted_mode->crtc_vsync_start =
				adjusted_mode->crtc_vblank_start + vsync_pos;
		/* keep the vsync width constant */
		adjusted_mode->crtc_vsync_end =
				adjusted_mode->crtc_vsync_start + vsync_width;
		border = 1;
		break;
	case DRM_MODE_SCALE_ASPECT:
		/* Scale but preserve the spect ratio */
		pfit_control |= PFIT_ENABLE;
		if (IS_I965G(dev)) {
			/* 965+ is easy, it does everything in hw */
			if (panel_ratio > desired_ratio)
				pfit_control |= PFIT_SCALING_PILLAR;
			else if (panel_ratio < desired_ratio)
				pfit_control |= PFIT_SCALING_LETTER;
			else
				pfit_control |= PFIT_SCALING_AUTO;
		} else {
			/*
			 * For earlier chips we have to calculate the scaling
			 * ratio by hand and program it into the
			 * PFIT_PGM_RATIO register
			 */
			u32 horiz_bits, vert_bits, bits = 12;
			horiz_ratio = mode->hdisplay * PANEL_RATIO_FACTOR/
						adjusted_mode->hdisplay;
			vert_ratio = mode->vdisplay * PANEL_RATIO_FACTOR/
						adjusted_mode->vdisplay;
			horiz_scale = adjusted_mode->hdisplay *
					PANEL_RATIO_FACTOR / mode->hdisplay;
			vert_scale = adjusted_mode->vdisplay *
					PANEL_RATIO_FACTOR / mode->vdisplay;

			/* retain aspect ratio */
			if (panel_ratio > desired_ratio) { /* Pillar */
				u32 scaled_width;
				scaled_width = mode->hdisplay * vert_scale /
						PANEL_RATIO_FACTOR;
				horiz_ratio = vert_ratio;
				pfit_control |= (VERT_AUTO_SCALE |
						 VERT_INTERP_BILINEAR |
						 HORIZ_INTERP_BILINEAR);
				/* Pillar will have left/right borders */
				left_border = (adjusted_mode->hdisplay -
						scaled_width) / 2;
				right_border = left_border;
				if (mode->hdisplay & 1) /* odd resolutions */
					right_border++;
				/* keep the border be even */
				if (right_border & 1)
					right_border++;
				adjusted_mode->crtc_hdisplay = scaled_width;
				/* use border instead of border minus one */
				adjusted_mode->crtc_hblank_start =
					scaled_width + right_border;
				/* keep the hblank width constant */
				adjusted_mode->crtc_hblank_end =
					adjusted_mode->crtc_hblank_start +
							hblank_width;
				/*
				 * get the hsync start pos relative to
				 * hblank start
				 */
				hsync_pos = (hblank_width - hsync_width) / 2;
				/* keep the hsync_pos be even */
				if (hsync_pos & 1)
					hsync_pos++;
				adjusted_mode->crtc_hsync_start =
					adjusted_mode->crtc_hblank_start +
							hsync_pos;
				/* keept hsync width constant */
				adjusted_mode->crtc_hsync_end =
					adjusted_mode->crtc_hsync_start +
							hsync_width;
				border = 1;
			} else if (panel_ratio < desired_ratio) { /* letter */
				u32 scaled_height = mode->vdisplay *
					horiz_scale / PANEL_RATIO_FACTOR;
				vert_ratio = horiz_ratio;
				pfit_control |= (HORIZ_AUTO_SCALE |
						 VERT_INTERP_BILINEAR |
						 HORIZ_INTERP_BILINEAR);
				/* Letterbox will have top/bottom border */
				top_border = (adjusted_mode->vdisplay -
					scaled_height) / 2;
				bottom_border = top_border;
				if (mode->vdisplay & 1)
					bottom_border++;
				adjusted_mode->crtc_vdisplay = scaled_height;
				/* use border instead of border minus one */
				adjusted_mode->crtc_vblank_start =
					scaled_height + bottom_border;
				/* keep the vblank width constant */
				adjusted_mode->crtc_vblank_end =
					adjusted_mode->crtc_vblank_start +
							vblank_width;
				/*
				 * get the vsync start pos relative to
				 * vblank start
				 */
				vsync_pos = (vblank_width - vsync_width) / 2;
				adjusted_mode->crtc_vsync_start =
					adjusted_mode->crtc_vblank_start +
							vsync_pos;
				/* keep the vsync width constant */
				adjusted_mode->crtc_vsync_end =
					adjusted_mode->crtc_vsync_start +
							vsync_width;
				border = 1;
			} else {
			/* Aspects match, Let hw scale both directions */
				pfit_control |= (VERT_AUTO_SCALE |
						 HORIZ_AUTO_SCALE |
						 VERT_INTERP_BILINEAR |
						 HORIZ_INTERP_BILINEAR);
			}
			horiz_bits = (1 << bits) * horiz_ratio /
					PANEL_RATIO_FACTOR;
			vert_bits = (1 << bits) * vert_ratio /
					PANEL_RATIO_FACTOR;
			pfit_pgm_ratios =
				((vert_bits << PFIT_VERT_SCALE_SHIFT) &
						PFIT_VERT_SCALE_MASK) |
				((horiz_bits << PFIT_HORIZ_SCALE_SHIFT) &
						PFIT_HORIZ_SCALE_MASK);
		}
		break;

	case DRM_MODE_SCALE_FULLSCREEN:
		/*
		 * Full scaling, even if it changes the aspect ratio.
		 * Fortunately this is all done for us in hw.
		 */
		pfit_control |= PFIT_ENABLE;
		if (IS_I965G(dev))
			pfit_control |= PFIT_SCALING_AUTO;
		else
			pfit_control |= (VERT_AUTO_SCALE | HORIZ_AUTO_SCALE |
					 VERT_INTERP_BILINEAR |
					 HORIZ_INTERP_BILINEAR);
		break;
	default:
		break;
	}

out:
	lvds_priv->pfit_control = pfit_control;
	lvds_priv->pfit_pgm_ratios = pfit_pgm_ratios;
	/*
	 * When there exists the border, it means that the LVDS_BORDR
	 * should be enabled.
	 */
	if (border)
		dev_priv->lvds_border_bits |= LVDS_BORDER_ENABLE;
	else
		dev_priv->lvds_border_bits &= ~(LVDS_BORDER_ENABLE);
	/*
	 * XXX: It would be nice to support lower refresh rates on the
	 * panels to reduce power consumption, and perhaps match the
	 * user's requested refresh rate.
	 */

	return true;
}

static void intel_lvds_prepare(struct drm_encoder *encoder)
{
	struct drm_device *dev = encoder->dev;
	struct drm_i915_private *dev_priv = dev->dev_private;
	u32 reg;

	if (IS_IRONLAKE(dev))
		reg = BLC_PWM_CPU_CTL;
	else
		reg = BLC_PWM_CTL;

	dev_priv->saveBLC_PWM_CTL = I915_READ(reg);
	dev_priv->backlight_duty_cycle = (dev_priv->saveBLC_PWM_CTL &
				       BACKLIGHT_DUTY_CYCLE_MASK);

	intel_lvds_set_power(dev, false);
}

static void intel_lvds_commit( struct drm_encoder *encoder)
{
	struct drm_device *dev = encoder->dev;
	struct drm_i915_private *dev_priv = dev->dev_private;

	if (dev_priv->backlight_duty_cycle == 0)
		dev_priv->backlight_duty_cycle =
			intel_lvds_get_max_backlight(dev);

	intel_lvds_set_power(dev, true);
}

static void intel_lvds_mode_set(struct drm_encoder *encoder,
				struct drm_display_mode *mode,
				struct drm_display_mode *adjusted_mode)
{
	struct drm_device *dev = encoder->dev;
	struct drm_i915_private *dev_priv = dev->dev_private;
	struct intel_output *intel_output = enc_to_intel_output(encoder);
	struct intel_lvds_priv *lvds_priv = intel_output->dev_priv;

	/*
	 * The LVDS pin pair will already have been turned on in the
	 * intel_crtc_mode_set since it has a large impact on the DPLL
	 * settings.
	 */

	if (IS_IRONLAKE(dev))
		return;

	/*
	 * Enable automatic panel scaling so that non-native modes fill the
	 * screen.  Should be enabled before the pipe is enabled, according to
	 * register description and PRM.
	 */
	I915_WRITE(PFIT_PGM_RATIOS, lvds_priv->pfit_pgm_ratios);
	I915_WRITE(PFIT_CONTROL, lvds_priv->pfit_control);
}

/* Some lid devices report incorrect lid status, assume they're connected */
static const struct dmi_system_id bad_lid_status[] = {
	{
		.ident = "Compaq nx9020",
		.matches = {
			DMI_MATCH(DMI_SYS_VENDOR, "Hewlett-Packard"),
			DMI_MATCH(DMI_BOARD_NAME, "3084"),
		},
	},
	{
		.ident = "Samsung SX20S",
		.matches = {
<<<<<<< HEAD
			DMI_MATCH(DMI_SYS_VENDOR, "Phoenix Technologies LTD"),
=======
			DMI_MATCH(DMI_SYS_VENDOR, "Samsung Electronics"),
>>>>>>> 9d3415a8
			DMI_MATCH(DMI_BOARD_NAME, "SX20S"),
		},
	},
	{
		.ident = "Aspire One",
		.matches = {
			DMI_MATCH(DMI_SYS_VENDOR, "Acer"),
			DMI_MATCH(DMI_PRODUCT_NAME, "Aspire one"),
		},
	},
	{
		.ident = "Aspire 1810T",
		.matches = {
			DMI_MATCH(DMI_SYS_VENDOR, "Acer"),
			DMI_MATCH(DMI_PRODUCT_NAME, "Aspire 1810T"),
		},
	},
	{
		.ident = "PC-81005",
		.matches = {
			DMI_MATCH(DMI_SYS_VENDOR, "MALATA"),
			DMI_MATCH(DMI_PRODUCT_NAME, "PC-81005"),
		},
	},
	{ }
};

/**
 * Detect the LVDS connection.
 *
 * Since LVDS doesn't have hotlug, we use the lid as a proxy.  Open means
 * connected and closed means disconnected.  We also send hotplug events as
 * needed, using lid status notification from the input layer.
 */
static enum drm_connector_status intel_lvds_detect(struct drm_connector *connector)
{
	enum drm_connector_status status = connector_status_connected;

	if (!dmi_check_system(bad_lid_status) && !acpi_lid_open())
		status = connector_status_disconnected;

	return status;
}

/**
 * Return the list of DDC modes if available, or the BIOS fixed mode otherwise.
 */
static int intel_lvds_get_modes(struct drm_connector *connector)
{
	struct drm_device *dev = connector->dev;
	struct intel_output *intel_output = to_intel_output(connector);
	struct drm_i915_private *dev_priv = dev->dev_private;
	int ret = 0;

	ret = intel_ddc_get_modes(intel_output);

	if (ret)
		return ret;

	/* Didn't get an EDID, so
	 * Set wide sync ranges so we get all modes
	 * handed to valid_mode for checking
	 */
	connector->display_info.min_vfreq = 0;
	connector->display_info.max_vfreq = 200;
	connector->display_info.min_hfreq = 0;
	connector->display_info.max_hfreq = 200;

	if (dev_priv->panel_fixed_mode != NULL) {
		struct drm_display_mode *mode;

		mode = drm_mode_duplicate(dev, dev_priv->panel_fixed_mode);
		drm_mode_probed_add(connector, mode);

		return 1;
	}

	return 0;
}

/*
 * Lid events. Note the use of 'modeset_on_lid':
 *  - we set it on lid close, and reset it on open
 *  - we use it as a "only once" bit (ie we ignore
 *    duplicate events where it was already properly
 *    set/reset)
 *  - the suspend/resume paths will also set it to
 *    zero, since they restore the mode ("lid open").
 */
static int intel_lid_notify(struct notifier_block *nb, unsigned long val,
			    void *unused)
{
	struct drm_i915_private *dev_priv =
		container_of(nb, struct drm_i915_private, lid_notifier);
	struct drm_device *dev = dev_priv->dev;
	struct drm_connector *connector = dev_priv->int_lvds_connector;

	/*
	 * check and update the status of LVDS connector after receiving
	 * the LID nofication event.
	 */
	if (connector)
		connector->status = connector->funcs->detect(connector);
	if (!acpi_lid_open()) {
		dev_priv->modeset_on_lid = 1;
		return NOTIFY_OK;
	}

	if (!dev_priv->modeset_on_lid)
		return NOTIFY_OK;

	dev_priv->modeset_on_lid = 0;

	mutex_lock(&dev->mode_config.mutex);
	drm_helper_resume_force_mode(dev);
	mutex_unlock(&dev->mode_config.mutex);

	return NOTIFY_OK;
}

/**
 * intel_lvds_destroy - unregister and free LVDS structures
 * @connector: connector to free
 *
 * Unregister the DDC bus for this connector then free the driver private
 * structure.
 */
static void intel_lvds_destroy(struct drm_connector *connector)
{
	struct drm_device *dev = connector->dev;
	struct intel_output *intel_output = to_intel_output(connector);
	struct drm_i915_private *dev_priv = dev->dev_private;

	if (intel_output->ddc_bus)
		intel_i2c_destroy(intel_output->ddc_bus);
	if (dev_priv->lid_notifier.notifier_call)
		acpi_lid_notifier_unregister(&dev_priv->lid_notifier);
	drm_sysfs_connector_remove(connector);
	drm_connector_cleanup(connector);
	kfree(connector);
}

static int intel_lvds_set_property(struct drm_connector *connector,
				   struct drm_property *property,
				   uint64_t value)
{
	struct drm_device *dev = connector->dev;
	struct intel_output *intel_output =
			to_intel_output(connector);

	if (property == dev->mode_config.scaling_mode_property &&
				connector->encoder) {
		struct drm_crtc *crtc = connector->encoder->crtc;
		struct intel_lvds_priv *lvds_priv = intel_output->dev_priv;
		if (value == DRM_MODE_SCALE_NONE) {
			DRM_DEBUG_KMS("no scaling not supported\n");
			return 0;
		}
		if (lvds_priv->fitting_mode == value) {
			/* the LVDS scaling property is not changed */
			return 0;
		}
		lvds_priv->fitting_mode = value;
		if (crtc && crtc->enabled) {
			/*
			 * If the CRTC is enabled, the display will be changed
			 * according to the new panel fitting mode.
			 */
			drm_crtc_helper_set_mode(crtc, &crtc->mode,
				crtc->x, crtc->y, crtc->fb);
		}
	}

	return 0;
}

static const struct drm_encoder_helper_funcs intel_lvds_helper_funcs = {
	.dpms = intel_lvds_dpms,
	.mode_fixup = intel_lvds_mode_fixup,
	.prepare = intel_lvds_prepare,
	.mode_set = intel_lvds_mode_set,
	.commit = intel_lvds_commit,
};

static const struct drm_connector_helper_funcs intel_lvds_connector_helper_funcs = {
	.get_modes = intel_lvds_get_modes,
	.mode_valid = intel_lvds_mode_valid,
	.best_encoder = intel_best_encoder,
};

static const struct drm_connector_funcs intel_lvds_connector_funcs = {
	.dpms = drm_helper_connector_dpms,
	.save = intel_lvds_save,
	.restore = intel_lvds_restore,
	.detect = intel_lvds_detect,
	.fill_modes = drm_helper_probe_single_connector_modes,
	.set_property = intel_lvds_set_property,
	.destroy = intel_lvds_destroy,
};


static void intel_lvds_enc_destroy(struct drm_encoder *encoder)
{
	drm_encoder_cleanup(encoder);
}

static const struct drm_encoder_funcs intel_lvds_enc_funcs = {
	.destroy = intel_lvds_enc_destroy,
};

static int __init intel_no_lvds_dmi_callback(const struct dmi_system_id *id)
{
	DRM_DEBUG_KMS("Skipping LVDS initialization for %s\n", id->ident);
	return 1;
}

/* These systems claim to have LVDS, but really don't */
static const struct dmi_system_id intel_no_lvds[] = {
	{
		.callback = intel_no_lvds_dmi_callback,
		.ident = "Apple Mac Mini (Core series)",
		.matches = {
			DMI_MATCH(DMI_SYS_VENDOR, "Apple"),
			DMI_MATCH(DMI_PRODUCT_NAME, "Macmini1,1"),
		},
	},
	{
		.callback = intel_no_lvds_dmi_callback,
		.ident = "Apple Mac Mini (Core 2 series)",
		.matches = {
			DMI_MATCH(DMI_SYS_VENDOR, "Apple"),
			DMI_MATCH(DMI_PRODUCT_NAME, "Macmini2,1"),
		},
	},
	{
		.callback = intel_no_lvds_dmi_callback,
		.ident = "MSI IM-945GSE-A",
		.matches = {
			DMI_MATCH(DMI_SYS_VENDOR, "MSI"),
			DMI_MATCH(DMI_PRODUCT_NAME, "A9830IMS"),
		},
	},
	{
		.callback = intel_no_lvds_dmi_callback,
		.ident = "Dell Studio Hybrid",
		.matches = {
			DMI_MATCH(DMI_SYS_VENDOR, "Dell Inc."),
			DMI_MATCH(DMI_PRODUCT_NAME, "Studio Hybrid 140g"),
		},
	},
	{
		.callback = intel_no_lvds_dmi_callback,
		.ident = "AOpen Mini PC",
		.matches = {
			DMI_MATCH(DMI_SYS_VENDOR, "AOpen"),
			DMI_MATCH(DMI_PRODUCT_NAME, "i965GMx-IF"),
		},
	},
	{
		.callback = intel_no_lvds_dmi_callback,
		.ident = "AOpen Mini PC MP915",
		.matches = {
			DMI_MATCH(DMI_BOARD_VENDOR, "AOpen"),
			DMI_MATCH(DMI_BOARD_NAME, "i915GMx-F"),
		},
	},
	{
		.callback = intel_no_lvds_dmi_callback,
		.ident = "Aopen i945GTt-VFA",
		.matches = {
			DMI_MATCH(DMI_PRODUCT_VERSION, "AO00001JW"),
		},
	},

	{ }	/* terminating entry */
};

/**
 * intel_find_lvds_downclock - find the reduced downclock for LVDS in EDID
 * @dev: drm device
 * @connector: LVDS connector
 *
 * Find the reduced downclock for LVDS in EDID.
 */
static void intel_find_lvds_downclock(struct drm_device *dev,
				struct drm_connector *connector)
{
	struct drm_i915_private *dev_priv = dev->dev_private;
	struct drm_display_mode *scan, *panel_fixed_mode;
	int temp_downclock;

	panel_fixed_mode = dev_priv->panel_fixed_mode;
	temp_downclock = panel_fixed_mode->clock;

	mutex_lock(&dev->mode_config.mutex);
	list_for_each_entry(scan, &connector->probed_modes, head) {
		/*
		 * If one mode has the same resolution with the fixed_panel
		 * mode while they have the different refresh rate, it means
		 * that the reduced downclock is found for the LVDS. In such
		 * case we can set the different FPx0/1 to dynamically select
		 * between low and high frequency.
		 */
		if (scan->hdisplay == panel_fixed_mode->hdisplay &&
			scan->hsync_start == panel_fixed_mode->hsync_start &&
			scan->hsync_end == panel_fixed_mode->hsync_end &&
			scan->htotal == panel_fixed_mode->htotal &&
			scan->vdisplay == panel_fixed_mode->vdisplay &&
			scan->vsync_start == panel_fixed_mode->vsync_start &&
			scan->vsync_end == panel_fixed_mode->vsync_end &&
			scan->vtotal == panel_fixed_mode->vtotal) {
			if (scan->clock < temp_downclock) {
				/*
				 * The downclock is already found. But we
				 * expect to find the lower downclock.
				 */
				temp_downclock = scan->clock;
			}
		}
	}
	mutex_unlock(&dev->mode_config.mutex);
	if (temp_downclock < panel_fixed_mode->clock &&
	    i915_lvds_downclock) {
		/* We found the downclock for LVDS. */
		dev_priv->lvds_downclock_avail = 1;
		dev_priv->lvds_downclock = temp_downclock;
		DRM_DEBUG_KMS("LVDS downclock is found in EDID. "
				"Normal clock %dKhz, downclock %dKhz\n",
				panel_fixed_mode->clock, temp_downclock);
	}
	return;
}

/*
 * Enumerate the child dev array parsed from VBT to check whether
 * the LVDS is present.
 * If it is present, return 1.
 * If it is not present, return false.
 * If no child dev is parsed from VBT, it assumes that the LVDS is present.
 * Note: The addin_offset should also be checked for LVDS panel.
 * Only when it is non-zero, it is assumed that it is present.
 */
static int lvds_is_present_in_vbt(struct drm_device *dev)
{
	struct drm_i915_private *dev_priv = dev->dev_private;
	struct child_device_config *p_child;
	int i, ret;

	if (!dev_priv->child_dev_num)
		return 1;

	ret = 0;
	for (i = 0; i < dev_priv->child_dev_num; i++) {
		p_child = dev_priv->child_dev + i;
		/*
		 * If the device type is not LFP, continue.
		 * If the device type is 0x22, it is also regarded as LFP.
		 */
		if (p_child->device_type != DEVICE_TYPE_INT_LFP &&
			p_child->device_type != DEVICE_TYPE_LFP)
			continue;

		/* The addin_offset should be checked. Only when it is
		 * non-zero, it is regarded as present.
		 */
		if (p_child->addin_offset) {
			ret = 1;
			break;
		}
	}
	return ret;
}

/**
 * intel_lvds_init - setup LVDS connectors on this device
 * @dev: drm device
 *
 * Create the connector, register the LVDS DDC bus, and try to figure out what
 * modes we can display on the LVDS panel (if present).
 */
void intel_lvds_init(struct drm_device *dev)
{
	struct drm_i915_private *dev_priv = dev->dev_private;
	struct intel_output *intel_output;
	struct drm_connector *connector;
	struct drm_encoder *encoder;
	struct drm_display_mode *scan; /* *modes, *bios_mode; */
	struct drm_crtc *crtc;
	struct intel_lvds_priv *lvds_priv;
	u32 lvds;
	int pipe, gpio = GPIOC;

	/* Skip init on machines we know falsely report LVDS */
	if (dmi_check_system(intel_no_lvds))
		return;

	if (!lvds_is_present_in_vbt(dev)) {
		DRM_DEBUG_KMS("LVDS is not present in VBT\n");
		return;
	}

	if (IS_IRONLAKE(dev)) {
		if ((I915_READ(PCH_LVDS) & LVDS_DETECTED) == 0)
			return;
		if (dev_priv->edp_support) {
			DRM_DEBUG_KMS("disable LVDS for eDP support\n");
			return;
		}
		gpio = PCH_GPIOC;
	}

	intel_output = kzalloc(sizeof(struct intel_output) +
				sizeof(struct intel_lvds_priv), GFP_KERNEL);
	if (!intel_output) {
		return;
	}

	connector = &intel_output->base;
	encoder = &intel_output->enc;
	drm_connector_init(dev, &intel_output->base, &intel_lvds_connector_funcs,
			   DRM_MODE_CONNECTOR_LVDS);

	drm_encoder_init(dev, &intel_output->enc, &intel_lvds_enc_funcs,
			 DRM_MODE_ENCODER_LVDS);

	drm_mode_connector_attach_encoder(&intel_output->base, &intel_output->enc);
	intel_output->type = INTEL_OUTPUT_LVDS;

	intel_output->clone_mask = (1 << INTEL_LVDS_CLONE_BIT);
	intel_output->crtc_mask = (1 << 1);
	drm_encoder_helper_add(encoder, &intel_lvds_helper_funcs);
	drm_connector_helper_add(connector, &intel_lvds_connector_helper_funcs);
	connector->display_info.subpixel_order = SubPixelHorizontalRGB;
	connector->interlace_allowed = false;
	connector->doublescan_allowed = false;

	lvds_priv = (struct intel_lvds_priv *)(intel_output + 1);
	intel_output->dev_priv = lvds_priv;
	/* create the scaling mode property */
	drm_mode_create_scaling_mode_property(dev);
	/*
	 * the initial panel fitting mode will be FULL_SCREEN.
	 */

	drm_connector_attach_property(&intel_output->base,
				      dev->mode_config.scaling_mode_property,
				      DRM_MODE_SCALE_FULLSCREEN);
	lvds_priv->fitting_mode = DRM_MODE_SCALE_FULLSCREEN;
	/*
	 * LVDS discovery:
	 * 1) check for EDID on DDC
	 * 2) check for VBT data
	 * 3) check to see if LVDS is already on
	 *    if none of the above, no panel
	 * 4) make sure lid is open
	 *    if closed, act like it's not there for now
	 */

	/* Set up the DDC bus. */
	intel_output->ddc_bus = intel_i2c_create(dev, gpio, "LVDSDDC_C");
	if (!intel_output->ddc_bus) {
		dev_printk(KERN_ERR, &dev->pdev->dev, "DDC bus registration "
			   "failed.\n");
		goto failed;
	}

	/*
	 * Attempt to get the fixed panel mode from DDC.  Assume that the
	 * preferred mode is the right one.
	 */
	intel_ddc_get_modes(intel_output);

	list_for_each_entry(scan, &connector->probed_modes, head) {
		mutex_lock(&dev->mode_config.mutex);
		if (scan->type & DRM_MODE_TYPE_PREFERRED) {
			dev_priv->panel_fixed_mode =
				drm_mode_duplicate(dev, scan);
			mutex_unlock(&dev->mode_config.mutex);
			intel_find_lvds_downclock(dev, connector);
			goto out;
		}
		mutex_unlock(&dev->mode_config.mutex);
	}

	/* Failed to get EDID, what about VBT? */
	if (dev_priv->lfp_lvds_vbt_mode) {
		mutex_lock(&dev->mode_config.mutex);
		dev_priv->panel_fixed_mode =
			drm_mode_duplicate(dev, dev_priv->lfp_lvds_vbt_mode);
		mutex_unlock(&dev->mode_config.mutex);
		if (dev_priv->panel_fixed_mode) {
			dev_priv->panel_fixed_mode->type |=
				DRM_MODE_TYPE_PREFERRED;
			goto out;
		}
	}

	/*
	 * If we didn't get EDID, try checking if the panel is already turned
	 * on.  If so, assume that whatever is currently programmed is the
	 * correct mode.
	 */

	/* Ironlake: FIXME if still fail, not try pipe mode now */
	if (IS_IRONLAKE(dev))
		goto failed;

	lvds = I915_READ(LVDS);
	pipe = (lvds & LVDS_PIPEB_SELECT) ? 1 : 0;
	crtc = intel_get_crtc_from_pipe(dev, pipe);

	if (crtc && (lvds & LVDS_PORT_EN)) {
		dev_priv->panel_fixed_mode = intel_crtc_mode_get(dev, crtc);
		if (dev_priv->panel_fixed_mode) {
			dev_priv->panel_fixed_mode->type |=
				DRM_MODE_TYPE_PREFERRED;
			goto out;
		}
	}

	/* If we still don't have a mode after all that, give up. */
	if (!dev_priv->panel_fixed_mode)
		goto failed;

out:
	if (IS_IRONLAKE(dev)) {
		u32 pwm;
		/* make sure PWM is enabled */
		pwm = I915_READ(BLC_PWM_CPU_CTL2);
		pwm |= (PWM_ENABLE | PWM_PIPE_B);
		I915_WRITE(BLC_PWM_CPU_CTL2, pwm);

		pwm = I915_READ(BLC_PWM_PCH_CTL1);
		pwm |= PWM_PCH_ENABLE;
		I915_WRITE(BLC_PWM_PCH_CTL1, pwm);
	}
	dev_priv->lid_notifier.notifier_call = intel_lid_notify;
	if (acpi_lid_notifier_register(&dev_priv->lid_notifier)) {
		DRM_DEBUG_KMS("lid notifier registration failed\n");
		dev_priv->lid_notifier.notifier_call = NULL;
	}
	/* keep the LVDS connector */
	dev_priv->int_lvds_connector = connector;
	drm_sysfs_connector_add(connector);
	return;

failed:
	DRM_DEBUG_KMS("No LVDS modes found, disabling.\n");
	if (intel_output->ddc_bus)
		intel_i2c_destroy(intel_output->ddc_bus);
	drm_connector_cleanup(connector);
	drm_encoder_cleanup(encoder);
	kfree(intel_output);
}<|MERGE_RESOLUTION|>--- conflicted
+++ resolved
@@ -611,11 +611,7 @@
 	{
 		.ident = "Samsung SX20S",
 		.matches = {
-<<<<<<< HEAD
-			DMI_MATCH(DMI_SYS_VENDOR, "Phoenix Technologies LTD"),
-=======
 			DMI_MATCH(DMI_SYS_VENDOR, "Samsung Electronics"),
->>>>>>> 9d3415a8
 			DMI_MATCH(DMI_BOARD_NAME, "SX20S"),
 		},
 	},
