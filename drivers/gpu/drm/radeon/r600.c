/*
 * Copyright 2008 Advanced Micro Devices, Inc.
 * Copyright 2008 Red Hat Inc.
 * Copyright 2009 Jerome Glisse.
 *
 * Permission is hereby granted, free of charge, to any person obtaining a
 * copy of this software and associated documentation files (the "Software"),
 * to deal in the Software without restriction, including without limitation
 * the rights to use, copy, modify, merge, publish, distribute, sublicense,
 * and/or sell copies of the Software, and to permit persons to whom the
 * Software is furnished to do so, subject to the following conditions:
 *
 * The above copyright notice and this permission notice shall be included in
 * all copies or substantial portions of the Software.
 *
 * THE SOFTWARE IS PROVIDED "AS IS", WITHOUT WARRANTY OF ANY KIND, EXPRESS OR
 * IMPLIED, INCLUDING BUT NOT LIMITED TO THE WARRANTIES OF MERCHANTABILITY,
 * FITNESS FOR A PARTICULAR PURPOSE AND NONINFRINGEMENT.  IN NO EVENT SHALL
 * THE COPYRIGHT HOLDER(S) OR AUTHOR(S) BE LIABLE FOR ANY CLAIM, DAMAGES OR
 * OTHER LIABILITY, WHETHER IN AN ACTION OF CONTRACT, TORT OR OTHERWISE,
 * ARISING FROM, OUT OF OR IN CONNECTION WITH THE SOFTWARE OR THE USE OR
 * OTHER DEALINGS IN THE SOFTWARE.
 *
 * Authors: Dave Airlie
 *          Alex Deucher
 *          Jerome Glisse
 */
#include <linux/slab.h>
#include <linux/seq_file.h>
#include <linux/firmware.h>
#include <linux/platform_device.h>
#include "drmP.h"
#include "radeon_drm.h"
#include "radeon.h"
#include "radeon_asic.h"
#include "radeon_mode.h"
#include "r600d.h"
#include "atom.h"
#include "avivod.h"

#define PFP_UCODE_SIZE 576
#define PM4_UCODE_SIZE 1792
#define RLC_UCODE_SIZE 768
#define R700_PFP_UCODE_SIZE 848
#define R700_PM4_UCODE_SIZE 1360
#define R700_RLC_UCODE_SIZE 1024
#define EVERGREEN_PFP_UCODE_SIZE 1120
#define EVERGREEN_PM4_UCODE_SIZE 1376
#define EVERGREEN_RLC_UCODE_SIZE 768

/* Firmware Names */
MODULE_FIRMWARE("radeon/R600_pfp.bin");
MODULE_FIRMWARE("radeon/R600_me.bin");
MODULE_FIRMWARE("radeon/RV610_pfp.bin");
MODULE_FIRMWARE("radeon/RV610_me.bin");
MODULE_FIRMWARE("radeon/RV630_pfp.bin");
MODULE_FIRMWARE("radeon/RV630_me.bin");
MODULE_FIRMWARE("radeon/RV620_pfp.bin");
MODULE_FIRMWARE("radeon/RV620_me.bin");
MODULE_FIRMWARE("radeon/RV635_pfp.bin");
MODULE_FIRMWARE("radeon/RV635_me.bin");
MODULE_FIRMWARE("radeon/RV670_pfp.bin");
MODULE_FIRMWARE("radeon/RV670_me.bin");
MODULE_FIRMWARE("radeon/RS780_pfp.bin");
MODULE_FIRMWARE("radeon/RS780_me.bin");
MODULE_FIRMWARE("radeon/RV770_pfp.bin");
MODULE_FIRMWARE("radeon/RV770_me.bin");
MODULE_FIRMWARE("radeon/RV730_pfp.bin");
MODULE_FIRMWARE("radeon/RV730_me.bin");
MODULE_FIRMWARE("radeon/RV710_pfp.bin");
MODULE_FIRMWARE("radeon/RV710_me.bin");
MODULE_FIRMWARE("radeon/R600_rlc.bin");
MODULE_FIRMWARE("radeon/R700_rlc.bin");
MODULE_FIRMWARE("radeon/CEDAR_pfp.bin");
MODULE_FIRMWARE("radeon/CEDAR_me.bin");
MODULE_FIRMWARE("radeon/CEDAR_rlc.bin");
MODULE_FIRMWARE("radeon/REDWOOD_pfp.bin");
MODULE_FIRMWARE("radeon/REDWOOD_me.bin");
MODULE_FIRMWARE("radeon/REDWOOD_rlc.bin");
MODULE_FIRMWARE("radeon/JUNIPER_pfp.bin");
MODULE_FIRMWARE("radeon/JUNIPER_me.bin");
MODULE_FIRMWARE("radeon/JUNIPER_rlc.bin");
MODULE_FIRMWARE("radeon/CYPRESS_pfp.bin");
MODULE_FIRMWARE("radeon/CYPRESS_me.bin");
MODULE_FIRMWARE("radeon/CYPRESS_rlc.bin");

int r600_debugfs_mc_info_init(struct radeon_device *rdev);

/* r600,rv610,rv630,rv620,rv635,rv670 */
int r600_mc_wait_for_idle(struct radeon_device *rdev);
void r600_gpu_init(struct radeon_device *rdev);
void r600_fini(struct radeon_device *rdev);
void r600_irq_disable(struct radeon_device *rdev);

/* get temperature in millidegrees */
u32 rv6xx_get_temp(struct radeon_device *rdev)
{
	u32 temp = (RREG32(CG_THERMAL_STATUS) & ASIC_T_MASK) >>
		ASIC_T_SHIFT;
	u32 actual_temp = 0;

	if ((temp >> 7) & 1)
		actual_temp = 0;
	else
		actual_temp = (temp >> 1) & 0xff;

	return actual_temp * 1000;
}

void r600_pm_get_dynpm_state(struct radeon_device *rdev)
{
	int i;

	rdev->pm.dynpm_can_upclock = true;
	rdev->pm.dynpm_can_downclock = true;

	/* power state array is low to high, default is first */
	if ((rdev->flags & RADEON_IS_IGP) || (rdev->family == CHIP_R600)) {
		int min_power_state_index = 0;

		if (rdev->pm.num_power_states > 2)
			min_power_state_index = 1;

		switch (rdev->pm.dynpm_planned_action) {
		case DYNPM_ACTION_MINIMUM:
			rdev->pm.requested_power_state_index = min_power_state_index;
			rdev->pm.requested_clock_mode_index = 0;
			rdev->pm.dynpm_can_downclock = false;
			break;
		case DYNPM_ACTION_DOWNCLOCK:
			if (rdev->pm.current_power_state_index == min_power_state_index) {
				rdev->pm.requested_power_state_index = rdev->pm.current_power_state_index;
				rdev->pm.dynpm_can_downclock = false;
			} else {
				if (rdev->pm.active_crtc_count > 1) {
					for (i = 0; i < rdev->pm.num_power_states; i++) {
						if (rdev->pm.power_state[i].flags & RADEON_PM_STATE_SINGLE_DISPLAY_ONLY)
							continue;
						else if (i >= rdev->pm.current_power_state_index) {
							rdev->pm.requested_power_state_index =
								rdev->pm.current_power_state_index;
							break;
						} else {
							rdev->pm.requested_power_state_index = i;
							break;
						}
					}
				} else {
					if (rdev->pm.current_power_state_index == 0)
						rdev->pm.requested_power_state_index =
							rdev->pm.num_power_states - 1;
					else
						rdev->pm.requested_power_state_index =
							rdev->pm.current_power_state_index - 1;
				}
			}
			rdev->pm.requested_clock_mode_index = 0;
			/* don't use the power state if crtcs are active and no display flag is set */
			if ((rdev->pm.active_crtc_count > 0) &&
			    (rdev->pm.power_state[rdev->pm.requested_power_state_index].
			     clock_info[rdev->pm.requested_clock_mode_index].flags &
			     RADEON_PM_MODE_NO_DISPLAY)) {
				rdev->pm.requested_power_state_index++;
			}
			break;
		case DYNPM_ACTION_UPCLOCK:
			if (rdev->pm.current_power_state_index == (rdev->pm.num_power_states - 1)) {
				rdev->pm.requested_power_state_index = rdev->pm.current_power_state_index;
				rdev->pm.dynpm_can_upclock = false;
			} else {
				if (rdev->pm.active_crtc_count > 1) {
					for (i = (rdev->pm.num_power_states - 1); i >= 0; i--) {
						if (rdev->pm.power_state[i].flags & RADEON_PM_STATE_SINGLE_DISPLAY_ONLY)
							continue;
						else if (i <= rdev->pm.current_power_state_index) {
							rdev->pm.requested_power_state_index =
								rdev->pm.current_power_state_index;
							break;
						} else {
							rdev->pm.requested_power_state_index = i;
							break;
						}
					}
				} else
					rdev->pm.requested_power_state_index =
						rdev->pm.current_power_state_index + 1;
			}
			rdev->pm.requested_clock_mode_index = 0;
			break;
		case DYNPM_ACTION_DEFAULT:
			rdev->pm.requested_power_state_index = rdev->pm.default_power_state_index;
			rdev->pm.requested_clock_mode_index = 0;
			rdev->pm.dynpm_can_upclock = false;
			break;
		case DYNPM_ACTION_NONE:
		default:
			DRM_ERROR("Requested mode for not defined action\n");
			return;
		}
	} else {
		/* XXX select a power state based on AC/DC, single/dualhead, etc. */
		/* for now just select the first power state and switch between clock modes */
		/* power state array is low to high, default is first (0) */
		if (rdev->pm.active_crtc_count > 1) {
			rdev->pm.requested_power_state_index = -1;
			/* start at 1 as we don't want the default mode */
			for (i = 1; i < rdev->pm.num_power_states; i++) {
				if (rdev->pm.power_state[i].flags & RADEON_PM_STATE_SINGLE_DISPLAY_ONLY)
					continue;
				else if ((rdev->pm.power_state[i].type == POWER_STATE_TYPE_PERFORMANCE) ||
					 (rdev->pm.power_state[i].type == POWER_STATE_TYPE_BATTERY)) {
					rdev->pm.requested_power_state_index = i;
					break;
				}
			}
			/* if nothing selected, grab the default state. */
			if (rdev->pm.requested_power_state_index == -1)
				rdev->pm.requested_power_state_index = 0;
		} else
			rdev->pm.requested_power_state_index = 1;

		switch (rdev->pm.dynpm_planned_action) {
		case DYNPM_ACTION_MINIMUM:
			rdev->pm.requested_clock_mode_index = 0;
			rdev->pm.dynpm_can_downclock = false;
			break;
		case DYNPM_ACTION_DOWNCLOCK:
			if (rdev->pm.requested_power_state_index == rdev->pm.current_power_state_index) {
				if (rdev->pm.current_clock_mode_index == 0) {
					rdev->pm.requested_clock_mode_index = 0;
					rdev->pm.dynpm_can_downclock = false;
				} else
					rdev->pm.requested_clock_mode_index =
						rdev->pm.current_clock_mode_index - 1;
			} else {
				rdev->pm.requested_clock_mode_index = 0;
				rdev->pm.dynpm_can_downclock = false;
			}
			/* don't use the power state if crtcs are active and no display flag is set */
			if ((rdev->pm.active_crtc_count > 0) &&
			    (rdev->pm.power_state[rdev->pm.requested_power_state_index].
			     clock_info[rdev->pm.requested_clock_mode_index].flags &
			     RADEON_PM_MODE_NO_DISPLAY)) {
				rdev->pm.requested_clock_mode_index++;
			}
			break;
		case DYNPM_ACTION_UPCLOCK:
			if (rdev->pm.requested_power_state_index == rdev->pm.current_power_state_index) {
				if (rdev->pm.current_clock_mode_index ==
				    (rdev->pm.power_state[rdev->pm.requested_power_state_index].num_clock_modes - 1)) {
					rdev->pm.requested_clock_mode_index = rdev->pm.current_clock_mode_index;
					rdev->pm.dynpm_can_upclock = false;
				} else
					rdev->pm.requested_clock_mode_index =
						rdev->pm.current_clock_mode_index + 1;
			} else {
				rdev->pm.requested_clock_mode_index =
					rdev->pm.power_state[rdev->pm.requested_power_state_index].num_clock_modes - 1;
				rdev->pm.dynpm_can_upclock = false;
			}
			break;
		case DYNPM_ACTION_DEFAULT:
			rdev->pm.requested_power_state_index = rdev->pm.default_power_state_index;
			rdev->pm.requested_clock_mode_index = 0;
			rdev->pm.dynpm_can_upclock = false;
			break;
		case DYNPM_ACTION_NONE:
		default:
			DRM_ERROR("Requested mode for not defined action\n");
			return;
		}
	}

	DRM_DEBUG_DRIVER("Requested: e: %d m: %d p: %d\n",
		  rdev->pm.power_state[rdev->pm.requested_power_state_index].
		  clock_info[rdev->pm.requested_clock_mode_index].sclk,
		  rdev->pm.power_state[rdev->pm.requested_power_state_index].
		  clock_info[rdev->pm.requested_clock_mode_index].mclk,
		  rdev->pm.power_state[rdev->pm.requested_power_state_index].
		  pcie_lanes);
}

static int r600_pm_get_type_index(struct radeon_device *rdev,
				  enum radeon_pm_state_type ps_type,
				  int instance)
{
	int i;
	int found_instance = -1;

	for (i = 0; i < rdev->pm.num_power_states; i++) {
		if (rdev->pm.power_state[i].type == ps_type) {
			found_instance++;
			if (found_instance == instance)
				return i;
		}
	}
	/* return default if no match */
	return rdev->pm.default_power_state_index;
}

void rs780_pm_init_profile(struct radeon_device *rdev)
{
	if (rdev->pm.num_power_states == 2) {
		/* default */
		rdev->pm.profiles[PM_PROFILE_DEFAULT_IDX].dpms_off_ps_idx = rdev->pm.default_power_state_index;
		rdev->pm.profiles[PM_PROFILE_DEFAULT_IDX].dpms_on_ps_idx = rdev->pm.default_power_state_index;
		rdev->pm.profiles[PM_PROFILE_DEFAULT_IDX].dpms_off_cm_idx = 0;
		rdev->pm.profiles[PM_PROFILE_DEFAULT_IDX].dpms_on_cm_idx = 0;
		/* low sh */
		rdev->pm.profiles[PM_PROFILE_LOW_SH_IDX].dpms_off_ps_idx = 0;
		rdev->pm.profiles[PM_PROFILE_LOW_SH_IDX].dpms_on_ps_idx = 0;
		rdev->pm.profiles[PM_PROFILE_LOW_SH_IDX].dpms_off_cm_idx = 0;
		rdev->pm.profiles[PM_PROFILE_LOW_SH_IDX].dpms_on_cm_idx = 0;
		/* mid sh */
		rdev->pm.profiles[PM_PROFILE_MID_SH_IDX].dpms_off_ps_idx = 0;
		rdev->pm.profiles[PM_PROFILE_MID_SH_IDX].dpms_on_ps_idx = 0;
		rdev->pm.profiles[PM_PROFILE_MID_SH_IDX].dpms_off_cm_idx = 0;
		rdev->pm.profiles[PM_PROFILE_MID_SH_IDX].dpms_on_cm_idx = 0;
		/* high sh */
		rdev->pm.profiles[PM_PROFILE_HIGH_SH_IDX].dpms_off_ps_idx = 0;
		rdev->pm.profiles[PM_PROFILE_HIGH_SH_IDX].dpms_on_ps_idx = 1;
		rdev->pm.profiles[PM_PROFILE_HIGH_SH_IDX].dpms_off_cm_idx = 0;
		rdev->pm.profiles[PM_PROFILE_HIGH_SH_IDX].dpms_on_cm_idx = 0;
		/* low mh */
		rdev->pm.profiles[PM_PROFILE_LOW_MH_IDX].dpms_off_ps_idx = 0;
		rdev->pm.profiles[PM_PROFILE_LOW_MH_IDX].dpms_on_ps_idx = 0;
		rdev->pm.profiles[PM_PROFILE_LOW_MH_IDX].dpms_off_cm_idx = 0;
		rdev->pm.profiles[PM_PROFILE_LOW_MH_IDX].dpms_on_cm_idx = 0;
		/* mid mh */
		rdev->pm.profiles[PM_PROFILE_MID_MH_IDX].dpms_off_ps_idx = 0;
		rdev->pm.profiles[PM_PROFILE_MID_MH_IDX].dpms_on_ps_idx = 0;
		rdev->pm.profiles[PM_PROFILE_MID_MH_IDX].dpms_off_cm_idx = 0;
		rdev->pm.profiles[PM_PROFILE_MID_MH_IDX].dpms_on_cm_idx = 0;
		/* high mh */
		rdev->pm.profiles[PM_PROFILE_HIGH_MH_IDX].dpms_off_ps_idx = 0;
		rdev->pm.profiles[PM_PROFILE_HIGH_MH_IDX].dpms_on_ps_idx = 1;
		rdev->pm.profiles[PM_PROFILE_HIGH_MH_IDX].dpms_off_cm_idx = 0;
		rdev->pm.profiles[PM_PROFILE_HIGH_MH_IDX].dpms_on_cm_idx = 0;
	} else if (rdev->pm.num_power_states == 3) {
		/* default */
		rdev->pm.profiles[PM_PROFILE_DEFAULT_IDX].dpms_off_ps_idx = rdev->pm.default_power_state_index;
		rdev->pm.profiles[PM_PROFILE_DEFAULT_IDX].dpms_on_ps_idx = rdev->pm.default_power_state_index;
		rdev->pm.profiles[PM_PROFILE_DEFAULT_IDX].dpms_off_cm_idx = 0;
		rdev->pm.profiles[PM_PROFILE_DEFAULT_IDX].dpms_on_cm_idx = 0;
		/* low sh */
		rdev->pm.profiles[PM_PROFILE_LOW_SH_IDX].dpms_off_ps_idx = 1;
		rdev->pm.profiles[PM_PROFILE_LOW_SH_IDX].dpms_on_ps_idx = 1;
		rdev->pm.profiles[PM_PROFILE_LOW_SH_IDX].dpms_off_cm_idx = 0;
		rdev->pm.profiles[PM_PROFILE_LOW_SH_IDX].dpms_on_cm_idx = 0;
		/* mid sh */
		rdev->pm.profiles[PM_PROFILE_MID_SH_IDX].dpms_off_ps_idx = 1;
		rdev->pm.profiles[PM_PROFILE_MID_SH_IDX].dpms_on_ps_idx = 1;
		rdev->pm.profiles[PM_PROFILE_MID_SH_IDX].dpms_off_cm_idx = 0;
		rdev->pm.profiles[PM_PROFILE_MID_SH_IDX].dpms_on_cm_idx = 0;
		/* high sh */
		rdev->pm.profiles[PM_PROFILE_HIGH_SH_IDX].dpms_off_ps_idx = 1;
		rdev->pm.profiles[PM_PROFILE_HIGH_SH_IDX].dpms_on_ps_idx = 2;
		rdev->pm.profiles[PM_PROFILE_HIGH_SH_IDX].dpms_off_cm_idx = 0;
		rdev->pm.profiles[PM_PROFILE_HIGH_SH_IDX].dpms_on_cm_idx = 0;
		/* low mh */
		rdev->pm.profiles[PM_PROFILE_LOW_MH_IDX].dpms_off_ps_idx = 1;
		rdev->pm.profiles[PM_PROFILE_LOW_MH_IDX].dpms_on_ps_idx = 1;
		rdev->pm.profiles[PM_PROFILE_LOW_MH_IDX].dpms_off_cm_idx = 0;
		rdev->pm.profiles[PM_PROFILE_LOW_MH_IDX].dpms_on_cm_idx = 0;
		/* mid mh */
		rdev->pm.profiles[PM_PROFILE_MID_MH_IDX].dpms_off_ps_idx = 1;
		rdev->pm.profiles[PM_PROFILE_MID_MH_IDX].dpms_on_ps_idx = 1;
		rdev->pm.profiles[PM_PROFILE_MID_MH_IDX].dpms_off_cm_idx = 0;
		rdev->pm.profiles[PM_PROFILE_MID_MH_IDX].dpms_on_cm_idx = 0;
		/* high mh */
		rdev->pm.profiles[PM_PROFILE_HIGH_MH_IDX].dpms_off_ps_idx = 1;
		rdev->pm.profiles[PM_PROFILE_HIGH_MH_IDX].dpms_on_ps_idx = 2;
		rdev->pm.profiles[PM_PROFILE_HIGH_MH_IDX].dpms_off_cm_idx = 0;
		rdev->pm.profiles[PM_PROFILE_HIGH_MH_IDX].dpms_on_cm_idx = 0;
	} else {
		/* default */
		rdev->pm.profiles[PM_PROFILE_DEFAULT_IDX].dpms_off_ps_idx = rdev->pm.default_power_state_index;
		rdev->pm.profiles[PM_PROFILE_DEFAULT_IDX].dpms_on_ps_idx = rdev->pm.default_power_state_index;
		rdev->pm.profiles[PM_PROFILE_DEFAULT_IDX].dpms_off_cm_idx = 0;
		rdev->pm.profiles[PM_PROFILE_DEFAULT_IDX].dpms_on_cm_idx = 0;
		/* low sh */
		rdev->pm.profiles[PM_PROFILE_LOW_SH_IDX].dpms_off_ps_idx = 2;
		rdev->pm.profiles[PM_PROFILE_LOW_SH_IDX].dpms_on_ps_idx = 2;
		rdev->pm.profiles[PM_PROFILE_LOW_SH_IDX].dpms_off_cm_idx = 0;
		rdev->pm.profiles[PM_PROFILE_LOW_SH_IDX].dpms_on_cm_idx = 0;
		/* mid sh */
		rdev->pm.profiles[PM_PROFILE_MID_SH_IDX].dpms_off_ps_idx = 2;
		rdev->pm.profiles[PM_PROFILE_MID_SH_IDX].dpms_on_ps_idx = 2;
		rdev->pm.profiles[PM_PROFILE_MID_SH_IDX].dpms_off_cm_idx = 0;
		rdev->pm.profiles[PM_PROFILE_MID_SH_IDX].dpms_on_cm_idx = 0;
		/* high sh */
		rdev->pm.profiles[PM_PROFILE_HIGH_SH_IDX].dpms_off_ps_idx = 2;
		rdev->pm.profiles[PM_PROFILE_HIGH_SH_IDX].dpms_on_ps_idx = 3;
		rdev->pm.profiles[PM_PROFILE_HIGH_SH_IDX].dpms_off_cm_idx = 0;
		rdev->pm.profiles[PM_PROFILE_HIGH_SH_IDX].dpms_on_cm_idx = 0;
		/* low mh */
		rdev->pm.profiles[PM_PROFILE_LOW_MH_IDX].dpms_off_ps_idx = 2;
		rdev->pm.profiles[PM_PROFILE_LOW_MH_IDX].dpms_on_ps_idx = 0;
		rdev->pm.profiles[PM_PROFILE_LOW_MH_IDX].dpms_off_cm_idx = 0;
		rdev->pm.profiles[PM_PROFILE_LOW_MH_IDX].dpms_on_cm_idx = 0;
		/* mid mh */
		rdev->pm.profiles[PM_PROFILE_MID_MH_IDX].dpms_off_ps_idx = 2;
		rdev->pm.profiles[PM_PROFILE_MID_MH_IDX].dpms_on_ps_idx = 0;
		rdev->pm.profiles[PM_PROFILE_MID_MH_IDX].dpms_off_cm_idx = 0;
		rdev->pm.profiles[PM_PROFILE_MID_MH_IDX].dpms_on_cm_idx = 0;
		/* high mh */
		rdev->pm.profiles[PM_PROFILE_HIGH_MH_IDX].dpms_off_ps_idx = 2;
		rdev->pm.profiles[PM_PROFILE_HIGH_MH_IDX].dpms_on_ps_idx = 3;
		rdev->pm.profiles[PM_PROFILE_HIGH_MH_IDX].dpms_off_cm_idx = 0;
		rdev->pm.profiles[PM_PROFILE_HIGH_MH_IDX].dpms_on_cm_idx = 0;
	}
}

void r600_pm_init_profile(struct radeon_device *rdev)
{
	if (rdev->family == CHIP_R600) {
		/* XXX */
		/* default */
		rdev->pm.profiles[PM_PROFILE_DEFAULT_IDX].dpms_off_ps_idx = rdev->pm.default_power_state_index;
		rdev->pm.profiles[PM_PROFILE_DEFAULT_IDX].dpms_on_ps_idx = rdev->pm.default_power_state_index;
		rdev->pm.profiles[PM_PROFILE_DEFAULT_IDX].dpms_off_cm_idx = 0;
		rdev->pm.profiles[PM_PROFILE_DEFAULT_IDX].dpms_on_cm_idx = 0;
		/* low sh */
		rdev->pm.profiles[PM_PROFILE_LOW_SH_IDX].dpms_off_ps_idx = rdev->pm.default_power_state_index;
		rdev->pm.profiles[PM_PROFILE_LOW_SH_IDX].dpms_on_ps_idx = rdev->pm.default_power_state_index;
		rdev->pm.profiles[PM_PROFILE_LOW_SH_IDX].dpms_off_cm_idx = 0;
		rdev->pm.profiles[PM_PROFILE_LOW_SH_IDX].dpms_on_cm_idx = 0;
		/* mid sh */
		rdev->pm.profiles[PM_PROFILE_MID_SH_IDX].dpms_off_ps_idx = rdev->pm.default_power_state_index;
		rdev->pm.profiles[PM_PROFILE_MID_SH_IDX].dpms_on_ps_idx = rdev->pm.default_power_state_index;
		rdev->pm.profiles[PM_PROFILE_MID_SH_IDX].dpms_off_cm_idx = 0;
		rdev->pm.profiles[PM_PROFILE_MID_SH_IDX].dpms_on_cm_idx = 0;
		/* high sh */
		rdev->pm.profiles[PM_PROFILE_HIGH_SH_IDX].dpms_off_ps_idx = rdev->pm.default_power_state_index;
		rdev->pm.profiles[PM_PROFILE_HIGH_SH_IDX].dpms_on_ps_idx = rdev->pm.default_power_state_index;
		rdev->pm.profiles[PM_PROFILE_HIGH_SH_IDX].dpms_off_cm_idx = 0;
		rdev->pm.profiles[PM_PROFILE_HIGH_SH_IDX].dpms_on_cm_idx = 0;
		/* low mh */
		rdev->pm.profiles[PM_PROFILE_LOW_MH_IDX].dpms_off_ps_idx = rdev->pm.default_power_state_index;
		rdev->pm.profiles[PM_PROFILE_LOW_MH_IDX].dpms_on_ps_idx = rdev->pm.default_power_state_index;
		rdev->pm.profiles[PM_PROFILE_LOW_MH_IDX].dpms_off_cm_idx = 0;
		rdev->pm.profiles[PM_PROFILE_LOW_MH_IDX].dpms_on_cm_idx = 0;
		/* mid mh */
		rdev->pm.profiles[PM_PROFILE_MID_MH_IDX].dpms_off_ps_idx = rdev->pm.default_power_state_index;
		rdev->pm.profiles[PM_PROFILE_MID_MH_IDX].dpms_on_ps_idx = rdev->pm.default_power_state_index;
		rdev->pm.profiles[PM_PROFILE_MID_MH_IDX].dpms_off_cm_idx = 0;
		rdev->pm.profiles[PM_PROFILE_MID_MH_IDX].dpms_on_cm_idx = 0;
		/* high mh */
		rdev->pm.profiles[PM_PROFILE_HIGH_MH_IDX].dpms_off_ps_idx = rdev->pm.default_power_state_index;
		rdev->pm.profiles[PM_PROFILE_HIGH_MH_IDX].dpms_on_ps_idx = rdev->pm.default_power_state_index;
		rdev->pm.profiles[PM_PROFILE_HIGH_MH_IDX].dpms_off_cm_idx = 0;
		rdev->pm.profiles[PM_PROFILE_HIGH_MH_IDX].dpms_on_cm_idx = 0;
	} else {
		if (rdev->pm.num_power_states < 4) {
			/* default */
			rdev->pm.profiles[PM_PROFILE_DEFAULT_IDX].dpms_off_ps_idx = rdev->pm.default_power_state_index;
			rdev->pm.profiles[PM_PROFILE_DEFAULT_IDX].dpms_on_ps_idx = rdev->pm.default_power_state_index;
			rdev->pm.profiles[PM_PROFILE_DEFAULT_IDX].dpms_off_cm_idx = 0;
			rdev->pm.profiles[PM_PROFILE_DEFAULT_IDX].dpms_on_cm_idx = 2;
			/* low sh */
			rdev->pm.profiles[PM_PROFILE_LOW_SH_IDX].dpms_off_ps_idx = 1;
			rdev->pm.profiles[PM_PROFILE_LOW_SH_IDX].dpms_on_ps_idx = 1;
			rdev->pm.profiles[PM_PROFILE_LOW_SH_IDX].dpms_off_cm_idx = 0;
			rdev->pm.profiles[PM_PROFILE_LOW_SH_IDX].dpms_on_cm_idx = 0;
			/* mid sh */
			rdev->pm.profiles[PM_PROFILE_MID_SH_IDX].dpms_off_ps_idx = 1;
			rdev->pm.profiles[PM_PROFILE_MID_SH_IDX].dpms_on_ps_idx = 1;
			rdev->pm.profiles[PM_PROFILE_MID_SH_IDX].dpms_off_cm_idx = 0;
			rdev->pm.profiles[PM_PROFILE_MID_SH_IDX].dpms_on_cm_idx = 1;
			/* high sh */
			rdev->pm.profiles[PM_PROFILE_HIGH_SH_IDX].dpms_off_ps_idx = 1;
			rdev->pm.profiles[PM_PROFILE_HIGH_SH_IDX].dpms_on_ps_idx = 1;
			rdev->pm.profiles[PM_PROFILE_HIGH_SH_IDX].dpms_off_cm_idx = 0;
			rdev->pm.profiles[PM_PROFILE_HIGH_SH_IDX].dpms_on_cm_idx = 2;
			/* low mh */
			rdev->pm.profiles[PM_PROFILE_LOW_MH_IDX].dpms_off_ps_idx = 2;
			rdev->pm.profiles[PM_PROFILE_LOW_MH_IDX].dpms_on_ps_idx = 2;
			rdev->pm.profiles[PM_PROFILE_LOW_MH_IDX].dpms_off_cm_idx = 0;
			rdev->pm.profiles[PM_PROFILE_LOW_MH_IDX].dpms_on_cm_idx = 0;
			/* low mh */
			rdev->pm.profiles[PM_PROFILE_MID_MH_IDX].dpms_off_ps_idx = 2;
			rdev->pm.profiles[PM_PROFILE_MID_MH_IDX].dpms_on_ps_idx = 2;
			rdev->pm.profiles[PM_PROFILE_MID_MH_IDX].dpms_off_cm_idx = 0;
			rdev->pm.profiles[PM_PROFILE_MID_MH_IDX].dpms_on_cm_idx = 1;
			/* high mh */
			rdev->pm.profiles[PM_PROFILE_HIGH_MH_IDX].dpms_off_ps_idx = 2;
			rdev->pm.profiles[PM_PROFILE_HIGH_MH_IDX].dpms_on_ps_idx = 2;
			rdev->pm.profiles[PM_PROFILE_HIGH_MH_IDX].dpms_off_cm_idx = 0;
			rdev->pm.profiles[PM_PROFILE_HIGH_MH_IDX].dpms_on_cm_idx = 2;
		} else {
			/* default */
			rdev->pm.profiles[PM_PROFILE_DEFAULT_IDX].dpms_off_ps_idx = rdev->pm.default_power_state_index;
			rdev->pm.profiles[PM_PROFILE_DEFAULT_IDX].dpms_on_ps_idx = rdev->pm.default_power_state_index;
			rdev->pm.profiles[PM_PROFILE_DEFAULT_IDX].dpms_off_cm_idx = 0;
			rdev->pm.profiles[PM_PROFILE_DEFAULT_IDX].dpms_on_cm_idx = 2;
			/* low sh */
			if (rdev->flags & RADEON_IS_MOBILITY) {
				rdev->pm.profiles[PM_PROFILE_LOW_SH_IDX].dpms_off_ps_idx =
					r600_pm_get_type_index(rdev, POWER_STATE_TYPE_BATTERY, 0);
				rdev->pm.profiles[PM_PROFILE_LOW_SH_IDX].dpms_on_ps_idx =
					r600_pm_get_type_index(rdev, POWER_STATE_TYPE_BATTERY, 0);
				rdev->pm.profiles[PM_PROFILE_LOW_SH_IDX].dpms_off_cm_idx = 0;
				rdev->pm.profiles[PM_PROFILE_LOW_SH_IDX].dpms_on_cm_idx = 0;
			} else {
				rdev->pm.profiles[PM_PROFILE_LOW_SH_IDX].dpms_off_ps_idx =
					r600_pm_get_type_index(rdev, POWER_STATE_TYPE_PERFORMANCE, 0);
				rdev->pm.profiles[PM_PROFILE_LOW_SH_IDX].dpms_on_ps_idx =
					r600_pm_get_type_index(rdev, POWER_STATE_TYPE_PERFORMANCE, 0);
				rdev->pm.profiles[PM_PROFILE_LOW_SH_IDX].dpms_off_cm_idx = 0;
				rdev->pm.profiles[PM_PROFILE_LOW_SH_IDX].dpms_on_cm_idx = 0;
			}
			/* mid sh */
			if (rdev->flags & RADEON_IS_MOBILITY) {
				rdev->pm.profiles[PM_PROFILE_MID_SH_IDX].dpms_off_ps_idx =
					r600_pm_get_type_index(rdev, POWER_STATE_TYPE_BATTERY, 0);
				rdev->pm.profiles[PM_PROFILE_MID_SH_IDX].dpms_on_ps_idx =
					r600_pm_get_type_index(rdev, POWER_STATE_TYPE_BATTERY, 0);
				rdev->pm.profiles[PM_PROFILE_MID_SH_IDX].dpms_off_cm_idx = 0;
				rdev->pm.profiles[PM_PROFILE_MID_SH_IDX].dpms_on_cm_idx = 1;
			} else {
				rdev->pm.profiles[PM_PROFILE_MID_SH_IDX].dpms_off_ps_idx =
					r600_pm_get_type_index(rdev, POWER_STATE_TYPE_PERFORMANCE, 0);
				rdev->pm.profiles[PM_PROFILE_MID_SH_IDX].dpms_on_ps_idx =
					r600_pm_get_type_index(rdev, POWER_STATE_TYPE_PERFORMANCE, 0);
				rdev->pm.profiles[PM_PROFILE_MID_SH_IDX].dpms_off_cm_idx = 0;
				rdev->pm.profiles[PM_PROFILE_MID_SH_IDX].dpms_on_cm_idx = 1;
			}
			/* high sh */
			rdev->pm.profiles[PM_PROFILE_HIGH_SH_IDX].dpms_off_ps_idx =
				r600_pm_get_type_index(rdev, POWER_STATE_TYPE_PERFORMANCE, 0);
			rdev->pm.profiles[PM_PROFILE_HIGH_SH_IDX].dpms_on_ps_idx =
				r600_pm_get_type_index(rdev, POWER_STATE_TYPE_PERFORMANCE, 0);
			rdev->pm.profiles[PM_PROFILE_HIGH_SH_IDX].dpms_off_cm_idx = 0;
			rdev->pm.profiles[PM_PROFILE_HIGH_SH_IDX].dpms_on_cm_idx = 2;
			/* low mh */
			if (rdev->flags & RADEON_IS_MOBILITY) {
				rdev->pm.profiles[PM_PROFILE_LOW_MH_IDX].dpms_off_ps_idx =
					r600_pm_get_type_index(rdev, POWER_STATE_TYPE_BATTERY, 1);
				rdev->pm.profiles[PM_PROFILE_LOW_MH_IDX].dpms_on_ps_idx =
					r600_pm_get_type_index(rdev, POWER_STATE_TYPE_BATTERY, 1);
				rdev->pm.profiles[PM_PROFILE_LOW_MH_IDX].dpms_off_cm_idx = 0;
				rdev->pm.profiles[PM_PROFILE_LOW_MH_IDX].dpms_on_cm_idx = 0;
			} else {
				rdev->pm.profiles[PM_PROFILE_LOW_MH_IDX].dpms_off_ps_idx =
					r600_pm_get_type_index(rdev, POWER_STATE_TYPE_PERFORMANCE, 1);
				rdev->pm.profiles[PM_PROFILE_LOW_MH_IDX].dpms_on_ps_idx =
					r600_pm_get_type_index(rdev, POWER_STATE_TYPE_PERFORMANCE, 1);
				rdev->pm.profiles[PM_PROFILE_LOW_MH_IDX].dpms_off_cm_idx = 0;
				rdev->pm.profiles[PM_PROFILE_LOW_MH_IDX].dpms_on_cm_idx = 0;
			}
			/* mid mh */
			if (rdev->flags & RADEON_IS_MOBILITY) {
				rdev->pm.profiles[PM_PROFILE_MID_MH_IDX].dpms_off_ps_idx =
					r600_pm_get_type_index(rdev, POWER_STATE_TYPE_BATTERY, 1);
				rdev->pm.profiles[PM_PROFILE_MID_MH_IDX].dpms_on_ps_idx =
					r600_pm_get_type_index(rdev, POWER_STATE_TYPE_BATTERY, 1);
				rdev->pm.profiles[PM_PROFILE_MID_MH_IDX].dpms_off_cm_idx = 0;
				rdev->pm.profiles[PM_PROFILE_MID_MH_IDX].dpms_on_cm_idx = 1;
			} else {
				rdev->pm.profiles[PM_PROFILE_MID_MH_IDX].dpms_off_ps_idx =
					r600_pm_get_type_index(rdev, POWER_STATE_TYPE_PERFORMANCE, 1);
				rdev->pm.profiles[PM_PROFILE_MID_MH_IDX].dpms_on_ps_idx =
					r600_pm_get_type_index(rdev, POWER_STATE_TYPE_PERFORMANCE, 1);
				rdev->pm.profiles[PM_PROFILE_MID_MH_IDX].dpms_off_cm_idx = 0;
				rdev->pm.profiles[PM_PROFILE_MID_MH_IDX].dpms_on_cm_idx = 1;
			}
			/* high mh */
			rdev->pm.profiles[PM_PROFILE_HIGH_MH_IDX].dpms_off_ps_idx =
				r600_pm_get_type_index(rdev, POWER_STATE_TYPE_PERFORMANCE, 1);
			rdev->pm.profiles[PM_PROFILE_HIGH_MH_IDX].dpms_on_ps_idx =
				r600_pm_get_type_index(rdev, POWER_STATE_TYPE_PERFORMANCE, 1);
			rdev->pm.profiles[PM_PROFILE_HIGH_MH_IDX].dpms_off_cm_idx = 0;
			rdev->pm.profiles[PM_PROFILE_HIGH_MH_IDX].dpms_on_cm_idx = 2;
		}
	}
}

void r600_pm_misc(struct radeon_device *rdev)
{
	int req_ps_idx = rdev->pm.requested_power_state_index;
	int req_cm_idx = rdev->pm.requested_clock_mode_index;
	struct radeon_power_state *ps = &rdev->pm.power_state[req_ps_idx];
	struct radeon_voltage *voltage = &ps->clock_info[req_cm_idx].voltage;

	if ((voltage->type == VOLTAGE_SW) && voltage->voltage) {
		if (voltage->voltage != rdev->pm.current_vddc) {
			radeon_atom_set_voltage(rdev, voltage->voltage);
			rdev->pm.current_vddc = voltage->voltage;
			DRM_DEBUG_DRIVER("Setting: v: %d\n", voltage->voltage);
		}
	}
}

bool r600_gui_idle(struct radeon_device *rdev)
{
	if (RREG32(GRBM_STATUS) & GUI_ACTIVE)
		return false;
	else
		return true;
}

/* hpd for digital panel detect/disconnect */
bool r600_hpd_sense(struct radeon_device *rdev, enum radeon_hpd_id hpd)
{
	bool connected = false;

	if (ASIC_IS_DCE3(rdev)) {
		switch (hpd) {
		case RADEON_HPD_1:
			if (RREG32(DC_HPD1_INT_STATUS) & DC_HPDx_SENSE)
				connected = true;
			break;
		case RADEON_HPD_2:
			if (RREG32(DC_HPD2_INT_STATUS) & DC_HPDx_SENSE)
				connected = true;
			break;
		case RADEON_HPD_3:
			if (RREG32(DC_HPD3_INT_STATUS) & DC_HPDx_SENSE)
				connected = true;
			break;
		case RADEON_HPD_4:
			if (RREG32(DC_HPD4_INT_STATUS) & DC_HPDx_SENSE)
				connected = true;
			break;
			/* DCE 3.2 */
		case RADEON_HPD_5:
			if (RREG32(DC_HPD5_INT_STATUS) & DC_HPDx_SENSE)
				connected = true;
			break;
		case RADEON_HPD_6:
			if (RREG32(DC_HPD6_INT_STATUS) & DC_HPDx_SENSE)
				connected = true;
			break;
		default:
			break;
		}
	} else {
		switch (hpd) {
		case RADEON_HPD_1:
			if (RREG32(DC_HOT_PLUG_DETECT1_INT_STATUS) & DC_HOT_PLUG_DETECTx_SENSE)
				connected = true;
			break;
		case RADEON_HPD_2:
			if (RREG32(DC_HOT_PLUG_DETECT2_INT_STATUS) & DC_HOT_PLUG_DETECTx_SENSE)
				connected = true;
			break;
		case RADEON_HPD_3:
			if (RREG32(DC_HOT_PLUG_DETECT3_INT_STATUS) & DC_HOT_PLUG_DETECTx_SENSE)
				connected = true;
			break;
		default:
			break;
		}
	}
	return connected;
}

void r600_hpd_set_polarity(struct radeon_device *rdev,
			   enum radeon_hpd_id hpd)
{
	u32 tmp;
	bool connected = r600_hpd_sense(rdev, hpd);

	if (ASIC_IS_DCE3(rdev)) {
		switch (hpd) {
		case RADEON_HPD_1:
			tmp = RREG32(DC_HPD1_INT_CONTROL);
			if (connected)
				tmp &= ~DC_HPDx_INT_POLARITY;
			else
				tmp |= DC_HPDx_INT_POLARITY;
			WREG32(DC_HPD1_INT_CONTROL, tmp);
			break;
		case RADEON_HPD_2:
			tmp = RREG32(DC_HPD2_INT_CONTROL);
			if (connected)
				tmp &= ~DC_HPDx_INT_POLARITY;
			else
				tmp |= DC_HPDx_INT_POLARITY;
			WREG32(DC_HPD2_INT_CONTROL, tmp);
			break;
		case RADEON_HPD_3:
			tmp = RREG32(DC_HPD3_INT_CONTROL);
			if (connected)
				tmp &= ~DC_HPDx_INT_POLARITY;
			else
				tmp |= DC_HPDx_INT_POLARITY;
			WREG32(DC_HPD3_INT_CONTROL, tmp);
			break;
		case RADEON_HPD_4:
			tmp = RREG32(DC_HPD4_INT_CONTROL);
			if (connected)
				tmp &= ~DC_HPDx_INT_POLARITY;
			else
				tmp |= DC_HPDx_INT_POLARITY;
			WREG32(DC_HPD4_INT_CONTROL, tmp);
			break;
		case RADEON_HPD_5:
			tmp = RREG32(DC_HPD5_INT_CONTROL);
			if (connected)
				tmp &= ~DC_HPDx_INT_POLARITY;
			else
				tmp |= DC_HPDx_INT_POLARITY;
			WREG32(DC_HPD5_INT_CONTROL, tmp);
			break;
			/* DCE 3.2 */
		case RADEON_HPD_6:
			tmp = RREG32(DC_HPD6_INT_CONTROL);
			if (connected)
				tmp &= ~DC_HPDx_INT_POLARITY;
			else
				tmp |= DC_HPDx_INT_POLARITY;
			WREG32(DC_HPD6_INT_CONTROL, tmp);
			break;
		default:
			break;
		}
	} else {
		switch (hpd) {
		case RADEON_HPD_1:
			tmp = RREG32(DC_HOT_PLUG_DETECT1_INT_CONTROL);
			if (connected)
				tmp &= ~DC_HOT_PLUG_DETECTx_INT_POLARITY;
			else
				tmp |= DC_HOT_PLUG_DETECTx_INT_POLARITY;
			WREG32(DC_HOT_PLUG_DETECT1_INT_CONTROL, tmp);
			break;
		case RADEON_HPD_2:
			tmp = RREG32(DC_HOT_PLUG_DETECT2_INT_CONTROL);
			if (connected)
				tmp &= ~DC_HOT_PLUG_DETECTx_INT_POLARITY;
			else
				tmp |= DC_HOT_PLUG_DETECTx_INT_POLARITY;
			WREG32(DC_HOT_PLUG_DETECT2_INT_CONTROL, tmp);
			break;
		case RADEON_HPD_3:
			tmp = RREG32(DC_HOT_PLUG_DETECT3_INT_CONTROL);
			if (connected)
				tmp &= ~DC_HOT_PLUG_DETECTx_INT_POLARITY;
			else
				tmp |= DC_HOT_PLUG_DETECTx_INT_POLARITY;
			WREG32(DC_HOT_PLUG_DETECT3_INT_CONTROL, tmp);
			break;
		default:
			break;
		}
	}
}

void r600_hpd_init(struct radeon_device *rdev)
{
	struct drm_device *dev = rdev->ddev;
	struct drm_connector *connector;

	if (ASIC_IS_DCE3(rdev)) {
		u32 tmp = DC_HPDx_CONNECTION_TIMER(0x9c4) | DC_HPDx_RX_INT_TIMER(0xfa);
		if (ASIC_IS_DCE32(rdev))
			tmp |= DC_HPDx_EN;

		list_for_each_entry(connector, &dev->mode_config.connector_list, head) {
			struct radeon_connector *radeon_connector = to_radeon_connector(connector);
			switch (radeon_connector->hpd.hpd) {
			case RADEON_HPD_1:
				WREG32(DC_HPD1_CONTROL, tmp);
				rdev->irq.hpd[0] = true;
				break;
			case RADEON_HPD_2:
				WREG32(DC_HPD2_CONTROL, tmp);
				rdev->irq.hpd[1] = true;
				break;
			case RADEON_HPD_3:
				WREG32(DC_HPD3_CONTROL, tmp);
				rdev->irq.hpd[2] = true;
				break;
			case RADEON_HPD_4:
				WREG32(DC_HPD4_CONTROL, tmp);
				rdev->irq.hpd[3] = true;
				break;
				/* DCE 3.2 */
			case RADEON_HPD_5:
				WREG32(DC_HPD5_CONTROL, tmp);
				rdev->irq.hpd[4] = true;
				break;
			case RADEON_HPD_6:
				WREG32(DC_HPD6_CONTROL, tmp);
				rdev->irq.hpd[5] = true;
				break;
			default:
				break;
			}
		}
	} else {
		list_for_each_entry(connector, &dev->mode_config.connector_list, head) {
			struct radeon_connector *radeon_connector = to_radeon_connector(connector);
			switch (radeon_connector->hpd.hpd) {
			case RADEON_HPD_1:
				WREG32(DC_HOT_PLUG_DETECT1_CONTROL, DC_HOT_PLUG_DETECTx_EN);
				rdev->irq.hpd[0] = true;
				break;
			case RADEON_HPD_2:
				WREG32(DC_HOT_PLUG_DETECT2_CONTROL, DC_HOT_PLUG_DETECTx_EN);
				rdev->irq.hpd[1] = true;
				break;
			case RADEON_HPD_3:
				WREG32(DC_HOT_PLUG_DETECT3_CONTROL, DC_HOT_PLUG_DETECTx_EN);
				rdev->irq.hpd[2] = true;
				break;
			default:
				break;
			}
		}
	}
	if (rdev->irq.installed)
		r600_irq_set(rdev);
}

void r600_hpd_fini(struct radeon_device *rdev)
{
	struct drm_device *dev = rdev->ddev;
	struct drm_connector *connector;

	if (ASIC_IS_DCE3(rdev)) {
		list_for_each_entry(connector, &dev->mode_config.connector_list, head) {
			struct radeon_connector *radeon_connector = to_radeon_connector(connector);
			switch (radeon_connector->hpd.hpd) {
			case RADEON_HPD_1:
				WREG32(DC_HPD1_CONTROL, 0);
				rdev->irq.hpd[0] = false;
				break;
			case RADEON_HPD_2:
				WREG32(DC_HPD2_CONTROL, 0);
				rdev->irq.hpd[1] = false;
				break;
			case RADEON_HPD_3:
				WREG32(DC_HPD3_CONTROL, 0);
				rdev->irq.hpd[2] = false;
				break;
			case RADEON_HPD_4:
				WREG32(DC_HPD4_CONTROL, 0);
				rdev->irq.hpd[3] = false;
				break;
				/* DCE 3.2 */
			case RADEON_HPD_5:
				WREG32(DC_HPD5_CONTROL, 0);
				rdev->irq.hpd[4] = false;
				break;
			case RADEON_HPD_6:
				WREG32(DC_HPD6_CONTROL, 0);
				rdev->irq.hpd[5] = false;
				break;
			default:
				break;
			}
		}
	} else {
		list_for_each_entry(connector, &dev->mode_config.connector_list, head) {
			struct radeon_connector *radeon_connector = to_radeon_connector(connector);
			switch (radeon_connector->hpd.hpd) {
			case RADEON_HPD_1:
				WREG32(DC_HOT_PLUG_DETECT1_CONTROL, 0);
				rdev->irq.hpd[0] = false;
				break;
			case RADEON_HPD_2:
				WREG32(DC_HOT_PLUG_DETECT2_CONTROL, 0);
				rdev->irq.hpd[1] = false;
				break;
			case RADEON_HPD_3:
				WREG32(DC_HOT_PLUG_DETECT3_CONTROL, 0);
				rdev->irq.hpd[2] = false;
				break;
			default:
				break;
			}
		}
	}
}

/*
 * R600 PCIE GART
 */
void r600_pcie_gart_tlb_flush(struct radeon_device *rdev)
{
	unsigned i;
	u32 tmp;

	/* flush hdp cache so updates hit vram */
	if ((rdev->family >= CHIP_RV770) && (rdev->family <= CHIP_RV740)) {
		void __iomem *ptr = (void *)rdev->gart.table.vram.ptr;
		u32 tmp;

		/* r7xx hw bug.  write to HDP_DEBUG1 followed by fb read
		 * rather than write to HDP_REG_COHERENCY_FLUSH_CNTL
		 */
		WREG32(HDP_DEBUG1, 0);
		tmp = readl((void __iomem *)ptr);
	} else
		WREG32(R_005480_HDP_MEM_COHERENCY_FLUSH_CNTL, 0x1);

	WREG32(VM_CONTEXT0_INVALIDATION_LOW_ADDR, rdev->mc.gtt_start >> 12);
	WREG32(VM_CONTEXT0_INVALIDATION_HIGH_ADDR, (rdev->mc.gtt_end - 1) >> 12);
	WREG32(VM_CONTEXT0_REQUEST_RESPONSE, REQUEST_TYPE(1));
	for (i = 0; i < rdev->usec_timeout; i++) {
		/* read MC_STATUS */
		tmp = RREG32(VM_CONTEXT0_REQUEST_RESPONSE);
		tmp = (tmp & RESPONSE_TYPE_MASK) >> RESPONSE_TYPE_SHIFT;
		if (tmp == 2) {
			printk(KERN_WARNING "[drm] r600 flush TLB failed\n");
			return;
		}
		if (tmp) {
			return;
		}
		udelay(1);
	}
}

int r600_pcie_gart_init(struct radeon_device *rdev)
{
	int r;

	if (rdev->gart.table.vram.robj) {
		WARN(1, "R600 PCIE GART already initialized.\n");
		return 0;
	}
	/* Initialize common gart structure */
	r = radeon_gart_init(rdev);
	if (r)
		return r;
	rdev->gart.table_size = rdev->gart.num_gpu_pages * 8;
	return radeon_gart_table_vram_alloc(rdev);
}

int r600_pcie_gart_enable(struct radeon_device *rdev)
{
	u32 tmp;
	int r, i;

	if (rdev->gart.table.vram.robj == NULL) {
		dev_err(rdev->dev, "No VRAM object for PCIE GART.\n");
		return -EINVAL;
	}
	r = radeon_gart_table_vram_pin(rdev);
	if (r)
		return r;
	radeon_gart_restore(rdev);

	/* Setup L2 cache */
	WREG32(VM_L2_CNTL, ENABLE_L2_CACHE | ENABLE_L2_FRAGMENT_PROCESSING |
				ENABLE_L2_PTE_CACHE_LRU_UPDATE_BY_WRITE |
				EFFECTIVE_L2_QUEUE_SIZE(7));
	WREG32(VM_L2_CNTL2, 0);
	WREG32(VM_L2_CNTL3, BANK_SELECT_0(0) | BANK_SELECT_1(1));
	/* Setup TLB control */
	tmp = ENABLE_L1_TLB | ENABLE_L1_FRAGMENT_PROCESSING |
		SYSTEM_ACCESS_MODE_NOT_IN_SYS |
		EFFECTIVE_L1_TLB_SIZE(5) | EFFECTIVE_L1_QUEUE_SIZE(5) |
		ENABLE_WAIT_L2_QUERY;
	WREG32(MC_VM_L1_TLB_MCB_RD_SYS_CNTL, tmp);
	WREG32(MC_VM_L1_TLB_MCB_WR_SYS_CNTL, tmp);
	WREG32(MC_VM_L1_TLB_MCB_RD_HDP_CNTL, tmp | ENABLE_L1_STRICT_ORDERING);
	WREG32(MC_VM_L1_TLB_MCB_WR_HDP_CNTL, tmp);
	WREG32(MC_VM_L1_TLB_MCD_RD_A_CNTL, tmp);
	WREG32(MC_VM_L1_TLB_MCD_WR_A_CNTL, tmp);
	WREG32(MC_VM_L1_TLB_MCD_RD_B_CNTL, tmp);
	WREG32(MC_VM_L1_TLB_MCD_WR_B_CNTL, tmp);
	WREG32(MC_VM_L1_TLB_MCB_RD_GFX_CNTL, tmp);
	WREG32(MC_VM_L1_TLB_MCB_WR_GFX_CNTL, tmp);
	WREG32(MC_VM_L1_TLB_MCB_RD_PDMA_CNTL, tmp);
	WREG32(MC_VM_L1_TLB_MCB_WR_PDMA_CNTL, tmp);
	WREG32(MC_VM_L1_TLB_MCB_RD_SEM_CNTL, tmp | ENABLE_SEMAPHORE_MODE);
	WREG32(MC_VM_L1_TLB_MCB_WR_SEM_CNTL, tmp | ENABLE_SEMAPHORE_MODE);
	WREG32(VM_CONTEXT0_PAGE_TABLE_START_ADDR, rdev->mc.gtt_start >> 12);
	WREG32(VM_CONTEXT0_PAGE_TABLE_END_ADDR, rdev->mc.gtt_end >> 12);
	WREG32(VM_CONTEXT0_PAGE_TABLE_BASE_ADDR, rdev->gart.table_addr >> 12);
	WREG32(VM_CONTEXT0_CNTL, ENABLE_CONTEXT | PAGE_TABLE_DEPTH(0) |
				RANGE_PROTECTION_FAULT_ENABLE_DEFAULT);
	WREG32(VM_CONTEXT0_PROTECTION_FAULT_DEFAULT_ADDR,
			(u32)(rdev->dummy_page.addr >> 12));
	for (i = 1; i < 7; i++)
		WREG32(VM_CONTEXT0_CNTL + (i * 4), 0);

	r600_pcie_gart_tlb_flush(rdev);
	rdev->gart.ready = true;
	return 0;
}

void r600_pcie_gart_disable(struct radeon_device *rdev)
{
	u32 tmp;
	int i, r;

	/* Disable all tables */
	for (i = 0; i < 7; i++)
		WREG32(VM_CONTEXT0_CNTL + (i * 4), 0);

	/* Disable L2 cache */
	WREG32(VM_L2_CNTL, ENABLE_L2_FRAGMENT_PROCESSING |
				EFFECTIVE_L2_QUEUE_SIZE(7));
	WREG32(VM_L2_CNTL3, BANK_SELECT_0(0) | BANK_SELECT_1(1));
	/* Setup L1 TLB control */
	tmp = EFFECTIVE_L1_TLB_SIZE(5) | EFFECTIVE_L1_QUEUE_SIZE(5) |
		ENABLE_WAIT_L2_QUERY;
	WREG32(MC_VM_L1_TLB_MCD_RD_A_CNTL, tmp);
	WREG32(MC_VM_L1_TLB_MCD_WR_A_CNTL, tmp);
	WREG32(MC_VM_L1_TLB_MCD_RD_B_CNTL, tmp);
	WREG32(MC_VM_L1_TLB_MCD_WR_B_CNTL, tmp);
	WREG32(MC_VM_L1_TLB_MCB_RD_GFX_CNTL, tmp);
	WREG32(MC_VM_L1_TLB_MCB_WR_GFX_CNTL, tmp);
	WREG32(MC_VM_L1_TLB_MCB_RD_PDMA_CNTL, tmp);
	WREG32(MC_VM_L1_TLB_MCB_WR_PDMA_CNTL, tmp);
	WREG32(MC_VM_L1_TLB_MCB_RD_SEM_CNTL, tmp);
	WREG32(MC_VM_L1_TLB_MCB_WR_SEM_CNTL, tmp);
	WREG32(MC_VM_L1_TLB_MCB_RD_SYS_CNTL, tmp);
	WREG32(MC_VM_L1_TLB_MCB_WR_SYS_CNTL, tmp);
	WREG32(MC_VM_L1_TLB_MCB_RD_HDP_CNTL, tmp);
	WREG32(MC_VM_L1_TLB_MCB_WR_HDP_CNTL, tmp);
	if (rdev->gart.table.vram.robj) {
		r = radeon_bo_reserve(rdev->gart.table.vram.robj, false);
		if (likely(r == 0)) {
			radeon_bo_kunmap(rdev->gart.table.vram.robj);
			radeon_bo_unpin(rdev->gart.table.vram.robj);
			radeon_bo_unreserve(rdev->gart.table.vram.robj);
		}
	}
}

void r600_pcie_gart_fini(struct radeon_device *rdev)
{
	radeon_gart_fini(rdev);
	r600_pcie_gart_disable(rdev);
	radeon_gart_table_vram_free(rdev);
}

void r600_agp_enable(struct radeon_device *rdev)
{
	u32 tmp;
	int i;

	/* Setup L2 cache */
	WREG32(VM_L2_CNTL, ENABLE_L2_CACHE | ENABLE_L2_FRAGMENT_PROCESSING |
				ENABLE_L2_PTE_CACHE_LRU_UPDATE_BY_WRITE |
				EFFECTIVE_L2_QUEUE_SIZE(7));
	WREG32(VM_L2_CNTL2, 0);
	WREG32(VM_L2_CNTL3, BANK_SELECT_0(0) | BANK_SELECT_1(1));
	/* Setup TLB control */
	tmp = ENABLE_L1_TLB | ENABLE_L1_FRAGMENT_PROCESSING |
		SYSTEM_ACCESS_MODE_NOT_IN_SYS |
		EFFECTIVE_L1_TLB_SIZE(5) | EFFECTIVE_L1_QUEUE_SIZE(5) |
		ENABLE_WAIT_L2_QUERY;
	WREG32(MC_VM_L1_TLB_MCB_RD_SYS_CNTL, tmp);
	WREG32(MC_VM_L1_TLB_MCB_WR_SYS_CNTL, tmp);
	WREG32(MC_VM_L1_TLB_MCB_RD_HDP_CNTL, tmp | ENABLE_L1_STRICT_ORDERING);
	WREG32(MC_VM_L1_TLB_MCB_WR_HDP_CNTL, tmp);
	WREG32(MC_VM_L1_TLB_MCD_RD_A_CNTL, tmp);
	WREG32(MC_VM_L1_TLB_MCD_WR_A_CNTL, tmp);
	WREG32(MC_VM_L1_TLB_MCD_RD_B_CNTL, tmp);
	WREG32(MC_VM_L1_TLB_MCD_WR_B_CNTL, tmp);
	WREG32(MC_VM_L1_TLB_MCB_RD_GFX_CNTL, tmp);
	WREG32(MC_VM_L1_TLB_MCB_WR_GFX_CNTL, tmp);
	WREG32(MC_VM_L1_TLB_MCB_RD_PDMA_CNTL, tmp);
	WREG32(MC_VM_L1_TLB_MCB_WR_PDMA_CNTL, tmp);
	WREG32(MC_VM_L1_TLB_MCB_RD_SEM_CNTL, tmp | ENABLE_SEMAPHORE_MODE);
	WREG32(MC_VM_L1_TLB_MCB_WR_SEM_CNTL, tmp | ENABLE_SEMAPHORE_MODE);
	for (i = 0; i < 7; i++)
		WREG32(VM_CONTEXT0_CNTL + (i * 4), 0);
}

int r600_mc_wait_for_idle(struct radeon_device *rdev)
{
	unsigned i;
	u32 tmp;

	for (i = 0; i < rdev->usec_timeout; i++) {
		/* read MC_STATUS */
		tmp = RREG32(R_000E50_SRBM_STATUS) & 0x3F00;
		if (!tmp)
			return 0;
		udelay(1);
	}
	return -1;
}

static void r600_mc_program(struct radeon_device *rdev)
{
	struct rv515_mc_save save;
	u32 tmp;
	int i, j;

	/* Initialize HDP */
	for (i = 0, j = 0; i < 32; i++, j += 0x18) {
		WREG32((0x2c14 + j), 0x00000000);
		WREG32((0x2c18 + j), 0x00000000);
		WREG32((0x2c1c + j), 0x00000000);
		WREG32((0x2c20 + j), 0x00000000);
		WREG32((0x2c24 + j), 0x00000000);
	}
	WREG32(HDP_REG_COHERENCY_FLUSH_CNTL, 0);

	rv515_mc_stop(rdev, &save);
	if (r600_mc_wait_for_idle(rdev)) {
		dev_warn(rdev->dev, "Wait for MC idle timedout !\n");
	}
	/* Lockout access through VGA aperture (doesn't exist before R600) */
	WREG32(VGA_HDP_CONTROL, VGA_MEMORY_DISABLE);
	/* Update configuration */
	if (rdev->flags & RADEON_IS_AGP) {
		if (rdev->mc.vram_start < rdev->mc.gtt_start) {
			/* VRAM before AGP */
			WREG32(MC_VM_SYSTEM_APERTURE_LOW_ADDR,
				rdev->mc.vram_start >> 12);
			WREG32(MC_VM_SYSTEM_APERTURE_HIGH_ADDR,
				rdev->mc.gtt_end >> 12);
		} else {
			/* VRAM after AGP */
			WREG32(MC_VM_SYSTEM_APERTURE_LOW_ADDR,
				rdev->mc.gtt_start >> 12);
			WREG32(MC_VM_SYSTEM_APERTURE_HIGH_ADDR,
				rdev->mc.vram_end >> 12);
		}
	} else {
		WREG32(MC_VM_SYSTEM_APERTURE_LOW_ADDR, rdev->mc.vram_start >> 12);
		WREG32(MC_VM_SYSTEM_APERTURE_HIGH_ADDR, rdev->mc.vram_end >> 12);
	}
	WREG32(MC_VM_SYSTEM_APERTURE_DEFAULT_ADDR, 0);
	tmp = ((rdev->mc.vram_end >> 24) & 0xFFFF) << 16;
	tmp |= ((rdev->mc.vram_start >> 24) & 0xFFFF);
	WREG32(MC_VM_FB_LOCATION, tmp);
	WREG32(HDP_NONSURFACE_BASE, (rdev->mc.vram_start >> 8));
	WREG32(HDP_NONSURFACE_INFO, (2 << 7));
	WREG32(HDP_NONSURFACE_SIZE, 0x3FFFFFFF);
	if (rdev->flags & RADEON_IS_AGP) {
		WREG32(MC_VM_AGP_TOP, rdev->mc.gtt_end >> 22);
		WREG32(MC_VM_AGP_BOT, rdev->mc.gtt_start >> 22);
		WREG32(MC_VM_AGP_BASE, rdev->mc.agp_base >> 22);
	} else {
		WREG32(MC_VM_AGP_BASE, 0);
		WREG32(MC_VM_AGP_TOP, 0x0FFFFFFF);
		WREG32(MC_VM_AGP_BOT, 0x0FFFFFFF);
	}
	if (r600_mc_wait_for_idle(rdev)) {
		dev_warn(rdev->dev, "Wait for MC idle timedout !\n");
	}
	rv515_mc_resume(rdev, &save);
	/* we need to own VRAM, so turn off the VGA renderer here
	 * to stop it overwriting our objects */
	rv515_vga_render_disable(rdev);
}

/**
 * r600_vram_gtt_location - try to find VRAM & GTT location
 * @rdev: radeon device structure holding all necessary informations
 * @mc: memory controller structure holding memory informations
 *
 * Function will place try to place VRAM at same place as in CPU (PCI)
 * address space as some GPU seems to have issue when we reprogram at
 * different address space.
 *
 * If there is not enough space to fit the unvisible VRAM after the
 * aperture then we limit the VRAM size to the aperture.
 *
 * If we are using AGP then place VRAM adjacent to AGP aperture are we need
 * them to be in one from GPU point of view so that we can program GPU to
 * catch access outside them (weird GPU policy see ??).
 *
 * This function will never fails, worst case are limiting VRAM or GTT.
 *
 * Note: GTT start, end, size should be initialized before calling this
 * function on AGP platform.
 */
void r600_vram_gtt_location(struct radeon_device *rdev, struct radeon_mc *mc)
{
	u64 size_bf, size_af;

	if (mc->mc_vram_size > 0xE0000000) {
		/* leave room for at least 512M GTT */
		dev_warn(rdev->dev, "limiting VRAM\n");
		mc->real_vram_size = 0xE0000000;
		mc->mc_vram_size = 0xE0000000;
	}
	if (rdev->flags & RADEON_IS_AGP) {
		size_bf = mc->gtt_start;
		size_af = 0xFFFFFFFF - mc->gtt_end + 1;
		if (size_bf > size_af) {
			if (mc->mc_vram_size > size_bf) {
				dev_warn(rdev->dev, "limiting VRAM\n");
				mc->real_vram_size = size_bf;
				mc->mc_vram_size = size_bf;
			}
			mc->vram_start = mc->gtt_start - mc->mc_vram_size;
		} else {
			if (mc->mc_vram_size > size_af) {
				dev_warn(rdev->dev, "limiting VRAM\n");
				mc->real_vram_size = size_af;
				mc->mc_vram_size = size_af;
			}
			mc->vram_start = mc->gtt_end;
		}
		mc->vram_end = mc->vram_start + mc->mc_vram_size - 1;
		dev_info(rdev->dev, "VRAM: %lluM 0x%08llX - 0x%08llX (%lluM used)\n",
				mc->mc_vram_size >> 20, mc->vram_start,
				mc->vram_end, mc->real_vram_size >> 20);
	} else {
		u64 base = 0;
		if (rdev->flags & RADEON_IS_IGP)
			base = (RREG32(MC_VM_FB_LOCATION) & 0xFFFF) << 24;
		radeon_vram_location(rdev, &rdev->mc, base);
		rdev->mc.gtt_base_align = 0;
		radeon_gtt_location(rdev, mc);
	}
}

int r600_mc_init(struct radeon_device *rdev)
{
	u32 tmp;
	int chansize, numchan;

	/* Get VRAM informations */
	rdev->mc.vram_is_ddr = true;
	tmp = RREG32(RAMCFG);
	if (tmp & CHANSIZE_OVERRIDE) {
		chansize = 16;
	} else if (tmp & CHANSIZE_MASK) {
		chansize = 64;
	} else {
		chansize = 32;
	}
	tmp = RREG32(CHMAP);
	switch ((tmp & NOOFCHAN_MASK) >> NOOFCHAN_SHIFT) {
	case 0:
	default:
		numchan = 1;
		break;
	case 1:
		numchan = 2;
		break;
	case 2:
		numchan = 4;
		break;
	case 3:
		numchan = 8;
		break;
	}
	rdev->mc.vram_width = numchan * chansize;
	/* Could aper size report 0 ? */
	rdev->mc.aper_base = pci_resource_start(rdev->pdev, 0);
	rdev->mc.aper_size = pci_resource_len(rdev->pdev, 0);
	/* Setup GPU memory space */
	rdev->mc.mc_vram_size = RREG32(CONFIG_MEMSIZE);
	rdev->mc.real_vram_size = RREG32(CONFIG_MEMSIZE);
	rdev->mc.visible_vram_size = rdev->mc.aper_size;
<<<<<<< HEAD
=======
	rdev->mc.active_vram_size = rdev->mc.visible_vram_size;
>>>>>>> 062c1825
	r600_vram_gtt_location(rdev, &rdev->mc);

	if (rdev->flags & RADEON_IS_IGP) {
		rs690_pm_info(rdev);
		rdev->mc.igp_sideport_enabled = radeon_atombios_sideport_present(rdev);
	}
	radeon_update_bandwidth_info(rdev);
	return 0;
}

/* We doesn't check that the GPU really needs a reset we simply do the
 * reset, it's up to the caller to determine if the GPU needs one. We
 * might add an helper function to check that.
 */
int r600_gpu_soft_reset(struct radeon_device *rdev)
{
	struct rv515_mc_save save;
	u32 grbm_busy_mask = S_008010_VC_BUSY(1) | S_008010_VGT_BUSY_NO_DMA(1) |
				S_008010_VGT_BUSY(1) | S_008010_TA03_BUSY(1) |
				S_008010_TC_BUSY(1) | S_008010_SX_BUSY(1) |
				S_008010_SH_BUSY(1) | S_008010_SPI03_BUSY(1) |
				S_008010_SMX_BUSY(1) | S_008010_SC_BUSY(1) |
				S_008010_PA_BUSY(1) | S_008010_DB03_BUSY(1) |
				S_008010_CR_BUSY(1) | S_008010_CB03_BUSY(1) |
				S_008010_GUI_ACTIVE(1);
	u32 grbm2_busy_mask = S_008014_SPI0_BUSY(1) | S_008014_SPI1_BUSY(1) |
			S_008014_SPI2_BUSY(1) | S_008014_SPI3_BUSY(1) |
			S_008014_TA0_BUSY(1) | S_008014_TA1_BUSY(1) |
			S_008014_TA2_BUSY(1) | S_008014_TA3_BUSY(1) |
			S_008014_DB0_BUSY(1) | S_008014_DB1_BUSY(1) |
			S_008014_DB2_BUSY(1) | S_008014_DB3_BUSY(1) |
			S_008014_CB0_BUSY(1) | S_008014_CB1_BUSY(1) |
			S_008014_CB2_BUSY(1) | S_008014_CB3_BUSY(1);
	u32 tmp;

	dev_info(rdev->dev, "GPU softreset \n");
	dev_info(rdev->dev, "  R_008010_GRBM_STATUS=0x%08X\n",
		RREG32(R_008010_GRBM_STATUS));
	dev_info(rdev->dev, "  R_008014_GRBM_STATUS2=0x%08X\n",
		RREG32(R_008014_GRBM_STATUS2));
	dev_info(rdev->dev, "  R_000E50_SRBM_STATUS=0x%08X\n",
		RREG32(R_000E50_SRBM_STATUS));
	rv515_mc_stop(rdev, &save);
	if (r600_mc_wait_for_idle(rdev)) {
		dev_warn(rdev->dev, "Wait for MC idle timedout !\n");
	}
	/* Disable CP parsing/prefetching */
	WREG32(R_0086D8_CP_ME_CNTL, S_0086D8_CP_ME_HALT(1));
	/* Check if any of the rendering block is busy and reset it */
	if ((RREG32(R_008010_GRBM_STATUS) & grbm_busy_mask) ||
	    (RREG32(R_008014_GRBM_STATUS2) & grbm2_busy_mask)) {
		tmp = S_008020_SOFT_RESET_CR(1) |
			S_008020_SOFT_RESET_DB(1) |
			S_008020_SOFT_RESET_CB(1) |
			S_008020_SOFT_RESET_PA(1) |
			S_008020_SOFT_RESET_SC(1) |
			S_008020_SOFT_RESET_SMX(1) |
			S_008020_SOFT_RESET_SPI(1) |
			S_008020_SOFT_RESET_SX(1) |
			S_008020_SOFT_RESET_SH(1) |
			S_008020_SOFT_RESET_TC(1) |
			S_008020_SOFT_RESET_TA(1) |
			S_008020_SOFT_RESET_VC(1) |
			S_008020_SOFT_RESET_VGT(1);
		dev_info(rdev->dev, "  R_008020_GRBM_SOFT_RESET=0x%08X\n", tmp);
		WREG32(R_008020_GRBM_SOFT_RESET, tmp);
		RREG32(R_008020_GRBM_SOFT_RESET);
		mdelay(15);
		WREG32(R_008020_GRBM_SOFT_RESET, 0);
	}
	/* Reset CP (we always reset CP) */
	tmp = S_008020_SOFT_RESET_CP(1);
	dev_info(rdev->dev, "R_008020_GRBM_SOFT_RESET=0x%08X\n", tmp);
	WREG32(R_008020_GRBM_SOFT_RESET, tmp);
	RREG32(R_008020_GRBM_SOFT_RESET);
	mdelay(15);
	WREG32(R_008020_GRBM_SOFT_RESET, 0);
	/* Wait a little for things to settle down */
	mdelay(1);
	dev_info(rdev->dev, "  R_008010_GRBM_STATUS=0x%08X\n",
		RREG32(R_008010_GRBM_STATUS));
	dev_info(rdev->dev, "  R_008014_GRBM_STATUS2=0x%08X\n",
		RREG32(R_008014_GRBM_STATUS2));
	dev_info(rdev->dev, "  R_000E50_SRBM_STATUS=0x%08X\n",
		RREG32(R_000E50_SRBM_STATUS));
	rv515_mc_resume(rdev, &save);
	return 0;
}

bool r600_gpu_is_lockup(struct radeon_device *rdev)
{
	u32 srbm_status;
	u32 grbm_status;
	u32 grbm_status2;
	int r;

	srbm_status = RREG32(R_000E50_SRBM_STATUS);
	grbm_status = RREG32(R_008010_GRBM_STATUS);
	grbm_status2 = RREG32(R_008014_GRBM_STATUS2);
	if (!G_008010_GUI_ACTIVE(grbm_status)) {
		r100_gpu_lockup_update(&rdev->config.r300.lockup, &rdev->cp);
		return false;
	}
	/* force CP activities */
	r = radeon_ring_lock(rdev, 2);
	if (!r) {
		/* PACKET2 NOP */
		radeon_ring_write(rdev, 0x80000000);
		radeon_ring_write(rdev, 0x80000000);
		radeon_ring_unlock_commit(rdev);
	}
	rdev->cp.rptr = RREG32(R600_CP_RB_RPTR);
	return r100_gpu_cp_is_lockup(rdev, &rdev->config.r300.lockup, &rdev->cp);
}

int r600_asic_reset(struct radeon_device *rdev)
{
	return r600_gpu_soft_reset(rdev);
}

static u32 r600_get_tile_pipe_to_backend_map(u32 num_tile_pipes,
					     u32 num_backends,
					     u32 backend_disable_mask)
{
	u32 backend_map = 0;
	u32 enabled_backends_mask;
	u32 enabled_backends_count;
	u32 cur_pipe;
	u32 swizzle_pipe[R6XX_MAX_PIPES];
	u32 cur_backend;
	u32 i;

	if (num_tile_pipes > R6XX_MAX_PIPES)
		num_tile_pipes = R6XX_MAX_PIPES;
	if (num_tile_pipes < 1)
		num_tile_pipes = 1;
	if (num_backends > R6XX_MAX_BACKENDS)
		num_backends = R6XX_MAX_BACKENDS;
	if (num_backends < 1)
		num_backends = 1;

	enabled_backends_mask = 0;
	enabled_backends_count = 0;
	for (i = 0; i < R6XX_MAX_BACKENDS; ++i) {
		if (((backend_disable_mask >> i) & 1) == 0) {
			enabled_backends_mask |= (1 << i);
			++enabled_backends_count;
		}
		if (enabled_backends_count == num_backends)
			break;
	}

	if (enabled_backends_count == 0) {
		enabled_backends_mask = 1;
		enabled_backends_count = 1;
	}

	if (enabled_backends_count != num_backends)
		num_backends = enabled_backends_count;

	memset((uint8_t *)&swizzle_pipe[0], 0, sizeof(u32) * R6XX_MAX_PIPES);
	switch (num_tile_pipes) {
	case 1:
		swizzle_pipe[0] = 0;
		break;
	case 2:
		swizzle_pipe[0] = 0;
		swizzle_pipe[1] = 1;
		break;
	case 3:
		swizzle_pipe[0] = 0;
		swizzle_pipe[1] = 1;
		swizzle_pipe[2] = 2;
		break;
	case 4:
		swizzle_pipe[0] = 0;
		swizzle_pipe[1] = 1;
		swizzle_pipe[2] = 2;
		swizzle_pipe[3] = 3;
		break;
	case 5:
		swizzle_pipe[0] = 0;
		swizzle_pipe[1] = 1;
		swizzle_pipe[2] = 2;
		swizzle_pipe[3] = 3;
		swizzle_pipe[4] = 4;
		break;
	case 6:
		swizzle_pipe[0] = 0;
		swizzle_pipe[1] = 2;
		swizzle_pipe[2] = 4;
		swizzle_pipe[3] = 5;
		swizzle_pipe[4] = 1;
		swizzle_pipe[5] = 3;
		break;
	case 7:
		swizzle_pipe[0] = 0;
		swizzle_pipe[1] = 2;
		swizzle_pipe[2] = 4;
		swizzle_pipe[3] = 6;
		swizzle_pipe[4] = 1;
		swizzle_pipe[5] = 3;
		swizzle_pipe[6] = 5;
		break;
	case 8:
		swizzle_pipe[0] = 0;
		swizzle_pipe[1] = 2;
		swizzle_pipe[2] = 4;
		swizzle_pipe[3] = 6;
		swizzle_pipe[4] = 1;
		swizzle_pipe[5] = 3;
		swizzle_pipe[6] = 5;
		swizzle_pipe[7] = 7;
		break;
	}

	cur_backend = 0;
	for (cur_pipe = 0; cur_pipe < num_tile_pipes; ++cur_pipe) {
		while (((1 << cur_backend) & enabled_backends_mask) == 0)
			cur_backend = (cur_backend + 1) % R6XX_MAX_BACKENDS;

		backend_map |= (u32)(((cur_backend & 3) << (swizzle_pipe[cur_pipe] * 2)));

		cur_backend = (cur_backend + 1) % R6XX_MAX_BACKENDS;
	}

	return backend_map;
}

int r600_count_pipe_bits(uint32_t val)
{
	int i, ret = 0;

	for (i = 0; i < 32; i++) {
		ret += val & 1;
		val >>= 1;
	}
	return ret;
}

void r600_gpu_init(struct radeon_device *rdev)
{
	u32 tiling_config;
	u32 ramcfg;
	u32 backend_map;
	u32 cc_rb_backend_disable;
	u32 cc_gc_shader_pipe_config;
	u32 tmp;
	int i, j;
	u32 sq_config;
	u32 sq_gpr_resource_mgmt_1 = 0;
	u32 sq_gpr_resource_mgmt_2 = 0;
	u32 sq_thread_resource_mgmt = 0;
	u32 sq_stack_resource_mgmt_1 = 0;
	u32 sq_stack_resource_mgmt_2 = 0;

	/* FIXME: implement */
	switch (rdev->family) {
	case CHIP_R600:
		rdev->config.r600.max_pipes = 4;
		rdev->config.r600.max_tile_pipes = 8;
		rdev->config.r600.max_simds = 4;
		rdev->config.r600.max_backends = 4;
		rdev->config.r600.max_gprs = 256;
		rdev->config.r600.max_threads = 192;
		rdev->config.r600.max_stack_entries = 256;
		rdev->config.r600.max_hw_contexts = 8;
		rdev->config.r600.max_gs_threads = 16;
		rdev->config.r600.sx_max_export_size = 128;
		rdev->config.r600.sx_max_export_pos_size = 16;
		rdev->config.r600.sx_max_export_smx_size = 128;
		rdev->config.r600.sq_num_cf_insts = 2;
		break;
	case CHIP_RV630:
	case CHIP_RV635:
		rdev->config.r600.max_pipes = 2;
		rdev->config.r600.max_tile_pipes = 2;
		rdev->config.r600.max_simds = 3;
		rdev->config.r600.max_backends = 1;
		rdev->config.r600.max_gprs = 128;
		rdev->config.r600.max_threads = 192;
		rdev->config.r600.max_stack_entries = 128;
		rdev->config.r600.max_hw_contexts = 8;
		rdev->config.r600.max_gs_threads = 4;
		rdev->config.r600.sx_max_export_size = 128;
		rdev->config.r600.sx_max_export_pos_size = 16;
		rdev->config.r600.sx_max_export_smx_size = 128;
		rdev->config.r600.sq_num_cf_insts = 2;
		break;
	case CHIP_RV610:
	case CHIP_RV620:
	case CHIP_RS780:
	case CHIP_RS880:
		rdev->config.r600.max_pipes = 1;
		rdev->config.r600.max_tile_pipes = 1;
		rdev->config.r600.max_simds = 2;
		rdev->config.r600.max_backends = 1;
		rdev->config.r600.max_gprs = 128;
		rdev->config.r600.max_threads = 192;
		rdev->config.r600.max_stack_entries = 128;
		rdev->config.r600.max_hw_contexts = 4;
		rdev->config.r600.max_gs_threads = 4;
		rdev->config.r600.sx_max_export_size = 128;
		rdev->config.r600.sx_max_export_pos_size = 16;
		rdev->config.r600.sx_max_export_smx_size = 128;
		rdev->config.r600.sq_num_cf_insts = 1;
		break;
	case CHIP_RV670:
		rdev->config.r600.max_pipes = 4;
		rdev->config.r600.max_tile_pipes = 4;
		rdev->config.r600.max_simds = 4;
		rdev->config.r600.max_backends = 4;
		rdev->config.r600.max_gprs = 192;
		rdev->config.r600.max_threads = 192;
		rdev->config.r600.max_stack_entries = 256;
		rdev->config.r600.max_hw_contexts = 8;
		rdev->config.r600.max_gs_threads = 16;
		rdev->config.r600.sx_max_export_size = 128;
		rdev->config.r600.sx_max_export_pos_size = 16;
		rdev->config.r600.sx_max_export_smx_size = 128;
		rdev->config.r600.sq_num_cf_insts = 2;
		break;
	default:
		break;
	}

	/* Initialize HDP */
	for (i = 0, j = 0; i < 32; i++, j += 0x18) {
		WREG32((0x2c14 + j), 0x00000000);
		WREG32((0x2c18 + j), 0x00000000);
		WREG32((0x2c1c + j), 0x00000000);
		WREG32((0x2c20 + j), 0x00000000);
		WREG32((0x2c24 + j), 0x00000000);
	}

	WREG32(GRBM_CNTL, GRBM_READ_TIMEOUT(0xff));

	/* Setup tiling */
	tiling_config = 0;
	ramcfg = RREG32(RAMCFG);
	switch (rdev->config.r600.max_tile_pipes) {
	case 1:
		tiling_config |= PIPE_TILING(0);
		break;
	case 2:
		tiling_config |= PIPE_TILING(1);
		break;
	case 4:
		tiling_config |= PIPE_TILING(2);
		break;
	case 8:
		tiling_config |= PIPE_TILING(3);
		break;
	default:
		break;
	}
	rdev->config.r600.tiling_npipes = rdev->config.r600.max_tile_pipes;
	rdev->config.r600.tiling_nbanks = 4 << ((ramcfg & NOOFBANK_MASK) >> NOOFBANK_SHIFT);
	tiling_config |= BANK_TILING((ramcfg & NOOFBANK_MASK) >> NOOFBANK_SHIFT);
	tiling_config |= GROUP_SIZE(0);
	rdev->config.r600.tiling_group_size = 256;
	tmp = (ramcfg & NOOFROWS_MASK) >> NOOFROWS_SHIFT;
	if (tmp > 3) {
		tiling_config |= ROW_TILING(3);
		tiling_config |= SAMPLE_SPLIT(3);
	} else {
		tiling_config |= ROW_TILING(tmp);
		tiling_config |= SAMPLE_SPLIT(tmp);
	}
	tiling_config |= BANK_SWAPS(1);

	cc_rb_backend_disable = RREG32(CC_RB_BACKEND_DISABLE) & 0x00ff0000;
	cc_rb_backend_disable |=
		BACKEND_DISABLE((R6XX_MAX_BACKENDS_MASK << rdev->config.r600.max_backends) & R6XX_MAX_BACKENDS_MASK);

	cc_gc_shader_pipe_config = RREG32(CC_GC_SHADER_PIPE_CONFIG) & 0xffffff00;
	cc_gc_shader_pipe_config |=
		INACTIVE_QD_PIPES((R6XX_MAX_PIPES_MASK << rdev->config.r600.max_pipes) & R6XX_MAX_PIPES_MASK);
	cc_gc_shader_pipe_config |=
		INACTIVE_SIMDS((R6XX_MAX_SIMDS_MASK << rdev->config.r600.max_simds) & R6XX_MAX_SIMDS_MASK);

	backend_map = r600_get_tile_pipe_to_backend_map(rdev->config.r600.max_tile_pipes,
							(R6XX_MAX_BACKENDS -
							 r600_count_pipe_bits((cc_rb_backend_disable &
									       R6XX_MAX_BACKENDS_MASK) >> 16)),
							(cc_rb_backend_disable >> 16));
	rdev->config.r600.tile_config = tiling_config;
	tiling_config |= BACKEND_MAP(backend_map);
	WREG32(GB_TILING_CONFIG, tiling_config);
	WREG32(DCP_TILING_CONFIG, tiling_config & 0xffff);
	WREG32(HDP_TILING_CONFIG, tiling_config & 0xffff);

	/* Setup pipes */
	WREG32(CC_RB_BACKEND_DISABLE, cc_rb_backend_disable);
	WREG32(CC_GC_SHADER_PIPE_CONFIG, cc_gc_shader_pipe_config);
	WREG32(GC_USER_SHADER_PIPE_CONFIG, cc_gc_shader_pipe_config);

	tmp = R6XX_MAX_PIPES - r600_count_pipe_bits((cc_gc_shader_pipe_config & INACTIVE_QD_PIPES_MASK) >> 8);
	WREG32(VGT_OUT_DEALLOC_CNTL, (tmp * 4) & DEALLOC_DIST_MASK);
	WREG32(VGT_VERTEX_REUSE_BLOCK_CNTL, ((tmp * 4) - 2) & VTX_REUSE_DEPTH_MASK);

	/* Setup some CP states */
	WREG32(CP_QUEUE_THRESHOLDS, (ROQ_IB1_START(0x16) | ROQ_IB2_START(0x2b)));
	WREG32(CP_MEQ_THRESHOLDS, (MEQ_END(0x40) | ROQ_END(0x40)));

	WREG32(TA_CNTL_AUX, (DISABLE_CUBE_ANISO | SYNC_GRADIENT |
			     SYNC_WALKER | SYNC_ALIGNER));
	/* Setup various GPU states */
	if (rdev->family == CHIP_RV670)
		WREG32(ARB_GDEC_RD_CNTL, 0x00000021);

	tmp = RREG32(SX_DEBUG_1);
	tmp |= SMX_EVENT_RELEASE;
	if ((rdev->family > CHIP_R600))
		tmp |= ENABLE_NEW_SMX_ADDRESS;
	WREG32(SX_DEBUG_1, tmp);

	if (((rdev->family) == CHIP_R600) ||
	    ((rdev->family) == CHIP_RV630) ||
	    ((rdev->family) == CHIP_RV610) ||
	    ((rdev->family) == CHIP_RV620) ||
	    ((rdev->family) == CHIP_RS780) ||
	    ((rdev->family) == CHIP_RS880)) {
		WREG32(DB_DEBUG, PREZ_MUST_WAIT_FOR_POSTZ_DONE);
	} else {
		WREG32(DB_DEBUG, 0);
	}
	WREG32(DB_WATERMARKS, (DEPTH_FREE(4) | DEPTH_CACHELINE_FREE(16) |
			       DEPTH_FLUSH(16) | DEPTH_PENDING_FREE(4)));

	WREG32(PA_SC_MULTI_CHIP_CNTL, 0);
	WREG32(VGT_NUM_INSTANCES, 0);

	WREG32(SPI_CONFIG_CNTL, GPR_WRITE_PRIORITY(0));
	WREG32(SPI_CONFIG_CNTL_1, VTX_DONE_DELAY(0));

	tmp = RREG32(SQ_MS_FIFO_SIZES);
	if (((rdev->family) == CHIP_RV610) ||
	    ((rdev->family) == CHIP_RV620) ||
	    ((rdev->family) == CHIP_RS780) ||
	    ((rdev->family) == CHIP_RS880)) {
		tmp = (CACHE_FIFO_SIZE(0xa) |
		       FETCH_FIFO_HIWATER(0xa) |
		       DONE_FIFO_HIWATER(0xe0) |
		       ALU_UPDATE_FIFO_HIWATER(0x8));
	} else if (((rdev->family) == CHIP_R600) ||
		   ((rdev->family) == CHIP_RV630)) {
		tmp &= ~DONE_FIFO_HIWATER(0xff);
		tmp |= DONE_FIFO_HIWATER(0x4);
	}
	WREG32(SQ_MS_FIFO_SIZES, tmp);

	/* SQ_CONFIG, SQ_GPR_RESOURCE_MGMT, SQ_THREAD_RESOURCE_MGMT, SQ_STACK_RESOURCE_MGMT
	 * should be adjusted as needed by the 2D/3D drivers.  This just sets default values
	 */
	sq_config = RREG32(SQ_CONFIG);
	sq_config &= ~(PS_PRIO(3) |
		       VS_PRIO(3) |
		       GS_PRIO(3) |
		       ES_PRIO(3));
	sq_config |= (DX9_CONSTS |
		      VC_ENABLE |
		      PS_PRIO(0) |
		      VS_PRIO(1) |
		      GS_PRIO(2) |
		      ES_PRIO(3));

	if ((rdev->family) == CHIP_R600) {
		sq_gpr_resource_mgmt_1 = (NUM_PS_GPRS(124) |
					  NUM_VS_GPRS(124) |
					  NUM_CLAUSE_TEMP_GPRS(4));
		sq_gpr_resource_mgmt_2 = (NUM_GS_GPRS(0) |
					  NUM_ES_GPRS(0));
		sq_thread_resource_mgmt = (NUM_PS_THREADS(136) |
					   NUM_VS_THREADS(48) |
					   NUM_GS_THREADS(4) |
					   NUM_ES_THREADS(4));
		sq_stack_resource_mgmt_1 = (NUM_PS_STACK_ENTRIES(128) |
					    NUM_VS_STACK_ENTRIES(128));
		sq_stack_resource_mgmt_2 = (NUM_GS_STACK_ENTRIES(0) |
					    NUM_ES_STACK_ENTRIES(0));
	} else if (((rdev->family) == CHIP_RV610) ||
		   ((rdev->family) == CHIP_RV620) ||
		   ((rdev->family) == CHIP_RS780) ||
		   ((rdev->family) == CHIP_RS880)) {
		/* no vertex cache */
		sq_config &= ~VC_ENABLE;

		sq_gpr_resource_mgmt_1 = (NUM_PS_GPRS(44) |
					  NUM_VS_GPRS(44) |
					  NUM_CLAUSE_TEMP_GPRS(2));
		sq_gpr_resource_mgmt_2 = (NUM_GS_GPRS(17) |
					  NUM_ES_GPRS(17));
		sq_thread_resource_mgmt = (NUM_PS_THREADS(79) |
					   NUM_VS_THREADS(78) |
					   NUM_GS_THREADS(4) |
					   NUM_ES_THREADS(31));
		sq_stack_resource_mgmt_1 = (NUM_PS_STACK_ENTRIES(40) |
					    NUM_VS_STACK_ENTRIES(40));
		sq_stack_resource_mgmt_2 = (NUM_GS_STACK_ENTRIES(32) |
					    NUM_ES_STACK_ENTRIES(16));
	} else if (((rdev->family) == CHIP_RV630) ||
		   ((rdev->family) == CHIP_RV635)) {
		sq_gpr_resource_mgmt_1 = (NUM_PS_GPRS(44) |
					  NUM_VS_GPRS(44) |
					  NUM_CLAUSE_TEMP_GPRS(2));
		sq_gpr_resource_mgmt_2 = (NUM_GS_GPRS(18) |
					  NUM_ES_GPRS(18));
		sq_thread_resource_mgmt = (NUM_PS_THREADS(79) |
					   NUM_VS_THREADS(78) |
					   NUM_GS_THREADS(4) |
					   NUM_ES_THREADS(31));
		sq_stack_resource_mgmt_1 = (NUM_PS_STACK_ENTRIES(40) |
					    NUM_VS_STACK_ENTRIES(40));
		sq_stack_resource_mgmt_2 = (NUM_GS_STACK_ENTRIES(32) |
					    NUM_ES_STACK_ENTRIES(16));
	} else if ((rdev->family) == CHIP_RV670) {
		sq_gpr_resource_mgmt_1 = (NUM_PS_GPRS(44) |
					  NUM_VS_GPRS(44) |
					  NUM_CLAUSE_TEMP_GPRS(2));
		sq_gpr_resource_mgmt_2 = (NUM_GS_GPRS(17) |
					  NUM_ES_GPRS(17));
		sq_thread_resource_mgmt = (NUM_PS_THREADS(79) |
					   NUM_VS_THREADS(78) |
					   NUM_GS_THREADS(4) |
					   NUM_ES_THREADS(31));
		sq_stack_resource_mgmt_1 = (NUM_PS_STACK_ENTRIES(64) |
					    NUM_VS_STACK_ENTRIES(64));
		sq_stack_resource_mgmt_2 = (NUM_GS_STACK_ENTRIES(64) |
					    NUM_ES_STACK_ENTRIES(64));
	}

	WREG32(SQ_CONFIG, sq_config);
	WREG32(SQ_GPR_RESOURCE_MGMT_1,  sq_gpr_resource_mgmt_1);
	WREG32(SQ_GPR_RESOURCE_MGMT_2,  sq_gpr_resource_mgmt_2);
	WREG32(SQ_THREAD_RESOURCE_MGMT, sq_thread_resource_mgmt);
	WREG32(SQ_STACK_RESOURCE_MGMT_1, sq_stack_resource_mgmt_1);
	WREG32(SQ_STACK_RESOURCE_MGMT_2, sq_stack_resource_mgmt_2);

	if (((rdev->family) == CHIP_RV610) ||
	    ((rdev->family) == CHIP_RV620) ||
	    ((rdev->family) == CHIP_RS780) ||
	    ((rdev->family) == CHIP_RS880)) {
		WREG32(VGT_CACHE_INVALIDATION, CACHE_INVALIDATION(TC_ONLY));
	} else {
		WREG32(VGT_CACHE_INVALIDATION, CACHE_INVALIDATION(VC_AND_TC));
	}

	/* More default values. 2D/3D driver should adjust as needed */
	WREG32(PA_SC_AA_SAMPLE_LOCS_2S, (S0_X(0xc) | S0_Y(0x4) |
					 S1_X(0x4) | S1_Y(0xc)));
	WREG32(PA_SC_AA_SAMPLE_LOCS_4S, (S0_X(0xe) | S0_Y(0xe) |
					 S1_X(0x2) | S1_Y(0x2) |
					 S2_X(0xa) | S2_Y(0x6) |
					 S3_X(0x6) | S3_Y(0xa)));
	WREG32(PA_SC_AA_SAMPLE_LOCS_8S_WD0, (S0_X(0xe) | S0_Y(0xb) |
					     S1_X(0x4) | S1_Y(0xc) |
					     S2_X(0x1) | S2_Y(0x6) |
					     S3_X(0xa) | S3_Y(0xe)));
	WREG32(PA_SC_AA_SAMPLE_LOCS_8S_WD1, (S4_X(0x6) | S4_Y(0x1) |
					     S5_X(0x0) | S5_Y(0x0) |
					     S6_X(0xb) | S6_Y(0x4) |
					     S7_X(0x7) | S7_Y(0x8)));

	WREG32(VGT_STRMOUT_EN, 0);
	tmp = rdev->config.r600.max_pipes * 16;
	switch (rdev->family) {
	case CHIP_RV610:
	case CHIP_RV620:
	case CHIP_RS780:
	case CHIP_RS880:
		tmp += 32;
		break;
	case CHIP_RV670:
		tmp += 128;
		break;
	default:
		break;
	}
	if (tmp > 256) {
		tmp = 256;
	}
	WREG32(VGT_ES_PER_GS, 128);
	WREG32(VGT_GS_PER_ES, tmp);
	WREG32(VGT_GS_PER_VS, 2);
	WREG32(VGT_GS_VERTEX_REUSE, 16);

	/* more default values. 2D/3D driver should adjust as needed */
	WREG32(PA_SC_LINE_STIPPLE_STATE, 0);
	WREG32(VGT_STRMOUT_EN, 0);
	WREG32(SX_MISC, 0);
	WREG32(PA_SC_MODE_CNTL, 0);
	WREG32(PA_SC_AA_CONFIG, 0);
	WREG32(PA_SC_LINE_STIPPLE, 0);
	WREG32(SPI_INPUT_Z, 0);
	WREG32(SPI_PS_IN_CONTROL_0, NUM_INTERP(2));
	WREG32(CB_COLOR7_FRAG, 0);

	/* Clear render buffer base addresses */
	WREG32(CB_COLOR0_BASE, 0);
	WREG32(CB_COLOR1_BASE, 0);
	WREG32(CB_COLOR2_BASE, 0);
	WREG32(CB_COLOR3_BASE, 0);
	WREG32(CB_COLOR4_BASE, 0);
	WREG32(CB_COLOR5_BASE, 0);
	WREG32(CB_COLOR6_BASE, 0);
	WREG32(CB_COLOR7_BASE, 0);
	WREG32(CB_COLOR7_FRAG, 0);

	switch (rdev->family) {
	case CHIP_RV610:
	case CHIP_RV620:
	case CHIP_RS780:
	case CHIP_RS880:
		tmp = TC_L2_SIZE(8);
		break;
	case CHIP_RV630:
	case CHIP_RV635:
		tmp = TC_L2_SIZE(4);
		break;
	case CHIP_R600:
		tmp = TC_L2_SIZE(0) | L2_DISABLE_LATE_HIT;
		break;
	default:
		tmp = TC_L2_SIZE(0);
		break;
	}
	WREG32(TC_CNTL, tmp);

	tmp = RREG32(HDP_HOST_PATH_CNTL);
	WREG32(HDP_HOST_PATH_CNTL, tmp);

	tmp = RREG32(ARB_POP);
	tmp |= ENABLE_TC128;
	WREG32(ARB_POP, tmp);

	WREG32(PA_SC_MULTI_CHIP_CNTL, 0);
	WREG32(PA_CL_ENHANCE, (CLIP_VTX_REORDER_ENA |
			       NUM_CLIP_SEQ(3)));
	WREG32(PA_SC_ENHANCE, FORCE_EOV_MAX_CLK_CNT(4095));
}


/*
 * Indirect registers accessor
 */
u32 r600_pciep_rreg(struct radeon_device *rdev, u32 reg)
{
	u32 r;

	WREG32(PCIE_PORT_INDEX, ((reg) & 0xff));
	(void)RREG32(PCIE_PORT_INDEX);
	r = RREG32(PCIE_PORT_DATA);
	return r;
}

void r600_pciep_wreg(struct radeon_device *rdev, u32 reg, u32 v)
{
	WREG32(PCIE_PORT_INDEX, ((reg) & 0xff));
	(void)RREG32(PCIE_PORT_INDEX);
	WREG32(PCIE_PORT_DATA, (v));
	(void)RREG32(PCIE_PORT_DATA);
}

/*
 * CP & Ring
 */
void r600_cp_stop(struct radeon_device *rdev)
{
	rdev->mc.active_vram_size = rdev->mc.visible_vram_size;
	WREG32(R_0086D8_CP_ME_CNTL, S_0086D8_CP_ME_HALT(1));
}

int r600_init_microcode(struct radeon_device *rdev)
{
	struct platform_device *pdev;
	const char *chip_name;
	const char *rlc_chip_name;
	size_t pfp_req_size, me_req_size, rlc_req_size;
	char fw_name[30];
	int err;

	DRM_DEBUG("\n");

	pdev = platform_device_register_simple("radeon_cp", 0, NULL, 0);
	err = IS_ERR(pdev);
	if (err) {
		printk(KERN_ERR "radeon_cp: Failed to register firmware\n");
		return -EINVAL;
	}

	switch (rdev->family) {
	case CHIP_R600:
		chip_name = "R600";
		rlc_chip_name = "R600";
		break;
	case CHIP_RV610:
		chip_name = "RV610";
		rlc_chip_name = "R600";
		break;
	case CHIP_RV630:
		chip_name = "RV630";
		rlc_chip_name = "R600";
		break;
	case CHIP_RV620:
		chip_name = "RV620";
		rlc_chip_name = "R600";
		break;
	case CHIP_RV635:
		chip_name = "RV635";
		rlc_chip_name = "R600";
		break;
	case CHIP_RV670:
		chip_name = "RV670";
		rlc_chip_name = "R600";
		break;
	case CHIP_RS780:
	case CHIP_RS880:
		chip_name = "RS780";
		rlc_chip_name = "R600";
		break;
	case CHIP_RV770:
		chip_name = "RV770";
		rlc_chip_name = "R700";
		break;
	case CHIP_RV730:
	case CHIP_RV740:
		chip_name = "RV730";
		rlc_chip_name = "R700";
		break;
	case CHIP_RV710:
		chip_name = "RV710";
		rlc_chip_name = "R700";
		break;
	case CHIP_CEDAR:
		chip_name = "CEDAR";
		rlc_chip_name = "CEDAR";
		break;
	case CHIP_REDWOOD:
		chip_name = "REDWOOD";
		rlc_chip_name = "REDWOOD";
		break;
	case CHIP_JUNIPER:
		chip_name = "JUNIPER";
		rlc_chip_name = "JUNIPER";
		break;
	case CHIP_CYPRESS:
	case CHIP_HEMLOCK:
		chip_name = "CYPRESS";
		rlc_chip_name = "CYPRESS";
		break;
	default: BUG();
	}

	if (rdev->family >= CHIP_CEDAR) {
		pfp_req_size = EVERGREEN_PFP_UCODE_SIZE * 4;
		me_req_size = EVERGREEN_PM4_UCODE_SIZE * 4;
		rlc_req_size = EVERGREEN_RLC_UCODE_SIZE * 4;
	} else if (rdev->family >= CHIP_RV770) {
		pfp_req_size = R700_PFP_UCODE_SIZE * 4;
		me_req_size = R700_PM4_UCODE_SIZE * 4;
		rlc_req_size = R700_RLC_UCODE_SIZE * 4;
	} else {
		pfp_req_size = PFP_UCODE_SIZE * 4;
		me_req_size = PM4_UCODE_SIZE * 12;
		rlc_req_size = RLC_UCODE_SIZE * 4;
	}

	DRM_INFO("Loading %s Microcode\n", chip_name);

	snprintf(fw_name, sizeof(fw_name), "radeon/%s_pfp.bin", chip_name);
	err = request_firmware(&rdev->pfp_fw, fw_name, &pdev->dev);
	if (err)
		goto out;
	if (rdev->pfp_fw->size != pfp_req_size) {
		printk(KERN_ERR
		       "r600_cp: Bogus length %zu in firmware \"%s\"\n",
		       rdev->pfp_fw->size, fw_name);
		err = -EINVAL;
		goto out;
	}

	snprintf(fw_name, sizeof(fw_name), "radeon/%s_me.bin", chip_name);
	err = request_firmware(&rdev->me_fw, fw_name, &pdev->dev);
	if (err)
		goto out;
	if (rdev->me_fw->size != me_req_size) {
		printk(KERN_ERR
		       "r600_cp: Bogus length %zu in firmware \"%s\"\n",
		       rdev->me_fw->size, fw_name);
		err = -EINVAL;
	}

	snprintf(fw_name, sizeof(fw_name), "radeon/%s_rlc.bin", rlc_chip_name);
	err = request_firmware(&rdev->rlc_fw, fw_name, &pdev->dev);
	if (err)
		goto out;
	if (rdev->rlc_fw->size != rlc_req_size) {
		printk(KERN_ERR
		       "r600_rlc: Bogus length %zu in firmware \"%s\"\n",
		       rdev->rlc_fw->size, fw_name);
		err = -EINVAL;
	}

out:
	platform_device_unregister(pdev);

	if (err) {
		if (err != -EINVAL)
			printk(KERN_ERR
			       "r600_cp: Failed to load firmware \"%s\"\n",
			       fw_name);
		release_firmware(rdev->pfp_fw);
		rdev->pfp_fw = NULL;
		release_firmware(rdev->me_fw);
		rdev->me_fw = NULL;
		release_firmware(rdev->rlc_fw);
		rdev->rlc_fw = NULL;
	}
	return err;
}

static int r600_cp_load_microcode(struct radeon_device *rdev)
{
	const __be32 *fw_data;
	int i;

	if (!rdev->me_fw || !rdev->pfp_fw)
		return -EINVAL;

	r600_cp_stop(rdev);

	WREG32(CP_RB_CNTL, RB_NO_UPDATE | RB_BLKSZ(15) | RB_BUFSZ(3));

	/* Reset cp */
	WREG32(GRBM_SOFT_RESET, SOFT_RESET_CP);
	RREG32(GRBM_SOFT_RESET);
	mdelay(15);
	WREG32(GRBM_SOFT_RESET, 0);

	WREG32(CP_ME_RAM_WADDR, 0);

	fw_data = (const __be32 *)rdev->me_fw->data;
	WREG32(CP_ME_RAM_WADDR, 0);
	for (i = 0; i < PM4_UCODE_SIZE * 3; i++)
		WREG32(CP_ME_RAM_DATA,
		       be32_to_cpup(fw_data++));

	fw_data = (const __be32 *)rdev->pfp_fw->data;
	WREG32(CP_PFP_UCODE_ADDR, 0);
	for (i = 0; i < PFP_UCODE_SIZE; i++)
		WREG32(CP_PFP_UCODE_DATA,
		       be32_to_cpup(fw_data++));

	WREG32(CP_PFP_UCODE_ADDR, 0);
	WREG32(CP_ME_RAM_WADDR, 0);
	WREG32(CP_ME_RAM_RADDR, 0);
	return 0;
}

int r600_cp_start(struct radeon_device *rdev)
{
	int r;
	uint32_t cp_me;

	r = radeon_ring_lock(rdev, 7);
	if (r) {
		DRM_ERROR("radeon: cp failed to lock ring (%d).\n", r);
		return r;
	}
	radeon_ring_write(rdev, PACKET3(PACKET3_ME_INITIALIZE, 5));
	radeon_ring_write(rdev, 0x1);
<<<<<<< HEAD
	if (rdev->family >= CHIP_CEDAR) {
		radeon_ring_write(rdev, 0x0);
		radeon_ring_write(rdev, rdev->config.evergreen.max_hw_contexts - 1);
	} else if (rdev->family >= CHIP_RV770) {
=======
	if (rdev->family >= CHIP_RV770) {
>>>>>>> 062c1825
		radeon_ring_write(rdev, 0x0);
		radeon_ring_write(rdev, rdev->config.rv770.max_hw_contexts - 1);
	} else {
		radeon_ring_write(rdev, 0x3);
		radeon_ring_write(rdev, rdev->config.r600.max_hw_contexts - 1);
	}
	radeon_ring_write(rdev, PACKET3_ME_INITIALIZE_DEVICE_ID(1));
	radeon_ring_write(rdev, 0);
	radeon_ring_write(rdev, 0);
	radeon_ring_unlock_commit(rdev);

	cp_me = 0xff;
	WREG32(R_0086D8_CP_ME_CNTL, cp_me);
	return 0;
}

int r600_cp_resume(struct radeon_device *rdev)
{
	u32 tmp;
	u32 rb_bufsz;
	int r;

	/* Reset cp */
	WREG32(GRBM_SOFT_RESET, SOFT_RESET_CP);
	RREG32(GRBM_SOFT_RESET);
	mdelay(15);
	WREG32(GRBM_SOFT_RESET, 0);

	/* Set ring buffer size */
	rb_bufsz = drm_order(rdev->cp.ring_size / 8);
	tmp = RB_NO_UPDATE | (drm_order(RADEON_GPU_PAGE_SIZE/8) << 8) | rb_bufsz;
#ifdef __BIG_ENDIAN
	tmp |= BUF_SWAP_32BIT;
#endif
	WREG32(CP_RB_CNTL, tmp);
	WREG32(CP_SEM_WAIT_TIMER, 0x4);

	/* Set the write pointer delay */
	WREG32(CP_RB_WPTR_DELAY, 0);

	/* Initialize the ring buffer's read and write pointers */
	WREG32(CP_RB_CNTL, tmp | RB_RPTR_WR_ENA);
	WREG32(CP_RB_RPTR_WR, 0);
	WREG32(CP_RB_WPTR, 0);
	WREG32(CP_RB_RPTR_ADDR, rdev->cp.gpu_addr & 0xFFFFFFFF);
	WREG32(CP_RB_RPTR_ADDR_HI, upper_32_bits(rdev->cp.gpu_addr));
	mdelay(1);
	WREG32(CP_RB_CNTL, tmp);

	WREG32(CP_RB_BASE, rdev->cp.gpu_addr >> 8);
	WREG32(CP_DEBUG, (1 << 27) | (1 << 28));

	rdev->cp.rptr = RREG32(CP_RB_RPTR);
	rdev->cp.wptr = RREG32(CP_RB_WPTR);

	r600_cp_start(rdev);
	rdev->cp.ready = true;
	r = radeon_ring_test(rdev);
	if (r) {
		rdev->cp.ready = false;
		return r;
	}
	return 0;
}

void r600_cp_commit(struct radeon_device *rdev)
{
	WREG32(CP_RB_WPTR, rdev->cp.wptr);
	(void)RREG32(CP_RB_WPTR);
}

void r600_ring_init(struct radeon_device *rdev, unsigned ring_size)
{
	u32 rb_bufsz;

	/* Align ring size */
	rb_bufsz = drm_order(ring_size / 8);
	ring_size = (1 << (rb_bufsz + 1)) * 4;
	rdev->cp.ring_size = ring_size;
	rdev->cp.align_mask = 16 - 1;
}

void r600_cp_fini(struct radeon_device *rdev)
{
	r600_cp_stop(rdev);
	radeon_ring_fini(rdev);
}


/*
 * GPU scratch registers helpers function.
 */
void r600_scratch_init(struct radeon_device *rdev)
{
	int i;

	rdev->scratch.num_reg = 7;
	for (i = 0; i < rdev->scratch.num_reg; i++) {
		rdev->scratch.free[i] = true;
		rdev->scratch.reg[i] = SCRATCH_REG0 + (i * 4);
	}
}

int r600_ring_test(struct radeon_device *rdev)
{
	uint32_t scratch;
	uint32_t tmp = 0;
	unsigned i;
	int r;

	r = radeon_scratch_get(rdev, &scratch);
	if (r) {
		DRM_ERROR("radeon: cp failed to get scratch reg (%d).\n", r);
		return r;
	}
	WREG32(scratch, 0xCAFEDEAD);
	r = radeon_ring_lock(rdev, 3);
	if (r) {
		DRM_ERROR("radeon: cp failed to lock ring (%d).\n", r);
		radeon_scratch_free(rdev, scratch);
		return r;
	}
	radeon_ring_write(rdev, PACKET3(PACKET3_SET_CONFIG_REG, 1));
	radeon_ring_write(rdev, ((scratch - PACKET3_SET_CONFIG_REG_OFFSET) >> 2));
	radeon_ring_write(rdev, 0xDEADBEEF);
	radeon_ring_unlock_commit(rdev);
	for (i = 0; i < rdev->usec_timeout; i++) {
		tmp = RREG32(scratch);
		if (tmp == 0xDEADBEEF)
			break;
		DRM_UDELAY(1);
	}
	if (i < rdev->usec_timeout) {
		DRM_INFO("ring test succeeded in %d usecs\n", i);
	} else {
		DRM_ERROR("radeon: ring test failed (scratch(0x%04X)=0x%08X)\n",
			  scratch, tmp);
		r = -EINVAL;
	}
	radeon_scratch_free(rdev, scratch);
	return r;
}

void r600_wb_disable(struct radeon_device *rdev)
{
	int r;

	WREG32(SCRATCH_UMSK, 0);
	if (rdev->wb.wb_obj) {
		r = radeon_bo_reserve(rdev->wb.wb_obj, false);
		if (unlikely(r != 0))
			return;
		radeon_bo_kunmap(rdev->wb.wb_obj);
		radeon_bo_unpin(rdev->wb.wb_obj);
		radeon_bo_unreserve(rdev->wb.wb_obj);
	}
}

void r600_wb_fini(struct radeon_device *rdev)
{
	r600_wb_disable(rdev);
	if (rdev->wb.wb_obj) {
		radeon_bo_unref(&rdev->wb.wb_obj);
		rdev->wb.wb = NULL;
		rdev->wb.wb_obj = NULL;
	}
}

int r600_wb_enable(struct radeon_device *rdev)
{
	int r;

	if (rdev->wb.wb_obj == NULL) {
		r = radeon_bo_create(rdev, NULL, RADEON_GPU_PAGE_SIZE, true,
				RADEON_GEM_DOMAIN_GTT, &rdev->wb.wb_obj);
		if (r) {
			dev_warn(rdev->dev, "(%d) create WB bo failed\n", r);
			return r;
		}
		r = radeon_bo_reserve(rdev->wb.wb_obj, false);
		if (unlikely(r != 0)) {
			r600_wb_fini(rdev);
			return r;
		}
		r = radeon_bo_pin(rdev->wb.wb_obj, RADEON_GEM_DOMAIN_GTT,
				&rdev->wb.gpu_addr);
		if (r) {
			radeon_bo_unreserve(rdev->wb.wb_obj);
			dev_warn(rdev->dev, "(%d) pin WB bo failed\n", r);
			r600_wb_fini(rdev);
			return r;
		}
		r = radeon_bo_kmap(rdev->wb.wb_obj, (void **)&rdev->wb.wb);
		radeon_bo_unreserve(rdev->wb.wb_obj);
		if (r) {
			dev_warn(rdev->dev, "(%d) map WB bo failed\n", r);
			r600_wb_fini(rdev);
			return r;
		}
	}
	WREG32(SCRATCH_ADDR, (rdev->wb.gpu_addr >> 8) & 0xFFFFFFFF);
	WREG32(CP_RB_RPTR_ADDR, (rdev->wb.gpu_addr + 1024) & 0xFFFFFFFC);
	WREG32(CP_RB_RPTR_ADDR_HI, upper_32_bits(rdev->wb.gpu_addr + 1024) & 0xFF);
	WREG32(SCRATCH_UMSK, 0xff);
	return 0;
}

void r600_fence_ring_emit(struct radeon_device *rdev,
			  struct radeon_fence *fence)
{
	/* Also consider EVENT_WRITE_EOP.  it handles the interrupts + timestamps + events */

	radeon_ring_write(rdev, PACKET3(PACKET3_EVENT_WRITE, 0));
	radeon_ring_write(rdev, CACHE_FLUSH_AND_INV_EVENT);
	/* wait for 3D idle clean */
	radeon_ring_write(rdev, PACKET3(PACKET3_SET_CONFIG_REG, 1));
	radeon_ring_write(rdev, (WAIT_UNTIL - PACKET3_SET_CONFIG_REG_OFFSET) >> 2);
	radeon_ring_write(rdev, WAIT_3D_IDLE_bit | WAIT_3D_IDLECLEAN_bit);
	/* Emit fence sequence & fire IRQ */
	radeon_ring_write(rdev, PACKET3(PACKET3_SET_CONFIG_REG, 1));
	radeon_ring_write(rdev, ((rdev->fence_drv.scratch_reg - PACKET3_SET_CONFIG_REG_OFFSET) >> 2));
	radeon_ring_write(rdev, fence->seq);
	/* CP_INTERRUPT packet 3 no longer exists, use packet 0 */
	radeon_ring_write(rdev, PACKET0(CP_INT_STATUS, 0));
	radeon_ring_write(rdev, RB_INT_STAT);
}

int r600_copy_blit(struct radeon_device *rdev,
		   uint64_t src_offset, uint64_t dst_offset,
		   unsigned num_pages, struct radeon_fence *fence)
{
	int r;

	mutex_lock(&rdev->r600_blit.mutex);
	rdev->r600_blit.vb_ib = NULL;
	r = r600_blit_prepare_copy(rdev, num_pages * RADEON_GPU_PAGE_SIZE);
	if (r) {
		if (rdev->r600_blit.vb_ib)
			radeon_ib_free(rdev, &rdev->r600_blit.vb_ib);
		mutex_unlock(&rdev->r600_blit.mutex);
		return r;
	}
	r600_kms_blit_copy(rdev, src_offset, dst_offset, num_pages * RADEON_GPU_PAGE_SIZE);
	r600_blit_done_copy(rdev, fence);
	mutex_unlock(&rdev->r600_blit.mutex);
	return 0;
}

int r600_set_surface_reg(struct radeon_device *rdev, int reg,
			 uint32_t tiling_flags, uint32_t pitch,
			 uint32_t offset, uint32_t obj_size)
{
	/* FIXME: implement */
	return 0;
}

void r600_clear_surface_reg(struct radeon_device *rdev, int reg)
{
	/* FIXME: implement */
}


bool r600_card_posted(struct radeon_device *rdev)
{
	uint32_t reg;

	/* first check CRTCs */
	reg = RREG32(D1CRTC_CONTROL) |
		RREG32(D2CRTC_CONTROL);
	if (reg & CRTC_EN)
		return true;

	/* then check MEM_SIZE, in case the crtcs are off */
	if (RREG32(CONFIG_MEMSIZE))
		return true;

	return false;
}

int r600_startup(struct radeon_device *rdev)
{
	int r;

	if (!rdev->me_fw || !rdev->pfp_fw || !rdev->rlc_fw) {
		r = r600_init_microcode(rdev);
		if (r) {
			DRM_ERROR("Failed to load firmware!\n");
			return r;
		}
	}

	r600_mc_program(rdev);
	if (rdev->flags & RADEON_IS_AGP) {
		r600_agp_enable(rdev);
	} else {
		r = r600_pcie_gart_enable(rdev);
		if (r)
			return r;
	}
	r600_gpu_init(rdev);
	r = r600_blit_init(rdev);
	if (r) {
		r600_blit_fini(rdev);
		rdev->asic->copy = NULL;
		dev_warn(rdev->dev, "failed blitter (%d) falling back to memcpy\n", r);
	}
	/* pin copy shader into vram */
	if (rdev->r600_blit.shader_obj) {
		r = radeon_bo_reserve(rdev->r600_blit.shader_obj, false);
		if (unlikely(r != 0))
			return r;
		r = radeon_bo_pin(rdev->r600_blit.shader_obj, RADEON_GEM_DOMAIN_VRAM,
				&rdev->r600_blit.shader_gpu_addr);
		radeon_bo_unreserve(rdev->r600_blit.shader_obj);
		if (r) {
			dev_err(rdev->dev, "(%d) pin blit object failed\n", r);
			return r;
		}
	}
	/* Enable IRQ */
	r = r600_irq_init(rdev);
	if (r) {
		DRM_ERROR("radeon: IH init failed (%d).\n", r);
		radeon_irq_kms_fini(rdev);
		return r;
	}
	r600_irq_set(rdev);

	r = radeon_ring_init(rdev, rdev->cp.ring_size);
	if (r)
		return r;
	r = r600_cp_load_microcode(rdev);
	if (r)
		return r;
	r = r600_cp_resume(rdev);
	if (r)
		return r;
	/* write back buffer are not vital so don't worry about failure */
	r600_wb_enable(rdev);
	return 0;
}

void r600_vga_set_state(struct radeon_device *rdev, bool state)
{
	uint32_t temp;

	temp = RREG32(CONFIG_CNTL);
	if (state == false) {
		temp &= ~(1<<0);
		temp |= (1<<1);
	} else {
		temp &= ~(1<<1);
	}
	WREG32(CONFIG_CNTL, temp);
}

int r600_resume(struct radeon_device *rdev)
{
	int r;

	/* Do not reset GPU before posting, on r600 hw unlike on r500 hw,
	 * posting will perform necessary task to bring back GPU into good
	 * shape.
	 */
	/* post card */
	atom_asic_init(rdev->mode_info.atom_context);

	r = r600_startup(rdev);
	if (r) {
		DRM_ERROR("r600 startup failed on resume\n");
		return r;
	}

	r = r600_ib_test(rdev);
	if (r) {
		DRM_ERROR("radeon: failled testing IB (%d).\n", r);
		return r;
	}

	r = r600_audio_init(rdev);
	if (r) {
		DRM_ERROR("radeon: audio resume failed\n");
		return r;
	}

	return r;
}

int r600_suspend(struct radeon_device *rdev)
{
	int r;

	r600_audio_fini(rdev);
	/* FIXME: we should wait for ring to be empty */
	r600_cp_stop(rdev);
	rdev->cp.ready = false;
	r600_irq_suspend(rdev);
	r600_wb_disable(rdev);
	r600_pcie_gart_disable(rdev);
	/* unpin shaders bo */
	if (rdev->r600_blit.shader_obj) {
		r = radeon_bo_reserve(rdev->r600_blit.shader_obj, false);
		if (!r) {
			radeon_bo_unpin(rdev->r600_blit.shader_obj);
			radeon_bo_unreserve(rdev->r600_blit.shader_obj);
		}
	}
	return 0;
}

/* Plan is to move initialization in that function and use
 * helper function so that radeon_device_init pretty much
 * do nothing more than calling asic specific function. This
 * should also allow to remove a bunch of callback function
 * like vram_info.
 */
int r600_init(struct radeon_device *rdev)
{
	int r;

	r = radeon_dummy_page_init(rdev);
	if (r)
		return r;
	if (r600_debugfs_mc_info_init(rdev)) {
		DRM_ERROR("Failed to register debugfs file for mc !\n");
	}
	/* This don't do much */
	r = radeon_gem_init(rdev);
	if (r)
		return r;
	/* Read BIOS */
	if (!radeon_get_bios(rdev)) {
		if (ASIC_IS_AVIVO(rdev))
			return -EINVAL;
	}
	/* Must be an ATOMBIOS */
	if (!rdev->is_atom_bios) {
		dev_err(rdev->dev, "Expecting atombios for R600 GPU\n");
		return -EINVAL;
	}
	r = radeon_atombios_init(rdev);
	if (r)
		return r;
	/* Post card if necessary */
	if (!r600_card_posted(rdev)) {
		if (!rdev->bios) {
			dev_err(rdev->dev, "Card not posted and no BIOS - ignoring\n");
			return -EINVAL;
		}
		DRM_INFO("GPU not posted. posting now...\n");
		atom_asic_init(rdev->mode_info.atom_context);
	}
	/* Initialize scratch registers */
	r600_scratch_init(rdev);
	/* Initialize surface registers */
	radeon_surface_init(rdev);
	/* Initialize clocks */
	radeon_get_clock_info(rdev->ddev);
<<<<<<< HEAD
	r = radeon_clocks_init(rdev);
	if (r)
		return r;
=======
>>>>>>> 062c1825
	/* Fence driver */
	r = radeon_fence_driver_init(rdev);
	if (r)
		return r;
	if (rdev->flags & RADEON_IS_AGP) {
		r = radeon_agp_init(rdev);
		if (r)
			radeon_agp_disable(rdev);
	}
	r = r600_mc_init(rdev);
	if (r)
		return r;
	/* Memory manager */
	r = radeon_bo_init(rdev);
	if (r)
		return r;

	r = radeon_irq_kms_init(rdev);
	if (r)
		return r;

	rdev->cp.ring_obj = NULL;
	r600_ring_init(rdev, 1024 * 1024);

	rdev->ih.ring_obj = NULL;
	r600_ih_ring_init(rdev, 64 * 1024);

	r = r600_pcie_gart_init(rdev);
	if (r)
		return r;

	rdev->accel_working = true;
	r = r600_startup(rdev);
	if (r) {
		dev_err(rdev->dev, "disabling GPU acceleration\n");
		r600_cp_fini(rdev);
		r600_wb_fini(rdev);
		r600_irq_fini(rdev);
		radeon_irq_kms_fini(rdev);
		r600_pcie_gart_fini(rdev);
		rdev->accel_working = false;
	}
	if (rdev->accel_working) {
		r = radeon_ib_pool_init(rdev);
		if (r) {
			dev_err(rdev->dev, "IB initialization failed (%d).\n", r);
			rdev->accel_working = false;
		} else {
			r = r600_ib_test(rdev);
			if (r) {
				dev_err(rdev->dev, "IB test failed (%d).\n", r);
				rdev->accel_working = false;
			}
		}
	}

	r = r600_audio_init(rdev);
	if (r)
		return r; /* TODO error handling */
	return 0;
}

void r600_fini(struct radeon_device *rdev)
{
	r600_audio_fini(rdev);
	r600_blit_fini(rdev);
	r600_cp_fini(rdev);
	r600_wb_fini(rdev);
	r600_irq_fini(rdev);
	radeon_irq_kms_fini(rdev);
	r600_pcie_gart_fini(rdev);
	radeon_agp_fini(rdev);
	radeon_gem_fini(rdev);
	radeon_fence_driver_fini(rdev);
<<<<<<< HEAD
	radeon_clocks_fini(rdev);
=======
>>>>>>> 062c1825
	radeon_bo_fini(rdev);
	radeon_atombios_fini(rdev);
	kfree(rdev->bios);
	rdev->bios = NULL;
	radeon_dummy_page_fini(rdev);
}


/*
 * CS stuff
 */
void r600_ring_ib_execute(struct radeon_device *rdev, struct radeon_ib *ib)
{
	/* FIXME: implement */
	radeon_ring_write(rdev, PACKET3(PACKET3_INDIRECT_BUFFER, 2));
	radeon_ring_write(rdev, ib->gpu_addr & 0xFFFFFFFC);
	radeon_ring_write(rdev, upper_32_bits(ib->gpu_addr) & 0xFF);
	radeon_ring_write(rdev, ib->length_dw);
}

int r600_ib_test(struct radeon_device *rdev)
{
	struct radeon_ib *ib;
	uint32_t scratch;
	uint32_t tmp = 0;
	unsigned i;
	int r;

	r = radeon_scratch_get(rdev, &scratch);
	if (r) {
		DRM_ERROR("radeon: failed to get scratch reg (%d).\n", r);
		return r;
	}
	WREG32(scratch, 0xCAFEDEAD);
	r = radeon_ib_get(rdev, &ib);
	if (r) {
		DRM_ERROR("radeon: failed to get ib (%d).\n", r);
		return r;
	}
	ib->ptr[0] = PACKET3(PACKET3_SET_CONFIG_REG, 1);
	ib->ptr[1] = ((scratch - PACKET3_SET_CONFIG_REG_OFFSET) >> 2);
	ib->ptr[2] = 0xDEADBEEF;
	ib->ptr[3] = PACKET2(0);
	ib->ptr[4] = PACKET2(0);
	ib->ptr[5] = PACKET2(0);
	ib->ptr[6] = PACKET2(0);
	ib->ptr[7] = PACKET2(0);
	ib->ptr[8] = PACKET2(0);
	ib->ptr[9] = PACKET2(0);
	ib->ptr[10] = PACKET2(0);
	ib->ptr[11] = PACKET2(0);
	ib->ptr[12] = PACKET2(0);
	ib->ptr[13] = PACKET2(0);
	ib->ptr[14] = PACKET2(0);
	ib->ptr[15] = PACKET2(0);
	ib->length_dw = 16;
	r = radeon_ib_schedule(rdev, ib);
	if (r) {
		radeon_scratch_free(rdev, scratch);
		radeon_ib_free(rdev, &ib);
		DRM_ERROR("radeon: failed to schedule ib (%d).\n", r);
		return r;
	}
	r = radeon_fence_wait(ib->fence, false);
	if (r) {
		DRM_ERROR("radeon: fence wait failed (%d).\n", r);
		return r;
	}
	for (i = 0; i < rdev->usec_timeout; i++) {
		tmp = RREG32(scratch);
		if (tmp == 0xDEADBEEF)
			break;
		DRM_UDELAY(1);
	}
	if (i < rdev->usec_timeout) {
		DRM_INFO("ib test succeeded in %u usecs\n", i);
	} else {
		DRM_ERROR("radeon: ib test failed (scratch(0x%04X)=0x%08X)\n",
			  scratch, tmp);
		r = -EINVAL;
	}
	radeon_scratch_free(rdev, scratch);
	radeon_ib_free(rdev, &ib);
	return r;
}

/*
 * Interrupts
 *
 * Interrupts use a ring buffer on r6xx/r7xx hardware.  It works pretty
 * the same as the CP ring buffer, but in reverse.  Rather than the CPU
 * writing to the ring and the GPU consuming, the GPU writes to the ring
 * and host consumes.  As the host irq handler processes interrupts, it
 * increments the rptr.  When the rptr catches up with the wptr, all the
 * current interrupts have been processed.
 */

void r600_ih_ring_init(struct radeon_device *rdev, unsigned ring_size)
{
	u32 rb_bufsz;

	/* Align ring size */
	rb_bufsz = drm_order(ring_size / 4);
	ring_size = (1 << rb_bufsz) * 4;
	rdev->ih.ring_size = ring_size;
	rdev->ih.ptr_mask = rdev->ih.ring_size - 1;
	rdev->ih.rptr = 0;
}

static int r600_ih_ring_alloc(struct radeon_device *rdev)
{
	int r;

	/* Allocate ring buffer */
	if (rdev->ih.ring_obj == NULL) {
		r = radeon_bo_create(rdev, NULL, rdev->ih.ring_size,
				     true,
				     RADEON_GEM_DOMAIN_GTT,
				     &rdev->ih.ring_obj);
		if (r) {
			DRM_ERROR("radeon: failed to create ih ring buffer (%d).\n", r);
			return r;
		}
		r = radeon_bo_reserve(rdev->ih.ring_obj, false);
		if (unlikely(r != 0))
			return r;
		r = radeon_bo_pin(rdev->ih.ring_obj,
				  RADEON_GEM_DOMAIN_GTT,
				  &rdev->ih.gpu_addr);
		if (r) {
			radeon_bo_unreserve(rdev->ih.ring_obj);
			DRM_ERROR("radeon: failed to pin ih ring buffer (%d).\n", r);
			return r;
		}
		r = radeon_bo_kmap(rdev->ih.ring_obj,
				   (void **)&rdev->ih.ring);
		radeon_bo_unreserve(rdev->ih.ring_obj);
		if (r) {
			DRM_ERROR("radeon: failed to map ih ring buffer (%d).\n", r);
			return r;
		}
	}
	return 0;
}

static void r600_ih_ring_fini(struct radeon_device *rdev)
{
	int r;
	if (rdev->ih.ring_obj) {
		r = radeon_bo_reserve(rdev->ih.ring_obj, false);
		if (likely(r == 0)) {
			radeon_bo_kunmap(rdev->ih.ring_obj);
			radeon_bo_unpin(rdev->ih.ring_obj);
			radeon_bo_unreserve(rdev->ih.ring_obj);
		}
		radeon_bo_unref(&rdev->ih.ring_obj);
		rdev->ih.ring = NULL;
		rdev->ih.ring_obj = NULL;
	}
}

void r600_rlc_stop(struct radeon_device *rdev)
{

	if ((rdev->family >= CHIP_RV770) &&
	    (rdev->family <= CHIP_RV740)) {
		/* r7xx asics need to soft reset RLC before halting */
		WREG32(SRBM_SOFT_RESET, SOFT_RESET_RLC);
		RREG32(SRBM_SOFT_RESET);
		udelay(15000);
		WREG32(SRBM_SOFT_RESET, 0);
		RREG32(SRBM_SOFT_RESET);
	}

	WREG32(RLC_CNTL, 0);
}

static void r600_rlc_start(struct radeon_device *rdev)
{
	WREG32(RLC_CNTL, RLC_ENABLE);
}

static int r600_rlc_init(struct radeon_device *rdev)
{
	u32 i;
	const __be32 *fw_data;

	if (!rdev->rlc_fw)
		return -EINVAL;

	r600_rlc_stop(rdev);

	WREG32(RLC_HB_BASE, 0);
	WREG32(RLC_HB_CNTL, 0);
	WREG32(RLC_HB_RPTR, 0);
	WREG32(RLC_HB_WPTR, 0);
	WREG32(RLC_HB_WPTR_LSB_ADDR, 0);
	WREG32(RLC_HB_WPTR_MSB_ADDR, 0);
	WREG32(RLC_MC_CNTL, 0);
	WREG32(RLC_UCODE_CNTL, 0);

	fw_data = (const __be32 *)rdev->rlc_fw->data;
	if (rdev->family >= CHIP_CEDAR) {
		for (i = 0; i < EVERGREEN_RLC_UCODE_SIZE; i++) {
			WREG32(RLC_UCODE_ADDR, i);
			WREG32(RLC_UCODE_DATA, be32_to_cpup(fw_data++));
		}
	} else if (rdev->family >= CHIP_RV770) {
		for (i = 0; i < R700_RLC_UCODE_SIZE; i++) {
			WREG32(RLC_UCODE_ADDR, i);
			WREG32(RLC_UCODE_DATA, be32_to_cpup(fw_data++));
		}
	} else {
		for (i = 0; i < RLC_UCODE_SIZE; i++) {
			WREG32(RLC_UCODE_ADDR, i);
			WREG32(RLC_UCODE_DATA, be32_to_cpup(fw_data++));
		}
	}
	WREG32(RLC_UCODE_ADDR, 0);

	r600_rlc_start(rdev);

	return 0;
}

static void r600_enable_interrupts(struct radeon_device *rdev)
{
	u32 ih_cntl = RREG32(IH_CNTL);
	u32 ih_rb_cntl = RREG32(IH_RB_CNTL);

	ih_cntl |= ENABLE_INTR;
	ih_rb_cntl |= IH_RB_ENABLE;
	WREG32(IH_CNTL, ih_cntl);
	WREG32(IH_RB_CNTL, ih_rb_cntl);
	rdev->ih.enabled = true;
}

void r600_disable_interrupts(struct radeon_device *rdev)
{
	u32 ih_rb_cntl = RREG32(IH_RB_CNTL);
	u32 ih_cntl = RREG32(IH_CNTL);

	ih_rb_cntl &= ~IH_RB_ENABLE;
	ih_cntl &= ~ENABLE_INTR;
	WREG32(IH_RB_CNTL, ih_rb_cntl);
	WREG32(IH_CNTL, ih_cntl);
	/* set rptr, wptr to 0 */
	WREG32(IH_RB_RPTR, 0);
	WREG32(IH_RB_WPTR, 0);
	rdev->ih.enabled = false;
	rdev->ih.wptr = 0;
	rdev->ih.rptr = 0;
}

static void r600_disable_interrupt_state(struct radeon_device *rdev)
{
	u32 tmp;

	WREG32(CP_INT_CNTL, CNTX_BUSY_INT_ENABLE | CNTX_EMPTY_INT_ENABLE);
	WREG32(GRBM_INT_CNTL, 0);
	WREG32(DxMODE_INT_MASK, 0);
	if (ASIC_IS_DCE3(rdev)) {
		WREG32(DCE3_DACA_AUTODETECT_INT_CONTROL, 0);
		WREG32(DCE3_DACB_AUTODETECT_INT_CONTROL, 0);
		tmp = RREG32(DC_HPD1_INT_CONTROL) & DC_HPDx_INT_POLARITY;
		WREG32(DC_HPD1_INT_CONTROL, tmp);
		tmp = RREG32(DC_HPD2_INT_CONTROL) & DC_HPDx_INT_POLARITY;
		WREG32(DC_HPD2_INT_CONTROL, tmp);
		tmp = RREG32(DC_HPD3_INT_CONTROL) & DC_HPDx_INT_POLARITY;
		WREG32(DC_HPD3_INT_CONTROL, tmp);
		tmp = RREG32(DC_HPD4_INT_CONTROL) & DC_HPDx_INT_POLARITY;
		WREG32(DC_HPD4_INT_CONTROL, tmp);
		if (ASIC_IS_DCE32(rdev)) {
			tmp = RREG32(DC_HPD5_INT_CONTROL) & DC_HPDx_INT_POLARITY;
			WREG32(DC_HPD5_INT_CONTROL, tmp);
			tmp = RREG32(DC_HPD6_INT_CONTROL) & DC_HPDx_INT_POLARITY;
			WREG32(DC_HPD6_INT_CONTROL, tmp);
		}
	} else {
		WREG32(DACA_AUTODETECT_INT_CONTROL, 0);
		WREG32(DACB_AUTODETECT_INT_CONTROL, 0);
		tmp = RREG32(DC_HOT_PLUG_DETECT1_INT_CONTROL) & DC_HOT_PLUG_DETECTx_INT_POLARITY;
		WREG32(DC_HOT_PLUG_DETECT1_INT_CONTROL, tmp);
		tmp = RREG32(DC_HOT_PLUG_DETECT2_INT_CONTROL) & DC_HOT_PLUG_DETECTx_INT_POLARITY;
		WREG32(DC_HOT_PLUG_DETECT2_INT_CONTROL, tmp);
		tmp = RREG32(DC_HOT_PLUG_DETECT3_INT_CONTROL) & DC_HOT_PLUG_DETECTx_INT_POLARITY;
		WREG32(DC_HOT_PLUG_DETECT3_INT_CONTROL, tmp);
	}
}

int r600_irq_init(struct radeon_device *rdev)
{
	int ret = 0;
	int rb_bufsz;
	u32 interrupt_cntl, ih_cntl, ih_rb_cntl;

	/* allocate ring */
	ret = r600_ih_ring_alloc(rdev);
	if (ret)
		return ret;

	/* disable irqs */
	r600_disable_interrupts(rdev);

	/* init rlc */
	ret = r600_rlc_init(rdev);
	if (ret) {
		r600_ih_ring_fini(rdev);
		return ret;
	}

	/* setup interrupt control */
	/* set dummy read address to ring address */
	WREG32(INTERRUPT_CNTL2, rdev->ih.gpu_addr >> 8);
	interrupt_cntl = RREG32(INTERRUPT_CNTL);
	/* IH_DUMMY_RD_OVERRIDE=0 - dummy read disabled with msi, enabled without msi
	 * IH_DUMMY_RD_OVERRIDE=1 - dummy read controlled by IH_DUMMY_RD_EN
	 */
	interrupt_cntl &= ~IH_DUMMY_RD_OVERRIDE;
	/* IH_REQ_NONSNOOP_EN=1 if ring is in non-cacheable memory, e.g., vram */
	interrupt_cntl &= ~IH_REQ_NONSNOOP_EN;
	WREG32(INTERRUPT_CNTL, interrupt_cntl);

	WREG32(IH_RB_BASE, rdev->ih.gpu_addr >> 8);
	rb_bufsz = drm_order(rdev->ih.ring_size / 4);

	ih_rb_cntl = (IH_WPTR_OVERFLOW_ENABLE |
		      IH_WPTR_OVERFLOW_CLEAR |
		      (rb_bufsz << 1));
	/* WPTR writeback, not yet */
	/*ih_rb_cntl |= IH_WPTR_WRITEBACK_ENABLE;*/
	WREG32(IH_RB_WPTR_ADDR_LO, 0);
	WREG32(IH_RB_WPTR_ADDR_HI, 0);

	WREG32(IH_RB_CNTL, ih_rb_cntl);

	/* set rptr, wptr to 0 */
	WREG32(IH_RB_RPTR, 0);
	WREG32(IH_RB_WPTR, 0);

	/* Default settings for IH_CNTL (disabled at first) */
	ih_cntl = MC_WRREQ_CREDIT(0x10) | MC_WR_CLEAN_CNT(0x10);
	/* RPTR_REARM only works if msi's are enabled */
	if (rdev->msi_enabled)
		ih_cntl |= RPTR_REARM;

#ifdef __BIG_ENDIAN
	ih_cntl |= IH_MC_SWAP(IH_MC_SWAP_32BIT);
#endif
	WREG32(IH_CNTL, ih_cntl);

	/* force the active interrupt state to all disabled */
	if (rdev->family >= CHIP_CEDAR)
		evergreen_disable_interrupt_state(rdev);
	else
		r600_disable_interrupt_state(rdev);

	/* enable irqs */
	r600_enable_interrupts(rdev);

	return ret;
}

void r600_irq_suspend(struct radeon_device *rdev)
{
	r600_irq_disable(rdev);
	r600_rlc_stop(rdev);
}

void r600_irq_fini(struct radeon_device *rdev)
{
	r600_irq_suspend(rdev);
	r600_ih_ring_fini(rdev);
}

int r600_irq_set(struct radeon_device *rdev)
{
	u32 cp_int_cntl = CNTX_BUSY_INT_ENABLE | CNTX_EMPTY_INT_ENABLE;
	u32 mode_int = 0;
	u32 hpd1, hpd2, hpd3, hpd4 = 0, hpd5 = 0, hpd6 = 0;
	u32 grbm_int_cntl = 0;
	u32 hdmi1, hdmi2;

	if (!rdev->irq.installed) {
		WARN(1, "Can't enable IRQ/MSI because no handler is installed.\n");
		return -EINVAL;
	}
	/* don't enable anything if the ih is disabled */
	if (!rdev->ih.enabled) {
		r600_disable_interrupts(rdev);
		/* force the active interrupt state to all disabled */
		r600_disable_interrupt_state(rdev);
		return 0;
	}

	hdmi1 = RREG32(R600_HDMI_BLOCK1 + R600_HDMI_CNTL) & ~R600_HDMI_INT_EN;
	if (ASIC_IS_DCE3(rdev)) {
		hdmi2 = RREG32(R600_HDMI_BLOCK3 + R600_HDMI_CNTL) & ~R600_HDMI_INT_EN;
		hpd1 = RREG32(DC_HPD1_INT_CONTROL) & ~DC_HPDx_INT_EN;
		hpd2 = RREG32(DC_HPD2_INT_CONTROL) & ~DC_HPDx_INT_EN;
		hpd3 = RREG32(DC_HPD3_INT_CONTROL) & ~DC_HPDx_INT_EN;
		hpd4 = RREG32(DC_HPD4_INT_CONTROL) & ~DC_HPDx_INT_EN;
		if (ASIC_IS_DCE32(rdev)) {
			hpd5 = RREG32(DC_HPD5_INT_CONTROL) & ~DC_HPDx_INT_EN;
			hpd6 = RREG32(DC_HPD6_INT_CONTROL) & ~DC_HPDx_INT_EN;
		}
	} else {
		hdmi2 = RREG32(R600_HDMI_BLOCK2 + R600_HDMI_CNTL) & ~R600_HDMI_INT_EN;
		hpd1 = RREG32(DC_HOT_PLUG_DETECT1_INT_CONTROL) & ~DC_HPDx_INT_EN;
		hpd2 = RREG32(DC_HOT_PLUG_DETECT2_INT_CONTROL) & ~DC_HPDx_INT_EN;
		hpd3 = RREG32(DC_HOT_PLUG_DETECT3_INT_CONTROL) & ~DC_HPDx_INT_EN;
	}

	if (rdev->irq.sw_int) {
		DRM_DEBUG("r600_irq_set: sw int\n");
		cp_int_cntl |= RB_INT_ENABLE;
	}
	if (rdev->irq.crtc_vblank_int[0]) {
		DRM_DEBUG("r600_irq_set: vblank 0\n");
		mode_int |= D1MODE_VBLANK_INT_MASK;
	}
	if (rdev->irq.crtc_vblank_int[1]) {
		DRM_DEBUG("r600_irq_set: vblank 1\n");
		mode_int |= D2MODE_VBLANK_INT_MASK;
	}
	if (rdev->irq.hpd[0]) {
		DRM_DEBUG("r600_irq_set: hpd 1\n");
		hpd1 |= DC_HPDx_INT_EN;
	}
	if (rdev->irq.hpd[1]) {
		DRM_DEBUG("r600_irq_set: hpd 2\n");
		hpd2 |= DC_HPDx_INT_EN;
	}
	if (rdev->irq.hpd[2]) {
		DRM_DEBUG("r600_irq_set: hpd 3\n");
		hpd3 |= DC_HPDx_INT_EN;
	}
	if (rdev->irq.hpd[3]) {
		DRM_DEBUG("r600_irq_set: hpd 4\n");
		hpd4 |= DC_HPDx_INT_EN;
	}
	if (rdev->irq.hpd[4]) {
		DRM_DEBUG("r600_irq_set: hpd 5\n");
		hpd5 |= DC_HPDx_INT_EN;
	}
	if (rdev->irq.hpd[5]) {
		DRM_DEBUG("r600_irq_set: hpd 6\n");
		hpd6 |= DC_HPDx_INT_EN;
	}
	if (rdev->irq.hdmi[0]) {
		DRM_DEBUG("r600_irq_set: hdmi 1\n");
		hdmi1 |= R600_HDMI_INT_EN;
	}
	if (rdev->irq.hdmi[1]) {
		DRM_DEBUG("r600_irq_set: hdmi 2\n");
		hdmi2 |= R600_HDMI_INT_EN;
	}
	if (rdev->irq.gui_idle) {
		DRM_DEBUG("gui idle\n");
		grbm_int_cntl |= GUI_IDLE_INT_ENABLE;
	}

	WREG32(CP_INT_CNTL, cp_int_cntl);
	WREG32(DxMODE_INT_MASK, mode_int);
	WREG32(GRBM_INT_CNTL, grbm_int_cntl);
	WREG32(R600_HDMI_BLOCK1 + R600_HDMI_CNTL, hdmi1);
	if (ASIC_IS_DCE3(rdev)) {
		WREG32(R600_HDMI_BLOCK3 + R600_HDMI_CNTL, hdmi2);
		WREG32(DC_HPD1_INT_CONTROL, hpd1);
		WREG32(DC_HPD2_INT_CONTROL, hpd2);
		WREG32(DC_HPD3_INT_CONTROL, hpd3);
		WREG32(DC_HPD4_INT_CONTROL, hpd4);
		if (ASIC_IS_DCE32(rdev)) {
			WREG32(DC_HPD5_INT_CONTROL, hpd5);
			WREG32(DC_HPD6_INT_CONTROL, hpd6);
		}
	} else {
		WREG32(R600_HDMI_BLOCK2 + R600_HDMI_CNTL, hdmi2);
		WREG32(DC_HOT_PLUG_DETECT1_INT_CONTROL, hpd1);
		WREG32(DC_HOT_PLUG_DETECT2_INT_CONTROL, hpd2);
		WREG32(DC_HOT_PLUG_DETECT3_INT_CONTROL, hpd3);
	}

	return 0;
}

static inline void r600_irq_ack(struct radeon_device *rdev,
				u32 *disp_int,
				u32 *disp_int_cont,
				u32 *disp_int_cont2)
{
	u32 tmp;

	if (ASIC_IS_DCE3(rdev)) {
		*disp_int = RREG32(DCE3_DISP_INTERRUPT_STATUS);
		*disp_int_cont = RREG32(DCE3_DISP_INTERRUPT_STATUS_CONTINUE);
		*disp_int_cont2 = RREG32(DCE3_DISP_INTERRUPT_STATUS_CONTINUE2);
	} else {
		*disp_int = RREG32(DISP_INTERRUPT_STATUS);
		*disp_int_cont = RREG32(DISP_INTERRUPT_STATUS_CONTINUE);
		*disp_int_cont2 = 0;
	}

	if (*disp_int & LB_D1_VBLANK_INTERRUPT)
		WREG32(D1MODE_VBLANK_STATUS, DxMODE_VBLANK_ACK);
	if (*disp_int & LB_D1_VLINE_INTERRUPT)
		WREG32(D1MODE_VLINE_STATUS, DxMODE_VLINE_ACK);
	if (*disp_int & LB_D2_VBLANK_INTERRUPT)
		WREG32(D2MODE_VBLANK_STATUS, DxMODE_VBLANK_ACK);
	if (*disp_int & LB_D2_VLINE_INTERRUPT)
		WREG32(D2MODE_VLINE_STATUS, DxMODE_VLINE_ACK);
	if (*disp_int & DC_HPD1_INTERRUPT) {
		if (ASIC_IS_DCE3(rdev)) {
			tmp = RREG32(DC_HPD1_INT_CONTROL);
			tmp |= DC_HPDx_INT_ACK;
			WREG32(DC_HPD1_INT_CONTROL, tmp);
		} else {
			tmp = RREG32(DC_HOT_PLUG_DETECT1_INT_CONTROL);
			tmp |= DC_HPDx_INT_ACK;
			WREG32(DC_HOT_PLUG_DETECT1_INT_CONTROL, tmp);
		}
	}
	if (*disp_int & DC_HPD2_INTERRUPT) {
		if (ASIC_IS_DCE3(rdev)) {
			tmp = RREG32(DC_HPD2_INT_CONTROL);
			tmp |= DC_HPDx_INT_ACK;
			WREG32(DC_HPD2_INT_CONTROL, tmp);
		} else {
			tmp = RREG32(DC_HOT_PLUG_DETECT2_INT_CONTROL);
			tmp |= DC_HPDx_INT_ACK;
			WREG32(DC_HOT_PLUG_DETECT2_INT_CONTROL, tmp);
		}
	}
	if (*disp_int_cont & DC_HPD3_INTERRUPT) {
		if (ASIC_IS_DCE3(rdev)) {
			tmp = RREG32(DC_HPD3_INT_CONTROL);
			tmp |= DC_HPDx_INT_ACK;
			WREG32(DC_HPD3_INT_CONTROL, tmp);
		} else {
			tmp = RREG32(DC_HOT_PLUG_DETECT3_INT_CONTROL);
			tmp |= DC_HPDx_INT_ACK;
			WREG32(DC_HOT_PLUG_DETECT3_INT_CONTROL, tmp);
		}
	}
	if (*disp_int_cont & DC_HPD4_INTERRUPT) {
		tmp = RREG32(DC_HPD4_INT_CONTROL);
		tmp |= DC_HPDx_INT_ACK;
		WREG32(DC_HPD4_INT_CONTROL, tmp);
	}
	if (ASIC_IS_DCE32(rdev)) {
		if (*disp_int_cont2 & DC_HPD5_INTERRUPT) {
			tmp = RREG32(DC_HPD5_INT_CONTROL);
			tmp |= DC_HPDx_INT_ACK;
			WREG32(DC_HPD5_INT_CONTROL, tmp);
		}
		if (*disp_int_cont2 & DC_HPD6_INTERRUPT) {
			tmp = RREG32(DC_HPD5_INT_CONTROL);
			tmp |= DC_HPDx_INT_ACK;
			WREG32(DC_HPD6_INT_CONTROL, tmp);
		}
	}
	if (RREG32(R600_HDMI_BLOCK1 + R600_HDMI_STATUS) & R600_HDMI_INT_PENDING) {
		WREG32_P(R600_HDMI_BLOCK1 + R600_HDMI_CNTL, R600_HDMI_INT_ACK, ~R600_HDMI_INT_ACK);
	}
	if (ASIC_IS_DCE3(rdev)) {
		if (RREG32(R600_HDMI_BLOCK3 + R600_HDMI_STATUS) & R600_HDMI_INT_PENDING) {
			WREG32_P(R600_HDMI_BLOCK3 + R600_HDMI_CNTL, R600_HDMI_INT_ACK, ~R600_HDMI_INT_ACK);
		}
	} else {
		if (RREG32(R600_HDMI_BLOCK2 + R600_HDMI_STATUS) & R600_HDMI_INT_PENDING) {
			WREG32_P(R600_HDMI_BLOCK2 + R600_HDMI_CNTL, R600_HDMI_INT_ACK, ~R600_HDMI_INT_ACK);
		}
	}
}

void r600_irq_disable(struct radeon_device *rdev)
{
	u32 disp_int, disp_int_cont, disp_int_cont2;

	r600_disable_interrupts(rdev);
	/* Wait and acknowledge irq */
	mdelay(1);
	r600_irq_ack(rdev, &disp_int, &disp_int_cont, &disp_int_cont2);
	r600_disable_interrupt_state(rdev);
}

static inline u32 r600_get_ih_wptr(struct radeon_device *rdev)
{
	u32 wptr, tmp;

	/* XXX use writeback */
	wptr = RREG32(IH_RB_WPTR);

	if (wptr & RB_OVERFLOW) {
		/* When a ring buffer overflow happen start parsing interrupt
		 * from the last not overwritten vector (wptr + 16). Hopefully
		 * this should allow us to catchup.
		 */
		dev_warn(rdev->dev, "IH ring buffer overflow (0x%08X, %d, %d)\n",
			wptr, rdev->ih.rptr, (wptr + 16) + rdev->ih.ptr_mask);
		rdev->ih.rptr = (wptr + 16) & rdev->ih.ptr_mask;
		tmp = RREG32(IH_RB_CNTL);
		tmp |= IH_WPTR_OVERFLOW_CLEAR;
		WREG32(IH_RB_CNTL, tmp);
	}
	return (wptr & rdev->ih.ptr_mask);
}

/*        r600 IV Ring
 * Each IV ring entry is 128 bits:
 * [7:0]    - interrupt source id
 * [31:8]   - reserved
 * [59:32]  - interrupt source data
 * [127:60]  - reserved
 *
 * The basic interrupt vector entries
 * are decoded as follows:
 * src_id  src_data  description
 *      1         0  D1 Vblank
 *      1         1  D1 Vline
 *      5         0  D2 Vblank
 *      5         1  D2 Vline
 *     19         0  FP Hot plug detection A
 *     19         1  FP Hot plug detection B
 *     19         2  DAC A auto-detection
 *     19         3  DAC B auto-detection
 *     21         4  HDMI block A
 *     21         5  HDMI block B
 *    176         -  CP_INT RB
 *    177         -  CP_INT IB1
 *    178         -  CP_INT IB2
 *    181         -  EOP Interrupt
 *    233         -  GUI Idle
 *
 * Note, these are based on r600 and may need to be
 * adjusted or added to on newer asics
 */

int r600_irq_process(struct radeon_device *rdev)
{
	u32 wptr = r600_get_ih_wptr(rdev);
	u32 rptr = rdev->ih.rptr;
	u32 src_id, src_data;
	u32 ring_index, disp_int, disp_int_cont, disp_int_cont2;
	unsigned long flags;
	bool queue_hotplug = false;

	DRM_DEBUG("r600_irq_process start: rptr %d, wptr %d\n", rptr, wptr);
	if (!rdev->ih.enabled)
		return IRQ_NONE;

	spin_lock_irqsave(&rdev->ih.lock, flags);

	if (rptr == wptr) {
		spin_unlock_irqrestore(&rdev->ih.lock, flags);
		return IRQ_NONE;
	}
	if (rdev->shutdown) {
		spin_unlock_irqrestore(&rdev->ih.lock, flags);
		return IRQ_NONE;
	}

restart_ih:
	/* display interrupts */
	r600_irq_ack(rdev, &disp_int, &disp_int_cont, &disp_int_cont2);

	rdev->ih.wptr = wptr;
	while (rptr != wptr) {
		/* wptr/rptr are in bytes! */
		ring_index = rptr / 4;
		src_id =  rdev->ih.ring[ring_index] & 0xff;
		src_data = rdev->ih.ring[ring_index + 1] & 0xfffffff;

		switch (src_id) {
		case 1: /* D1 vblank/vline */
			switch (src_data) {
			case 0: /* D1 vblank */
				if (disp_int & LB_D1_VBLANK_INTERRUPT) {
					drm_handle_vblank(rdev->ddev, 0);
					rdev->pm.vblank_sync = true;
					wake_up(&rdev->irq.vblank_queue);
					disp_int &= ~LB_D1_VBLANK_INTERRUPT;
					DRM_DEBUG("IH: D1 vblank\n");
				}
				break;
			case 1: /* D1 vline */
				if (disp_int & LB_D1_VLINE_INTERRUPT) {
					disp_int &= ~LB_D1_VLINE_INTERRUPT;
					DRM_DEBUG("IH: D1 vline\n");
				}
				break;
			default:
				DRM_DEBUG("Unhandled interrupt: %d %d\n", src_id, src_data);
				break;
			}
			break;
		case 5: /* D2 vblank/vline */
			switch (src_data) {
			case 0: /* D2 vblank */
				if (disp_int & LB_D2_VBLANK_INTERRUPT) {
					drm_handle_vblank(rdev->ddev, 1);
					rdev->pm.vblank_sync = true;
					wake_up(&rdev->irq.vblank_queue);
					disp_int &= ~LB_D2_VBLANK_INTERRUPT;
					DRM_DEBUG("IH: D2 vblank\n");
				}
				break;
			case 1: /* D1 vline */
				if (disp_int & LB_D2_VLINE_INTERRUPT) {
					disp_int &= ~LB_D2_VLINE_INTERRUPT;
					DRM_DEBUG("IH: D2 vline\n");
				}
				break;
			default:
				DRM_DEBUG("Unhandled interrupt: %d %d\n", src_id, src_data);
				break;
			}
			break;
		case 19: /* HPD/DAC hotplug */
			switch (src_data) {
			case 0:
				if (disp_int & DC_HPD1_INTERRUPT) {
					disp_int &= ~DC_HPD1_INTERRUPT;
					queue_hotplug = true;
					DRM_DEBUG("IH: HPD1\n");
				}
				break;
			case 1:
				if (disp_int & DC_HPD2_INTERRUPT) {
					disp_int &= ~DC_HPD2_INTERRUPT;
					queue_hotplug = true;
					DRM_DEBUG("IH: HPD2\n");
				}
				break;
			case 4:
				if (disp_int_cont & DC_HPD3_INTERRUPT) {
					disp_int_cont &= ~DC_HPD3_INTERRUPT;
					queue_hotplug = true;
					DRM_DEBUG("IH: HPD3\n");
				}
				break;
			case 5:
				if (disp_int_cont & DC_HPD4_INTERRUPT) {
					disp_int_cont &= ~DC_HPD4_INTERRUPT;
					queue_hotplug = true;
					DRM_DEBUG("IH: HPD4\n");
				}
				break;
			case 10:
				if (disp_int_cont2 & DC_HPD5_INTERRUPT) {
					disp_int_cont2 &= ~DC_HPD5_INTERRUPT;
					queue_hotplug = true;
					DRM_DEBUG("IH: HPD5\n");
				}
				break;
			case 12:
				if (disp_int_cont2 & DC_HPD6_INTERRUPT) {
					disp_int_cont2 &= ~DC_HPD6_INTERRUPT;
					queue_hotplug = true;
					DRM_DEBUG("IH: HPD6\n");
				}
				break;
			default:
				DRM_DEBUG("Unhandled interrupt: %d %d\n", src_id, src_data);
				break;
			}
			break;
		case 21: /* HDMI */
			DRM_DEBUG("IH: HDMI: 0x%x\n", src_data);
			r600_audio_schedule_polling(rdev);
			break;
		case 176: /* CP_INT in ring buffer */
		case 177: /* CP_INT in IB1 */
		case 178: /* CP_INT in IB2 */
			DRM_DEBUG("IH: CP int: 0x%08x\n", src_data);
			radeon_fence_process(rdev);
			break;
		case 181: /* CP EOP event */
			DRM_DEBUG("IH: CP EOP\n");
			break;
		case 233: /* GUI IDLE */
			DRM_DEBUG("IH: CP EOP\n");
			rdev->pm.gui_idle = true;
			wake_up(&rdev->irq.idle_queue);
			break;
		default:
			DRM_DEBUG("Unhandled interrupt: %d %d\n", src_id, src_data);
			break;
		}

		/* wptr/rptr are in bytes! */
		rptr += 16;
		rptr &= rdev->ih.ptr_mask;
	}
	/* make sure wptr hasn't changed while processing */
	wptr = r600_get_ih_wptr(rdev);
	if (wptr != rdev->ih.wptr)
		goto restart_ih;
	if (queue_hotplug)
		queue_work(rdev->wq, &rdev->hotplug_work);
	rdev->ih.rptr = rptr;
	WREG32(IH_RB_RPTR, rdev->ih.rptr);
	spin_unlock_irqrestore(&rdev->ih.lock, flags);
	return IRQ_HANDLED;
}

/*
 * Debugfs info
 */
#if defined(CONFIG_DEBUG_FS)

static int r600_debugfs_cp_ring_info(struct seq_file *m, void *data)
{
	struct drm_info_node *node = (struct drm_info_node *) m->private;
	struct drm_device *dev = node->minor->dev;
	struct radeon_device *rdev = dev->dev_private;
	unsigned count, i, j;

	radeon_ring_free_size(rdev);
	count = (rdev->cp.ring_size / 4) - rdev->cp.ring_free_dw;
	seq_printf(m, "CP_STAT 0x%08x\n", RREG32(CP_STAT));
	seq_printf(m, "CP_RB_WPTR 0x%08x\n", RREG32(CP_RB_WPTR));
	seq_printf(m, "CP_RB_RPTR 0x%08x\n", RREG32(CP_RB_RPTR));
	seq_printf(m, "driver's copy of the CP_RB_WPTR 0x%08x\n", rdev->cp.wptr);
	seq_printf(m, "driver's copy of the CP_RB_RPTR 0x%08x\n", rdev->cp.rptr);
	seq_printf(m, "%u free dwords in ring\n", rdev->cp.ring_free_dw);
	seq_printf(m, "%u dwords in ring\n", count);
	i = rdev->cp.rptr;
	for (j = 0; j <= count; j++) {
		seq_printf(m, "r[%04d]=0x%08x\n", i, rdev->cp.ring[i]);
		i = (i + 1) & rdev->cp.ptr_mask;
	}
	return 0;
}

static int r600_debugfs_mc_info(struct seq_file *m, void *data)
{
	struct drm_info_node *node = (struct drm_info_node *) m->private;
	struct drm_device *dev = node->minor->dev;
	struct radeon_device *rdev = dev->dev_private;

	DREG32_SYS(m, rdev, R_000E50_SRBM_STATUS);
	DREG32_SYS(m, rdev, VM_L2_STATUS);
	return 0;
}

static struct drm_info_list r600_mc_info_list[] = {
	{"r600_mc_info", r600_debugfs_mc_info, 0, NULL},
	{"r600_ring_info", r600_debugfs_cp_ring_info, 0, NULL},
};
#endif

int r600_debugfs_mc_info_init(struct radeon_device *rdev)
{
#if defined(CONFIG_DEBUG_FS)
	return radeon_debugfs_add_files(rdev, r600_mc_info_list, ARRAY_SIZE(r600_mc_info_list));
#else
	return 0;
#endif
}

/**
 * r600_ioctl_wait_idle - flush host path cache on wait idle ioctl
 * rdev: radeon device structure
 * bo: buffer object struct which userspace is waiting for idle
 *
 * Some R6XX/R7XX doesn't seems to take into account HDP flush performed
 * through ring buffer, this leads to corruption in rendering, see
 * http://bugzilla.kernel.org/show_bug.cgi?id=15186 to avoid this we
 * directly perform HDP flush by writing register through MMIO.
 */
void r600_ioctl_wait_idle(struct radeon_device *rdev, struct radeon_bo *bo)
{
	/* r7xx hw bug.  write to HDP_DEBUG1 followed by fb read
	 * rather than write to HDP_REG_COHERENCY_FLUSH_CNTL
	 */
<<<<<<< HEAD
	if ((rdev->family >= CHIP_RV770) && (rdev->family <= CHIP_RV740)) {
		void __iomem *ptr = (void *)rdev->gart.table.vram.ptr;
=======
	if ((rdev->family >= CHIP_RV770) && (rdev->family <= CHIP_RV740) &&
	    rdev->vram_scratch.ptr) {
		void __iomem *ptr = (void *)rdev->vram_scratch.ptr;
>>>>>>> 062c1825
		u32 tmp;

		WREG32(HDP_DEBUG1, 0);
		tmp = readl((void __iomem *)ptr);
	} else
		WREG32(R_005480_HDP_MEM_COHERENCY_FLUSH_CNTL, 0x1);
}<|MERGE_RESOLUTION|>--- conflicted
+++ resolved
@@ -1248,10 +1248,7 @@
 	rdev->mc.mc_vram_size = RREG32(CONFIG_MEMSIZE);
 	rdev->mc.real_vram_size = RREG32(CONFIG_MEMSIZE);
 	rdev->mc.visible_vram_size = rdev->mc.aper_size;
-<<<<<<< HEAD
-=======
 	rdev->mc.active_vram_size = rdev->mc.visible_vram_size;
->>>>>>> 062c1825
 	r600_vram_gtt_location(rdev, &rdev->mc);
 
 	if (rdev->flags & RADEON_IS_IGP) {
@@ -2124,14 +2121,7 @@
 	}
 	radeon_ring_write(rdev, PACKET3(PACKET3_ME_INITIALIZE, 5));
 	radeon_ring_write(rdev, 0x1);
-<<<<<<< HEAD
-	if (rdev->family >= CHIP_CEDAR) {
-		radeon_ring_write(rdev, 0x0);
-		radeon_ring_write(rdev, rdev->config.evergreen.max_hw_contexts - 1);
-	} else if (rdev->family >= CHIP_RV770) {
-=======
 	if (rdev->family >= CHIP_RV770) {
->>>>>>> 062c1825
 		radeon_ring_write(rdev, 0x0);
 		radeon_ring_write(rdev, rdev->config.rv770.max_hw_contexts - 1);
 	} else {
@@ -2590,12 +2580,6 @@
 	radeon_surface_init(rdev);
 	/* Initialize clocks */
 	radeon_get_clock_info(rdev->ddev);
-<<<<<<< HEAD
-	r = radeon_clocks_init(rdev);
-	if (r)
-		return r;
-=======
->>>>>>> 062c1825
 	/* Fence driver */
 	r = radeon_fence_driver_init(rdev);
 	if (r)
@@ -2670,10 +2654,6 @@
 	radeon_agp_fini(rdev);
 	radeon_gem_fini(rdev);
 	radeon_fence_driver_fini(rdev);
-<<<<<<< HEAD
-	radeon_clocks_fini(rdev);
-=======
->>>>>>> 062c1825
 	radeon_bo_fini(rdev);
 	radeon_atombios_fini(rdev);
 	kfree(rdev->bios);
@@ -3550,14 +3530,9 @@
 	/* r7xx hw bug.  write to HDP_DEBUG1 followed by fb read
 	 * rather than write to HDP_REG_COHERENCY_FLUSH_CNTL
 	 */
-<<<<<<< HEAD
-	if ((rdev->family >= CHIP_RV770) && (rdev->family <= CHIP_RV740)) {
-		void __iomem *ptr = (void *)rdev->gart.table.vram.ptr;
-=======
 	if ((rdev->family >= CHIP_RV770) && (rdev->family <= CHIP_RV740) &&
 	    rdev->vram_scratch.ptr) {
 		void __iomem *ptr = (void *)rdev->vram_scratch.ptr;
->>>>>>> 062c1825
 		u32 tmp;
 
 		WREG32(HDP_DEBUG1, 0);
