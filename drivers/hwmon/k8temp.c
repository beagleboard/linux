/*
 * k8temp.c - Linux kernel module for hardware monitoring
 *
 * Copyright (C) 2006 Rudolf Marek <r.marek@assembler.cz>
 *
 * Inspired from the w83785 and amd756 drivers.
 *
 * This program is free software; you can redistribute it and/or modify
 * it under the terms of the GNU General Public License as published by
 * the Free Software Foundation; either version 2 of the License, or
 * (at your option) any later version.
 *
 * This program is distributed in the hope that it will be useful,
 * but WITHOUT ANY WARRANTY; without even the implied warranty of
 * MERCHANTABILITY or FITNESS FOR A PARTICULAR PURPOSE.  See the
 * GNU General Public License for more details.
 *
 * You should have received a copy of the GNU General Public License
 * along with this program; if not, write to the Free Software
 * Foundation, Inc., 51 Franklin Street, Fifth Floor, Boston, MA
 * 02110-1301 USA.
 */

#include <linux/module.h>
#include <linux/delay.h>
#include <linux/init.h>
#include <linux/slab.h>
#include <linux/jiffies.h>
#include <linux/pci.h>
#include <linux/hwmon.h>
#include <linux/hwmon-sysfs.h>
#include <linux/err.h>
#include <linux/mutex.h>
#include <asm/processor.h>

#define TEMP_FROM_REG(val)	(((((val) >> 16) & 0xff) - 49) * 1000)
#define REG_TEMP	0xe4
#define SEL_PLACE	0x40
#define SEL_CORE	0x04

struct k8temp_data {
	struct device *hwmon_dev;
	struct mutex update_lock;
	const char *name;
	char valid;		/* zero until following fields are valid */
	unsigned long last_updated;	/* in jiffies */

	/* registers values */
	u8 sensorsp;		/* sensor presence bits - SEL_CORE & SEL_PLACE */
	u32 temp[2][2];		/* core, place */
	u8 swap_core_select;    /* meaning of SEL_CORE is inverted */
	u32 temp_offset;
};

static struct k8temp_data *k8temp_update_device(struct device *dev)
{
	struct k8temp_data *data = dev_get_drvdata(dev);
	struct pci_dev *pdev = to_pci_dev(dev);
	u8 tmp;

	mutex_lock(&data->update_lock);

	if (!data->valid
	    || time_after(jiffies, data->last_updated + HZ)) {
		pci_read_config_byte(pdev, REG_TEMP, &tmp);
		tmp &= ~(SEL_PLACE | SEL_CORE);		/* Select sensor 0, core0 */
		pci_write_config_byte(pdev, REG_TEMP, tmp);
		pci_read_config_dword(pdev, REG_TEMP, &data->temp[0][0]);

		if (data->sensorsp & SEL_PLACE) {
			tmp |= SEL_PLACE;	/* Select sensor 1, core0 */
			pci_write_config_byte(pdev, REG_TEMP, tmp);
			pci_read_config_dword(pdev, REG_TEMP,
					      &data->temp[0][1]);
		}

		if (data->sensorsp & SEL_CORE) {
			tmp &= ~SEL_PLACE;	/* Select sensor 0, core1 */
			tmp |= SEL_CORE;
			pci_write_config_byte(pdev, REG_TEMP, tmp);
			pci_read_config_dword(pdev, REG_TEMP,
					      &data->temp[1][0]);

			if (data->sensorsp & SEL_PLACE) {
				tmp |= SEL_PLACE;	/* Select sensor 1, core1 */
				pci_write_config_byte(pdev, REG_TEMP, tmp);
				pci_read_config_dword(pdev, REG_TEMP,
						      &data->temp[1][1]);
			}
		}

		data->last_updated = jiffies;
		data->valid = 1;
	}

	mutex_unlock(&data->update_lock);
	return data;
}

/*
 * Sysfs stuff
 */

static ssize_t show_name(struct device *dev, struct device_attribute
			 *devattr, char *buf)
{
	struct k8temp_data *data = dev_get_drvdata(dev);

	return sprintf(buf, "%s\n", data->name);
}


static ssize_t show_temp(struct device *dev,
			 struct device_attribute *devattr, char *buf)
{
	struct sensor_device_attribute_2 *attr =
	    to_sensor_dev_attr_2(devattr);
	int core = attr->nr;
	int place = attr->index;
	int temp;
	struct k8temp_data *data = k8temp_update_device(dev);

	if (data->swap_core_select && (data->sensorsp & SEL_CORE))
		core = core ? 0 : 1;

	temp = TEMP_FROM_REG(data->temp[core][place]) + data->temp_offset;

	return sprintf(buf, "%d\n", temp);
}

/* core, place */

static SENSOR_DEVICE_ATTR_2(temp1_input, S_IRUGO, show_temp, NULL, 0, 0);
static SENSOR_DEVICE_ATTR_2(temp2_input, S_IRUGO, show_temp, NULL, 0, 1);
static SENSOR_DEVICE_ATTR_2(temp3_input, S_IRUGO, show_temp, NULL, 1, 0);
static SENSOR_DEVICE_ATTR_2(temp4_input, S_IRUGO, show_temp, NULL, 1, 1);
static DEVICE_ATTR(name, S_IRUGO, show_name, NULL);

static const struct pci_device_id k8temp_ids[] = {
	{ PCI_DEVICE(PCI_VENDOR_ID_AMD, PCI_DEVICE_ID_AMD_K8_NB_MISC) },
	{ 0 },
};

MODULE_DEVICE_TABLE(pci, k8temp_ids);

static int __devinit is_rev_g_desktop(u8 model)
{
	u32 brandidx;

	if (model < 0x69)
		return 0;

	if (model == 0xc1 || model == 0x6c || model == 0x7c)
		return 0;

	/*
	 * Differentiate between AM2 and ASB1.
	 * See "Constructing the processor Name String" in "Revision
	 * Guide for AMD NPT Family 0Fh Processors" (33610).
	 */
	brandidx = cpuid_ebx(0x80000001);
	brandidx = (brandidx >> 9) & 0x1f;

	/* Single core */
	if ((model == 0x6f || model == 0x7f) &&
	    (brandidx == 0x7 || brandidx == 0x9 || brandidx == 0xc))
		return 0;

	/* Dual core */
	if (model == 0x6b &&
	    (brandidx == 0xb || brandidx == 0xc))
		return 0;

	return 1;
}

static int __devinit k8temp_probe(struct pci_dev *pdev,
				  const struct pci_device_id *id)
{
	int err;
	u8 scfg;
	u32 temp;
	u8 model, stepping;
	struct k8temp_data *data;

	if (!(data = kzalloc(sizeof(struct k8temp_data), GFP_KERNEL))) {
		err = -ENOMEM;
		goto exit;
	}

	model = boot_cpu_data.x86_model;
	stepping = boot_cpu_data.x86_mask;

	switch (boot_cpu_data.x86) {
	case 0xf:
		/* feature available since SH-C0, exclude older revisions */
		if (((model == 4) && (stepping == 0)) ||
		    ((model == 5) && (stepping <= 1))) {
			err = -ENODEV;
			goto exit_free;
		}

		/*
		 * AMD NPT family 0fh, i.e. RevF and RevG:
		 * meaning of SEL_CORE bit is inverted
		 */
		if (model >= 0x40) {
			data->swap_core_select = 1;
			dev_warn(&pdev->dev, "Temperature readouts might be "
				 "wrong - check erratum #141\n");
		}

<<<<<<< HEAD
		if ((model >= 0x69) &&
		    !(model == 0xc1 || model == 0x6c || model == 0x7c ||
		      model == 0x6b || model == 0x6f || model == 0x7f)) {
=======
		if (is_rev_g_desktop(model)) {
>>>>>>> 062c1825
			/*
			 * RevG desktop CPUs (i.e. no socket S1G1 or
			 * ASB1 parts) need additional offset,
			 * otherwise reported temperature is below
			 * ambient temperature
			 */
			data->temp_offset = 21000;
		}

		break;
	}

	pci_read_config_byte(pdev, REG_TEMP, &scfg);
	scfg &= ~(SEL_PLACE | SEL_CORE);		/* Select sensor 0, core0 */
	pci_write_config_byte(pdev, REG_TEMP, scfg);
	pci_read_config_byte(pdev, REG_TEMP, &scfg);

	if (scfg & (SEL_PLACE | SEL_CORE)) {
		dev_err(&pdev->dev, "Configuration bit(s) stuck at 1!\n");
		err = -ENODEV;
		goto exit_free;
	}

	scfg |= (SEL_PLACE | SEL_CORE);
	pci_write_config_byte(pdev, REG_TEMP, scfg);

	/* now we know if we can change core and/or sensor */
	pci_read_config_byte(pdev, REG_TEMP, &data->sensorsp);

	if (data->sensorsp & SEL_PLACE) {
		scfg &= ~SEL_CORE;	/* Select sensor 1, core0 */
		pci_write_config_byte(pdev, REG_TEMP, scfg);
		pci_read_config_dword(pdev, REG_TEMP, &temp);
		scfg |= SEL_CORE;	/* prepare for next selection */
		if (!((temp >> 16) & 0xff))	/* if temp is 0 -49C is not likely */
			data->sensorsp &= ~SEL_PLACE;
	}

	if (data->sensorsp & SEL_CORE) {
		scfg &= ~SEL_PLACE;	/* Select sensor 0, core1 */
		pci_write_config_byte(pdev, REG_TEMP, scfg);
		pci_read_config_dword(pdev, REG_TEMP, &temp);
		if (!((temp >> 16) & 0xff))	/* if temp is 0 -49C is not likely */
			data->sensorsp &= ~SEL_CORE;
	}

	data->name = "k8temp";
	mutex_init(&data->update_lock);
	dev_set_drvdata(&pdev->dev, data);

	/* Register sysfs hooks */
	err = device_create_file(&pdev->dev,
			   &sensor_dev_attr_temp1_input.dev_attr);
	if (err)
		goto exit_remove;

	/* sensor can be changed and reports something */
	if (data->sensorsp & SEL_PLACE) {
		err = device_create_file(&pdev->dev,
				   &sensor_dev_attr_temp2_input.dev_attr);
		if (err)
			goto exit_remove;
	}

	/* core can be changed and reports something */
	if (data->sensorsp & SEL_CORE) {
		err = device_create_file(&pdev->dev,
				   &sensor_dev_attr_temp3_input.dev_attr);
		if (err)
			goto exit_remove;
		if (data->sensorsp & SEL_PLACE) {
			err = device_create_file(&pdev->dev,
					   &sensor_dev_attr_temp4_input.
					   dev_attr);
			if (err)
				goto exit_remove;
		}
	}

	err = device_create_file(&pdev->dev, &dev_attr_name);
	if (err)
		goto exit_remove;

	data->hwmon_dev = hwmon_device_register(&pdev->dev);

	if (IS_ERR(data->hwmon_dev)) {
		err = PTR_ERR(data->hwmon_dev);
		goto exit_remove;
	}

	return 0;

exit_remove:
	device_remove_file(&pdev->dev,
			   &sensor_dev_attr_temp1_input.dev_attr);
	device_remove_file(&pdev->dev,
			   &sensor_dev_attr_temp2_input.dev_attr);
	device_remove_file(&pdev->dev,
			   &sensor_dev_attr_temp3_input.dev_attr);
	device_remove_file(&pdev->dev,
			   &sensor_dev_attr_temp4_input.dev_attr);
	device_remove_file(&pdev->dev, &dev_attr_name);
exit_free:
	dev_set_drvdata(&pdev->dev, NULL);
	kfree(data);
exit:
	return err;
}

static void __devexit k8temp_remove(struct pci_dev *pdev)
{
	struct k8temp_data *data = dev_get_drvdata(&pdev->dev);

	hwmon_device_unregister(data->hwmon_dev);
	device_remove_file(&pdev->dev,
			   &sensor_dev_attr_temp1_input.dev_attr);
	device_remove_file(&pdev->dev,
			   &sensor_dev_attr_temp2_input.dev_attr);
	device_remove_file(&pdev->dev,
			   &sensor_dev_attr_temp3_input.dev_attr);
	device_remove_file(&pdev->dev,
			   &sensor_dev_attr_temp4_input.dev_attr);
	device_remove_file(&pdev->dev, &dev_attr_name);
	dev_set_drvdata(&pdev->dev, NULL);
	kfree(data);
}

static struct pci_driver k8temp_driver = {
	.name = "k8temp",
	.id_table = k8temp_ids,
	.probe = k8temp_probe,
	.remove = __devexit_p(k8temp_remove),
};

static int __init k8temp_init(void)
{
	return pci_register_driver(&k8temp_driver);
}

static void __exit k8temp_exit(void)
{
	pci_unregister_driver(&k8temp_driver);
}

MODULE_AUTHOR("Rudolf Marek <r.marek@assembler.cz>");
MODULE_DESCRIPTION("AMD K8 core temperature monitor");
MODULE_LICENSE("GPL");

module_init(k8temp_init)
module_exit(k8temp_exit)<|MERGE_RESOLUTION|>--- conflicted
+++ resolved
@@ -210,13 +210,7 @@
 				 "wrong - check erratum #141\n");
 		}
 
-<<<<<<< HEAD
-		if ((model >= 0x69) &&
-		    !(model == 0xc1 || model == 0x6c || model == 0x7c ||
-		      model == 0x6b || model == 0x6f || model == 0x7f)) {
-=======
 		if (is_rev_g_desktop(model)) {
->>>>>>> 062c1825
 			/*
 			 * RevG desktop CPUs (i.e. no socket S1G1 or
 			 * ASB1 parts) need additional offset,
