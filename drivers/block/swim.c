/*
 * Driver for SWIM (Sander Woz Integrated Machine) floppy controller
 *
 * Copyright (C) 2004,2008 Laurent Vivier <Laurent@lvivier.info>
 *
 * based on Alastair Bridgewater SWIM analysis, 2001
 * based on SWIM3 driver (c) Paul Mackerras, 1996
 * based on netBSD IWM driver (c) 1997, 1998 Hauke Fath.
 *
 * This program is free software; you can redistribute it and/or
 * modify it under the terms of the GNU General Public License
 * as published by the Free Software Foundation; either version
 * 2 of the License, or (at your option) any later version.
 *
 * 2004-08-21 (lv) - Initial implementation
 * 2008-10-30 (lv) - Port to 2.6
 */

#include <linux/module.h>
#include <linux/fd.h>
#include <linux/slab.h>
#include <linux/blkdev.h>
<<<<<<< HEAD
#include <linux/smp_lock.h>
=======
#include <linux/mutex.h>
>>>>>>> 45f53cc9
#include <linux/hdreg.h>
#include <linux/kernel.h>
#include <linux/delay.h>
#include <linux/platform_device.h>

#include <asm/macintosh.h>
#include <asm/mac_via.h>

#define CARDNAME "swim"

struct sector_header {
	unsigned char side;
	unsigned char track;
	unsigned char sector;
	unsigned char size;
	unsigned char crc0;
	unsigned char crc1;
} __attribute__((packed));

#define DRIVER_VERSION "Version 0.2 (2008-10-30)"

#define REG(x)	unsigned char x, x ## _pad[0x200 - 1];

struct swim {
	REG(write_data)
	REG(write_mark)
	REG(write_CRC)
	REG(write_parameter)
	REG(write_phase)
	REG(write_setup)
	REG(write_mode0)
	REG(write_mode1)

	REG(read_data)
	REG(read_mark)
	REG(read_error)
	REG(read_parameter)
	REG(read_phase)
	REG(read_setup)
	REG(read_status)
	REG(read_handshake)
} __attribute__((packed));

#define swim_write(base, reg, v) 	out_8(&(base)->write_##reg, (v))
#define swim_read(base, reg)		in_8(&(base)->read_##reg)

/* IWM registers */

struct iwm {
	REG(ph0L)
	REG(ph0H)
	REG(ph1L)
	REG(ph1H)
	REG(ph2L)
	REG(ph2H)
	REG(ph3L)
	REG(ph3H)
	REG(mtrOff)
	REG(mtrOn)
	REG(intDrive)
	REG(extDrive)
	REG(q6L)
	REG(q6H)
	REG(q7L)
	REG(q7H)
} __attribute__((packed));

#define iwm_write(base, reg, v) 	out_8(&(base)->reg, (v))
#define iwm_read(base, reg)		in_8(&(base)->reg)

/* bits in phase register */

#define SEEK_POSITIVE	0x070
#define SEEK_NEGATIVE	0x074
#define STEP		0x071
#define MOTOR_ON	0x072
#define MOTOR_OFF	0x076
#define INDEX		0x073
#define EJECT		0x077
#define SETMFM		0x171
#define SETGCR		0x175

#define RELAX		0x033
#define LSTRB		0x008

#define CA_MASK		0x077

/* Select values for swim_select and swim_readbit */

#define READ_DATA_0	0x074
#define TWOMEG_DRIVE	0x075
#define SINGLE_SIDED	0x076
#define DRIVE_PRESENT	0x077
#define DISK_IN		0x170
#define WRITE_PROT	0x171
#define TRACK_ZERO	0x172
#define TACHO		0x173
#define READ_DATA_1	0x174
#define MFM_MODE	0x175
#define SEEK_COMPLETE	0x176
#define ONEMEG_MEDIA	0x177

/* Bits in handshake register */

#define MARK_BYTE	0x01
#define CRC_ZERO	0x02
#define RDDATA		0x04
#define SENSE		0x08
#define MOTEN		0x10
#define ERROR		0x20
#define DAT2BYTE	0x40
#define DAT1BYTE	0x80

/* bits in setup register */

#define S_INV_WDATA	0x01
#define S_3_5_SELECT	0x02
#define S_GCR		0x04
#define S_FCLK_DIV2	0x08
#define S_ERROR_CORR	0x10
#define S_IBM_DRIVE	0x20
#define S_GCR_WRITE	0x40
#define S_TIMEOUT	0x80

/* bits in mode register */

#define CLFIFO		0x01
#define ENBL1		0x02
#define ENBL2		0x04
#define ACTION		0x08
#define WRITE_MODE	0x10
#define HEDSEL		0x20
#define MOTON		0x80

/*----------------------------------------------------------------------------*/

enum drive_location {
	INTERNAL_DRIVE = 0x02,
	EXTERNAL_DRIVE = 0x04,
};

enum media_type {
	DD_MEDIA,
	HD_MEDIA,
};

struct floppy_state {

	/* physical properties */

	enum drive_location location;	/* internal or external drive */
	int		 head_number;	/* single- or double-sided drive */

	/* media */

	int		 disk_in;
	int		 ejected;
	enum media_type	 type;
	int		 write_protected;

	int		 total_secs;
	int		 secpercyl;
	int		 secpertrack;

	/* in-use information */

	int		track;
	int		ref_count;

	struct gendisk *disk;

	/* parent controller */

	struct swim_priv *swd;
};

enum motor_action {
	OFF,
	ON,
};

enum head {
	LOWER_HEAD = 0,
	UPPER_HEAD = 1,
};

#define FD_MAX_UNIT	2

struct swim_priv {
	struct swim __iomem *base;
	spinlock_t lock;
	struct request_queue *queue;
	int floppy_count;
	struct floppy_state unit[FD_MAX_UNIT];
};

extern int swim_read_sector_header(struct swim __iomem *base,
				   struct sector_header *header);
extern int swim_read_sector_data(struct swim __iomem *base,
				 unsigned char *data);

static DEFINE_MUTEX(swim_mutex);
static inline void set_swim_mode(struct swim __iomem *base, int enable)
{
	struct iwm __iomem *iwm_base;
	unsigned long flags;

	if (!enable) {
		swim_write(base, mode0, 0xf8);
		return;
	}

	iwm_base = (struct iwm __iomem *)base;
	local_irq_save(flags);

	iwm_read(iwm_base, q7L);
	iwm_read(iwm_base, mtrOff);
	iwm_read(iwm_base, q6H);

	iwm_write(iwm_base, q7H, 0x57);
	iwm_write(iwm_base, q7H, 0x17);
	iwm_write(iwm_base, q7H, 0x57);
	iwm_write(iwm_base, q7H, 0x57);

	local_irq_restore(flags);
}

static inline int get_swim_mode(struct swim __iomem *base)
{
	unsigned long flags;

	local_irq_save(flags);

	swim_write(base, phase, 0xf5);
	if (swim_read(base, phase) != 0xf5)
		goto is_iwm;
	swim_write(base, phase, 0xf6);
	if (swim_read(base, phase) != 0xf6)
		goto is_iwm;
	swim_write(base, phase, 0xf7);
	if (swim_read(base, phase) != 0xf7)
		goto is_iwm;
	local_irq_restore(flags);
	return 1;
is_iwm:
	local_irq_restore(flags);
	return 0;
}

static inline void swim_select(struct swim __iomem *base, int sel)
{
	swim_write(base, phase, RELAX);

	via1_set_head(sel & 0x100);

	swim_write(base, phase, sel & CA_MASK);
}

static inline void swim_action(struct swim __iomem *base, int action)
{
	unsigned long flags;

	local_irq_save(flags);

	swim_select(base, action);
	udelay(1);
	swim_write(base, phase, (LSTRB<<4) | LSTRB);
	udelay(1);
	swim_write(base, phase, (LSTRB<<4) | ((~LSTRB) & 0x0F));
	udelay(1);

	local_irq_restore(flags);
}

static inline int swim_readbit(struct swim __iomem *base, int bit)
{
	int stat;

	swim_select(base, bit);

	udelay(10);

	stat = swim_read(base, handshake);

	return (stat & SENSE) == 0;
}

static inline void swim_drive(struct swim __iomem *base,
			      enum drive_location location)
{
	if (location == INTERNAL_DRIVE) {
		swim_write(base, mode0, EXTERNAL_DRIVE); /* clear drive 1 bit */
		swim_write(base, mode1, INTERNAL_DRIVE); /* set drive 0 bit */
	} else if (location == EXTERNAL_DRIVE) {
		swim_write(base, mode0, INTERNAL_DRIVE); /* clear drive 0 bit */
		swim_write(base, mode1, EXTERNAL_DRIVE); /* set drive 1 bit */
	}
}

static inline void swim_motor(struct swim __iomem *base,
			      enum motor_action action)
{
	if (action == ON) {
		int i;

		swim_action(base, MOTOR_ON);

		for (i = 0; i < 2*HZ; i++) {
			swim_select(base, RELAX);
			if (swim_readbit(base, MOTOR_ON))
				break;
			current->state = TASK_INTERRUPTIBLE;
			schedule_timeout(1);
		}
	} else if (action == OFF) {
		swim_action(base, MOTOR_OFF);
		swim_select(base, RELAX);
	}
}

static inline void swim_eject(struct swim __iomem *base)
{
	int i;

	swim_action(base, EJECT);

	for (i = 0; i < 2*HZ; i++) {
		swim_select(base, RELAX);
		if (!swim_readbit(base, DISK_IN))
			break;
		current->state = TASK_INTERRUPTIBLE;
		schedule_timeout(1);
	}
	swim_select(base, RELAX);
}

static inline void swim_head(struct swim __iomem *base, enum head head)
{
	/* wait drive is ready */

	if (head == UPPER_HEAD)
		swim_select(base, READ_DATA_1);
	else if (head == LOWER_HEAD)
		swim_select(base, READ_DATA_0);
}

static inline int swim_step(struct swim __iomem *base)
{
	int wait;

	swim_action(base, STEP);

	for (wait = 0; wait < HZ; wait++) {

		current->state = TASK_INTERRUPTIBLE;
		schedule_timeout(1);

		swim_select(base, RELAX);
		if (!swim_readbit(base, STEP))
			return 0;
	}
	return -1;
}

static inline int swim_track00(struct swim __iomem *base)
{
	int try;

	swim_action(base, SEEK_NEGATIVE);

	for (try = 0; try < 100; try++) {

		swim_select(base, RELAX);
		if (swim_readbit(base, TRACK_ZERO))
			break;

		if (swim_step(base))
			return -1;
	}

	if (swim_readbit(base, TRACK_ZERO))
		return 0;

	return -1;
}

static inline int swim_seek(struct swim __iomem *base, int step)
{
	if (step == 0)
		return 0;

	if (step < 0) {
		swim_action(base, SEEK_NEGATIVE);
		step = -step;
	} else
		swim_action(base, SEEK_POSITIVE);

	for ( ; step > 0; step--) {
		if (swim_step(base))
			return -1;
	}

	return 0;
}

static inline int swim_track(struct floppy_state *fs,  int track)
{
	struct swim __iomem *base = fs->swd->base;
	int ret;

	ret = swim_seek(base, track - fs->track);

	if (ret == 0)
		fs->track = track;
	else {
		swim_track00(base);
		fs->track = 0;
	}

	return ret;
}

static int floppy_eject(struct floppy_state *fs)
{
	struct swim __iomem *base = fs->swd->base;

	swim_drive(base, fs->location);
	swim_motor(base, OFF);
	swim_eject(base);

	fs->disk_in = 0;
	fs->ejected = 1;

	return 0;
}

static inline int swim_read_sector(struct floppy_state *fs,
				   int side, int track,
				   int sector, unsigned char *buffer)
{
	struct swim __iomem *base = fs->swd->base;
	unsigned long flags;
	struct sector_header header;
	int ret = -1;
	short i;

	swim_track(fs, track);

	swim_write(base, mode1, MOTON);
	swim_head(base, side);
	swim_write(base, mode0, side);

	local_irq_save(flags);
	for (i = 0; i < 36; i++) {
		ret = swim_read_sector_header(base, &header);
		if (!ret && (header.sector == sector)) {
			/* found */

			ret = swim_read_sector_data(base, buffer);
			break;
		}
	}
	local_irq_restore(flags);

	swim_write(base, mode0, MOTON);

	if ((header.side != side)  || (header.track != track) ||
	     (header.sector != sector))
		return 0;

	return ret;
}

static int floppy_read_sectors(struct floppy_state *fs,
			       int req_sector, int sectors_nb,
			       unsigned char *buffer)
{
	struct swim __iomem *base = fs->swd->base;
	int ret;
	int side, track, sector;
	int i, try;


	swim_drive(base, fs->location);
	for (i = req_sector; i < req_sector + sectors_nb; i++) {
		int x;
		track = i / fs->secpercyl;
		x = i % fs->secpercyl;
		side = x / fs->secpertrack;
		sector = x % fs->secpertrack + 1;

		try = 5;
		do {
			ret = swim_read_sector(fs, side, track, sector,
						buffer);
			if (try-- == 0)
				return -EIO;
		} while (ret != 512);

		buffer += ret;
	}

	return 0;
}

static void redo_fd_request(struct request_queue *q)
{
	struct request *req;
	struct floppy_state *fs;

	req = blk_fetch_request(q);
	while (req) {
		int err = -EIO;

		fs = req->rq_disk->private_data;
		if (blk_rq_pos(req) >= fs->total_secs)
			goto done;
		if (!fs->disk_in)
			goto done;
		if (rq_data_dir(req) == WRITE && fs->write_protected)
			goto done;

		switch (rq_data_dir(req)) {
		case WRITE:
			/* NOT IMPLEMENTED */
			break;
		case READ:
			err = floppy_read_sectors(fs, blk_rq_pos(req),
						  blk_rq_cur_sectors(req),
						  req->buffer);
			break;
		}
	done:
		if (!__blk_end_request_cur(req, err))
			req = blk_fetch_request(q);
	}
}

static void do_fd_request(struct request_queue *q)
{
	redo_fd_request(q);
}

static struct floppy_struct floppy_type[4] = {
	{    0,  0, 0,  0, 0, 0x00, 0x00, 0x00, 0x00, NULL }, /* no testing   */
	{  720,  9, 1, 80, 0, 0x2A, 0x02, 0xDF, 0x50, NULL }, /* 360KB SS 3.5"*/
	{ 1440,  9, 2, 80, 0, 0x2A, 0x02, 0xDF, 0x50, NULL }, /* 720KB 3.5"   */
	{ 2880, 18, 2, 80, 0, 0x1B, 0x00, 0xCF, 0x6C, NULL }, /* 1.44MB 3.5"  */
};

static int get_floppy_geometry(struct floppy_state *fs, int type,
			       struct floppy_struct **g)
{
	if (type >= ARRAY_SIZE(floppy_type))
		return -EINVAL;

	if (type)
		*g = &floppy_type[type];
	else if (fs->type == HD_MEDIA) /* High-Density media */
		*g = &floppy_type[3];
	else if (fs->head_number == 2) /* double-sided */
		*g = &floppy_type[2];
	else
		*g = &floppy_type[1];

	return 0;
}

static void setup_medium(struct floppy_state *fs)
{
	struct swim __iomem *base = fs->swd->base;

	if (swim_readbit(base, DISK_IN)) {
		struct floppy_struct *g;
		fs->disk_in = 1;
		fs->write_protected = swim_readbit(base, WRITE_PROT);
		fs->type = swim_readbit(base, ONEMEG_MEDIA);

		if (swim_track00(base))
			printk(KERN_ERR
				"SWIM: cannot move floppy head to track 0\n");

		swim_track00(base);

		get_floppy_geometry(fs, 0, &g);
		fs->total_secs = g->size;
		fs->secpercyl = g->head * g->sect;
		fs->secpertrack = g->sect;
		fs->track = 0;
	} else {
		fs->disk_in = 0;
	}
}

static int floppy_open(struct block_device *bdev, fmode_t mode)
{
	struct floppy_state *fs = bdev->bd_disk->private_data;
	struct swim __iomem *base = fs->swd->base;
	int err;

	if (fs->ref_count == -1 || (fs->ref_count && mode & FMODE_EXCL))
		return -EBUSY;

	if (mode & FMODE_EXCL)
		fs->ref_count = -1;
	else
		fs->ref_count++;

	swim_write(base, setup, S_IBM_DRIVE  | S_FCLK_DIV2);
	udelay(10);
	swim_drive(base, INTERNAL_DRIVE);
	swim_motor(base, ON);
	swim_action(base, SETMFM);
	if (fs->ejected)
		setup_medium(fs);
	if (!fs->disk_in) {
		err = -ENXIO;
		goto out;
	}

	if (mode & FMODE_NDELAY)
		return 0;

	if (mode & (FMODE_READ|FMODE_WRITE)) {
		check_disk_change(bdev);
		if ((mode & FMODE_WRITE) && fs->write_protected) {
			err = -EROFS;
			goto out;
		}
	}
	return 0;
out:
	if (fs->ref_count < 0)
		fs->ref_count = 0;
	else if (fs->ref_count > 0)
		--fs->ref_count;

	if (fs->ref_count == 0)
		swim_motor(base, OFF);
	return err;
}

static int floppy_unlocked_open(struct block_device *bdev, fmode_t mode)
{
	int ret;

<<<<<<< HEAD
	lock_kernel();
	ret = floppy_open(bdev, mode);
	unlock_kernel();
=======
	mutex_lock(&swim_mutex);
	ret = floppy_open(bdev, mode);
	mutex_unlock(&swim_mutex);
>>>>>>> 45f53cc9

	return ret;
}

static int floppy_release(struct gendisk *disk, fmode_t mode)
{
	struct floppy_state *fs = disk->private_data;
	struct swim __iomem *base = fs->swd->base;

<<<<<<< HEAD
	lock_kernel();
=======
	mutex_lock(&swim_mutex);
>>>>>>> 45f53cc9
	if (fs->ref_count < 0)
		fs->ref_count = 0;
	else if (fs->ref_count > 0)
		--fs->ref_count;

	if (fs->ref_count == 0)
		swim_motor(base, OFF);
<<<<<<< HEAD
	unlock_kernel();
=======
	mutex_unlock(&swim_mutex);
>>>>>>> 45f53cc9

	return 0;
}

static int floppy_ioctl(struct block_device *bdev, fmode_t mode,
			unsigned int cmd, unsigned long param)
{
	struct floppy_state *fs = bdev->bd_disk->private_data;
	int err;

	if ((cmd & 0x80) && !capable(CAP_SYS_ADMIN))
			return -EPERM;

	switch (cmd) {
	case FDEJECT:
		if (fs->ref_count != 1)
			return -EBUSY;
<<<<<<< HEAD
		lock_kernel();
		err = floppy_eject(fs);
		unlock_kernel();
=======
		mutex_lock(&swim_mutex);
		err = floppy_eject(fs);
		mutex_unlock(&swim_mutex);
>>>>>>> 45f53cc9
		return err;

	case FDGETPRM:
		if (copy_to_user((void __user *) param, (void *) &floppy_type,
				 sizeof(struct floppy_struct)))
			return -EFAULT;
		break;

	default:
		printk(KERN_DEBUG "SWIM floppy_ioctl: unknown cmd %d\n",
		       cmd);
		return -ENOSYS;
	}
	return 0;
}

static int floppy_getgeo(struct block_device *bdev, struct hd_geometry *geo)
{
	struct floppy_state *fs = bdev->bd_disk->private_data;
	struct floppy_struct *g;
	int ret;

	ret = get_floppy_geometry(fs, 0, &g);
	if (ret)
		return ret;

	geo->heads = g->head;
	geo->sectors = g->sect;
	geo->cylinders = g->track;

	return 0;
}

static int floppy_check_change(struct gendisk *disk)
{
	struct floppy_state *fs = disk->private_data;

	return fs->ejected;
}

static int floppy_revalidate(struct gendisk *disk)
{
	struct floppy_state *fs = disk->private_data;
	struct swim __iomem *base = fs->swd->base;

	swim_drive(base, fs->location);

	if (fs->ejected)
		setup_medium(fs);

	if (!fs->disk_in)
		swim_motor(base, OFF);
	else
		fs->ejected = 0;

	return !fs->disk_in;
}

static const struct block_device_operations floppy_fops = {
	.owner		 = THIS_MODULE,
	.open		 = floppy_unlocked_open,
	.release	 = floppy_release,
	.ioctl		 = floppy_ioctl,
	.getgeo		 = floppy_getgeo,
	.media_changed	 = floppy_check_change,
	.revalidate_disk = floppy_revalidate,
};

static struct kobject *floppy_find(dev_t dev, int *part, void *data)
{
	struct swim_priv *swd = data;
	int drive = (*part & 3);

	if (drive > swd->floppy_count)
		return NULL;

	*part = 0;
	return get_disk(swd->unit[drive].disk);
}

static int __devinit swim_add_floppy(struct swim_priv *swd,
				     enum drive_location location)
{
	struct floppy_state *fs = &swd->unit[swd->floppy_count];
	struct swim __iomem *base = swd->base;

	fs->location = location;

	swim_drive(base, location);

	swim_motor(base, OFF);

	if (swim_readbit(base, SINGLE_SIDED))
		fs->head_number = 1;
	else
		fs->head_number = 2;
	fs->ref_count = 0;
	fs->ejected = 1;

	swd->floppy_count++;

	return 0;
}

static int __devinit swim_floppy_init(struct swim_priv *swd)
{
	int err;
	int drive;
	struct swim __iomem *base = swd->base;

	/* scan floppy drives */

	swim_drive(base, INTERNAL_DRIVE);
	if (swim_readbit(base, DRIVE_PRESENT))
		swim_add_floppy(swd, INTERNAL_DRIVE);
	swim_drive(base, EXTERNAL_DRIVE);
	if (swim_readbit(base, DRIVE_PRESENT))
		swim_add_floppy(swd, EXTERNAL_DRIVE);

	/* register floppy drives */

	err = register_blkdev(FLOPPY_MAJOR, "fd");
	if (err) {
		printk(KERN_ERR "Unable to get major %d for SWIM floppy\n",
		       FLOPPY_MAJOR);
		return -EBUSY;
	}

	for (drive = 0; drive < swd->floppy_count; drive++) {
		swd->unit[drive].disk = alloc_disk(1);
		if (swd->unit[drive].disk == NULL) {
			err = -ENOMEM;
			goto exit_put_disks;
		}
		swd->unit[drive].swd = swd;
	}

	swd->queue = blk_init_queue(do_fd_request, &swd->lock);
	if (!swd->queue) {
		err = -ENOMEM;
		goto exit_put_disks;
	}

	for (drive = 0; drive < swd->floppy_count; drive++) {
		swd->unit[drive].disk->flags = GENHD_FL_REMOVABLE;
		swd->unit[drive].disk->major = FLOPPY_MAJOR;
		swd->unit[drive].disk->first_minor = drive;
		sprintf(swd->unit[drive].disk->disk_name, "fd%d", drive);
		swd->unit[drive].disk->fops = &floppy_fops;
		swd->unit[drive].disk->private_data = &swd->unit[drive];
		swd->unit[drive].disk->queue = swd->queue;
		set_capacity(swd->unit[drive].disk, 2880);
		add_disk(swd->unit[drive].disk);
	}

	blk_register_region(MKDEV(FLOPPY_MAJOR, 0), 256, THIS_MODULE,
			    floppy_find, NULL, swd);

	return 0;

exit_put_disks:
	unregister_blkdev(FLOPPY_MAJOR, "fd");
	while (drive--)
		put_disk(swd->unit[drive].disk);
	return err;
}

static int __devinit swim_probe(struct platform_device *dev)
{
	struct resource *res;
	struct swim __iomem *swim_base;
	struct swim_priv *swd;
	int ret;

	res = platform_get_resource(dev, IORESOURCE_MEM, 0);
	if (!res) {
		ret = -ENODEV;
		goto out;
	}

	if (!request_mem_region(res->start, resource_size(res), CARDNAME)) {
		ret = -EBUSY;
		goto out;
	}

	swim_base = ioremap(res->start, resource_size(res));
	if (!swim_base) {
		return -ENOMEM;
		goto out_release_io;
	}

	/* probe device */

	set_swim_mode(swim_base, 1);
	if (!get_swim_mode(swim_base)) {
		printk(KERN_INFO "SWIM device not found !\n");
		ret = -ENODEV;
		goto out_iounmap;
	}

	/* set platform driver data */

	swd = kzalloc(sizeof(struct swim_priv), GFP_KERNEL);
	if (!swd) {
		ret = -ENOMEM;
		goto out_iounmap;
	}
	platform_set_drvdata(dev, swd);

	swd->base = swim_base;

	ret = swim_floppy_init(swd);
	if (ret)
		goto out_kfree;

	return 0;

out_kfree:
	platform_set_drvdata(dev, NULL);
	kfree(swd);
out_iounmap:
	iounmap(swim_base);
out_release_io:
	release_mem_region(res->start, resource_size(res));
out:
	return ret;
}

static int __devexit swim_remove(struct platform_device *dev)
{
	struct swim_priv *swd = platform_get_drvdata(dev);
	int drive;
	struct resource *res;

	blk_unregister_region(MKDEV(FLOPPY_MAJOR, 0), 256);

	for (drive = 0; drive < swd->floppy_count; drive++) {
		del_gendisk(swd->unit[drive].disk);
		put_disk(swd->unit[drive].disk);
	}

	unregister_blkdev(FLOPPY_MAJOR, "fd");

	blk_cleanup_queue(swd->queue);

	/* eject floppies */

	for (drive = 0; drive < swd->floppy_count; drive++)
		floppy_eject(&swd->unit[drive]);

	iounmap(swd->base);

	res = platform_get_resource(dev, IORESOURCE_MEM, 0);
	if (res)
		release_mem_region(res->start, resource_size(res));

	platform_set_drvdata(dev, NULL);
	kfree(swd);

	return 0;
}

static struct platform_driver swim_driver = {
	.probe  = swim_probe,
	.remove = __devexit_p(swim_remove),
	.driver   = {
		.name	= CARDNAME,
		.owner	= THIS_MODULE,
	},
};

static int __init swim_init(void)
{
	printk(KERN_INFO "SWIM floppy driver %s\n", DRIVER_VERSION);

	return platform_driver_register(&swim_driver);
}
module_init(swim_init);

static void __exit swim_exit(void)
{
	platform_driver_unregister(&swim_driver);
}
module_exit(swim_exit);

MODULE_DESCRIPTION("Driver for SWIM floppy controller");
MODULE_LICENSE("GPL");
MODULE_AUTHOR("Laurent Vivier <laurent@lvivier.info>");
MODULE_ALIAS_BLOCKDEV_MAJOR(FLOPPY_MAJOR);<|MERGE_RESOLUTION|>--- conflicted
+++ resolved
@@ -20,11 +20,7 @@
 #include <linux/fd.h>
 #include <linux/slab.h>
 #include <linux/blkdev.h>
-<<<<<<< HEAD
-#include <linux/smp_lock.h>
-=======
 #include <linux/mutex.h>
->>>>>>> 45f53cc9
 #include <linux/hdreg.h>
 #include <linux/kernel.h>
 #include <linux/delay.h>
@@ -671,15 +667,9 @@
 {
 	int ret;
 
-<<<<<<< HEAD
-	lock_kernel();
-	ret = floppy_open(bdev, mode);
-	unlock_kernel();
-=======
 	mutex_lock(&swim_mutex);
 	ret = floppy_open(bdev, mode);
 	mutex_unlock(&swim_mutex);
->>>>>>> 45f53cc9
 
 	return ret;
 }
@@ -689,11 +679,7 @@
 	struct floppy_state *fs = disk->private_data;
 	struct swim __iomem *base = fs->swd->base;
 
-<<<<<<< HEAD
-	lock_kernel();
-=======
 	mutex_lock(&swim_mutex);
->>>>>>> 45f53cc9
 	if (fs->ref_count < 0)
 		fs->ref_count = 0;
 	else if (fs->ref_count > 0)
@@ -701,11 +687,7 @@
 
 	if (fs->ref_count == 0)
 		swim_motor(base, OFF);
-<<<<<<< HEAD
-	unlock_kernel();
-=======
 	mutex_unlock(&swim_mutex);
->>>>>>> 45f53cc9
 
 	return 0;
 }
@@ -723,15 +705,9 @@
 	case FDEJECT:
 		if (fs->ref_count != 1)
 			return -EBUSY;
-<<<<<<< HEAD
-		lock_kernel();
-		err = floppy_eject(fs);
-		unlock_kernel();
-=======
 		mutex_lock(&swim_mutex);
 		err = floppy_eject(fs);
 		mutex_unlock(&swim_mutex);
->>>>>>> 45f53cc9
 		return err;
 
 	case FDGETPRM:
