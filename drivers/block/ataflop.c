--- conflicted
+++ resolved
@@ -1399,11 +1399,7 @@
 {
 	struct request_queue *q;
 	int old_pos = fdc_queue;
-<<<<<<< HEAD
-	struct request *rq;
-=======
 	struct request *rq = NULL;
->>>>>>> 3cbea436
 
 	do {
 		q = unit[fdc_queue].disk->queue;
