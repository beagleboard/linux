/*
 * IPWireless 3G PCMCIA Network Driver
 *
 * Original code
 *   by Stephen Blackheath <stephen@blacksapphire.com>,
 *      Ben Martel <benm@symmetric.co.nz>
 *
 * Copyrighted as follows:
 *   Copyright (C) 2004 by Symmetric Systems Ltd (NZ)
 *
 * Various driver changes and rewrites, port to new kernels
 *   Copyright (C) 2006-2007 Jiri Kosina
 *
 * Misc code cleanups and updates
 *   Copyright (C) 2007 David Sterba
 */

#include "hardware.h"
#include "network.h"
#include "main.h"
#include "tty.h"

#include <linux/delay.h>
#include <linux/init.h>
#include <linux/io.h>
#include <linux/kernel.h>
#include <linux/module.h>
#include <linux/sched.h>
#include <linux/slab.h>

#include <pcmcia/cisreg.h>
#include <pcmcia/device_id.h>
#include <pcmcia/ss.h>
#include <pcmcia/ds.h>

static struct pcmcia_device_id ipw_ids[] = {
	PCMCIA_DEVICE_MANF_CARD(0x02f2, 0x0100),
	PCMCIA_DEVICE_MANF_CARD(0x02f2, 0x0200),
	PCMCIA_DEVICE_NULL
};
MODULE_DEVICE_TABLE(pcmcia, ipw_ids);

static void ipwireless_detach(struct pcmcia_device *link);

/*
 * Module params
 */
/* Debug mode: more verbose, print sent/recv bytes */
int ipwireless_debug;
int ipwireless_loopback;
int ipwireless_out_queue = 10;

module_param_named(debug, ipwireless_debug, int, 0);
module_param_named(loopback, ipwireless_loopback, int, 0);
module_param_named(out_queue, ipwireless_out_queue, int, 0);
MODULE_PARM_DESC(debug, "switch on debug messages [0]");
MODULE_PARM_DESC(loopback,
		"debug: enable ras_raw channel [0]");
MODULE_PARM_DESC(out_queue, "debug: set size of outgoing PPP queue [10]");

/* Executes in process context. */
static void signalled_reboot_work(struct work_struct *work_reboot)
{
	struct ipw_dev *ipw = container_of(work_reboot, struct ipw_dev,
			work_reboot);
	struct pcmcia_device *link = ipw->link;
	pcmcia_reset_card(link->socket);
}

static void signalled_reboot_callback(void *callback_data)
{
	struct ipw_dev *ipw = (struct ipw_dev *) callback_data;

	/* Delegate to process context. */
	schedule_work(&ipw->work_reboot);
}

static int ipwireless_probe(struct pcmcia_device *p_dev, void *priv_data)
{
	struct ipw_dev *ipw = priv_data;
	struct resource *io_resource;
	int ret;

<<<<<<< HEAD
	p_dev->resource[0]->flags |= IO_DATA_PATH_WIDTH_AUTO;
	p_dev->resource[0]->start = cfg->io.win[0].base;
	p_dev->resource[0]->end = cfg->io.win[0].len;

	/* 0x40 causes it to generate level mode interrupts. */
	/* 0x04 enables IREQ pin. */
	p_dev->conf.ConfigIndex = cfg->index | 0x44;
=======
	p_dev->resource[0]->flags &= ~IO_DATA_PATH_WIDTH;
	p_dev->resource[0]->flags |= IO_DATA_PATH_WIDTH_AUTO;

	/* 0x40 causes it to generate level mode interrupts. */
	/* 0x04 enables IREQ pin. */
	p_dev->config_index |= 0x44;
>>>>>>> 45f53cc9
	p_dev->io_lines = 16;
	ret = pcmcia_request_io(p_dev);
	if (ret)
		return ret;

	io_resource = request_region(p_dev->resource[0]->start,
				resource_size(p_dev->resource[0]),
				IPWIRELESS_PCCARD_NAME);

	p_dev->resource[2]->flags |=
		WIN_DATA_WIDTH_16 | WIN_MEMORY_TYPE_CM | WIN_ENABLE;

	ret = pcmcia_request_window(p_dev, p_dev->resource[2], 0);
	if (ret != 0)
		goto exit1;

<<<<<<< HEAD
	ret = pcmcia_map_mem_page(p_dev, ipw->handle_common_memory,
				cfg->mem.win[0].card_addr);

=======
	ret = pcmcia_map_mem_page(p_dev, p_dev->resource[2], p_dev->card_addr);
>>>>>>> 45f53cc9
	if (ret != 0)
		goto exit2;

	ipw->is_v2_card = resource_size(p_dev->resource[2]) == 0x100;

	ipw->attr_memory = ioremap(p_dev->resource[2]->start,
				resource_size(p_dev->resource[2]));
	request_mem_region(p_dev->resource[2]->start,
			resource_size(p_dev->resource[2]),
			IPWIRELESS_PCCARD_NAME);

	p_dev->resource[3]->flags |= WIN_DATA_WIDTH_16 | WIN_MEMORY_TYPE_AM |
					WIN_ENABLE;
	p_dev->resource[3]->end = 0; /* this used to be 0x1000 */
	ret = pcmcia_request_window(p_dev, p_dev->resource[3], 0);
	if (ret != 0)
		goto exit2;

<<<<<<< HEAD
	ret = pcmcia_map_mem_page(p_dev, ipw->handle_attr_memory, 0);
=======
	ret = pcmcia_map_mem_page(p_dev, p_dev->resource[3], 0);
>>>>>>> 45f53cc9
	if (ret != 0)
		goto exit3;

	ipw->attr_memory = ioremap(p_dev->resource[3]->start,
				resource_size(p_dev->resource[3]));
	request_mem_region(p_dev->resource[3]->start,
			resource_size(p_dev->resource[3]),
			IPWIRELESS_PCCARD_NAME);

	return 0;

exit3:
exit2:
	if (ipw->common_memory) {
		release_mem_region(p_dev->resource[2]->start,
				resource_size(p_dev->resource[2]));
		iounmap(ipw->common_memory);
	}
exit1:
	release_resource(io_resource);
	pcmcia_disable_device(p_dev);
	return -1;
}

static int config_ipwireless(struct ipw_dev *ipw)
{
	struct pcmcia_device *link = ipw->link;
	int ret = 0;

	ipw->is_v2_card = 0;
	link->config_flags |= CONF_AUTO_SET_IO | CONF_AUTO_SET_IOMEM |
		CONF_ENABLE_IRQ;

	ret = pcmcia_loop_config(link, ipwireless_probe, ipw);
	if (ret != 0)
		return ret;

	INIT_WORK(&ipw->work_reboot, signalled_reboot_work);

	ipwireless_init_hardware_v1(ipw->hardware, link->resource[0]->start,
				    ipw->attr_memory, ipw->common_memory,
				    ipw->is_v2_card, signalled_reboot_callback,
				    ipw);

	ret = pcmcia_request_irq(link, ipwireless_interrupt);
	if (ret != 0)
		goto exit;

	printk(KERN_INFO IPWIRELESS_PCCARD_NAME ": Card type %s\n",
			ipw->is_v2_card ? "V2/V3" : "V1");
	printk(KERN_INFO IPWIRELESS_PCCARD_NAME
		": I/O ports %pR, irq %d\n", link->resource[0],
			(unsigned int) link->irq);
	if (ipw->attr_memory && ipw->common_memory)
		printk(KERN_INFO IPWIRELESS_PCCARD_NAME
			": attr memory %pR, common memory %pR\n",
			link->resource[3],
			link->resource[2]);

	ipw->network = ipwireless_network_create(ipw->hardware);
	if (!ipw->network)
		goto exit;

	ipw->tty = ipwireless_tty_create(ipw->hardware, ipw->network);
	if (!ipw->tty)
		goto exit;

	ipwireless_init_hardware_v2_v3(ipw->hardware);

	/*
	 * Do the RequestConfiguration last, because it enables interrupts.
	 * Then we don't get any interrupts before we're ready for them.
	 */
	ret = pcmcia_enable_device(link);
	if (ret != 0)
		goto exit;

	return 0;

exit:
<<<<<<< HEAD
	if (ipw->attr_memory) {
		release_mem_region(ipw->request_attr_memory.Base,
				ipw->request_attr_memory.Size);
		iounmap(ipw->attr_memory);

	}
=======
>>>>>>> 45f53cc9
	if (ipw->common_memory) {
		release_mem_region(link->resource[2]->start,
				resource_size(link->resource[2]));
		iounmap(ipw->common_memory);
<<<<<<< HEAD
=======
	}
	if (ipw->attr_memory) {
		release_mem_region(link->resource[3]->start,
				resource_size(link->resource[3]));
		iounmap(ipw->attr_memory);
>>>>>>> 45f53cc9
	}
	pcmcia_disable_device(link);
	return -1;
}

static void release_ipwireless(struct ipw_dev *ipw)
{
	if (ipw->common_memory) {
		release_mem_region(ipw->link->resource[2]->start,
				resource_size(ipw->link->resource[2]));
		iounmap(ipw->common_memory);
	}
	if (ipw->attr_memory) {
		release_mem_region(ipw->link->resource[3]->start,
				resource_size(ipw->link->resource[3]));
		iounmap(ipw->attr_memory);
	}
	pcmcia_disable_device(ipw->link);
}

/*
 * ipwireless_attach() creates an "instance" of the driver, allocating
 * local data structures for one device (one interface).  The device
 * is registered with Card Services.
 *
 * The pcmcia_device structure is initialized, but we don't actually
 * configure the card at this point -- we wait until we receive a
 * card insertion event.
 */
static int ipwireless_attach(struct pcmcia_device *link)
{
	struct ipw_dev *ipw;
	int ret;

	ipw = kzalloc(sizeof(struct ipw_dev), GFP_KERNEL);
	if (!ipw)
		return -ENOMEM;

	ipw->link = link;
	link->priv = ipw;

	ipw->hardware = ipwireless_hardware_create();
	if (!ipw->hardware) {
		kfree(ipw);
		return -ENOMEM;
	}
	/* RegisterClient will call config_ipwireless */

	ret = config_ipwireless(ipw);

	if (ret != 0) {
		ipwireless_detach(link);
		return ret;
	}

	return 0;
}

/*
 * This deletes a driver "instance".  The device is de-registered with
 * Card Services.  If it has been released, all local data structures
 * are freed.  Otherwise, the structures will be freed when the device
 * is released.
 */
static void ipwireless_detach(struct pcmcia_device *link)
{
	struct ipw_dev *ipw = link->priv;

	release_ipwireless(ipw);

	if (ipw->tty != NULL)
		ipwireless_tty_free(ipw->tty);
	if (ipw->network != NULL)
		ipwireless_network_free(ipw->network);
	if (ipw->hardware != NULL)
		ipwireless_hardware_free(ipw->hardware);
	kfree(ipw);
}

static struct pcmcia_driver me = {
	.owner		= THIS_MODULE,
	.probe          = ipwireless_attach,
	.remove         = ipwireless_detach,
	.name		= IPWIRELESS_PCCARD_NAME,
	.id_table       = ipw_ids
};

/*
 * Module insertion : initialisation of the module.
 * Register the card with cardmgr...
 */
static int __init init_ipwireless(void)
{
	int ret;

	ret = ipwireless_tty_init();
	if (ret != 0)
		return ret;

	ret = pcmcia_register_driver(&me);
	if (ret != 0)
		ipwireless_tty_release();

	return ret;
}

/*
 * Module removal
 */
static void __exit exit_ipwireless(void)
{
	pcmcia_unregister_driver(&me);
	ipwireless_tty_release();
}

module_init(init_ipwireless);
module_exit(exit_ipwireless);

MODULE_AUTHOR(IPWIRELESS_PCMCIA_AUTHOR);
MODULE_DESCRIPTION(IPWIRELESS_PCCARD_NAME " " IPWIRELESS_PCMCIA_VERSION);
MODULE_LICENSE("GPL");<|MERGE_RESOLUTION|>--- conflicted
+++ resolved
@@ -81,22 +81,12 @@
 	struct resource *io_resource;
 	int ret;
 
-<<<<<<< HEAD
-	p_dev->resource[0]->flags |= IO_DATA_PATH_WIDTH_AUTO;
-	p_dev->resource[0]->start = cfg->io.win[0].base;
-	p_dev->resource[0]->end = cfg->io.win[0].len;
-
-	/* 0x40 causes it to generate level mode interrupts. */
-	/* 0x04 enables IREQ pin. */
-	p_dev->conf.ConfigIndex = cfg->index | 0x44;
-=======
 	p_dev->resource[0]->flags &= ~IO_DATA_PATH_WIDTH;
 	p_dev->resource[0]->flags |= IO_DATA_PATH_WIDTH_AUTO;
 
 	/* 0x40 causes it to generate level mode interrupts. */
 	/* 0x04 enables IREQ pin. */
 	p_dev->config_index |= 0x44;
->>>>>>> 45f53cc9
 	p_dev->io_lines = 16;
 	ret = pcmcia_request_io(p_dev);
 	if (ret)
@@ -113,13 +103,7 @@
 	if (ret != 0)
 		goto exit1;
 
-<<<<<<< HEAD
-	ret = pcmcia_map_mem_page(p_dev, ipw->handle_common_memory,
-				cfg->mem.win[0].card_addr);
-
-=======
 	ret = pcmcia_map_mem_page(p_dev, p_dev->resource[2], p_dev->card_addr);
->>>>>>> 45f53cc9
 	if (ret != 0)
 		goto exit2;
 
@@ -138,11 +122,7 @@
 	if (ret != 0)
 		goto exit2;
 
-<<<<<<< HEAD
-	ret = pcmcia_map_mem_page(p_dev, ipw->handle_attr_memory, 0);
-=======
 	ret = pcmcia_map_mem_page(p_dev, p_dev->resource[3], 0);
->>>>>>> 45f53cc9
 	if (ret != 0)
 		goto exit3;
 
@@ -223,27 +203,15 @@
 	return 0;
 
 exit:
-<<<<<<< HEAD
-	if (ipw->attr_memory) {
-		release_mem_region(ipw->request_attr_memory.Base,
-				ipw->request_attr_memory.Size);
-		iounmap(ipw->attr_memory);
-
-	}
-=======
->>>>>>> 45f53cc9
 	if (ipw->common_memory) {
 		release_mem_region(link->resource[2]->start,
 				resource_size(link->resource[2]));
 		iounmap(ipw->common_memory);
-<<<<<<< HEAD
-=======
 	}
 	if (ipw->attr_memory) {
 		release_mem_region(link->resource[3]->start,
 				resource_size(link->resource[3]));
 		iounmap(ipw->attr_memory);
->>>>>>> 45f53cc9
 	}
 	pcmcia_disable_device(link);
 	return -1;
