--- conflicted
+++ resolved
@@ -939,19 +939,7 @@
 				&bridge->mode);
 	}
 
-<<<<<<< HEAD
-	if (bridge->driver->mask_memory == intel_i965_mask_memory) {
-		if (pci_set_dma_mask(intel_private.pcidev, DMA_BIT_MASK(36)))
-			dev_err(&intel_private.pcidev->dev,
-				"set gfx device dma mask 36bit failed!\n");
-		else
-			pci_set_consistent_dma_mask(intel_private.pcidev,
-						    DMA_BIT_MASK(36));
-	}
-
-=======
 found_gmch:
->>>>>>> 2da30e70
 	pci_set_drvdata(pdev, bridge);
 	err = agp_add_bridge(bridge);
 	if (!err)
