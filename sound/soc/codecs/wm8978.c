/*
 * wm8978.c  --  WM8978 ALSA SoC Audio Codec driver
 *
 * Copyright (C) 2009-2010 Guennadi Liakhovetski <g.liakhovetski@gmx.de>
 * Copyright (C) 2007 Carlos Munoz <carlos@kenati.com>
 * Copyright 2006-2009 Wolfson Microelectronics PLC.
 * Based on wm8974 and wm8990 by Liam Girdwood <lrg@slimlogic.co.uk>
 *
 * This program is free software; you can redistribute it and/or modify
 * it under the terms of the GNU General Public License version 2 as
 * published by the Free Software Foundation.
 */

#include <linux/module.h>
#include <linux/moduleparam.h>
#include <linux/kernel.h>
#include <linux/init.h>
#include <linux/delay.h>
#include <linux/pm.h>
#include <linux/i2c.h>
#include <linux/platform_device.h>
#include <linux/slab.h>
#include <sound/core.h>
#include <sound/pcm.h>
#include <sound/pcm_params.h>
#include <sound/soc.h>
#include <sound/soc-dapm.h>
#include <sound/initval.h>
#include <sound/tlv.h>
#include <asm/div64.h>

#include "wm8978.h"

/* wm8978 register cache. Note that register 0 is not included in the cache. */
static const u16 wm8978_reg[WM8978_CACHEREGNUM] = {
	0x0000, 0x0000, 0x0000, 0x0000,	/* 0x00...0x03 */
	0x0050, 0x0000, 0x0140, 0x0000,	/* 0x04...0x07 */
	0x0000, 0x0000, 0x0000, 0x00ff,	/* 0x08...0x0b */
	0x00ff, 0x0000, 0x0100, 0x00ff,	/* 0x0c...0x0f */
	0x00ff, 0x0000, 0x012c, 0x002c,	/* 0x10...0x13 */
	0x002c, 0x002c, 0x002c, 0x0000,	/* 0x14...0x17 */
	0x0032, 0x0000, 0x0000, 0x0000,	/* 0x18...0x1b */
	0x0000, 0x0000, 0x0000, 0x0000,	/* 0x1c...0x1f */
	0x0038, 0x000b, 0x0032, 0x0000,	/* 0x20...0x23 */
	0x0008, 0x000c, 0x0093, 0x00e9,	/* 0x24...0x27 */
	0x0000, 0x0000, 0x0000, 0x0000,	/* 0x28...0x2b */
	0x0033, 0x0010, 0x0010, 0x0100,	/* 0x2c...0x2f */
	0x0100, 0x0002, 0x0001, 0x0001,	/* 0x30...0x33 */
	0x0039, 0x0039, 0x0039, 0x0039,	/* 0x34...0x37 */
	0x0001,	0x0001,			/* 0x38...0x3b */
};

/* codec private data */
struct wm8978_priv {
	enum snd_soc_control_type control_type;
	void *control_data;
	unsigned int f_pllout;
	unsigned int f_mclk;
	unsigned int f_256fs;
	unsigned int f_opclk;
	int mclk_idx;
	enum wm8978_sysclk_src sysclk;
	u16 reg_cache[WM8978_CACHEREGNUM];
};

static const char *wm8978_companding[] = {"Off", "NC", "u-law", "A-law"};
static const char *wm8978_eqmode[] = {"Capture", "Playback"};
static const char *wm8978_bw[] = {"Narrow", "Wide"};
static const char *wm8978_eq1[] = {"80Hz", "105Hz", "135Hz", "175Hz"};
static const char *wm8978_eq2[] = {"230Hz", "300Hz", "385Hz", "500Hz"};
static const char *wm8978_eq3[] = {"650Hz", "850Hz", "1.1kHz", "1.4kHz"};
static const char *wm8978_eq4[] = {"1.8kHz", "2.4kHz", "3.2kHz", "4.1kHz"};
static const char *wm8978_eq5[] = {"5.3kHz", "6.9kHz", "9kHz", "11.7kHz"};
static const char *wm8978_alc3[] = {"ALC", "Limiter"};
static const char *wm8978_alc1[] = {"Off", "Right", "Left", "Both"};

static const SOC_ENUM_SINGLE_DECL(adc_compand, WM8978_COMPANDING_CONTROL, 1,
				  wm8978_companding);
static const SOC_ENUM_SINGLE_DECL(dac_compand, WM8978_COMPANDING_CONTROL, 3,
				  wm8978_companding);
static const SOC_ENUM_SINGLE_DECL(eqmode, WM8978_EQ1, 8, wm8978_eqmode);
static const SOC_ENUM_SINGLE_DECL(eq1, WM8978_EQ1, 5, wm8978_eq1);
static const SOC_ENUM_SINGLE_DECL(eq2bw, WM8978_EQ2, 8, wm8978_bw);
static const SOC_ENUM_SINGLE_DECL(eq2, WM8978_EQ2, 5, wm8978_eq2);
static const SOC_ENUM_SINGLE_DECL(eq3bw, WM8978_EQ3, 8, wm8978_bw);
static const SOC_ENUM_SINGLE_DECL(eq3, WM8978_EQ3, 5, wm8978_eq3);
static const SOC_ENUM_SINGLE_DECL(eq4bw, WM8978_EQ4, 8, wm8978_bw);
static const SOC_ENUM_SINGLE_DECL(eq4, WM8978_EQ4, 5, wm8978_eq4);
static const SOC_ENUM_SINGLE_DECL(eq5, WM8978_EQ5, 5, wm8978_eq5);
static const SOC_ENUM_SINGLE_DECL(alc3, WM8978_ALC_CONTROL_3, 8, wm8978_alc3);
static const SOC_ENUM_SINGLE_DECL(alc1, WM8978_ALC_CONTROL_1, 7, wm8978_alc1);

static const DECLARE_TLV_DB_SCALE(digital_tlv, -12750, 50, 1);
static const DECLARE_TLV_DB_SCALE(eq_tlv, -1200, 100, 0);
static const DECLARE_TLV_DB_SCALE(inpga_tlv, -1200, 75, 0);
static const DECLARE_TLV_DB_SCALE(spk_tlv, -5700, 100, 0);
static const DECLARE_TLV_DB_SCALE(boost_tlv, -1500, 300, 1);

static const struct snd_kcontrol_new wm8978_snd_controls[] = {

	SOC_SINGLE("Digital Loopback Switch",
		WM8978_COMPANDING_CONTROL, 0, 1, 0),

	SOC_ENUM("ADC Companding", adc_compand),
	SOC_ENUM("DAC Companding", dac_compand),

	SOC_DOUBLE("DAC Inversion Switch", WM8978_DAC_CONTROL, 0, 1, 1, 0),

	SOC_DOUBLE_R_TLV("PCM Volume",
		WM8978_LEFT_DAC_DIGITAL_VOLUME, WM8978_RIGHT_DAC_DIGITAL_VOLUME,
		0, 255, 0, digital_tlv),

	SOC_SINGLE("High Pass Filter Switch", WM8978_ADC_CONTROL, 8, 1, 0),
	SOC_SINGLE("High Pass Cut Off", WM8978_ADC_CONTROL, 4, 7, 0),
	SOC_DOUBLE("ADC Inversion Switch", WM8978_ADC_CONTROL, 0, 1, 1, 0),

	SOC_DOUBLE_R_TLV("ADC Volume",
		WM8978_LEFT_ADC_DIGITAL_VOLUME, WM8978_RIGHT_ADC_DIGITAL_VOLUME,
		0, 255, 0, digital_tlv),

	SOC_ENUM("Equaliser Function", eqmode),
	SOC_ENUM("EQ1 Cut Off", eq1),
	SOC_SINGLE_TLV("EQ1 Volume", WM8978_EQ1,  0, 24, 1, eq_tlv),

	SOC_ENUM("Equaliser EQ2 Bandwith", eq2bw),
	SOC_ENUM("EQ2 Cut Off", eq2),
	SOC_SINGLE_TLV("EQ2 Volume", WM8978_EQ2,  0, 24, 1, eq_tlv),

	SOC_ENUM("Equaliser EQ3 Bandwith", eq3bw),
	SOC_ENUM("EQ3 Cut Off", eq3),
	SOC_SINGLE_TLV("EQ3 Volume", WM8978_EQ3,  0, 24, 1, eq_tlv),

	SOC_ENUM("Equaliser EQ4 Bandwith", eq4bw),
	SOC_ENUM("EQ4 Cut Off", eq4),
	SOC_SINGLE_TLV("EQ4 Volume", WM8978_EQ4,  0, 24, 1, eq_tlv),

	SOC_ENUM("EQ5 Cut Off", eq5),
	SOC_SINGLE_TLV("EQ5 Volume", WM8978_EQ5, 0, 24, 1, eq_tlv),

	SOC_SINGLE("DAC Playback Limiter Switch",
		WM8978_DAC_LIMITER_1, 8, 1, 0),
	SOC_SINGLE("DAC Playback Limiter Decay",
		WM8978_DAC_LIMITER_1, 4, 15, 0),
	SOC_SINGLE("DAC Playback Limiter Attack",
		WM8978_DAC_LIMITER_1, 0, 15, 0),

	SOC_SINGLE("DAC Playback Limiter Threshold",
		WM8978_DAC_LIMITER_2, 4, 7, 0),
	SOC_SINGLE("DAC Playback Limiter Boost",
		WM8978_DAC_LIMITER_2, 0, 15, 0),

	SOC_ENUM("ALC Enable Switch", alc1),
	SOC_SINGLE("ALC Capture Min Gain", WM8978_ALC_CONTROL_1, 0, 7, 0),
	SOC_SINGLE("ALC Capture Max Gain", WM8978_ALC_CONTROL_1, 3, 7, 0),

	SOC_SINGLE("ALC Capture Hold", WM8978_ALC_CONTROL_2, 4, 7, 0),
	SOC_SINGLE("ALC Capture Target", WM8978_ALC_CONTROL_2, 0, 15, 0),

	SOC_ENUM("ALC Capture Mode", alc3),
	SOC_SINGLE("ALC Capture Decay", WM8978_ALC_CONTROL_3, 4, 15, 0),
	SOC_SINGLE("ALC Capture Attack", WM8978_ALC_CONTROL_3, 0, 15, 0),

	SOC_SINGLE("ALC Capture Noise Gate Switch", WM8978_NOISE_GATE, 3, 1, 0),
	SOC_SINGLE("ALC Capture Noise Gate Threshold",
		WM8978_NOISE_GATE, 0, 7, 0),

	SOC_DOUBLE_R("Capture PGA ZC Switch",
		WM8978_LEFT_INP_PGA_CONTROL, WM8978_RIGHT_INP_PGA_CONTROL,
		7, 1, 0),

	/* OUT1 - Headphones */
	SOC_DOUBLE_R("Headphone Playback ZC Switch",
		WM8978_LOUT1_HP_CONTROL, WM8978_ROUT1_HP_CONTROL, 7, 1, 0),

	SOC_DOUBLE_R_TLV("Headphone Playback Volume",
		WM8978_LOUT1_HP_CONTROL, WM8978_ROUT1_HP_CONTROL,
		0, 63, 0, spk_tlv),

	/* OUT2 - Speakers */
	SOC_DOUBLE_R("Speaker Playback ZC Switch",
		WM8978_LOUT2_SPK_CONTROL, WM8978_ROUT2_SPK_CONTROL, 7, 1, 0),

	SOC_DOUBLE_R_TLV("Speaker Playback Volume",
		WM8978_LOUT2_SPK_CONTROL, WM8978_ROUT2_SPK_CONTROL,
		0, 63, 0, spk_tlv),

	/* OUT3/4 - Line Output */
	SOC_DOUBLE_R("Line Playback Switch",
		WM8978_OUT3_MIXER_CONTROL, WM8978_OUT4_MIXER_CONTROL, 6, 1, 1),

	/* Mixer #3: Boost (Input) mixer */
	SOC_DOUBLE_R("PGA Boost (+20dB)",
		WM8978_LEFT_ADC_BOOST_CONTROL, WM8978_RIGHT_ADC_BOOST_CONTROL,
		8, 1, 0),
	SOC_DOUBLE_R_TLV("L2/R2 Boost Volume",
		WM8978_LEFT_ADC_BOOST_CONTROL, WM8978_RIGHT_ADC_BOOST_CONTROL,
		4, 7, 0, boost_tlv),
	SOC_DOUBLE_R_TLV("Aux Boost Volume",
		WM8978_LEFT_ADC_BOOST_CONTROL, WM8978_RIGHT_ADC_BOOST_CONTROL,
		0, 7, 0, boost_tlv),

	/* Input PGA volume */
	SOC_DOUBLE_R_TLV("Input PGA Volume",
		WM8978_LEFT_INP_PGA_CONTROL, WM8978_RIGHT_INP_PGA_CONTROL,
		0, 63, 0, inpga_tlv),

	/* Headphone */
	SOC_DOUBLE_R("Headphone Switch",
		WM8978_LOUT1_HP_CONTROL, WM8978_ROUT1_HP_CONTROL, 6, 1, 1),

	/* Speaker */
	SOC_DOUBLE_R("Speaker Switch",
		WM8978_LOUT2_SPK_CONTROL, WM8978_ROUT2_SPK_CONTROL, 6, 1, 1),

	/* DAC / ADC oversampling */
	SOC_SINGLE("DAC 128x Oversampling Switch", WM8978_DAC_CONTROL, 8, 1, 0),
	SOC_SINGLE("ADC 128x Oversampling Switch", WM8978_ADC_CONTROL, 8, 1, 0),
};

/* Mixer #1: Output (OUT1, OUT2) Mixer: mix AUX, Input mixer output and DAC */
static const struct snd_kcontrol_new wm8978_left_out_mixer[] = {
	SOC_DAPM_SINGLE("Line Bypass Switch", WM8978_LEFT_MIXER_CONTROL, 1, 1, 0),
	SOC_DAPM_SINGLE("Aux Playback Switch", WM8978_LEFT_MIXER_CONTROL, 5, 1, 0),
	SOC_DAPM_SINGLE("PCM Playback Switch", WM8978_LEFT_MIXER_CONTROL, 0, 1, 0),
};

static const struct snd_kcontrol_new wm8978_right_out_mixer[] = {
	SOC_DAPM_SINGLE("Line Bypass Switch", WM8978_RIGHT_MIXER_CONTROL, 1, 1, 0),
	SOC_DAPM_SINGLE("Aux Playback Switch", WM8978_RIGHT_MIXER_CONTROL, 5, 1, 0),
	SOC_DAPM_SINGLE("PCM Playback Switch", WM8978_RIGHT_MIXER_CONTROL, 0, 1, 0),
};

/* OUT3/OUT4 Mixer not implemented */

/* Mixer #2: Input PGA Mute */
static const struct snd_kcontrol_new wm8978_left_input_mixer[] = {
	SOC_DAPM_SINGLE("L2 Switch", WM8978_INPUT_CONTROL, 2, 1, 0),
	SOC_DAPM_SINGLE("MicN Switch", WM8978_INPUT_CONTROL, 1, 1, 0),
	SOC_DAPM_SINGLE("MicP Switch", WM8978_INPUT_CONTROL, 0, 1, 0),
};
static const struct snd_kcontrol_new wm8978_right_input_mixer[] = {
	SOC_DAPM_SINGLE("R2 Switch", WM8978_INPUT_CONTROL, 6, 1, 0),
	SOC_DAPM_SINGLE("MicN Switch", WM8978_INPUT_CONTROL, 5, 1, 0),
	SOC_DAPM_SINGLE("MicP Switch", WM8978_INPUT_CONTROL, 4, 1, 0),
};

static const struct snd_soc_dapm_widget wm8978_dapm_widgets[] = {
	SND_SOC_DAPM_DAC("Left DAC", "Left HiFi Playback",
			 WM8978_POWER_MANAGEMENT_3, 0, 0),
	SND_SOC_DAPM_DAC("Right DAC", "Right HiFi Playback",
			 WM8978_POWER_MANAGEMENT_3, 1, 0),
	SND_SOC_DAPM_ADC("Left ADC", "Left HiFi Capture",
			 WM8978_POWER_MANAGEMENT_2, 0, 0),
	SND_SOC_DAPM_ADC("Right ADC", "Right HiFi Capture",
			 WM8978_POWER_MANAGEMENT_2, 1, 0),

	/* Mixer #1: OUT1,2 */
	SOC_MIXER_ARRAY("Left Output Mixer", WM8978_POWER_MANAGEMENT_3,
			2, 0, wm8978_left_out_mixer),
	SOC_MIXER_ARRAY("Right Output Mixer", WM8978_POWER_MANAGEMENT_3,
			3, 0, wm8978_right_out_mixer),

	SOC_MIXER_ARRAY("Left Input Mixer", WM8978_POWER_MANAGEMENT_2,
			2, 0, wm8978_left_input_mixer),
	SOC_MIXER_ARRAY("Right Input Mixer", WM8978_POWER_MANAGEMENT_2,
			3, 0, wm8978_right_input_mixer),

	SND_SOC_DAPM_PGA("Left Boost Mixer", WM8978_POWER_MANAGEMENT_2,
			 4, 0, NULL, 0),
	SND_SOC_DAPM_PGA("Right Boost Mixer", WM8978_POWER_MANAGEMENT_2,
			 5, 0, NULL, 0),

	SND_SOC_DAPM_PGA("Left Capture PGA", WM8978_LEFT_INP_PGA_CONTROL,
			 6, 1, NULL, 0),
	SND_SOC_DAPM_PGA("Right Capture PGA", WM8978_RIGHT_INP_PGA_CONTROL,
			 6, 1, NULL, 0),

	SND_SOC_DAPM_PGA("Left Headphone Out", WM8978_POWER_MANAGEMENT_2,
			 7, 0, NULL, 0),
	SND_SOC_DAPM_PGA("Right Headphone Out", WM8978_POWER_MANAGEMENT_2,
			 8, 0, NULL, 0),

	SND_SOC_DAPM_PGA("Left Speaker Out", WM8978_POWER_MANAGEMENT_3,
			 6, 0, NULL, 0),
	SND_SOC_DAPM_PGA("Right Speaker Out", WM8978_POWER_MANAGEMENT_3,
			 5, 0, NULL, 0),

	SND_SOC_DAPM_MIXER("OUT4 VMID", WM8978_POWER_MANAGEMENT_3,
			   8, 0, NULL, 0),

	SND_SOC_DAPM_MICBIAS("Mic Bias", WM8978_POWER_MANAGEMENT_1, 4, 0),

	SND_SOC_DAPM_INPUT("LMICN"),
	SND_SOC_DAPM_INPUT("LMICP"),
	SND_SOC_DAPM_INPUT("RMICN"),
	SND_SOC_DAPM_INPUT("RMICP"),
	SND_SOC_DAPM_INPUT("LAUX"),
	SND_SOC_DAPM_INPUT("RAUX"),
	SND_SOC_DAPM_INPUT("L2"),
	SND_SOC_DAPM_INPUT("R2"),
	SND_SOC_DAPM_OUTPUT("LHP"),
	SND_SOC_DAPM_OUTPUT("RHP"),
	SND_SOC_DAPM_OUTPUT("LSPK"),
	SND_SOC_DAPM_OUTPUT("RSPK"),
};

static const struct snd_soc_dapm_route audio_map[] = {
	/* Output mixer */
	{"Right Output Mixer", "PCM Playback Switch", "Right DAC"},
	{"Right Output Mixer", "Aux Playback Switch", "RAUX"},
	{"Right Output Mixer", "Line Bypass Switch", "Right Boost Mixer"},

	{"Left Output Mixer", "PCM Playback Switch", "Left DAC"},
	{"Left Output Mixer", "Aux Playback Switch", "LAUX"},
	{"Left Output Mixer", "Line Bypass Switch", "Left Boost Mixer"},

	/* Outputs */
	{"Right Headphone Out", NULL, "Right Output Mixer"},
	{"RHP", NULL, "Right Headphone Out"},

	{"Left Headphone Out", NULL, "Left Output Mixer"},
	{"LHP", NULL, "Left Headphone Out"},

	{"Right Speaker Out", NULL, "Right Output Mixer"},
	{"RSPK", NULL, "Right Speaker Out"},

	{"Left Speaker Out", NULL, "Left Output Mixer"},
	{"LSPK", NULL, "Left Speaker Out"},

	/* Boost Mixer */
	{"Right ADC", NULL, "Right Boost Mixer"},

	{"Right Boost Mixer", NULL, "RAUX"},
	{"Right Boost Mixer", NULL, "Right Capture PGA"},
	{"Right Boost Mixer", NULL, "R2"},

	{"Left ADC", NULL, "Left Boost Mixer"},

	{"Left Boost Mixer", NULL, "LAUX"},
	{"Left Boost Mixer", NULL, "Left Capture PGA"},
	{"Left Boost Mixer", NULL, "L2"},

	/* Input PGA */
	{"Right Capture PGA", NULL, "Right Input Mixer"},
	{"Left Capture PGA", NULL, "Left Input Mixer"},

	{"Right Input Mixer", "R2 Switch", "R2"},
	{"Right Input Mixer", "MicN Switch", "RMICN"},
	{"Right Input Mixer", "MicP Switch", "RMICP"},

	{"Left Input Mixer", "L2 Switch", "L2"},
	{"Left Input Mixer", "MicN Switch", "LMICN"},
	{"Left Input Mixer", "MicP Switch", "LMICP"},
};

static int wm8978_add_widgets(struct snd_soc_codec *codec)
{
	snd_soc_dapm_new_controls(codec, wm8978_dapm_widgets,
				  ARRAY_SIZE(wm8978_dapm_widgets));

	/* set up the WM8978 audio map */
	snd_soc_dapm_add_routes(codec, audio_map, ARRAY_SIZE(audio_map));

	return 0;
}

/* PLL divisors */
struct wm8978_pll_div {
	u32 k;
	u8 n;
	u8 div2;
};

#define FIXED_PLL_SIZE (1 << 24)

static void pll_factors(struct snd_soc_codec *codec,
		struct wm8978_pll_div *pll_div, unsigned int target, unsigned int source)
{
	u64 k_part;
	unsigned int k, n_div, n_mod;

	n_div = target / source;
	if (n_div < 6) {
		source >>= 1;
		pll_div->div2 = 1;
		n_div = target / source;
	} else {
		pll_div->div2 = 0;
	}

	if (n_div < 6 || n_div > 12)
		dev_warn(codec->dev,
			 "WM8978 N value exceeds recommended range! N = %u\n",
			 n_div);

	pll_div->n = n_div;
	n_mod = target - source * n_div;
	k_part = FIXED_PLL_SIZE * (long long)n_mod + source / 2;

	do_div(k_part, source);

	k = k_part & 0xFFFFFFFF;

	pll_div->k = k;
}

/* MCLK dividers */
static const int mclk_numerator[]	= {1, 3, 2, 3, 4, 6, 8, 12};
static const int mclk_denominator[]	= {1, 2, 1, 1, 1, 1, 1, 1};

/*
 * find index >= idx, such that, for a given f_out,
 * 3 * f_mclk / 4 <= f_PLLOUT < 13 * f_mclk / 4
 * f_out can be f_256fs or f_opclk, currently only used for f_256fs. Can be
 * generalised for f_opclk with suitable coefficient arrays, but currently
 * the OPCLK divisor is calculated directly, not iteratively.
 */
static int wm8978_enum_mclk(unsigned int f_out, unsigned int f_mclk,
			    unsigned int *f_pllout)
{
	int i;

	for (i = 0; i < ARRAY_SIZE(mclk_numerator); i++) {
		unsigned int f_pllout_x4 = 4 * f_out * mclk_numerator[i] /
			mclk_denominator[i];
		if (3 * f_mclk <= f_pllout_x4 && f_pllout_x4 < 13 * f_mclk) {
			*f_pllout = f_pllout_x4 / 4;
			return i;
		}
	}

	return -EINVAL;
}

/*
 * Calculate internal frequencies and dividers, according to Figure 40
 * "PLL and Clock Select Circuit" in WM8978 datasheet Rev. 2.6
 */
static int wm8978_configure_pll(struct snd_soc_codec *codec)
{
	struct wm8978_priv *wm8978 = snd_soc_codec_get_drvdata(codec);
	struct wm8978_pll_div pll_div;
	unsigned int f_opclk = wm8978->f_opclk, f_mclk = wm8978->f_mclk,
		f_256fs = wm8978->f_256fs;
	unsigned int f2;

	if (!f_mclk)
		return -EINVAL;

	if (f_opclk) {
		unsigned int opclk_div;
		/* Cannot set up MCLK divider now, do later */
		wm8978->mclk_idx = -1;

		/*
		 * The user needs OPCLK. Choose OPCLKDIV to put
		 * 6 <= R = f2 / f1 < 13, 1 <= OPCLKDIV <= 4.
		 * f_opclk = f_mclk * prescale * R / 4 / OPCLKDIV, where
		 * prescale = 1, or prescale = 2. Prescale is calculated inside
		 * pll_factors(). We have to select f_PLLOUT, such that
		 * f_mclk * 3 / 4 <= f_PLLOUT < f_mclk * 13 / 4. Must be
		 * f_mclk * 3 / 16 <= f_opclk < f_mclk * 13 / 4.
		 */
		if (16 * f_opclk < 3 * f_mclk || 4 * f_opclk >= 13 * f_mclk)
			return -EINVAL;

		if (4 * f_opclk < 3 * f_mclk)
			/* Have to use OPCLKDIV */
			opclk_div = (3 * f_mclk / 4 + f_opclk - 1) / f_opclk;
		else
			opclk_div = 1;

		dev_dbg(codec->dev, "%s: OPCLKDIV=%d\n", __func__, opclk_div);

		snd_soc_update_bits(codec, WM8978_GPIO_CONTROL, 0x30,
				    (opclk_div - 1) << 4);

		wm8978->f_pllout = f_opclk * opclk_div;
	} else if (f_256fs) {
		/*
		 * Not using OPCLK, but PLL is used for the codec, choose R:
		 * 6 <= R = f2 / f1 < 13, to put 1 <= MCLKDIV <= 12.
		 * f_256fs = f_mclk * prescale * R / 4 / MCLKDIV, where
		 * prescale = 1, or prescale = 2. Prescale is calculated inside
		 * pll_factors(). We have to select f_PLLOUT, such that
		 * f_mclk * 3 / 4 <= f_PLLOUT < f_mclk * 13 / 4. Must be
		 * f_mclk * 3 / 48 <= f_256fs < f_mclk * 13 / 4. This means MCLK
		 * must be 3.781MHz <= f_MCLK <= 32.768MHz
		 */
		int idx = wm8978_enum_mclk(f_256fs, f_mclk, &wm8978->f_pllout);
		if (idx < 0)
			return idx;

		wm8978->mclk_idx = idx;

		/* GPIO1 into default mode as input - before configuring PLL */
		snd_soc_update_bits(codec, WM8978_GPIO_CONTROL, 7, 0);
	} else {
		return -EINVAL;
	}

	f2 = wm8978->f_pllout * 4;

	dev_dbg(codec->dev, "%s: f_MCLK=%uHz, f_PLLOUT=%uHz\n", __func__,
		wm8978->f_mclk, wm8978->f_pllout);

	pll_factors(codec, &pll_div, f2, wm8978->f_mclk);

	dev_dbg(codec->dev, "%s: calculated PLL N=0x%x, K=0x%x, div2=%d\n",
		__func__, pll_div.n, pll_div.k, pll_div.div2);

	/* Turn PLL off for configuration... */
	snd_soc_update_bits(codec, WM8978_POWER_MANAGEMENT_1, 0x20, 0);

	snd_soc_write(codec, WM8978_PLL_N, (pll_div.div2 << 4) | pll_div.n);
	snd_soc_write(codec, WM8978_PLL_K1, pll_div.k >> 18);
	snd_soc_write(codec, WM8978_PLL_K2, (pll_div.k >> 9) & 0x1ff);
	snd_soc_write(codec, WM8978_PLL_K3, pll_div.k & 0x1ff);

	/* ...and on again */
	snd_soc_update_bits(codec, WM8978_POWER_MANAGEMENT_1, 0x20, 0x20);

	if (f_opclk)
		/* Output PLL (OPCLK) to GPIO1 */
		snd_soc_update_bits(codec, WM8978_GPIO_CONTROL, 7, 4);

	return 0;
}

/*
 * Configure WM8978 clock dividers.
 */
static int wm8978_set_dai_clkdiv(struct snd_soc_dai *codec_dai,
				 int div_id, int div)
{
	struct snd_soc_codec *codec = codec_dai->codec;
	struct wm8978_priv *wm8978 = snd_soc_codec_get_drvdata(codec);
	int ret = 0;

	switch (div_id) {
	case WM8978_OPCLKRATE:
		wm8978->f_opclk = div;

		if (wm8978->f_mclk)
			/*
			 * We know the MCLK frequency, the user has requested
			 * OPCLK, configure the PLL based on that and start it
			 * and OPCLK immediately. We will configure PLL to match
			 * user-requested OPCLK frquency as good as possible.
			 * In fact, it is likely, that matching the sampling
			 * rate, when it becomes known, is more important, and
			 * we will not be reconfiguring PLL then, because we
			 * must not interrupt OPCLK. But it should be fine,
			 * because typically the user will request OPCLK to run
			 * at 256fs or 512fs, and for these cases we will also
			 * find an exact MCLK divider configuration - it will
			 * be equal to or double the OPCLK divisor.
			 */
			ret = wm8978_configure_pll(codec);
		break;
	case WM8978_BCLKDIV:
		if (div & ~0x1c)
			return -EINVAL;
		snd_soc_update_bits(codec, WM8978_CLOCKING, 0x1c, div);
		break;
	default:
		return -EINVAL;
	}

	dev_dbg(codec->dev, "%s: ID %d, value %u\n", __func__, div_id, div);

	return ret;
}

/*
 * @freq:	when .set_pll() us not used, freq is codec MCLK input frequency
 */
static int wm8978_set_dai_sysclk(struct snd_soc_dai *codec_dai, int clk_id,
				 unsigned int freq, int dir)
{
	struct snd_soc_codec *codec = codec_dai->codec;
	struct wm8978_priv *wm8978 = snd_soc_codec_get_drvdata(codec);
	int ret = 0;

	dev_dbg(codec->dev, "%s: ID %d, freq %u\n", __func__, clk_id, freq);

	if (freq) {
		wm8978->f_mclk = freq;

		/* Even if MCLK is used for system clock, might have to drive OPCLK */
		if (wm8978->f_opclk)
			ret = wm8978_configure_pll(codec);

		/* Our sysclk is fixed to 256 * fs, will configure in .hw_params()  */

		if (!ret)
			wm8978->sysclk = clk_id;
	}

	if (wm8978->sysclk == WM8978_PLL && (!freq || clk_id == WM8978_MCLK)) {
		/* Clock CODEC directly from MCLK */
		snd_soc_update_bits(codec, WM8978_CLOCKING, 0x100, 0);

		/* GPIO1 into default mode as input - before configuring PLL */
		snd_soc_update_bits(codec, WM8978_GPIO_CONTROL, 7, 0);

		/* Turn off PLL */
		snd_soc_update_bits(codec, WM8978_POWER_MANAGEMENT_1, 0x20, 0);
		wm8978->sysclk = WM8978_MCLK;
		wm8978->f_pllout = 0;
		wm8978->f_opclk = 0;
	}

	return ret;
}

/*
 * Set ADC and Voice DAC format.
 */
static int wm8978_set_dai_fmt(struct snd_soc_dai *codec_dai, unsigned int fmt)
{
	struct snd_soc_codec *codec = codec_dai->codec;
	/*
	 * BCLK polarity mask = 0x100, LRC clock polarity mask = 0x80,
	 * Data Format mask = 0x18: all will be calculated anew
	 */
	u16 iface = snd_soc_read(codec, WM8978_AUDIO_INTERFACE) & ~0x198;
	u16 clk = snd_soc_read(codec, WM8978_CLOCKING);

	dev_dbg(codec->dev, "%s\n", __func__);

	/* set master/slave audio interface */
	switch (fmt & SND_SOC_DAIFMT_MASTER_MASK) {
	case SND_SOC_DAIFMT_CBM_CFM:
		clk |= 1;
		break;
	case SND_SOC_DAIFMT_CBS_CFS:
		clk &= ~1;
		break;
	default:
		return -EINVAL;
	}

	/* interface format */
	switch (fmt & SND_SOC_DAIFMT_FORMAT_MASK) {
	case SND_SOC_DAIFMT_I2S:
		iface |= 0x10;
		break;
	case SND_SOC_DAIFMT_RIGHT_J:
		break;
	case SND_SOC_DAIFMT_LEFT_J:
		iface |= 0x8;
		break;
	case SND_SOC_DAIFMT_DSP_A:
		iface |= 0x18;
		break;
	default:
		return -EINVAL;
	}

	/* clock inversion */
	switch (fmt & SND_SOC_DAIFMT_INV_MASK) {
	case SND_SOC_DAIFMT_NB_NF:
		break;
	case SND_SOC_DAIFMT_IB_IF:
		iface |= 0x180;
		break;
	case SND_SOC_DAIFMT_IB_NF:
		iface |= 0x100;
		break;
	case SND_SOC_DAIFMT_NB_IF:
		iface |= 0x80;
		break;
	default:
		return -EINVAL;
	}

	snd_soc_write(codec, WM8978_AUDIO_INTERFACE, iface);
	snd_soc_write(codec, WM8978_CLOCKING, clk);

	return 0;
}

/*
 * Set PCM DAI bit size and sample rate.
 */
static int wm8978_hw_params(struct snd_pcm_substream *substream,
			    struct snd_pcm_hw_params *params,
			    struct snd_soc_dai *dai)
{
	struct snd_soc_pcm_runtime *rtd = substream->private_data;
	struct snd_soc_codec *codec = rtd->codec;
	struct wm8978_priv *wm8978 = snd_soc_codec_get_drvdata(codec);
	/* Word length mask = 0x60 */
	u16 iface_ctl = snd_soc_read(codec, WM8978_AUDIO_INTERFACE) & ~0x60;
	/* Sampling rate mask = 0xe (for filters) */
	u16 add_ctl = snd_soc_read(codec, WM8978_ADDITIONAL_CONTROL) & ~0xe;
	u16 clking = snd_soc_read(codec, WM8978_CLOCKING);
	enum wm8978_sysclk_src current_clk_id = clking & 0x100 ?
		WM8978_PLL : WM8978_MCLK;
	unsigned int f_sel, diff, diff_best = INT_MAX;
	int i, best = 0;

	if (!wm8978->f_mclk)
		return -EINVAL;

	/* bit size */
	switch (params_format(params)) {
	case SNDRV_PCM_FORMAT_S16_LE:
		break;
	case SNDRV_PCM_FORMAT_S20_3LE:
		iface_ctl |= 0x20;
		break;
	case SNDRV_PCM_FORMAT_S24_LE:
		iface_ctl |= 0x40;
		break;
	case SNDRV_PCM_FORMAT_S32_LE:
		iface_ctl |= 0x60;
		break;
	}

	/* filter coefficient */
	switch (params_rate(params)) {
	case 8000:
		add_ctl |= 0x5 << 1;
		break;
	case 11025:
		add_ctl |= 0x4 << 1;
		break;
	case 16000:
		add_ctl |= 0x3 << 1;
		break;
	case 22050:
		add_ctl |= 0x2 << 1;
		break;
	case 32000:
		add_ctl |= 0x1 << 1;
		break;
	case 44100:
	case 48000:
		break;
	}

	/* Sampling rate is known now, can configure the MCLK divider */
	wm8978->f_256fs = params_rate(params) * 256;

	if (wm8978->sysclk == WM8978_MCLK) {
		wm8978->mclk_idx = -1;
		f_sel = wm8978->f_mclk;
	} else {
		if (!wm8978->f_pllout) {
			/* We only enter here, if OPCLK is not used */
			int ret = wm8978_configure_pll(codec);
			if (ret < 0)
				return ret;
		}
		f_sel = wm8978->f_pllout;
	}

	if (wm8978->mclk_idx < 0) {
		/* Either MCLK is used directly, or OPCLK is used */
		if (f_sel < wm8978->f_256fs || f_sel > 12 * wm8978->f_256fs)
			return -EINVAL;

		for (i = 0; i < ARRAY_SIZE(mclk_numerator); i++) {
			diff = abs(wm8978->f_256fs * 3 -
				   f_sel * 3 * mclk_denominator[i] / mclk_numerator[i]);

			if (diff < diff_best) {
				diff_best = diff;
				best = i;
			}

			if (!diff)
				break;
		}
	} else {
		/* OPCLK not used, codec driven by PLL */
		best = wm8978->mclk_idx;
		diff = 0;
	}

	if (diff)
		dev_warn(codec->dev, "Imprecise sampling rate: %uHz%s\n",
			f_sel * mclk_denominator[best] / mclk_numerator[best] / 256,
			wm8978->sysclk == WM8978_MCLK ?
			", consider using PLL" : "");

	dev_dbg(codec->dev, "%s: fmt %d, rate %u, MCLK divisor #%d\n", __func__,
		params_format(params), params_rate(params), best);

	/* MCLK divisor mask = 0xe0 */
	snd_soc_update_bits(codec, WM8978_CLOCKING, 0xe0, best << 5);

	snd_soc_write(codec, WM8978_AUDIO_INTERFACE, iface_ctl);
	snd_soc_write(codec, WM8978_ADDITIONAL_CONTROL, add_ctl);

	if (wm8978->sysclk != current_clk_id) {
		if (wm8978->sysclk == WM8978_PLL)
			/* Run CODEC from PLL instead of MCLK */
			snd_soc_update_bits(codec, WM8978_CLOCKING,
					    0x100, 0x100);
		else
			/* Clock CODEC directly from MCLK */
			snd_soc_update_bits(codec, WM8978_CLOCKING, 0x100, 0);
	}

	return 0;
}

static int wm8978_mute(struct snd_soc_dai *dai, int mute)
{
	struct snd_soc_codec *codec = dai->codec;

	dev_dbg(codec->dev, "%s: %d\n", __func__, mute);

	if (mute)
		snd_soc_update_bits(codec, WM8978_DAC_CONTROL, 0x40, 0x40);
	else
		snd_soc_update_bits(codec, WM8978_DAC_CONTROL, 0x40, 0);

	return 0;
}

static int wm8978_set_bias_level(struct snd_soc_codec *codec,
				 enum snd_soc_bias_level level)
{
	u16 power1 = snd_soc_read(codec, WM8978_POWER_MANAGEMENT_1) & ~3;

	switch (level) {
	case SND_SOC_BIAS_ON:
	case SND_SOC_BIAS_PREPARE:
		power1 |= 1;  /* VMID 75k */
		snd_soc_write(codec, WM8978_POWER_MANAGEMENT_1, power1);
		break;
	case SND_SOC_BIAS_STANDBY:
		/* bit 3: enable bias, bit 2: enable I/O tie off buffer */
		power1 |= 0xc;

		if (codec->bias_level == SND_SOC_BIAS_OFF) {
			/* Initial cap charge at VMID 5k */
			snd_soc_write(codec, WM8978_POWER_MANAGEMENT_1,
				      power1 | 0x3);
			mdelay(100);
		}

		power1 |= 0x2;  /* VMID 500k */
		snd_soc_write(codec, WM8978_POWER_MANAGEMENT_1, power1);
		break;
	case SND_SOC_BIAS_OFF:
		/* Preserve PLL - OPCLK may be used by someone */
		snd_soc_update_bits(codec, WM8978_POWER_MANAGEMENT_1, ~0x20, 0);
		snd_soc_write(codec, WM8978_POWER_MANAGEMENT_2, 0);
		snd_soc_write(codec, WM8978_POWER_MANAGEMENT_3, 0);
		break;
	}

	dev_dbg(codec->dev, "%s: %d, %x\n", __func__, level, power1);

	codec->bias_level = level;
	return 0;
}

#define WM8978_FORMATS (SNDRV_PCM_FMTBIT_S16_LE | SNDRV_PCM_FMTBIT_S20_3LE | \
	SNDRV_PCM_FMTBIT_S24_LE | SNDRV_PCM_FMTBIT_S32_LE)

static struct snd_soc_dai_ops wm8978_dai_ops = {
	.hw_params	= wm8978_hw_params,
	.digital_mute	= wm8978_mute,
	.set_fmt	= wm8978_set_dai_fmt,
	.set_clkdiv	= wm8978_set_dai_clkdiv,
	.set_sysclk	= wm8978_set_dai_sysclk,
};

/* Also supports 12kHz */
static struct snd_soc_dai_driver wm8978_dai = {
	.name = "wm8978-hifi",
	.playback = {
		.stream_name = "Playback",
		.channels_min = 1,
		.channels_max = 2,
		.rates = SNDRV_PCM_RATE_8000_48000,
		.formats = WM8978_FORMATS,
	},
	.capture = {
		.stream_name = "Capture",
		.channels_min = 1,
		.channels_max = 2,
		.rates = SNDRV_PCM_RATE_8000_48000,
		.formats = WM8978_FORMATS,
	},
	.ops = &wm8978_dai_ops,
};

static int wm8978_suspend(struct snd_soc_codec *codec, pm_message_t state)
{
	wm8978_set_bias_level(codec, SND_SOC_BIAS_OFF);
	/* Also switch PLL off */
	snd_soc_write(codec, WM8978_POWER_MANAGEMENT_1, 0);

	return 0;
}

static int wm8978_resume(struct snd_soc_codec *codec)
{
	struct wm8978_priv *wm8978 = snd_soc_codec_get_drvdata(codec);
	int i;
	u16 *cache = codec->reg_cache;

	/* Sync reg_cache with the hardware */
	for (i = 0; i < ARRAY_SIZE(wm8978_reg); i++) {
		if (i == WM8978_RESET)
			continue;
		if (cache[i] != wm8978_reg[i])
			snd_soc_write(codec, i, cache[i]);
	}

	wm8978_set_bias_level(codec, SND_SOC_BIAS_STANDBY);

	if (wm8978->f_pllout)
		/* Switch PLL on */
		snd_soc_update_bits(codec, WM8978_POWER_MANAGEMENT_1, 0x20, 0x20);

	return 0;
}

/*
 * These registers contain an "update" bit - bit 8. This means, for example,
 * that one can write new DAC digital volume for both channels, but only when
 * the update bit is set, will also the volume be updated - simultaneously for
 * both channels.
 */
static const int update_reg[] = {
	WM8978_LEFT_DAC_DIGITAL_VOLUME,
	WM8978_RIGHT_DAC_DIGITAL_VOLUME,
	WM8978_LEFT_ADC_DIGITAL_VOLUME,
	WM8978_RIGHT_ADC_DIGITAL_VOLUME,
	WM8978_LEFT_INP_PGA_CONTROL,
	WM8978_RIGHT_INP_PGA_CONTROL,
	WM8978_LOUT1_HP_CONTROL,
	WM8978_ROUT1_HP_CONTROL,
	WM8978_LOUT2_SPK_CONTROL,
	WM8978_ROUT2_SPK_CONTROL,
};

static int wm8978_probe(struct snd_soc_codec *codec)
{
	struct wm8978_priv *wm8978 = snd_soc_codec_get_drvdata(codec);
	int ret = 0, i;

	/*
	 * Set default system clock to PLL, it is more precise, this is also the
	 * default hardware setting
	 */
	wm8978->sysclk = WM8978_PLL;
	codec->control_data = wm8978->control_data;
	ret = snd_soc_codec_set_cache_io(codec, 7, 9, SND_SOC_I2C);
	if (ret < 0) {
		dev_err(codec->dev, "Failed to set cache I/O: %d\n", ret);
		return ret;
	}

	/*
	 * Set the update bit in all registers, that have one. This way all
	 * writes to those registers will also cause the update bit to be
	 * written.
	 */
	for (i = 0; i < ARRAY_SIZE(update_reg); i++)
		((u16 *)codec->reg_cache)[update_reg[i]] |= 0x100;

	/* Reset the codec */
	ret = snd_soc_write(codec, WM8978_RESET, 0);
	if (ret < 0) {
		dev_err(codec->dev, "Failed to issue reset\n");
		return ret;
	}

	wm8978_set_bias_level(codec, SND_SOC_BIAS_STANDBY);

	snd_soc_add_controls(codec, wm8978_snd_controls,
			     ARRAY_SIZE(wm8978_snd_controls));
	wm8978_add_widgets(codec);

	return 0;
<<<<<<< HEAD

err_codec:
	snd_soc_unregister_codec(codec);
err:
	return ret;
=======
>>>>>>> 45f53cc9
}

/* power down chip */
static int wm8978_remove(struct snd_soc_codec *codec)
{
<<<<<<< HEAD
	wm8978_set_bias_level(&wm8978->codec, SND_SOC_BIAS_OFF);
	snd_soc_unregister_dai(&wm8978_dai);
	snd_soc_unregister_codec(&wm8978->codec);
	wm8978_codec = NULL;
=======
	wm8978_set_bias_level(codec, SND_SOC_BIAS_OFF);
	return 0;
>>>>>>> 45f53cc9
}

static struct snd_soc_codec_driver soc_codec_dev_wm8978 = {
	.probe =	wm8978_probe,
	.remove =	wm8978_remove,
	.suspend =	wm8978_suspend,
	.resume =	wm8978_resume,
	.set_bias_level = wm8978_set_bias_level,
	.reg_cache_size = ARRAY_SIZE(wm8978_reg),
	.reg_word_size = sizeof(u16),
	.reg_cache_default = wm8978_reg,
};

#if defined(CONFIG_I2C) || defined(CONFIG_I2C_MODULE)
static __devinit int wm8978_i2c_probe(struct i2c_client *i2c,
				      const struct i2c_device_id *id)
{
	int ret;
	struct wm8978_priv *wm8978;
	int ret;

	wm8978 = kzalloc(sizeof(struct wm8978_priv), GFP_KERNEL);
	if (wm8978 == NULL)
		return -ENOMEM;

	i2c_set_clientdata(i2c, wm8978);
	wm8978->control_data = i2c;

<<<<<<< HEAD
	ret = wm8978_register(wm8978);
	if (ret < 0)
		kfree(wm8978);

=======
	ret = snd_soc_register_codec(&i2c->dev,
			&soc_codec_dev_wm8978, &wm8978_dai, 1);
	if (ret < 0)
		kfree(wm8978);
>>>>>>> 45f53cc9
	return ret;
}

static __devexit int wm8978_i2c_remove(struct i2c_client *client)
{
<<<<<<< HEAD
	struct wm8978_priv *wm8978 = i2c_get_clientdata(client);
	wm8978_unregister(wm8978);
	kfree(wm8978);
=======
	snd_soc_unregister_codec(&client->dev);
	kfree(i2c_get_clientdata(client));
>>>>>>> 45f53cc9
	return 0;
}

static const struct i2c_device_id wm8978_i2c_id[] = {
	{ "wm8978", 0 },
	{ }
};
MODULE_DEVICE_TABLE(i2c, wm8978_i2c_id);

static struct i2c_driver wm8978_i2c_driver = {
	.driver = {
		.name = "wm8978",
		.owner = THIS_MODULE,
	},
	.probe =    wm8978_i2c_probe,
	.remove =   __devexit_p(wm8978_i2c_remove),
	.id_table = wm8978_i2c_id,
};
#endif

static int __init wm8978_modinit(void)
{
	int ret = 0;
#if defined(CONFIG_I2C) || defined(CONFIG_I2C_MODULE)
	ret = i2c_add_driver(&wm8978_i2c_driver);
	if (ret != 0) {
		printk(KERN_ERR "Failed to register WM8978 I2C driver: %d\n",
		       ret);
	}
#endif
	return ret;
}
module_init(wm8978_modinit);

static void __exit wm8978_exit(void)
{
#if defined(CONFIG_I2C) || defined(CONFIG_I2C_MODULE)
	i2c_del_driver(&wm8978_i2c_driver);
#endif
}
module_exit(wm8978_exit);

MODULE_DESCRIPTION("ASoC WM8978 codec driver");
MODULE_AUTHOR("Guennadi Liakhovetski <g.liakhovetski@gmx.de>");
MODULE_LICENSE("GPL");<|MERGE_RESOLUTION|>--- conflicted
+++ resolved
@@ -982,28 +982,13 @@
 	wm8978_add_widgets(codec);
 
 	return 0;
-<<<<<<< HEAD
-
-err_codec:
-	snd_soc_unregister_codec(codec);
-err:
-	return ret;
-=======
->>>>>>> 45f53cc9
 }
 
 /* power down chip */
 static int wm8978_remove(struct snd_soc_codec *codec)
 {
-<<<<<<< HEAD
-	wm8978_set_bias_level(&wm8978->codec, SND_SOC_BIAS_OFF);
-	snd_soc_unregister_dai(&wm8978_dai);
-	snd_soc_unregister_codec(&wm8978->codec);
-	wm8978_codec = NULL;
-=======
 	wm8978_set_bias_level(codec, SND_SOC_BIAS_OFF);
 	return 0;
->>>>>>> 45f53cc9
 }
 
 static struct snd_soc_codec_driver soc_codec_dev_wm8978 = {
@@ -1021,7 +1006,6 @@
 static __devinit int wm8978_i2c_probe(struct i2c_client *i2c,
 				      const struct i2c_device_id *id)
 {
-	int ret;
 	struct wm8978_priv *wm8978;
 	int ret;
 
@@ -1032,30 +1016,17 @@
 	i2c_set_clientdata(i2c, wm8978);
 	wm8978->control_data = i2c;
 
-<<<<<<< HEAD
-	ret = wm8978_register(wm8978);
-	if (ret < 0)
-		kfree(wm8978);
-
-=======
 	ret = snd_soc_register_codec(&i2c->dev,
 			&soc_codec_dev_wm8978, &wm8978_dai, 1);
 	if (ret < 0)
 		kfree(wm8978);
->>>>>>> 45f53cc9
 	return ret;
 }
 
 static __devexit int wm8978_i2c_remove(struct i2c_client *client)
 {
-<<<<<<< HEAD
-	struct wm8978_priv *wm8978 = i2c_get_clientdata(client);
-	wm8978_unregister(wm8978);
-	kfree(wm8978);
-=======
 	snd_soc_unregister_codec(&client->dev);
 	kfree(i2c_get_clientdata(client));
->>>>>>> 45f53cc9
 	return 0;
 }
 
