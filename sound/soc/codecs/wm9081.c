/*
 * wm9081.c  --  WM9081 ALSA SoC Audio driver
 *
 * Author: Mark Brown
 *
 * Copyright 2009 Wolfson Microelectronics plc
 *
 * This program is free software; you can redistribute it and/or modify
 * it under the terms of the GNU General Public License version 2 as
 * published by the Free Software Foundation.
 *
 */

#include <linux/module.h>
#include <linux/moduleparam.h>
#include <linux/init.h>
#include <linux/delay.h>
#include <linux/pm.h>
#include <linux/i2c.h>
#include <linux/platform_device.h>
#include <linux/slab.h>
#include <sound/core.h>
#include <sound/pcm.h>
#include <sound/pcm_params.h>
#include <sound/soc.h>
#include <sound/initval.h>
#include <sound/tlv.h>

#include <sound/wm9081.h>
#include "wm9081.h"

static u16 wm9081_reg_defaults[] = {
	0x0000,     /* R0  - Software Reset */
	0x0000,     /* R1 */
	0x00B9,     /* R2  - Analogue Lineout */
	0x00B9,     /* R3  - Analogue Speaker PGA */
	0x0001,     /* R4  - VMID Control */
	0x0068,     /* R5  - Bias Control 1 */
	0x0000,     /* R6 */
	0x0000,     /* R7  - Analogue Mixer */
	0x0000,     /* R8  - Anti Pop Control */
	0x01DB,     /* R9  - Analogue Speaker 1 */
	0x0018,     /* R10 - Analogue Speaker 2 */
	0x0180,     /* R11 - Power Management */
	0x0000,     /* R12 - Clock Control 1 */
	0x0038,     /* R13 - Clock Control 2 */
	0x4000,     /* R14 - Clock Control 3 */
	0x0000,     /* R15 */
	0x0000,     /* R16 - FLL Control 1 */
	0x0200,     /* R17 - FLL Control 2 */
	0x0000,     /* R18 - FLL Control 3 */
	0x0204,     /* R19 - FLL Control 4 */
	0x0000,     /* R20 - FLL Control 5 */
	0x0000,     /* R21 */
	0x0000,     /* R22 - Audio Interface 1 */
	0x0002,     /* R23 - Audio Interface 2 */
	0x0008,     /* R24 - Audio Interface 3 */
	0x0022,     /* R25 - Audio Interface 4 */
	0x0000,     /* R26 - Interrupt Status */
	0x0006,     /* R27 - Interrupt Status Mask */
	0x0000,     /* R28 - Interrupt Polarity */
	0x0000,     /* R29 - Interrupt Control */
	0x00C0,     /* R30 - DAC Digital 1 */
	0x0008,     /* R31 - DAC Digital 2 */
	0x09AF,     /* R32 - DRC 1 */
	0x4201,     /* R33 - DRC 2 */
	0x0000,     /* R34 - DRC 3 */
	0x0000,     /* R35 - DRC 4 */
	0x0000,     /* R36 */
	0x0000,     /* R37 */
	0x0000,     /* R38 - Write Sequencer 1 */
	0x0000,     /* R39 - Write Sequencer 2 */
	0x0002,     /* R40 - MW Slave 1 */
	0x0000,     /* R41 */
	0x0000,     /* R42 - EQ 1 */
	0x0000,     /* R43 - EQ 2 */
	0x0FCA,     /* R44 - EQ 3 */
	0x0400,     /* R45 - EQ 4 */
	0x00B8,     /* R46 - EQ 5 */
	0x1EB5,     /* R47 - EQ 6 */
	0xF145,     /* R48 - EQ 7 */
	0x0B75,     /* R49 - EQ 8 */
	0x01C5,     /* R50 - EQ 9 */
	0x169E,     /* R51 - EQ 10 */
	0xF829,     /* R52 - EQ 11 */
	0x07AD,     /* R53 - EQ 12 */
	0x1103,     /* R54 - EQ 13 */
	0x1C58,     /* R55 - EQ 14 */
	0xF373,     /* R56 - EQ 15 */
	0x0A54,     /* R57 - EQ 16 */
	0x0558,     /* R58 - EQ 17 */
	0x0564,     /* R59 - EQ 18 */
	0x0559,     /* R60 - EQ 19 */
	0x4000,     /* R61 - EQ 20 */
};

static struct {
	int ratio;
	int clk_sys_rate;
} clk_sys_rates[] = {
	{ 64,   0 },
	{ 128,  1 },
	{ 192,  2 },
	{ 256,  3 },
	{ 384,  4 },
	{ 512,  5 },
	{ 768,  6 },
	{ 1024, 7 },
	{ 1408, 8 },
	{ 1536, 9 },
};

static struct {
	int rate;
	int sample_rate;
} sample_rates[] = {
	{ 8000,  0  },
	{ 11025, 1  },
	{ 12000, 2  },
	{ 16000, 3  },
	{ 22050, 4  },
	{ 24000, 5  },
	{ 32000, 6  },
	{ 44100, 7  },
	{ 48000, 8  },
	{ 88200, 9  },
	{ 96000, 10 },
};

static struct {
	int div; /* *10 due to .5s */
	int bclk_div;
} bclk_divs[] = {
	{ 10,  0  },
	{ 15,  1  },
	{ 20,  2  },
	{ 30,  3  },
	{ 40,  4  },
	{ 50,  5  },
	{ 55,  6  },
	{ 60,  7  },
	{ 80,  8  },
	{ 100, 9  },
	{ 110, 10 },
	{ 120, 11 },
	{ 160, 12 },
	{ 200, 13 },
	{ 220, 14 },
	{ 240, 15 },
	{ 250, 16 },
	{ 300, 17 },
	{ 320, 18 },
	{ 440, 19 },
	{ 480, 20 },
};

struct wm9081_priv {
	enum snd_soc_control_type control_type;
	void *control_data;
<<<<<<< HEAD
	u16 reg_cache[WM9081_MAX_REGISTER + 1];
=======
>>>>>>> 3cbea436
	int sysclk_source;
	int mclk_rate;
	int sysclk_rate;
	int fs;
	int bclk;
	int master;
	int fll_fref;
	int fll_fout;
	int tdm_width;
	struct wm9081_retune_mobile_config *retune;
};

static int wm9081_volatile_register(unsigned int reg)
{
	switch (reg) {
	case WM9081_SOFTWARE_RESET:
		return 1;
	default:
		return 0;
	}
}

static int wm9081_reset(struct snd_soc_codec *codec)
{
	return snd_soc_write(codec, WM9081_SOFTWARE_RESET, 0);
}

static const DECLARE_TLV_DB_SCALE(drc_in_tlv, -4500, 75, 0);
static const DECLARE_TLV_DB_SCALE(drc_out_tlv, -2250, 75, 0);
static const DECLARE_TLV_DB_SCALE(drc_min_tlv, -1800, 600, 0);
static unsigned int drc_max_tlv[] = {
	TLV_DB_RANGE_HEAD(4),
	0, 0, TLV_DB_SCALE_ITEM(1200, 0, 0),
	1, 1, TLV_DB_SCALE_ITEM(1800, 0, 0),
	2, 2, TLV_DB_SCALE_ITEM(2400, 0, 0),
	3, 3, TLV_DB_SCALE_ITEM(3600, 0, 0),
};
static const DECLARE_TLV_DB_SCALE(drc_qr_tlv, 1200, 600, 0);
static const DECLARE_TLV_DB_SCALE(drc_startup_tlv, -300, 50, 0);

static const DECLARE_TLV_DB_SCALE(eq_tlv, -1200, 100, 0);

static const DECLARE_TLV_DB_SCALE(in_tlv, -600, 600, 0);
static const DECLARE_TLV_DB_SCALE(dac_tlv, -7200, 75, 1);
static const DECLARE_TLV_DB_SCALE(out_tlv, -5700, 100, 0);

static const char *drc_high_text[] = {
	"1",
	"1/2",
	"1/4",
	"1/8",
	"1/16",
	"0",
};

static const struct soc_enum drc_high =
	SOC_ENUM_SINGLE(WM9081_DRC_3, 3, 6, drc_high_text);

static const char *drc_low_text[] = {
	"1",
	"1/2",
	"1/4",
	"1/8",
	"0",
};

static const struct soc_enum drc_low =
	SOC_ENUM_SINGLE(WM9081_DRC_3, 0, 5, drc_low_text);

static const char *drc_atk_text[] = {
	"181us",
	"181us",
	"363us",
	"726us",
	"1.45ms",
	"2.9ms",
	"5.8ms",
	"11.6ms",
	"23.2ms",
	"46.4ms",
	"92.8ms",
	"185.6ms",
};

static const struct soc_enum drc_atk =
	SOC_ENUM_SINGLE(WM9081_DRC_2, 12, 12, drc_atk_text);

static const char *drc_dcy_text[] = {
	"186ms",
	"372ms",
	"743ms",
	"1.49s",
	"2.97s",
	"5.94s",
	"11.89s",
	"23.78s",
	"47.56s",
};

static const struct soc_enum drc_dcy =
	SOC_ENUM_SINGLE(WM9081_DRC_2, 8, 9, drc_dcy_text);

static const char *drc_qr_dcy_text[] = {
	"0.725ms",
	"1.45ms",
	"5.8ms",
};

static const struct soc_enum drc_qr_dcy =
	SOC_ENUM_SINGLE(WM9081_DRC_2, 4, 3, drc_qr_dcy_text);

static const char *dac_deemph_text[] = {
	"None",
	"32kHz",
	"44.1kHz",
	"48kHz",
};

static const struct soc_enum dac_deemph =
	SOC_ENUM_SINGLE(WM9081_DAC_DIGITAL_2, 1, 4, dac_deemph_text);

static const char *speaker_mode_text[] = {
	"Class D",
	"Class AB",
};

static const struct soc_enum speaker_mode =
	SOC_ENUM_SINGLE(WM9081_ANALOGUE_SPEAKER_2, 6, 2, speaker_mode_text);

static int speaker_mode_get(struct snd_kcontrol *kcontrol,
			    struct snd_ctl_elem_value *ucontrol)
{
	struct snd_soc_codec *codec = snd_kcontrol_chip(kcontrol);
	unsigned int reg;

	reg = snd_soc_read(codec, WM9081_ANALOGUE_SPEAKER_2);
	if (reg & WM9081_SPK_MODE)
		ucontrol->value.integer.value[0] = 1;
	else
		ucontrol->value.integer.value[0] = 0;

	return 0;
}

/*
 * Stop any attempts to change speaker mode while the speaker is enabled.
 *
 * We also have some special anti-pop controls dependant on speaker
 * mode which must be changed along with the mode.
 */
static int speaker_mode_put(struct snd_kcontrol *kcontrol,
			    struct snd_ctl_elem_value *ucontrol)
{
	struct snd_soc_codec *codec = snd_kcontrol_chip(kcontrol);
	unsigned int reg_pwr = snd_soc_read(codec, WM9081_POWER_MANAGEMENT);
	unsigned int reg2 = snd_soc_read(codec, WM9081_ANALOGUE_SPEAKER_2);

	/* Are we changing anything? */
	if (ucontrol->value.integer.value[0] ==
	    ((reg2 & WM9081_SPK_MODE) != 0))
		return 0;

	/* Don't try to change modes while enabled */
	if (reg_pwr & WM9081_SPK_ENA)
		return -EINVAL;

	if (ucontrol->value.integer.value[0]) {
		/* Class AB */
		reg2 &= ~(WM9081_SPK_INV_MUTE | WM9081_OUT_SPK_CTRL);
		reg2 |= WM9081_SPK_MODE;
	} else {
		/* Class D */
		reg2 |= WM9081_SPK_INV_MUTE | WM9081_OUT_SPK_CTRL;
		reg2 &= ~WM9081_SPK_MODE;
	}

	snd_soc_write(codec, WM9081_ANALOGUE_SPEAKER_2, reg2);

	return 0;
}

static const struct snd_kcontrol_new wm9081_snd_controls[] = {
SOC_SINGLE_TLV("IN1 Volume", WM9081_ANALOGUE_MIXER, 1, 1, 1, in_tlv),
SOC_SINGLE_TLV("IN2 Volume", WM9081_ANALOGUE_MIXER, 3, 1, 1, in_tlv),

SOC_SINGLE_TLV("Playback Volume", WM9081_DAC_DIGITAL_1, 1, 96, 0, dac_tlv),

SOC_SINGLE("LINEOUT Switch", WM9081_ANALOGUE_LINEOUT, 7, 1, 1),
SOC_SINGLE("LINEOUT ZC Switch", WM9081_ANALOGUE_LINEOUT, 6, 1, 0),
SOC_SINGLE_TLV("LINEOUT Volume", WM9081_ANALOGUE_LINEOUT, 0, 63, 0, out_tlv),

SOC_SINGLE("DRC Switch", WM9081_DRC_1, 15, 1, 0),
SOC_ENUM("DRC High Slope", drc_high),
SOC_ENUM("DRC Low Slope", drc_low),
SOC_SINGLE_TLV("DRC Input Volume", WM9081_DRC_4, 5, 60, 1, drc_in_tlv),
SOC_SINGLE_TLV("DRC Output Volume", WM9081_DRC_4, 0, 30, 1, drc_out_tlv),
SOC_SINGLE_TLV("DRC Minimum Volume", WM9081_DRC_2, 2, 3, 1, drc_min_tlv),
SOC_SINGLE_TLV("DRC Maximum Volume", WM9081_DRC_2, 0, 3, 0, drc_max_tlv),
SOC_ENUM("DRC Attack", drc_atk),
SOC_ENUM("DRC Decay", drc_dcy),
SOC_SINGLE("DRC Quick Release Switch", WM9081_DRC_1, 2, 1, 0),
SOC_SINGLE_TLV("DRC Quick Release Volume", WM9081_DRC_2, 6, 3, 0, drc_qr_tlv),
SOC_ENUM("DRC Quick Release Decay", drc_qr_dcy),
SOC_SINGLE_TLV("DRC Startup Volume", WM9081_DRC_1, 6, 18, 0, drc_startup_tlv),

SOC_SINGLE("EQ Switch", WM9081_EQ_1, 0, 1, 0),

SOC_SINGLE("Speaker DC Volume", WM9081_ANALOGUE_SPEAKER_1, 3, 5, 0),
SOC_SINGLE("Speaker AC Volume", WM9081_ANALOGUE_SPEAKER_1, 0, 5, 0),
SOC_SINGLE("Speaker Switch", WM9081_ANALOGUE_SPEAKER_PGA, 7, 1, 1),
SOC_SINGLE("Speaker ZC Switch", WM9081_ANALOGUE_SPEAKER_PGA, 6, 1, 0),
SOC_SINGLE_TLV("Speaker Volume", WM9081_ANALOGUE_SPEAKER_PGA, 0, 63, 0,
	       out_tlv),
SOC_ENUM("DAC Deemphasis", dac_deemph),
SOC_ENUM_EXT("Speaker Mode", speaker_mode, speaker_mode_get, speaker_mode_put),
};

static const struct snd_kcontrol_new wm9081_eq_controls[] = {
SOC_SINGLE_TLV("EQ1 Volume", WM9081_EQ_1, 11, 24, 0, eq_tlv),
SOC_SINGLE_TLV("EQ2 Volume", WM9081_EQ_1, 6, 24, 0, eq_tlv),
SOC_SINGLE_TLV("EQ3 Volume", WM9081_EQ_1, 1, 24, 0, eq_tlv),
SOC_SINGLE_TLV("EQ4 Volume", WM9081_EQ_2, 11, 24, 0, eq_tlv),
SOC_SINGLE_TLV("EQ5 Volume", WM9081_EQ_2, 6, 24, 0, eq_tlv),
};

static const struct snd_kcontrol_new mixer[] = {
SOC_DAPM_SINGLE("IN1 Switch", WM9081_ANALOGUE_MIXER, 0, 1, 0),
SOC_DAPM_SINGLE("IN2 Switch", WM9081_ANALOGUE_MIXER, 2, 1, 0),
SOC_DAPM_SINGLE("Playback Switch", WM9081_ANALOGUE_MIXER, 4, 1, 0),
};

static int speaker_event(struct snd_soc_dapm_widget *w,
			 struct snd_kcontrol *kcontrol, int event)
{
	struct snd_soc_codec *codec = w->codec;
	unsigned int reg = snd_soc_read(codec, WM9081_POWER_MANAGEMENT);

	switch (event) {
	case SND_SOC_DAPM_POST_PMU:
		reg |= WM9081_SPK_ENA;
		break;

	case SND_SOC_DAPM_PRE_PMD:
		reg &= ~WM9081_SPK_ENA;
		break;
	}

	snd_soc_write(codec, WM9081_POWER_MANAGEMENT, reg);

	return 0;
}

struct _fll_div {
	u16 fll_fratio;
	u16 fll_outdiv;
	u16 fll_clk_ref_div;
	u16 n;
	u16 k;
};

/* The size in bits of the FLL divide multiplied by 10
 * to allow rounding later */
#define FIXED_FLL_SIZE ((1 << 16) * 10)

static struct {
	unsigned int min;
	unsigned int max;
	u16 fll_fratio;
	int ratio;
} fll_fratios[] = {
	{       0,    64000, 4, 16 },
	{   64000,   128000, 3,  8 },
	{  128000,   256000, 2,  4 },
	{  256000,  1000000, 1,  2 },
	{ 1000000, 13500000, 0,  1 },
};

static int fll_factors(struct _fll_div *fll_div, unsigned int Fref,
		       unsigned int Fout)
{
	u64 Kpart;
	unsigned int K, Ndiv, Nmod, target;
	unsigned int div;
	int i;

	/* Fref must be <=13.5MHz */
	div = 1;
	while ((Fref / div) > 13500000) {
		div *= 2;

		if (div > 8) {
			pr_err("Can't scale %dMHz input down to <=13.5MHz\n",
			       Fref);
			return -EINVAL;
		}
	}
	fll_div->fll_clk_ref_div = div / 2;

	pr_debug("Fref=%u Fout=%u\n", Fref, Fout);

	/* Apply the division for our remaining calculations */
	Fref /= div;

	/* Fvco should be 90-100MHz; don't check the upper bound */
	div = 0;
	target = Fout * 2;
	while (target < 90000000) {
		div++;
		target *= 2;
		if (div > 7) {
			pr_err("Unable to find FLL_OUTDIV for Fout=%uHz\n",
			       Fout);
			return -EINVAL;
		}
	}
	fll_div->fll_outdiv = div;

	pr_debug("Fvco=%dHz\n", target);

	/* Find an appropraite FLL_FRATIO and factor it out of the target */
	for (i = 0; i < ARRAY_SIZE(fll_fratios); i++) {
		if (fll_fratios[i].min <= Fref && Fref <= fll_fratios[i].max) {
			fll_div->fll_fratio = fll_fratios[i].fll_fratio;
			target /= fll_fratios[i].ratio;
			break;
		}
	}
	if (i == ARRAY_SIZE(fll_fratios)) {
		pr_err("Unable to find FLL_FRATIO for Fref=%uHz\n", Fref);
		return -EINVAL;
	}

	/* Now, calculate N.K */
	Ndiv = target / Fref;

	fll_div->n = Ndiv;
	Nmod = target % Fref;
	pr_debug("Nmod=%d\n", Nmod);

	/* Calculate fractional part - scale up so we can round. */
	Kpart = FIXED_FLL_SIZE * (long long)Nmod;

	do_div(Kpart, Fref);

	K = Kpart & 0xFFFFFFFF;

	if ((K % 10) >= 5)
		K += 5;

	/* Move down to proper range now rounding is done */
	fll_div->k = K / 10;

	pr_debug("N=%x K=%x FLL_FRATIO=%x FLL_OUTDIV=%x FLL_CLK_REF_DIV=%x\n",
		 fll_div->n, fll_div->k,
		 fll_div->fll_fratio, fll_div->fll_outdiv,
		 fll_div->fll_clk_ref_div);

	return 0;
}

static int wm9081_set_fll(struct snd_soc_codec *codec, int fll_id,
			  unsigned int Fref, unsigned int Fout)
{
	struct wm9081_priv *wm9081 = snd_soc_codec_get_drvdata(codec);
	u16 reg1, reg4, reg5;
	struct _fll_div fll_div;
	int ret;
	int clk_sys_reg;

	/* Any change? */
	if (Fref == wm9081->fll_fref && Fout == wm9081->fll_fout)
		return 0;

	/* Disable the FLL */
	if (Fout == 0) {
		dev_dbg(codec->dev, "FLL disabled\n");
		wm9081->fll_fref = 0;
		wm9081->fll_fout = 0;

		return 0;
	}

	ret = fll_factors(&fll_div, Fref, Fout);
	if (ret != 0)
		return ret;

	reg5 = snd_soc_read(codec, WM9081_FLL_CONTROL_5);
	reg5 &= ~WM9081_FLL_CLK_SRC_MASK;

	switch (fll_id) {
	case WM9081_SYSCLK_FLL_MCLK:
		reg5 |= 0x1;
		break;

	default:
		dev_err(codec->dev, "Unknown FLL ID %d\n", fll_id);
		return -EINVAL;
	}

	/* Disable CLK_SYS while we reconfigure */
	clk_sys_reg = snd_soc_read(codec, WM9081_CLOCK_CONTROL_3);
	if (clk_sys_reg & WM9081_CLK_SYS_ENA)
		snd_soc_write(codec, WM9081_CLOCK_CONTROL_3,
			     clk_sys_reg & ~WM9081_CLK_SYS_ENA);

	/* Any FLL configuration change requires that the FLL be
	 * disabled first. */
	reg1 = snd_soc_read(codec, WM9081_FLL_CONTROL_1);
	reg1 &= ~WM9081_FLL_ENA;
	snd_soc_write(codec, WM9081_FLL_CONTROL_1, reg1);

	/* Apply the configuration */
	if (fll_div.k)
		reg1 |= WM9081_FLL_FRAC_MASK;
	else
		reg1 &= ~WM9081_FLL_FRAC_MASK;
	snd_soc_write(codec, WM9081_FLL_CONTROL_1, reg1);

	snd_soc_write(codec, WM9081_FLL_CONTROL_2,
		     (fll_div.fll_outdiv << WM9081_FLL_OUTDIV_SHIFT) |
		     (fll_div.fll_fratio << WM9081_FLL_FRATIO_SHIFT));
	snd_soc_write(codec, WM9081_FLL_CONTROL_3, fll_div.k);

	reg4 = snd_soc_read(codec, WM9081_FLL_CONTROL_4);
	reg4 &= ~WM9081_FLL_N_MASK;
	reg4 |= fll_div.n << WM9081_FLL_N_SHIFT;
	snd_soc_write(codec, WM9081_FLL_CONTROL_4, reg4);

	reg5 &= ~WM9081_FLL_CLK_REF_DIV_MASK;
	reg5 |= fll_div.fll_clk_ref_div << WM9081_FLL_CLK_REF_DIV_SHIFT;
	snd_soc_write(codec, WM9081_FLL_CONTROL_5, reg5);

	/* Set gain to the recommended value */
	snd_soc_update_bits(codec, WM9081_FLL_CONTROL_4,
			    WM9081_FLL_GAIN_MASK, 0);

	/* Enable the FLL */
	snd_soc_write(codec, WM9081_FLL_CONTROL_1, reg1 | WM9081_FLL_ENA);

	/* Then bring CLK_SYS up again if it was disabled */
	if (clk_sys_reg & WM9081_CLK_SYS_ENA)
		snd_soc_write(codec, WM9081_CLOCK_CONTROL_3, clk_sys_reg);

	dev_dbg(codec->dev, "FLL enabled at %dHz->%dHz\n", Fref, Fout);

	wm9081->fll_fref = Fref;
	wm9081->fll_fout = Fout;

	return 0;
}

static int configure_clock(struct snd_soc_codec *codec)
{
	struct wm9081_priv *wm9081 = snd_soc_codec_get_drvdata(codec);
	int new_sysclk, i, target;
	unsigned int reg;
	int ret = 0;
	int mclkdiv = 0;
	int fll = 0;

	switch (wm9081->sysclk_source) {
	case WM9081_SYSCLK_MCLK:
		if (wm9081->mclk_rate > 12225000) {
			mclkdiv = 1;
			wm9081->sysclk_rate = wm9081->mclk_rate / 2;
		} else {
			wm9081->sysclk_rate = wm9081->mclk_rate;
		}
		wm9081_set_fll(codec, WM9081_SYSCLK_FLL_MCLK, 0, 0);
		break;

	case WM9081_SYSCLK_FLL_MCLK:
		/* If we have a sample rate calculate a CLK_SYS that
		 * gives us a suitable DAC configuration, plus BCLK.
		 * Ideally we would check to see if we can clock
		 * directly from MCLK and only use the FLL if this is
		 * not the case, though care must be taken with free
		 * running mode.
		 */
		if (wm9081->master && wm9081->bclk) {
			/* Make sure we can generate CLK_SYS and BCLK
			 * and that we've got 3MHz for optimal
			 * performance. */
			for (i = 0; i < ARRAY_SIZE(clk_sys_rates); i++) {
				target = wm9081->fs * clk_sys_rates[i].ratio;
				new_sysclk = target;
				if (target >= wm9081->bclk &&
				    target > 3000000)
					break;
			}

			if (i == ARRAY_SIZE(clk_sys_rates))
				return -EINVAL;

		} else if (wm9081->fs) {
			for (i = 0; i < ARRAY_SIZE(clk_sys_rates); i++) {
				new_sysclk = clk_sys_rates[i].ratio
					* wm9081->fs;
				if (new_sysclk > 3000000)
					break;
			}

			if (i == ARRAY_SIZE(clk_sys_rates))
				return -EINVAL;

		} else {
			new_sysclk = 12288000;
		}

		ret = wm9081_set_fll(codec, WM9081_SYSCLK_FLL_MCLK,
				     wm9081->mclk_rate, new_sysclk);
		if (ret == 0) {
			wm9081->sysclk_rate = new_sysclk;

			/* Switch SYSCLK over to FLL */
			fll = 1;
		} else {
			wm9081->sysclk_rate = wm9081->mclk_rate;
		}
		break;

	default:
		return -EINVAL;
	}

	reg = snd_soc_read(codec, WM9081_CLOCK_CONTROL_1);
	if (mclkdiv)
		reg |= WM9081_MCLKDIV2;
	else
		reg &= ~WM9081_MCLKDIV2;
	snd_soc_write(codec, WM9081_CLOCK_CONTROL_1, reg);

	reg = snd_soc_read(codec, WM9081_CLOCK_CONTROL_3);
	if (fll)
		reg |= WM9081_CLK_SRC_SEL;
	else
		reg &= ~WM9081_CLK_SRC_SEL;
	snd_soc_write(codec, WM9081_CLOCK_CONTROL_3, reg);

	dev_dbg(codec->dev, "CLK_SYS is %dHz\n", wm9081->sysclk_rate);

	return ret;
}

static int clk_sys_event(struct snd_soc_dapm_widget *w,
			 struct snd_kcontrol *kcontrol, int event)
{
	struct snd_soc_codec *codec = w->codec;
	struct wm9081_priv *wm9081 = snd_soc_codec_get_drvdata(codec);

	/* This should be done on init() for bypass paths */
	switch (wm9081->sysclk_source) {
	case WM9081_SYSCLK_MCLK:
		dev_dbg(codec->dev, "Using %dHz MCLK\n", wm9081->mclk_rate);
		break;
	case WM9081_SYSCLK_FLL_MCLK:
		dev_dbg(codec->dev, "Using %dHz MCLK with FLL\n",
			wm9081->mclk_rate);
		break;
	default:
		dev_err(codec->dev, "System clock not configured\n");
		return -EINVAL;
	}

	switch (event) {
	case SND_SOC_DAPM_PRE_PMU:
		configure_clock(codec);
		break;

	case SND_SOC_DAPM_POST_PMD:
		/* Disable the FLL if it's running */
		wm9081_set_fll(codec, 0, 0, 0);
		break;
	}

	return 0;
}

static const struct snd_soc_dapm_widget wm9081_dapm_widgets[] = {
SND_SOC_DAPM_INPUT("IN1"),
SND_SOC_DAPM_INPUT("IN2"),

SND_SOC_DAPM_DAC("DAC", "HiFi Playback", WM9081_POWER_MANAGEMENT, 0, 0),

SND_SOC_DAPM_MIXER_NAMED_CTL("Mixer", SND_SOC_NOPM, 0, 0,
			     mixer, ARRAY_SIZE(mixer)),

SND_SOC_DAPM_PGA("LINEOUT PGA", WM9081_POWER_MANAGEMENT, 4, 0, NULL, 0),

SND_SOC_DAPM_PGA_E("Speaker PGA", WM9081_POWER_MANAGEMENT, 2, 0, NULL, 0,
		   speaker_event,
		   SND_SOC_DAPM_POST_PMU | SND_SOC_DAPM_PRE_PMD),

SND_SOC_DAPM_OUTPUT("LINEOUT"),
SND_SOC_DAPM_OUTPUT("SPKN"),
SND_SOC_DAPM_OUTPUT("SPKP"),

SND_SOC_DAPM_SUPPLY("CLK_SYS", WM9081_CLOCK_CONTROL_3, 0, 0, clk_sys_event,
		    SND_SOC_DAPM_PRE_PMU | SND_SOC_DAPM_POST_PMD),
SND_SOC_DAPM_SUPPLY("CLK_DSP", WM9081_CLOCK_CONTROL_3, 1, 0, NULL, 0),
SND_SOC_DAPM_SUPPLY("TOCLK", WM9081_CLOCK_CONTROL_3, 2, 0, NULL, 0),
};


static const struct snd_soc_dapm_route audio_paths[] = {
	{ "DAC", NULL, "CLK_SYS" },
	{ "DAC", NULL, "CLK_DSP" },

	{ "Mixer", "IN1 Switch", "IN1" },
	{ "Mixer", "IN2 Switch", "IN2" },
	{ "Mixer", "Playback Switch", "DAC" },

	{ "LINEOUT PGA", NULL, "Mixer" },
	{ "LINEOUT PGA", NULL, "TOCLK" },
	{ "LINEOUT PGA", NULL, "CLK_SYS" },

	{ "LINEOUT", NULL, "LINEOUT PGA" },

	{ "Speaker PGA", NULL, "Mixer" },
	{ "Speaker PGA", NULL, "TOCLK" },
	{ "Speaker PGA", NULL, "CLK_SYS" },

	{ "SPKN", NULL, "Speaker PGA" },
	{ "SPKP", NULL, "Speaker PGA" },
};

static int wm9081_set_bias_level(struct snd_soc_codec *codec,
				 enum snd_soc_bias_level level)
{
	u16 reg;

	switch (level) {
	case SND_SOC_BIAS_ON:
		break;

	case SND_SOC_BIAS_PREPARE:
		/* VMID=2*40k */
		reg = snd_soc_read(codec, WM9081_VMID_CONTROL);
		reg &= ~WM9081_VMID_SEL_MASK;
		reg |= 0x2;
		snd_soc_write(codec, WM9081_VMID_CONTROL, reg);

		/* Normal bias current */
		reg = snd_soc_read(codec, WM9081_BIAS_CONTROL_1);
		reg &= ~WM9081_STBY_BIAS_ENA;
		snd_soc_write(codec, WM9081_BIAS_CONTROL_1, reg);
		break;

	case SND_SOC_BIAS_STANDBY:
		/* Initial cold start */
		if (codec->dapm.bias_level == SND_SOC_BIAS_OFF) {
			/* Disable LINEOUT discharge */
			reg = snd_soc_read(codec, WM9081_ANTI_POP_CONTROL);
			reg &= ~WM9081_LINEOUT_DISCH;
			snd_soc_write(codec, WM9081_ANTI_POP_CONTROL, reg);

			/* Select startup bias source */
			reg = snd_soc_read(codec, WM9081_BIAS_CONTROL_1);
			reg |= WM9081_BIAS_SRC | WM9081_BIAS_ENA;
			snd_soc_write(codec, WM9081_BIAS_CONTROL_1, reg);

			/* VMID 2*4k; Soft VMID ramp enable */
			reg = snd_soc_read(codec, WM9081_VMID_CONTROL);
			reg |= WM9081_VMID_RAMP | 0x6;
			snd_soc_write(codec, WM9081_VMID_CONTROL, reg);

			mdelay(100);

			/* Normal bias enable & soft start off */
			reg |= WM9081_BIAS_ENA;
			reg &= ~WM9081_VMID_RAMP;
			snd_soc_write(codec, WM9081_VMID_CONTROL, reg);

			/* Standard bias source */
			reg = snd_soc_read(codec, WM9081_BIAS_CONTROL_1);
			reg &= ~WM9081_BIAS_SRC;
			snd_soc_write(codec, WM9081_BIAS_CONTROL_1, reg);
		}

		/* VMID 2*240k */
		reg = snd_soc_read(codec, WM9081_BIAS_CONTROL_1);
		reg &= ~WM9081_VMID_SEL_MASK;
		reg |= 0x40;
		snd_soc_write(codec, WM9081_VMID_CONTROL, reg);

		/* Standby bias current on */
		reg = snd_soc_read(codec, WM9081_BIAS_CONTROL_1);
		reg |= WM9081_STBY_BIAS_ENA;
		snd_soc_write(codec, WM9081_BIAS_CONTROL_1, reg);
		break;

	case SND_SOC_BIAS_OFF:
		/* Startup bias source */
		reg = snd_soc_read(codec, WM9081_BIAS_CONTROL_1);
		reg |= WM9081_BIAS_SRC;
		snd_soc_write(codec, WM9081_BIAS_CONTROL_1, reg);

		/* Disable VMID and biases with soft ramping */
		reg = snd_soc_read(codec, WM9081_VMID_CONTROL);
		reg &= ~(WM9081_VMID_SEL_MASK | WM9081_BIAS_ENA);
		reg |= WM9081_VMID_RAMP;
		snd_soc_write(codec, WM9081_VMID_CONTROL, reg);

		/* Actively discharge LINEOUT */
		reg = snd_soc_read(codec, WM9081_ANTI_POP_CONTROL);
		reg |= WM9081_LINEOUT_DISCH;
		snd_soc_write(codec, WM9081_ANTI_POP_CONTROL, reg);
		break;
	}

	codec->dapm.bias_level = level;

	return 0;
}

static int wm9081_set_dai_fmt(struct snd_soc_dai *dai,
			      unsigned int fmt)
{
	struct snd_soc_codec *codec = dai->codec;
	struct wm9081_priv *wm9081 = snd_soc_codec_get_drvdata(codec);
	unsigned int aif2 = snd_soc_read(codec, WM9081_AUDIO_INTERFACE_2);

	aif2 &= ~(WM9081_AIF_BCLK_INV | WM9081_AIF_LRCLK_INV |
		  WM9081_BCLK_DIR | WM9081_LRCLK_DIR | WM9081_AIF_FMT_MASK);

	switch (fmt & SND_SOC_DAIFMT_MASTER_MASK) {
	case SND_SOC_DAIFMT_CBS_CFS:
		wm9081->master = 0;
		break;
	case SND_SOC_DAIFMT_CBS_CFM:
		aif2 |= WM9081_LRCLK_DIR;
		wm9081->master = 1;
		break;
	case SND_SOC_DAIFMT_CBM_CFS:
		aif2 |= WM9081_BCLK_DIR;
		wm9081->master = 1;
		break;
	case SND_SOC_DAIFMT_CBM_CFM:
		aif2 |= WM9081_LRCLK_DIR | WM9081_BCLK_DIR;
		wm9081->master = 1;
		break;
	default:
		return -EINVAL;
	}

	switch (fmt & SND_SOC_DAIFMT_FORMAT_MASK) {
	case SND_SOC_DAIFMT_DSP_B:
		aif2 |= WM9081_AIF_LRCLK_INV;
	case SND_SOC_DAIFMT_DSP_A:
		aif2 |= 0x3;
		break;
	case SND_SOC_DAIFMT_I2S:
		aif2 |= 0x2;
		break;
	case SND_SOC_DAIFMT_RIGHT_J:
		break;
	case SND_SOC_DAIFMT_LEFT_J:
		aif2 |= 0x1;
		break;
	default:
		return -EINVAL;
	}

	switch (fmt & SND_SOC_DAIFMT_FORMAT_MASK) {
	case SND_SOC_DAIFMT_DSP_A:
	case SND_SOC_DAIFMT_DSP_B:
		/* frame inversion not valid for DSP modes */
		switch (fmt & SND_SOC_DAIFMT_INV_MASK) {
		case SND_SOC_DAIFMT_NB_NF:
			break;
		case SND_SOC_DAIFMT_IB_NF:
			aif2 |= WM9081_AIF_BCLK_INV;
			break;
		default:
			return -EINVAL;
		}
		break;

	case SND_SOC_DAIFMT_I2S:
	case SND_SOC_DAIFMT_RIGHT_J:
	case SND_SOC_DAIFMT_LEFT_J:
		switch (fmt & SND_SOC_DAIFMT_INV_MASK) {
		case SND_SOC_DAIFMT_NB_NF:
			break;
		case SND_SOC_DAIFMT_IB_IF:
			aif2 |= WM9081_AIF_BCLK_INV | WM9081_AIF_LRCLK_INV;
			break;
		case SND_SOC_DAIFMT_IB_NF:
			aif2 |= WM9081_AIF_BCLK_INV;
			break;
		case SND_SOC_DAIFMT_NB_IF:
			aif2 |= WM9081_AIF_LRCLK_INV;
			break;
		default:
			return -EINVAL;
		}
		break;
	default:
		return -EINVAL;
	}

	snd_soc_write(codec, WM9081_AUDIO_INTERFACE_2, aif2);

	return 0;
}

static int wm9081_hw_params(struct snd_pcm_substream *substream,
			    struct snd_pcm_hw_params *params,
			    struct snd_soc_dai *dai)
{
	struct snd_soc_codec *codec = dai->codec;
	struct wm9081_priv *wm9081 = snd_soc_codec_get_drvdata(codec);
	int ret, i, best, best_val, cur_val;
	unsigned int clk_ctrl2, aif1, aif2, aif3, aif4;

	clk_ctrl2 = snd_soc_read(codec, WM9081_CLOCK_CONTROL_2);
	clk_ctrl2 &= ~(WM9081_CLK_SYS_RATE_MASK | WM9081_SAMPLE_RATE_MASK);

	aif1 = snd_soc_read(codec, WM9081_AUDIO_INTERFACE_1);

	aif2 = snd_soc_read(codec, WM9081_AUDIO_INTERFACE_2);
	aif2 &= ~WM9081_AIF_WL_MASK;

	aif3 = snd_soc_read(codec, WM9081_AUDIO_INTERFACE_3);
	aif3 &= ~WM9081_BCLK_DIV_MASK;

	aif4 = snd_soc_read(codec, WM9081_AUDIO_INTERFACE_4);
	aif4 &= ~WM9081_LRCLK_RATE_MASK;

	wm9081->fs = params_rate(params);

	if (wm9081->tdm_width) {
		/* If TDM is set up then that fixes our BCLK. */
		int slots = ((aif1 & WM9081_AIFDAC_TDM_MODE_MASK) >>
			     WM9081_AIFDAC_TDM_MODE_SHIFT) + 1;

		wm9081->bclk = wm9081->fs * wm9081->tdm_width * slots;
	} else {
		/* Otherwise work out a BCLK from the sample size */
		wm9081->bclk = 2 * wm9081->fs;

		switch (params_format(params)) {
		case SNDRV_PCM_FORMAT_S16_LE:
			wm9081->bclk *= 16;
			break;
		case SNDRV_PCM_FORMAT_S20_3LE:
			wm9081->bclk *= 20;
			aif2 |= 0x4;
			break;
		case SNDRV_PCM_FORMAT_S24_LE:
			wm9081->bclk *= 24;
			aif2 |= 0x8;
			break;
		case SNDRV_PCM_FORMAT_S32_LE:
			wm9081->bclk *= 32;
			aif2 |= 0xc;
			break;
		default:
			return -EINVAL;
		}
	}

	dev_dbg(codec->dev, "Target BCLK is %dHz\n", wm9081->bclk);

	ret = configure_clock(codec);
	if (ret != 0)
		return ret;

	/* Select nearest CLK_SYS_RATE */
	best = 0;
	best_val = abs((wm9081->sysclk_rate / clk_sys_rates[0].ratio)
		       - wm9081->fs);
	for (i = 1; i < ARRAY_SIZE(clk_sys_rates); i++) {
		cur_val = abs((wm9081->sysclk_rate /
			       clk_sys_rates[i].ratio) - wm9081->fs);
		if (cur_val < best_val) {
			best = i;
			best_val = cur_val;
		}
	}
	dev_dbg(codec->dev, "Selected CLK_SYS_RATIO of %d\n",
		clk_sys_rates[best].ratio);
	clk_ctrl2 |= (clk_sys_rates[best].clk_sys_rate
		      << WM9081_CLK_SYS_RATE_SHIFT);

	/* SAMPLE_RATE */
	best = 0;
	best_val = abs(wm9081->fs - sample_rates[0].rate);
	for (i = 1; i < ARRAY_SIZE(sample_rates); i++) {
		/* Closest match */
		cur_val = abs(wm9081->fs - sample_rates[i].rate);
		if (cur_val < best_val) {
			best = i;
			best_val = cur_val;
		}
	}
	dev_dbg(codec->dev, "Selected SAMPLE_RATE of %dHz\n",
		sample_rates[best].rate);
	clk_ctrl2 |= (sample_rates[best].sample_rate
			<< WM9081_SAMPLE_RATE_SHIFT);

	/* BCLK_DIV */
	best = 0;
	best_val = INT_MAX;
	for (i = 0; i < ARRAY_SIZE(bclk_divs); i++) {
		cur_val = ((wm9081->sysclk_rate * 10) / bclk_divs[i].div)
			- wm9081->bclk;
		if (cur_val < 0) /* Table is sorted */
			break;
		if (cur_val < best_val) {
			best = i;
			best_val = cur_val;
		}
	}
	wm9081->bclk = (wm9081->sysclk_rate * 10) / bclk_divs[best].div;
	dev_dbg(codec->dev, "Selected BCLK_DIV of %d for %dHz BCLK\n",
		bclk_divs[best].div, wm9081->bclk);
	aif3 |= bclk_divs[best].bclk_div;

	/* LRCLK is a simple fraction of BCLK */
	dev_dbg(codec->dev, "LRCLK_RATE is %d\n", wm9081->bclk / wm9081->fs);
	aif4 |= wm9081->bclk / wm9081->fs;

	/* Apply a ReTune Mobile configuration if it's in use */
	if (wm9081->retune) {
		struct wm9081_retune_mobile_config *retune = wm9081->retune;
		struct wm9081_retune_mobile_setting *s;
		int eq1;

		best = 0;
		best_val = abs(retune->configs[0].rate - wm9081->fs);
		for (i = 0; i < retune->num_configs; i++) {
			cur_val = abs(retune->configs[i].rate - wm9081->fs);
			if (cur_val < best_val) {
				best_val = cur_val;
				best = i;
			}
		}
		s = &retune->configs[best];

		dev_dbg(codec->dev, "ReTune Mobile %s tuned for %dHz\n",
			s->name, s->rate);

		/* If the EQ is enabled then disable it while we write out */
		eq1 = snd_soc_read(codec, WM9081_EQ_1) & WM9081_EQ_ENA;
		if (eq1 & WM9081_EQ_ENA)
			snd_soc_write(codec, WM9081_EQ_1, 0);

		/* Write out the other values */
		for (i = 1; i < ARRAY_SIZE(s->config); i++)
			snd_soc_write(codec, WM9081_EQ_1 + i, s->config[i]);

		eq1 |= (s->config[0] & ~WM9081_EQ_ENA);
		snd_soc_write(codec, WM9081_EQ_1, eq1);
	}

	snd_soc_write(codec, WM9081_CLOCK_CONTROL_2, clk_ctrl2);
	snd_soc_write(codec, WM9081_AUDIO_INTERFACE_2, aif2);
	snd_soc_write(codec, WM9081_AUDIO_INTERFACE_3, aif3);
	snd_soc_write(codec, WM9081_AUDIO_INTERFACE_4, aif4);

	return 0;
}

static int wm9081_digital_mute(struct snd_soc_dai *codec_dai, int mute)
{
	struct snd_soc_codec *codec = codec_dai->codec;
	unsigned int reg;

	reg = snd_soc_read(codec, WM9081_DAC_DIGITAL_2);

	if (mute)
		reg |= WM9081_DAC_MUTE;
	else
		reg &= ~WM9081_DAC_MUTE;

	snd_soc_write(codec, WM9081_DAC_DIGITAL_2, reg);

	return 0;
}

static int wm9081_set_sysclk(struct snd_soc_dai *codec_dai,
			     int clk_id, unsigned int freq, int dir)
{
	struct snd_soc_codec *codec = codec_dai->codec;
	struct wm9081_priv *wm9081 = snd_soc_codec_get_drvdata(codec);

	switch (clk_id) {
	case WM9081_SYSCLK_MCLK:
	case WM9081_SYSCLK_FLL_MCLK:
		wm9081->sysclk_source = clk_id;
		wm9081->mclk_rate = freq;
		break;

	default:
		return -EINVAL;
	}

	return 0;
}

static int wm9081_set_tdm_slot(struct snd_soc_dai *dai,
	unsigned int tx_mask, unsigned int rx_mask, int slots, int slot_width)
{
	struct snd_soc_codec *codec = dai->codec;
	struct wm9081_priv *wm9081 = snd_soc_codec_get_drvdata(codec);
	unsigned int aif1 = snd_soc_read(codec, WM9081_AUDIO_INTERFACE_1);

	aif1 &= ~(WM9081_AIFDAC_TDM_SLOT_MASK | WM9081_AIFDAC_TDM_MODE_MASK);

	if (slots < 0 || slots > 4)
		return -EINVAL;

	wm9081->tdm_width = slot_width;

	if (slots == 0)
		slots = 1;

	aif1 |= (slots - 1) << WM9081_AIFDAC_TDM_MODE_SHIFT;

	switch (rx_mask) {
	case 1:
		break;
	case 2:
		aif1 |= 0x10;
		break;
	case 4:
		aif1 |= 0x20;
		break;
	case 8:
		aif1 |= 0x30;
		break;
	default:
		return -EINVAL;
	}

	snd_soc_write(codec, WM9081_AUDIO_INTERFACE_1, aif1);

	return 0;
}

#define WM9081_RATES SNDRV_PCM_RATE_8000_96000

#define WM9081_FORMATS \
	(SNDRV_PCM_FMTBIT_S16_LE | SNDRV_PCM_FMTBIT_S20_3LE | \
	 SNDRV_PCM_FMTBIT_S24_LE | SNDRV_PCM_FMTBIT_S32_LE)

static struct snd_soc_dai_ops wm9081_dai_ops = {
	.hw_params = wm9081_hw_params,
	.set_sysclk = wm9081_set_sysclk,
	.set_fmt = wm9081_set_dai_fmt,
	.digital_mute = wm9081_digital_mute,
	.set_tdm_slot = wm9081_set_tdm_slot,
};

/* We report two channels because the CODEC processes a stereo signal, even
 * though it is only capable of handling a mono output.
 */
static struct snd_soc_dai_driver wm9081_dai = {
	.name = "wm9081-hifi",
	.playback = {
		.stream_name = "HiFi Playback",
		.channels_min = 1,
		.channels_max = 2,
		.rates = WM9081_RATES,
		.formats = WM9081_FORMATS,
	},
	.ops = &wm9081_dai_ops,
};

static int wm9081_probe(struct snd_soc_codec *codec)
{
	struct wm9081_priv *wm9081 = snd_soc_codec_get_drvdata(codec);
<<<<<<< HEAD
=======
	struct snd_soc_dapm_context *dapm = &codec->dapm;
>>>>>>> 3cbea436
	int ret;
	u16 reg;

	codec->control_data = wm9081->control_data;
	ret = snd_soc_codec_set_cache_io(codec, 8, 16, wm9081->control_type);
	if (ret != 0) {
		dev_err(codec->dev, "Failed to set cache I/O: %d\n", ret);
		return ret;
	}

	reg = snd_soc_read(codec, WM9081_SOFTWARE_RESET);
	if (reg != 0x9081) {
		dev_err(codec->dev, "Device is not a WM9081: ID=0x%x\n", reg);
		ret = -EINVAL;
		return ret;
	}

	ret = wm9081_reset(codec);
	if (ret < 0) {
		dev_err(codec->dev, "Failed to issue reset\n");
		return ret;
	}

	wm9081_set_bias_level(codec, SND_SOC_BIAS_STANDBY);

	/* Enable zero cross by default */
	reg = snd_soc_read(codec, WM9081_ANALOGUE_LINEOUT);
	snd_soc_write(codec, WM9081_ANALOGUE_LINEOUT, reg | WM9081_LINEOUTZC);
	reg = snd_soc_read(codec, WM9081_ANALOGUE_SPEAKER_PGA);
	snd_soc_write(codec, WM9081_ANALOGUE_SPEAKER_PGA,
		     reg | WM9081_SPKPGAZC);

	snd_soc_add_controls(codec, wm9081_snd_controls,
			     ARRAY_SIZE(wm9081_snd_controls));
	if (!wm9081->retune) {
		dev_dbg(codec->dev,
			"No ReTune Mobile data, using normal EQ\n");
		snd_soc_add_controls(codec, wm9081_eq_controls,
				     ARRAY_SIZE(wm9081_eq_controls));
	}

	snd_soc_dapm_new_controls(dapm, wm9081_dapm_widgets,
				  ARRAY_SIZE(wm9081_dapm_widgets));
<<<<<<< HEAD
	snd_soc_dapm_add_routes(codec, audio_paths, ARRAY_SIZE(audio_paths));
=======
	snd_soc_dapm_add_routes(dapm, audio_paths, ARRAY_SIZE(audio_paths));
>>>>>>> 3cbea436

	return ret;
}

static int wm9081_remove(struct snd_soc_codec *codec)
{
	wm9081_set_bias_level(codec, SND_SOC_BIAS_OFF);
	return 0;
}

#ifdef CONFIG_PM
static int wm9081_suspend(struct snd_soc_codec *codec, pm_message_t state)
{
	wm9081_set_bias_level(codec, SND_SOC_BIAS_OFF);

	return 0;
}

static int wm9081_resume(struct snd_soc_codec *codec)
{
	u16 *reg_cache = codec->reg_cache;
	int i;

	for (i = 0; i < codec->driver->reg_cache_size; i++) {
		if (i == WM9081_SOFTWARE_RESET)
			continue;

		snd_soc_write(codec, i, reg_cache[i]);
	}

	wm9081_set_bias_level(codec, SND_SOC_BIAS_STANDBY);

	return 0;
}
#else
#define wm9081_suspend NULL
#define wm9081_resume NULL
#endif

static struct snd_soc_codec_driver soc_codec_dev_wm9081 = {
	.probe = 	wm9081_probe,
	.remove = 	wm9081_remove,
	.suspend =	wm9081_suspend,
	.resume =	wm9081_resume,
	.set_bias_level = wm9081_set_bias_level,
	.reg_cache_size = ARRAY_SIZE(wm9081_reg_defaults),
	.reg_word_size = sizeof(u16),
	.reg_cache_default = wm9081_reg_defaults,
	.volatile_register = wm9081_volatile_register,
};

#if defined(CONFIG_I2C) || defined(CONFIG_I2C_MODULE)
static __devinit int wm9081_i2c_probe(struct i2c_client *i2c,
				      const struct i2c_device_id *id)
{
	struct wm9081_priv *wm9081;
	int ret;

	wm9081 = kzalloc(sizeof(struct wm9081_priv), GFP_KERNEL);
	if (wm9081 == NULL)
		return -ENOMEM;

	i2c_set_clientdata(i2c, wm9081);
<<<<<<< HEAD
=======
	wm9081->control_type = SND_SOC_I2C;
>>>>>>> 3cbea436
	wm9081->control_data = i2c;

	ret = snd_soc_register_codec(&i2c->dev,
			&soc_codec_dev_wm9081, &wm9081_dai, 1);
	if (ret < 0)
		kfree(wm9081);
	return ret;
}

static __devexit int wm9081_i2c_remove(struct i2c_client *client)
{
	snd_soc_unregister_codec(&client->dev);
	kfree(i2c_get_clientdata(client));
	return 0;
}

static const struct i2c_device_id wm9081_i2c_id[] = {
	{ "wm9081", 0 },
	{ }
};
MODULE_DEVICE_TABLE(i2c, wm9081_i2c_id);

static struct i2c_driver wm9081_i2c_driver = {
	.driver = {
		.name = "wm9081-codec",
		.owner = THIS_MODULE,
	},
	.probe =    wm9081_i2c_probe,
	.remove =   __devexit_p(wm9081_i2c_remove),
	.id_table = wm9081_i2c_id,
};
#endif

static int __init wm9081_modinit(void)
{
	int ret = 0;
#if defined(CONFIG_I2C) || defined(CONFIG_I2C_MODULE)
	ret = i2c_add_driver(&wm9081_i2c_driver);
	if (ret != 0) {
		printk(KERN_ERR "Failed to register WM9081 I2C driver: %d\n",
		       ret);
	}
#endif
	return ret;
}
module_init(wm9081_modinit);

static void __exit wm9081_exit(void)
{
#if defined(CONFIG_I2C) || defined(CONFIG_I2C_MODULE)
	i2c_del_driver(&wm9081_i2c_driver);
#endif
}
module_exit(wm9081_exit);


MODULE_DESCRIPTION("ASoC WM9081 driver");
MODULE_AUTHOR("Mark Brown <broonie@opensource.wolfsonmicro.com>");
MODULE_LICENSE("GPL");<|MERGE_RESOLUTION|>--- conflicted
+++ resolved
@@ -157,10 +157,6 @@
 struct wm9081_priv {
 	enum snd_soc_control_type control_type;
 	void *control_data;
-<<<<<<< HEAD
-	u16 reg_cache[WM9081_MAX_REGISTER + 1];
-=======
->>>>>>> 3cbea436
 	int sysclk_source;
 	int mclk_rate;
 	int sysclk_rate;
@@ -1234,10 +1230,7 @@
 static int wm9081_probe(struct snd_soc_codec *codec)
 {
 	struct wm9081_priv *wm9081 = snd_soc_codec_get_drvdata(codec);
-<<<<<<< HEAD
-=======
 	struct snd_soc_dapm_context *dapm = &codec->dapm;
->>>>>>> 3cbea436
 	int ret;
 	u16 reg;
 
@@ -1281,11 +1274,7 @@
 
 	snd_soc_dapm_new_controls(dapm, wm9081_dapm_widgets,
 				  ARRAY_SIZE(wm9081_dapm_widgets));
-<<<<<<< HEAD
-	snd_soc_dapm_add_routes(codec, audio_paths, ARRAY_SIZE(audio_paths));
-=======
 	snd_soc_dapm_add_routes(dapm, audio_paths, ARRAY_SIZE(audio_paths));
->>>>>>> 3cbea436
 
 	return ret;
 }
@@ -1349,10 +1338,7 @@
 		return -ENOMEM;
 
 	i2c_set_clientdata(i2c, wm9081);
-<<<<<<< HEAD
-=======
 	wm9081->control_type = SND_SOC_I2C;
->>>>>>> 3cbea436
 	wm9081->control_data = i2c;
 
 	ret = snd_soc_register_codec(&i2c->dev,
