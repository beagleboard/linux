/*
 * ASoC codec driver for sta321mp
 *
 * sound/soc/codecs/sta321mp.c -- ALSA SoC sta321mp codec driver
 *
 * Copyright (C) 2014 Robin Scheibler <fakufaku@gmail.com>
 *
 * Based on sound/soc/codecs/sta529.c by Rajeev Kumar
 *
 * This file is licensed under the terms of the GNU General Public
 * License version 2. This program is licensed "as is" without any
 * warranty of any kind, whether express or implied.
 */

#include <linux/clk.h>
#include <linux/init.h>
#include <linux/i2c.h>
#include <linux/io.h>
#include <linux/module.h>
#include <linux/moduleparam.h>
#include <linux/pm.h>
#include <linux/regmap.h>
#include <linux/slab.h>

#include <sound/core.h>
#include <sound/initval.h>
#include <sound/pcm.h>
#include <sound/pcm_params.h>
#include <sound/soc.h>
#include <sound/soc-dapm.h>
#include <sound/tlv.h>

#include "sta321mp.h"

<<<<<<< HEAD
#define STA321MP_RATES		(SNDRV_PCM_RATE_48000)
=======
#define STA321MP_RATES		(SNDRV_PCM_RATE_48000 | SNDRV_PCM_RATE_192000)
>>>>>>> edd7a7bd
#define STA321MP_FORMAT		(SNDRV_PCM_FMTBIT_S24_LE | SNDRV_PCM_FMTBIT_S16_LE | SNDRV_PCM_FMTBIT_S24_3LE | SNDRV_PCM_FMTBIT_S32_LE)

static const struct reg_default sta321mp_reg_defaults[] = {
	{ STA321MP_CONFA,  PDM_I_EN },       /* R0  0x9B - PDM interface enable */
	{ STA321MP_CONFC,  FS_XTI_256 },     /* R2  0x20 - FS = XTI/256 */
	{ STA321MP_CONFE,  CH78_BIN },       /* R4  0xC0 - Ch4/5 binary */
	{ STA321MP_CONFH,  RM_SOFT_VOL },    /* R7  0x7A - Remove soft volume */
	{ STA321MP_CONFI,  BRG_PWR_UP },     /* R8  0x80 - Bridge power-up */
	{ STA321MP_MVOL,   MST_VOL_0DB },    /* RA  0x00 - Master volume 0 dB */
	{ STA321MP_C1VOL,  0x36 },     	     /* RB  0x36 - Ch1: +30dB */
	{ STA321MP_C2VOL,  0x36 },     	     /* RC  0x36 - Ch2: +30dB */
	{ STA321MP_C3VOL,  0x36 },     	     /* RD  0x36 - Ch3: +30dB */
	{ STA321MP_C4VOL,  0x36 },     	     /* RE  0x36 - Ch4: +30dB */
	{ STA321MP_C5VOL,  0x36 },     	     /* RF  0x36 - Ch5: +30dB */
	{ STA321MP_C6VOL,  0x36 },     	     /* R10 0x36 - Ch6: +30dB */
	{ 0x3b, 0x01 },	 /* Setting channel 7, Mixer 1, channe 1 on   */
	{ 0x3c, 0xD0 },  /* |                                         */
	{ 0x3d, 0x7F },  /* |                                         */
	{ 0x3e, 0xFF },  /* |                                         */
	{ 0x3f, 0xFF },  /* |                                         */
	{ 0x4c, 0x01 },  /* =                                         */
	{ 0x3b, 0x01 },  /* Setting channel 7, Mixer 1, channel 7 off */
	{ 0x3c, 0xD6 },  /* |                                         */
	{ 0x3d, 0x00 },  /* |                                         */
	{ 0x3e, 0x00 },  /* |                                         */
	{ 0x3f, 0x00 },  /* |                                         */
	{ 0x4c, 0x01 },  /* =                                         */
	{ 0x3b, 0x01 },  /* Setting channel 8, Mixer 1, channel 2 on  */
	{ 0x3c, 0xD9 },  /* |                                         */
	{ 0x3d, 0x7F },  /* |                                         */
	{ 0x3e, 0xFF },  /* |                                         */
	{ 0x3f, 0xFF },  /* |                                         */
	{ 0x4c, 0x01 },  /* =                                         */
	{ 0x3b, 0x01 },  /* Setting channel 8, Mixer 1, channel 8 off */
	{ 0x3c, 0xDF },  /* |                                         */
	{ 0x3d, 0x00 },  /* |                                         */
	{ 0x3e, 0x00 },  /* |                                         */
	{ 0x3f, 0x00 },  /* |                                         */
	{ 0x4c, 0x01 },  /* =                                         */
	{ STA321MP_RCTR1,  MIC_MODE },       /* R5D 0x01 - Microphone mode */
	{ STA321MP_CFR129,  I2S_OUT },       /* R81 0x09 - Output I2S i/f pins set as output */
};

struct sta321mp {
	struct regmap *regmap;
};

static bool sta321mp_readable(struct device *dev, unsigned int reg)
{
	switch (reg) {

	case STA321MP_CONFA:
	case STA321MP_CONFC:
	case STA321MP_CONFE:
	case STA321MP_CONFH:
	case STA321MP_CONFI:
	case STA321MP_MVOL:
	case STA321MP_C1VOL:
	case STA321MP_C2VOL:
	case STA321MP_C3VOL:
	case STA321MP_C4VOL:
	case STA321MP_C5VOL:
	case STA321MP_C6VOL:
	case STA321MP_C78IM:
	case STA321MP_EQBP:
	case STA321MP_TONEBP:
	case STA321MP_RCTR1:
	case STA321MP_CFR129:
	case 0x3d:
	case 0x3e:
	case 0x3f:
	case 0x4c:
		return true;
	default:
		return false;
	}
}
static const DECLARE_TLV_DB_SCALE(mvol_tlv, -12700, 50, 1);
static const DECLARE_TLV_DB_SCALE(chvol_tlv, -7950, 50, 1);

static const struct snd_kcontrol_new sta321mp_snd_controls[] = {
SOC_SINGLE("Master Switch", STA321MP_MMUTE, 0, 1, 1),
SOC_SINGLE_TLV("Master Volume", STA321MP_MVOL, 0, 0xff, 1, mvol_tlv),
/*
SOC_SINGLE("Ch1 Switch", STA321MP_C1VTMB, 7, 1, 1),
SOC_SINGLE("Ch2 Switch", STA321MP_C2VTMB, 7, 1, 1),
SOC_SINGLE("Ch3 Switch", STA321MP_C3VTMB, 7, 1, 1),
SOC_SINGLE("Ch4 Switch", STA321MP_C4VTMB, 7, 1, 1),
SOC_SINGLE("Ch5 Switch", STA321MP_C5VTMB, 7, 1, 1),
SOC_SINGLE("Ch6 Switch", STA321MP_C6VTMB, 7, 1, 1),
SOC_SINGLE_TLV("Ch1 Volume", STA321MP_C1VOL, 0, 0xff, 1, chvol_tlv),
SOC_SINGLE_TLV("Ch2 Volume", STA321MP_C2VOL, 0, 0xff, 1, chvol_tlv),
SOC_SINGLE_TLV("Ch3 Volume", STA321MP_C3VOL, 0, 0xff, 1, chvol_tlv),
SOC_SINGLE_TLV("Ch4 Volume", STA321MP_C4VOL, 0, 0xff, 1, chvol_tlv),
SOC_SINGLE_TLV("Ch5 Volume", STA321MP_C5VOL, 0, 0xff, 1, chvol_tlv),
SOC_SINGLE_TLV("Ch6 Volume", STA321MP_C6VOL, 0, 0xff, 1, chvol_tlv),
*/
SOC_DOUBLE_R("Ch1 Capture Switch", STA321MP_C1VTMB, STA321MP_C2VTMB, 7, 1, 1),
SOC_DOUBLE_R("Ch2 Capture Switch", STA321MP_C3VTMB, STA321MP_C4VTMB, 7, 1, 1),
SOC_DOUBLE_R("Ch3 Capture Switch", STA321MP_C5VTMB, STA321MP_C6VTMB, 7, 1, 1),
SOC_DOUBLE_R_TLV("Ch1 Capture Volume", STA321MP_C1VOL, STA321MP_C2VOL, 0, 0xff, 1, chvol_tlv),
SOC_DOUBLE_R_TLV("Ch2 Capture Volume", STA321MP_C3VOL, STA321MP_C4VOL, 0, 0xff, 1, chvol_tlv),
SOC_DOUBLE_R_TLV("Ch3 Capture Volume", STA321MP_C5VOL, STA321MP_C6VOL, 0, 0xff, 1, chvol_tlv),
};

static const struct snd_soc_dapm_widget sta321mp_dapm_widgets[] = {
	SND_SOC_DAPM_INPUT("MIC1"),
	SND_SOC_DAPM_INPUT("MIC2"),
	SND_SOC_DAPM_INPUT("MIC3"),
	SND_SOC_DAPM_INPUT("MIC4"),
	SND_SOC_DAPM_INPUT("MIC5"),
	SND_SOC_DAPM_INPUT("MIC6"),
};

static int sta321mp_add_widgets(struct snd_soc_codec *codec)
{
	struct snd_soc_dapm_context *dapm = &codec->dapm;

	snd_soc_dapm_new_controls(dapm, sta321mp_dapm_widgets,
				  ARRAY_SIZE(sta321mp_dapm_widgets));

	/* set up audio path interconnects */
	//snd_soc_dapm_add_routes(dapm, intercon, ARRAY_SIZE(intercon));

	return 0;
}

static void sta321mp_write_ram(struct snd_soc_codec *codec, unsigned int address, unsigned int value)
{
	snd_soc_write(codec, 0x3B, (address >> 8) & 0x03 );	/* writing top 2 bits of address */
	snd_soc_write(codec, 0x3C, address & 0x0F );        /* writing bottom 8 bits of address */
	snd_soc_write(codec, 0x3D, 0x0F & (value >> 16) );
	snd_soc_write(codec, 0x3E, 0x0F & (value >> 8) );
	snd_soc_write(codec, 0x3F, 0x0F & value );
	snd_soc_write(codec, 0x4C, 0x01); /* Finished writing 1 value */
}

static void sta321mp_mixer(struct snd_soc_codec *codec, int mix, int ch_out, int ch_in, unsigned int value)
{
  unsigned int address = 0x1A0 + 64*(mix-1) + 8*(ch_out-1) + (ch_in-1);
<<<<<<< HEAD
  //printk("Mixer address: %x\n", address);
=======
>>>>>>> edd7a7bd
  sta321mp_write_ram(codec, address, value);
}

static void sta321mp_prescale(struct snd_soc_codec *codec, int ch, unsigned int val)
{
  unsigned int address = 0x190 + (ch-1);
  sta321mp_write_ram(codec, address, val);
}

static void sta321mp_postscale(struct snd_soc_codec *codec, int ch, unsigned int val)
{
  unsigned int address = 0x198 + (ch-1);
  sta321mp_write_ram(codec, address, val);
}

/* set the biquad coefficients in RAM */
static void sta321mp_biquad(struct snd_soc_codec *codec, int channel, unsigned int biquad, 
                            unsigned int b1_2, unsigned int b2, unsigned int a1_2, unsigned int a2, unsigned int b0_2)
{
  unsigned int address = 50*(channel-1) + 5*(biquad-1);

	snd_soc_write(codec, 0x3b, (address >> 8) & 0x03 );	/* writing top 2 bits of address */
	snd_soc_write(codec, 0x3c, address & 0xFF );        /* writing bottom 8 bits of address */
	snd_soc_write(codec, 0x3d, 0xFF & (b1_2 >> 16) );
	snd_soc_write(codec, 0x3e, 0xFF & (b1_2 >> 8) );
	snd_soc_write(codec, 0x3f, 0xFF & b1_2 );
	snd_soc_write(codec, 0x40, 0xFF & (b2 >> 16) );
	snd_soc_write(codec, 0x41, 0xFF & (b2 >> 8) );
	snd_soc_write(codec, 0x42, 0xFF & b2 );
	snd_soc_write(codec, 0x43, 0xFF & (a1_2 >> 16) );
	snd_soc_write(codec, 0x44, 0xFF & (a1_2 >> 8) );
	snd_soc_write(codec, 0x45, 0xFF & a1_2 );
	snd_soc_write(codec, 0x46, 0xFF & (a2 >> 16) );
	snd_soc_write(codec, 0x47, 0xFF & (a2 >> 8) );
	snd_soc_write(codec, 0x48, 0xFF & a2 );
	snd_soc_write(codec, 0x49, 0xFF & (b0_2 >> 16) );
	snd_soc_write(codec, 0x4A, 0xFF & (b0_2 >> 8) );
	snd_soc_write(codec, 0x4B, 0xFF & b0_2 );
	snd_soc_write(codec, 0x4C, 0x02); /* Finished writing ALL values */

}

static int sta321mp_LP_192kHz(struct snd_soc_codec *codec)
{
  /*
   * This function sets the biquads as a 9th order butterworth
   * Low pass filter with cutoff at 40kHz
   */
  sta321mp_biquad(codec, 1, 2, 0x34417a, 0x34417a, 0x10e211, 0xfd899c,0x1a20bd);
  sta321mp_biquad(codec, 1, 3, 0x1be34f, 0x1be34f, 0x112371, 0xfb9073,0xdf1a7);
  sta321mp_biquad(codec, 1, 4, 0x1be34f, 0x1be34f, 0x11aa29, 0xf77f69,0xdf1a7);
  sta321mp_biquad(codec, 1, 5, 0x1be34f, 0x1be34f, 0x127eb2, 0xf1150f,0xdf1a7);
  sta321mp_biquad(codec, 1, 6, 0x1be34f, 0x1be34f, 0x13af2a, 0xe7e44f,0xdf1a7);
  sta321mp_biquad(codec, 1, 7, 0x1be34f, 0x1be34f, 0x155167, 0xdb446c,0xdf1a7);
  sta321mp_biquad(codec, 1, 8, 0x1be34f, 0x1be34f, 0x17867e, 0xca35c0,0xdf1a7);
  sta321mp_biquad(codec, 1, 9, 0x1be34f, 0x1be34f, 0x1a80c9, 0xb33334,0xdf1a7);
  sta321mp_biquad(codec, 1, 10, 0x1be34f, 0x1be34f, 0x1e8e71, 0x93e0cf,0xdf1a7);

  return 0;
}

static int sta321mp_LP_48kHz(struct snd_soc_codec *codec)
{

  sta321mp_biquad(codec, 1, 2, 0x2d7d5e, 0x3faa84, 0x6599c4, 0xad9ed1,0x1fd542);
  sta321mp_biquad(codec, 1, 3, 0xfcec16, 0x177b7b, 0x63c973, 0xa4b499,0xbbdbd);
  sta321mp_biquad(codec, 1, 4, 0xf4caac, 0x177b7b, 0x616997, 0x98a93a,0xbbdbd);
  sta321mp_biquad(codec, 1, 5, 0xf1c0e3, 0x177b7b, 0x5f9823, 0x8e691f,0xbbdbd);
  sta321mp_biquad(codec, 1, 6, 0xf083cb, 0x177b7b, 0x5ec1ab, 0x873641,0xbbdbd);
  sta321mp_biquad(codec, 1, 7, 0xf00d82, 0x177b7b, 0x5f0547, 0x822c2a,0xbbdbd);
  sta321mp_biquad(codec, 1, 8, 0x0, 0x0, 0x0, 0x0, 0x400000);
  sta321mp_biquad(codec, 1, 9, 0x0, 0x0, 0x0, 0x0, 0x400000);
  sta321mp_biquad(codec, 1, 10, 0x0, 0x0, 0x0, 0x0, 0x400000);

  return 0;
}

static int sta321mp_set_bits(struct snd_soc_codec *codec)
{

//#define NEWBOARD
#ifdef NEWBOARD

  printk("sta321mp: newboard config.\n");
  snd_soc_write(codec, STA321MP_CONFA, 0x9b);
  //snd_soc_write(codec, STA321MP_CONFC, 0x20); // with decimation by 4
  snd_soc_write(codec, STA321MP_CONFC, 0x00); // without decimation by 4

  snd_soc_write(codec, STA321MP_CONFE, 0x0c);
  snd_soc_write(codec, STA321MP_CONFF, 0x18); /* use all biquad identical to channel 1 */
  snd_soc_write(codec, STA321MP_CONFH, 0x7a);
  snd_soc_write(codec, STA321MP_CONFI, 0x80);
  snd_soc_write(codec, STA321MP_MVOL, 0x00);

  snd_soc_write(codec, STA321MP_C1VOL, 0x36);
  snd_soc_write(codec, STA321MP_C2VOL, 0x36);
  snd_soc_write(codec, STA321MP_C3VOL, 0x36);
  snd_soc_write(codec, STA321MP_C4VOL, 0x36);
  snd_soc_write(codec, STA321MP_C5VOL, 0x36);
  snd_soc_write(codec, STA321MP_C6VOL, 0x36);
  snd_soc_write(codec, STA321MP_C7VOL, 0x36);
  snd_soc_write(codec, STA321MP_C8VOL, 0x36);

<<<<<<< HEAD
  snd_soc_write(codec, 0x5d, 0x01);
  snd_soc_write(codec, 0x81, 0x09);

#else

  snd_soc_write(codec, STA321MP_CONFA, 0x9b);

  snd_soc_write(codec, STA321MP_CONFE, 0x0c);
  snd_soc_write(codec, STA321MP_CONFF, 0x18); /* use all biquad identical to channel 1 */
  snd_soc_write(codec, STA321MP_CONFH, 0x7c);
  snd_soc_write(codec, STA321MP_CONFI, 0x80);
  snd_soc_write(codec, STA321MP_MVOL, 0x00);

  snd_soc_write(codec, STA321MP_C1VOL, 0x36);
  snd_soc_write(codec, STA321MP_C2VOL, 0x36);
  snd_soc_write(codec, STA321MP_C3VOL, 0x36);
  snd_soc_write(codec, STA321MP_C4VOL, 0x36);
  snd_soc_write(codec, STA321MP_C5VOL, 0x36);
  snd_soc_write(codec, STA321MP_C6VOL, 0x36);
  snd_soc_write(codec, STA321MP_C7VOL, 0x36);
  snd_soc_write(codec, STA321MP_C8VOL, 0x36);

  snd_soc_write(codec, 0x5d, 0x01);
  snd_soc_write(codec, 0x81, 0x09);

  /* Butter order 18 */
  sta321mp_biquad(codec, 1, 2,  0xb1aac, 0xb1aac, 0x5ba67f, -0x7233c3, 0x58d56);
  sta321mp_biquad(codec, 1, 3,  0xb1aac, 0xb1aac, 0x52dace, -0x5af545, 0x58d56);
  sta321mp_biquad(codec, 1, 4,  0xb1aac, 0xb1aac, 0x4be768, -0x4896e6, 0x58d56);
  sta321mp_biquad(codec, 1, 5,  0xb1aac, 0xb1aac, 4674e5,   -0x3a31a7, 0x58d56);
  sta321mp_biquad(codec, 1, 6,  0xb1aac, 0xb1aac, 0x42403f, -0x2f146c, 0x58d56);
  sta321mp_biquad(codec, 1, 7,  0xb1aac, 0xb1aac, 0x3f1746, -0x26ba93, 0x58d56);
  sta321mp_biquad(codec, 1, 8,  0xb1aac, 0xb1aac, 0x3cd576, -0x20c39a, 0x58d56);
  sta321mp_biquad(codec, 1, 9,  0xb1aac, 0xb1aac, 0x3b6175, -0x1cec84, 0x58d56);
  sta321mp_biquad(codec, 1, 10, 0xb1aac, 0xb1aac, 0x3aab4e, -0x1b0b26, 0x58d56);

  /* Cheby2 order 18
  sta321mp_biquad(codec, 1, 2, -0x2fa3ea, 0x438e60, 0x5d5f93, -0x7a3191, 0x21c730);
  sta321mp_biquad(codec, 1, 3, -0x2e91c8, 0x438e60, 0x57ba0c, -0x6ec9b1, 0x21c730);
  sta321mp_biquad(codec, 1, 4, -0x2c35d9, 0x438e60, 0x507a5f, -0x62c974, 0x21c730);
  sta321mp_biquad(codec, 1, 5, -0x280b29, 0x438e60, 0x472c34, -0x554767, 0x21c730);
  sta321mp_biquad(codec, 1, 6, -0x2109ac, 0x438e60, 0x3b642d, -0x4587ee, 0x21c730);
  sta321mp_biquad(codec, 1, 7, -0x153ebd, 0x438e60, 0x2d0b3e, -0x33481e, 0x21c730);
  sta321mp_biquad(codec, 1, 8, -0x15b5b,  0x438e60, 0x1d00c8, -0x1f74b3, 0x21c730);
  sta321mp_biquad(codec, 1, 9,  0x1d9de9, 0x438e60, 0xdf4bb,  -0xd2641,  0x21c730);
  sta321mp_biquad(codec, 1, 10, 0x3dd3f0, 0x438e60, 0x46f00,  -0x1a75e,  0x21c730);
  */
#endif
=======
  /*
  snd_soc_write(codec, STA321MP_C12IM, 0x10);
  snd_soc_write(codec, STA321MP_C34IM, 0x32);
  snd_soc_write(codec, STA321MP_C56IM, 0x54);
  snd_soc_write(codec, STA321MP_C78IM, 0x76);
  */

  snd_soc_write(codec, 0x2b, 0xFF); /* Tone bypass */

  snd_soc_write(codec, 0x5d, 0x01); /* microphone mode, sets PDM clock */
  snd_soc_write(codec, 0x81, 0x09); /* I2S out normal, no pop-up removal */
>>>>>>> edd7a7bd

  // set pwm output
  sta321mp_mixer(codec, 1, 7, 1, 0x7FFFFF); /* Setting channel 7, Mixer 1, channel 1 on  */
  sta321mp_mixer(codec, 1, 7, 7, 0x000000); /* Setting channel 7, Mixer 1, channel 7 off */
  sta321mp_mixer(codec, 1, 8, 2, 0x7FFFFF); /* Setting channel 8, Mixer 1, channel 2 on  */
  sta321mp_mixer(codec, 1, 8, 8, 0x000000); /* Setting channel 8, Mixer 1, channel 8 off */

  return 0;
}

static int sta321mp_hw_params(struct snd_pcm_substream *substream,
		struct snd_pcm_hw_params *params,
		struct snd_soc_dai *dai)
{
	struct snd_soc_pcm_runtime *rtd = substream->private_data;
	struct snd_soc_codec *codec = rtd->codec;
	struct snd_soc_dai *cpu_dai = rtd->cpu_dai;
  int fmt = 0x00; // format register


  // configure the output format
	switch (params_format(params)) {
  case SNDRV_PCM_FORMAT_S32_LE:
  case SNDRV_PCM_FORMAT_S24_LE:
    printk("4 bytes\n");
    fmt |= I2S_S24_LE;
		break;
  case SNDRV_PCM_FORMAT_S24_3LE:
    fmt |= I2S_S24_3LE;
    printk("3 bytes\n");
		break;
  case SNDRV_PCM_FORMAT_S16_LE:
    fmt |= I2S_S16_LE;
    printk("2 bytes\n");
    break;
	default:
		dev_err(codec->dev, "Unsupported format\n");
		return -EINVAL;
	}
  fmt |= I2S_MSB_1ST;

  // configure the output rate
	switch (params_rate(params)) {
<<<<<<< HEAD
  //case 48000:
    //fmt |= I2S_DIV_1;
    //break;
	case 48000:
    printk("Div4\n");
=======
  case 192000:
    sta321mp_LP_192kHz(codec);
    fmt |= I2S_DIV_1;
    break;
	case 48000:
    sta321mp_LP_48kHz(codec);
>>>>>>> edd7a7bd
    fmt |= I2S_DIV_4;
		break;
	default:
		dev_err(codec->dev, "Unsupported rate\n");
		return -EINVAL;
	}

<<<<<<< HEAD
  printk("FMT conf byte: %x\n", fmt);
=======
  // write configuration to sta321mp
  snd_soc_write(codec, STA321MP_CONFC, fmt);
>>>>>>> edd7a7bd

  // Initialize sta321mp
  sta321mp_set_bits(codec);
  //snd_soc_write(codec, STA321MP_CONFC, fmt);
  snd_soc_write(codec, STA321MP_CONFC, fmt);

  printk("sta321mp: Started at %d Hz.\n", params_rate(params));

	return 0;
}

static const struct snd_soc_dai_ops sta321mp_dai_ops = {
	.hw_params	=	sta321mp_hw_params,
};

static struct snd_soc_dai_driver sta321mp_dai = {
	.name = "sta321mp-audio",
	.capture = {
		.stream_name = "Capture",
		.channels_min = 2,
		.channels_max = 6,
		.rates = STA321MP_RATES,
		.formats = STA321MP_FORMAT,
	},
	.ops	= &sta321mp_dai_ops,
};

static int sta321mp_probe(struct snd_soc_codec *codec)
{
	struct sta321mp *sta321mp = snd_soc_codec_get_drvdata(codec);
	int ret;

	codec->control_data = sta321mp->regmap;
	ret = snd_soc_codec_set_cache_io(codec, 8, 8, SND_SOC_REGMAP);

	if (ret < 0) {
		dev_err(codec->dev, "Failed to set cache I/O: %d\n", ret);
		return ret;
	}
<<<<<<< HEAD
	//sta321mp_set_bias_level(codec, SND_SOC_BIAS_STANDBY);

  /* set the update bits */
#if 0
	snd_soc_update_bits(codec, STA321MP_CONFA,  0xFF, PDM_I_EN );       /* R0  0x9B - PDM interface enable */
	snd_soc_update_bits(codec, STA321MP_CONFC,  0xFF, FS_XTI_256 );     /* R2  0x20 - FS = XTI/256 */
	snd_soc_update_bits(codec, STA321MP_CONFE,  0xFF, CH78_BIN );       /* R4  0xC0 - Ch4/5 binary */
	snd_soc_update_bits(codec, STA321MP_CONFH,  0xFF, RM_SOFT_VOL );    /* R7  0x7A - Remove soft volume */
	snd_soc_update_bits(codec, STA321MP_CONFI,  0xFF, BRG_PWR_UP );     /* R8  0x80 - Bridge power-up */
	snd_soc_update_bits(codec, STA321MP_MVOL,   0xFF, MST_VOL_0DB );    /* RA  0x00 - Master volume 0 dB */
	snd_soc_update_bits(codec, STA321MP_C1VOL,  0xFF, 0x36 );     	     /* RB  0x36 - Ch1: +30dB */
	snd_soc_update_bits(codec, STA321MP_C2VOL,  0xFF, 0x36 );     	     /* RC  0x36 - Ch2: +30dB */
	snd_soc_update_bits(codec, STA321MP_C3VOL,  0xFF, 0x36 );     	     /* RD  0x36 - Ch3: +30dB */
	snd_soc_update_bits(codec, STA321MP_C4VOL,  0xFF, 0x36 );     	     /* RE  0x36 - Ch4: +30dB */
	snd_soc_update_bits(codec, STA321MP_C5VOL,  0xFF, 0x36 );     	     /* RF  0x36 - Ch5: +30dB */
	snd_soc_update_bits(codec, STA321MP_C6VOL,  0xFF, 0x36 );     	     /* R10 0x36 - Ch6: +30dB */
	snd_soc_update_bits(codec, 0x3b, 0xFF, 0x01 );	/* Setting channel 7, Mixer 1, channel 1 on   */
	snd_soc_update_bits(codec, 0x3c, 0xFF, 0xD0 );  /* |                                         */
	snd_soc_update_bits(codec, 0x3d, 0xFF, 0x7F );  /* |                                         */
	snd_soc_update_bits(codec, 0x3e, 0xFF, 0xFF );  /* |                                         */
	snd_soc_update_bits(codec, 0x3f, 0xFF, 0xFF );  /* |                                         */
	snd_soc_update_bits(codec, 0x4c, 0xFF, 0x01 );  /* =                                         */
	snd_soc_update_bits(codec, 0x3b, 0xFF, 0x01 );  /* Setting channel 7, Mixer 1, channel 7 off */
	snd_soc_update_bits(codec, 0x3c, 0xFF, 0xD6 );  /* |                                         */
	snd_soc_update_bits(codec, 0x3d, 0xFF, 0x00 );  /* |                                         */
	snd_soc_update_bits(codec, 0x3e, 0xFF, 0x00 );  /* |                                         */
	snd_soc_update_bits(codec, 0x3f, 0xFF, 0x00 );  /* |                                         */
	snd_soc_update_bits(codec, 0x4c, 0xFF, 0x01 );  /* =                                         */
	snd_soc_update_bits(codec, 0x3b, 0xFF, 0x01 );  /* Setting channel 8, Mixer 1, channel 2 on  */
	snd_soc_update_bits(codec, 0x3c, 0xFF, 0xD9 );  /* |                                         */
	snd_soc_update_bits(codec, 0x3d, 0xFF, 0x7F );  /* |                                         */
	snd_soc_update_bits(codec, 0x3e, 0xFF, 0xFF );  /* |                                         */
	snd_soc_update_bits(codec, 0x3f, 0xFF, 0xFF );  /* |                                         */
	snd_soc_update_bits(codec, 0x4c, 0xFF, 0x01 );  /* =                                         */
	snd_soc_update_bits(codec, 0x3b, 0xFF, 0x01 );  /* Setting channel 8, Mixer 1, channel 8 off */
	snd_soc_update_bits(codec, 0x3c, 0xFF, 0xDF );  /* |                                         */
	snd_soc_update_bits(codec, 0x3d, 0xFF, 0x00 );  /* |                                         */
	snd_soc_update_bits(codec, 0x3e, 0xFF, 0x00 );  /* |                                         */
	snd_soc_update_bits(codec, 0x3f, 0xFF, 0x00 );  /* |                                         */
	snd_soc_update_bits(codec, 0x4c, 0xFF, 0x01 );  /* =                                         */
	snd_soc_update_bits(codec, STA321MP_RCTR1,  0xFF, MIC_MODE );       /* R5D 0x01 - Microphone mode */
	snd_soc_update_bits(codec, STA321MP_CFR129,  0xFF, I2S_OUT );       /* R81 0x09 - Output I2S i/f pins set as output */
#endif

#if 0
  snd_soc_write(codec, 0x00, 0x9b);
  snd_soc_write(codec, 0x02, 0x20);
  snd_soc_write(codec, 0x04, 0x0c);
  snd_soc_write(codec, 0x07, 0x7a);
  snd_soc_write(codec, 0x08, 0x80);
  snd_soc_write(codec, 0x0a, 0x00);
  snd_soc_write(codec, 0x0b, 0x36);
  snd_soc_write(codec, 0x0c, 0x36);
  snd_soc_write(codec, 0x0d, 0x36);
  snd_soc_write(codec, 0x0e, 0x36);
  snd_soc_write(codec, 0x0f, 0x36);
  snd_soc_write(codec, 0x10, 0x36);
  snd_soc_write(codec, 0x11, 0x36);
  snd_soc_write(codec, 0x12, 0x36);
  snd_soc_write(codec, 0x2a, 0xFF);
  snd_soc_write(codec, 0x2b, 0xFF);
  snd_soc_write(codec, 0x5d, 0x01);
  snd_soc_write(codec, 0x81, 0x09);
#endif

=======
>>>>>>> edd7a7bd

  sta321mp_add_widgets(codec);

	return 0;
}

/* power down chip */
static int sta321mp_remove(struct snd_soc_codec *codec)
{
	return 0;
}

static int sta321mp_suspend(struct snd_soc_codec *codec)
{
	return 0;
}

static int sta321mp_resume(struct snd_soc_codec *codec)
{
	return 0;
}

static const struct snd_soc_codec_driver sta321mp_codec_driver = {
	.probe = sta321mp_probe,
	.remove = sta321mp_remove,
	.suspend = sta321mp_suspend,
	.resume = sta321mp_resume,
	.controls = sta321mp_snd_controls,
	.num_controls = ARRAY_SIZE(sta321mp_snd_controls),
};

static const struct regmap_config sta321mp_regmap = {
	.reg_bits = 8,
	.val_bits = 8,

	.max_register = STA321MP_MAX_REGISTER,
	.readable_reg = sta321mp_readable,

	.cache_type = REGCACHE_RBTREE,
	.reg_defaults = sta321mp_reg_defaults,
	.num_reg_defaults = ARRAY_SIZE(sta321mp_reg_defaults),
};

static int sta321mp_i2c_probe(struct i2c_client *i2c,
			    const struct i2c_device_id *id)
{
	struct sta321mp *sta321mp;
	int ret;

  printk("sta321mp: probing i2c\n");

	if (!i2c_check_functionality(i2c->adapter, I2C_FUNC_SMBUS_BYTE_DATA))
		return -EINVAL;

	sta321mp = devm_kzalloc(&i2c->dev, sizeof(struct sta321mp), GFP_KERNEL);
	if (sta321mp == NULL) {
		dev_err(&i2c->dev, "Can not allocate memory\n");
		return -ENOMEM;
	}

  printk("sta321mp: Setting up device through i2c.\n");

	sta321mp->regmap = devm_regmap_init_i2c(i2c, &sta321mp_regmap);
	if (IS_ERR(sta321mp->regmap)) {
		ret = PTR_ERR(sta321mp->regmap);
		dev_err(&i2c->dev, "Failed to allocate regmap: %d\n", ret);
		return ret;
	}

	i2c_set_clientdata(i2c, sta321mp);

	ret = snd_soc_register_codec(&i2c->dev,
			&sta321mp_codec_driver, &sta321mp_dai, 1);
	if (ret != 0)
		dev_err(&i2c->dev, "Failed to register CODEC: %d\n", ret);

	return ret;
}

static int sta321mp_i2c_remove(struct i2c_client *client)
{
	snd_soc_unregister_codec(&client->dev);

	return 0;
}

static const struct i2c_device_id sta321mp_i2c_id[] = {
	{ "ti,sta321mp", 0 },
	{ }
};
MODULE_DEVICE_TABLE(i2c, sta321mp_i2c_id);

#if defined(CONFIG_OF)
static const struct of_device_id sta321mp_of_match[] = {
	{ .compatible = "ti,sta321mp", },
	{},
};
MODULE_DEVICE_TABLE(of, sta321mp_of_match);
#endif


static struct i2c_driver sta321mp_i2c_driver = {
	.driver = {
		.name = "sta321mp-codec",
		.owner = THIS_MODULE,
    .of_match_table = of_match_ptr(sta321mp_of_match),
	},
	.probe		= sta321mp_i2c_probe,
	.remove		= sta321mp_i2c_remove,
	.id_table	= sta321mp_i2c_id,
};

module_i2c_driver(sta321mp_i2c_driver);

MODULE_DESCRIPTION("ASoC STA321MP codec driver");
MODULE_AUTHOR("Robin Scheibler <fakufaku@gmail.com>");
MODULE_LICENSE("GPL");<|MERGE_RESOLUTION|>--- conflicted
+++ resolved
@@ -32,11 +32,7 @@
 
 #include "sta321mp.h"
 
-<<<<<<< HEAD
-#define STA321MP_RATES		(SNDRV_PCM_RATE_48000)
-=======
 #define STA321MP_RATES		(SNDRV_PCM_RATE_48000 | SNDRV_PCM_RATE_192000)
->>>>>>> edd7a7bd
 #define STA321MP_FORMAT		(SNDRV_PCM_FMTBIT_S24_LE | SNDRV_PCM_FMTBIT_S16_LE | SNDRV_PCM_FMTBIT_S24_3LE | SNDRV_PCM_FMTBIT_S32_LE)
 
 static const struct reg_default sta321mp_reg_defaults[] = {
@@ -177,10 +173,6 @@
 static void sta321mp_mixer(struct snd_soc_codec *codec, int mix, int ch_out, int ch_in, unsigned int value)
 {
   unsigned int address = 0x1A0 + 64*(mix-1) + 8*(ch_out-1) + (ch_in-1);
-<<<<<<< HEAD
-  //printk("Mixer address: %x\n", address);
-=======
->>>>>>> edd7a7bd
   sta321mp_write_ram(codec, address, value);
 }
 
@@ -261,13 +253,8 @@
 static int sta321mp_set_bits(struct snd_soc_codec *codec)
 {
 
-//#define NEWBOARD
-#ifdef NEWBOARD
-
   printk("sta321mp: newboard config.\n");
   snd_soc_write(codec, STA321MP_CONFA, 0x9b);
-  //snd_soc_write(codec, STA321MP_CONFC, 0x20); // with decimation by 4
-  snd_soc_write(codec, STA321MP_CONFC, 0x00); // without decimation by 4
 
   snd_soc_write(codec, STA321MP_CONFE, 0x0c);
   snd_soc_write(codec, STA321MP_CONFF, 0x18); /* use all biquad identical to channel 1 */
@@ -284,56 +271,6 @@
   snd_soc_write(codec, STA321MP_C7VOL, 0x36);
   snd_soc_write(codec, STA321MP_C8VOL, 0x36);
 
-<<<<<<< HEAD
-  snd_soc_write(codec, 0x5d, 0x01);
-  snd_soc_write(codec, 0x81, 0x09);
-
-#else
-
-  snd_soc_write(codec, STA321MP_CONFA, 0x9b);
-
-  snd_soc_write(codec, STA321MP_CONFE, 0x0c);
-  snd_soc_write(codec, STA321MP_CONFF, 0x18); /* use all biquad identical to channel 1 */
-  snd_soc_write(codec, STA321MP_CONFH, 0x7c);
-  snd_soc_write(codec, STA321MP_CONFI, 0x80);
-  snd_soc_write(codec, STA321MP_MVOL, 0x00);
-
-  snd_soc_write(codec, STA321MP_C1VOL, 0x36);
-  snd_soc_write(codec, STA321MP_C2VOL, 0x36);
-  snd_soc_write(codec, STA321MP_C3VOL, 0x36);
-  snd_soc_write(codec, STA321MP_C4VOL, 0x36);
-  snd_soc_write(codec, STA321MP_C5VOL, 0x36);
-  snd_soc_write(codec, STA321MP_C6VOL, 0x36);
-  snd_soc_write(codec, STA321MP_C7VOL, 0x36);
-  snd_soc_write(codec, STA321MP_C8VOL, 0x36);
-
-  snd_soc_write(codec, 0x5d, 0x01);
-  snd_soc_write(codec, 0x81, 0x09);
-
-  /* Butter order 18 */
-  sta321mp_biquad(codec, 1, 2,  0xb1aac, 0xb1aac, 0x5ba67f, -0x7233c3, 0x58d56);
-  sta321mp_biquad(codec, 1, 3,  0xb1aac, 0xb1aac, 0x52dace, -0x5af545, 0x58d56);
-  sta321mp_biquad(codec, 1, 4,  0xb1aac, 0xb1aac, 0x4be768, -0x4896e6, 0x58d56);
-  sta321mp_biquad(codec, 1, 5,  0xb1aac, 0xb1aac, 4674e5,   -0x3a31a7, 0x58d56);
-  sta321mp_biquad(codec, 1, 6,  0xb1aac, 0xb1aac, 0x42403f, -0x2f146c, 0x58d56);
-  sta321mp_biquad(codec, 1, 7,  0xb1aac, 0xb1aac, 0x3f1746, -0x26ba93, 0x58d56);
-  sta321mp_biquad(codec, 1, 8,  0xb1aac, 0xb1aac, 0x3cd576, -0x20c39a, 0x58d56);
-  sta321mp_biquad(codec, 1, 9,  0xb1aac, 0xb1aac, 0x3b6175, -0x1cec84, 0x58d56);
-  sta321mp_biquad(codec, 1, 10, 0xb1aac, 0xb1aac, 0x3aab4e, -0x1b0b26, 0x58d56);
-
-  /* Cheby2 order 18
-  sta321mp_biquad(codec, 1, 2, -0x2fa3ea, 0x438e60, 0x5d5f93, -0x7a3191, 0x21c730);
-  sta321mp_biquad(codec, 1, 3, -0x2e91c8, 0x438e60, 0x57ba0c, -0x6ec9b1, 0x21c730);
-  sta321mp_biquad(codec, 1, 4, -0x2c35d9, 0x438e60, 0x507a5f, -0x62c974, 0x21c730);
-  sta321mp_biquad(codec, 1, 5, -0x280b29, 0x438e60, 0x472c34, -0x554767, 0x21c730);
-  sta321mp_biquad(codec, 1, 6, -0x2109ac, 0x438e60, 0x3b642d, -0x4587ee, 0x21c730);
-  sta321mp_biquad(codec, 1, 7, -0x153ebd, 0x438e60, 0x2d0b3e, -0x33481e, 0x21c730);
-  sta321mp_biquad(codec, 1, 8, -0x15b5b,  0x438e60, 0x1d00c8, -0x1f74b3, 0x21c730);
-  sta321mp_biquad(codec, 1, 9,  0x1d9de9, 0x438e60, 0xdf4bb,  -0xd2641,  0x21c730);
-  sta321mp_biquad(codec, 1, 10, 0x3dd3f0, 0x438e60, 0x46f00,  -0x1a75e,  0x21c730);
-  */
-#endif
-=======
   /*
   snd_soc_write(codec, STA321MP_C12IM, 0x10);
   snd_soc_write(codec, STA321MP_C34IM, 0x32);
@@ -345,7 +282,6 @@
 
   snd_soc_write(codec, 0x5d, 0x01); /* microphone mode, sets PDM clock */
   snd_soc_write(codec, 0x81, 0x09); /* I2S out normal, no pop-up removal */
->>>>>>> edd7a7bd
 
   // set pwm output
   sta321mp_mixer(codec, 1, 7, 1, 0x7FFFFF); /* Setting channel 7, Mixer 1, channel 1 on  */
@@ -389,20 +325,12 @@
 
   // configure the output rate
 	switch (params_rate(params)) {
-<<<<<<< HEAD
-  //case 48000:
-    //fmt |= I2S_DIV_1;
-    //break;
-	case 48000:
-    printk("Div4\n");
-=======
   case 192000:
     sta321mp_LP_192kHz(codec);
     fmt |= I2S_DIV_1;
     break;
 	case 48000:
     sta321mp_LP_48kHz(codec);
->>>>>>> edd7a7bd
     fmt |= I2S_DIV_4;
 		break;
 	default:
@@ -410,17 +338,9 @@
 		return -EINVAL;
 	}
 
-<<<<<<< HEAD
-  printk("FMT conf byte: %x\n", fmt);
-=======
-  // write configuration to sta321mp
+  // Initialize sta321mp
   snd_soc_write(codec, STA321MP_CONFC, fmt);
->>>>>>> edd7a7bd
-
-  // Initialize sta321mp
   sta321mp_set_bits(codec);
-  //snd_soc_write(codec, STA321MP_CONFC, fmt);
-  snd_soc_write(codec, STA321MP_CONFC, fmt);
 
   printk("sta321mp: Started at %d Hz.\n", params_rate(params));
 
@@ -455,76 +375,11 @@
 		dev_err(codec->dev, "Failed to set cache I/O: %d\n", ret);
 		return ret;
 	}
-<<<<<<< HEAD
-	//sta321mp_set_bias_level(codec, SND_SOC_BIAS_STANDBY);
-
-  /* set the update bits */
-#if 0
-	snd_soc_update_bits(codec, STA321MP_CONFA,  0xFF, PDM_I_EN );       /* R0  0x9B - PDM interface enable */
-	snd_soc_update_bits(codec, STA321MP_CONFC,  0xFF, FS_XTI_256 );     /* R2  0x20 - FS = XTI/256 */
-	snd_soc_update_bits(codec, STA321MP_CONFE,  0xFF, CH78_BIN );       /* R4  0xC0 - Ch4/5 binary */
-	snd_soc_update_bits(codec, STA321MP_CONFH,  0xFF, RM_SOFT_VOL );    /* R7  0x7A - Remove soft volume */
-	snd_soc_update_bits(codec, STA321MP_CONFI,  0xFF, BRG_PWR_UP );     /* R8  0x80 - Bridge power-up */
-	snd_soc_update_bits(codec, STA321MP_MVOL,   0xFF, MST_VOL_0DB );    /* RA  0x00 - Master volume 0 dB */
-	snd_soc_update_bits(codec, STA321MP_C1VOL,  0xFF, 0x36 );     	     /* RB  0x36 - Ch1: +30dB */
-	snd_soc_update_bits(codec, STA321MP_C2VOL,  0xFF, 0x36 );     	     /* RC  0x36 - Ch2: +30dB */
-	snd_soc_update_bits(codec, STA321MP_C3VOL,  0xFF, 0x36 );     	     /* RD  0x36 - Ch3: +30dB */
-	snd_soc_update_bits(codec, STA321MP_C4VOL,  0xFF, 0x36 );     	     /* RE  0x36 - Ch4: +30dB */
-	snd_soc_update_bits(codec, STA321MP_C5VOL,  0xFF, 0x36 );     	     /* RF  0x36 - Ch5: +30dB */
-	snd_soc_update_bits(codec, STA321MP_C6VOL,  0xFF, 0x36 );     	     /* R10 0x36 - Ch6: +30dB */
-	snd_soc_update_bits(codec, 0x3b, 0xFF, 0x01 );	/* Setting channel 7, Mixer 1, channel 1 on   */
-	snd_soc_update_bits(codec, 0x3c, 0xFF, 0xD0 );  /* |                                         */
-	snd_soc_update_bits(codec, 0x3d, 0xFF, 0x7F );  /* |                                         */
-	snd_soc_update_bits(codec, 0x3e, 0xFF, 0xFF );  /* |                                         */
-	snd_soc_update_bits(codec, 0x3f, 0xFF, 0xFF );  /* |                                         */
-	snd_soc_update_bits(codec, 0x4c, 0xFF, 0x01 );  /* =                                         */
-	snd_soc_update_bits(codec, 0x3b, 0xFF, 0x01 );  /* Setting channel 7, Mixer 1, channel 7 off */
-	snd_soc_update_bits(codec, 0x3c, 0xFF, 0xD6 );  /* |                                         */
-	snd_soc_update_bits(codec, 0x3d, 0xFF, 0x00 );  /* |                                         */
-	snd_soc_update_bits(codec, 0x3e, 0xFF, 0x00 );  /* |                                         */
-	snd_soc_update_bits(codec, 0x3f, 0xFF, 0x00 );  /* |                                         */
-	snd_soc_update_bits(codec, 0x4c, 0xFF, 0x01 );  /* =                                         */
-	snd_soc_update_bits(codec, 0x3b, 0xFF, 0x01 );  /* Setting channel 8, Mixer 1, channel 2 on  */
-	snd_soc_update_bits(codec, 0x3c, 0xFF, 0xD9 );  /* |                                         */
-	snd_soc_update_bits(codec, 0x3d, 0xFF, 0x7F );  /* |                                         */
-	snd_soc_update_bits(codec, 0x3e, 0xFF, 0xFF );  /* |                                         */
-	snd_soc_update_bits(codec, 0x3f, 0xFF, 0xFF );  /* |                                         */
-	snd_soc_update_bits(codec, 0x4c, 0xFF, 0x01 );  /* =                                         */
-	snd_soc_update_bits(codec, 0x3b, 0xFF, 0x01 );  /* Setting channel 8, Mixer 1, channel 8 off */
-	snd_soc_update_bits(codec, 0x3c, 0xFF, 0xDF );  /* |                                         */
-	snd_soc_update_bits(codec, 0x3d, 0xFF, 0x00 );  /* |                                         */
-	snd_soc_update_bits(codec, 0x3e, 0xFF, 0x00 );  /* |                                         */
-	snd_soc_update_bits(codec, 0x3f, 0xFF, 0x00 );  /* |                                         */
-	snd_soc_update_bits(codec, 0x4c, 0xFF, 0x01 );  /* =                                         */
-	snd_soc_update_bits(codec, STA321MP_RCTR1,  0xFF, MIC_MODE );       /* R5D 0x01 - Microphone mode */
-	snd_soc_update_bits(codec, STA321MP_CFR129,  0xFF, I2S_OUT );       /* R81 0x09 - Output I2S i/f pins set as output */
-#endif
-
-#if 0
-  snd_soc_write(codec, 0x00, 0x9b);
-  snd_soc_write(codec, 0x02, 0x20);
-  snd_soc_write(codec, 0x04, 0x0c);
-  snd_soc_write(codec, 0x07, 0x7a);
-  snd_soc_write(codec, 0x08, 0x80);
-  snd_soc_write(codec, 0x0a, 0x00);
-  snd_soc_write(codec, 0x0b, 0x36);
-  snd_soc_write(codec, 0x0c, 0x36);
-  snd_soc_write(codec, 0x0d, 0x36);
-  snd_soc_write(codec, 0x0e, 0x36);
-  snd_soc_write(codec, 0x0f, 0x36);
-  snd_soc_write(codec, 0x10, 0x36);
-  snd_soc_write(codec, 0x11, 0x36);
-  snd_soc_write(codec, 0x12, 0x36);
-  snd_soc_write(codec, 0x2a, 0xFF);
-  snd_soc_write(codec, 0x2b, 0xFF);
-  snd_soc_write(codec, 0x5d, 0x01);
-  snd_soc_write(codec, 0x81, 0x09);
-#endif
-
-=======
->>>>>>> edd7a7bd
-
+
+  sta321mp_set_bits(codec);
   sta321mp_add_widgets(codec);
+
+  printk("sta321mp: probing.\n");
 
 	return 0;
 }
