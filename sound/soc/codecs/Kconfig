# Helper to resolve issues with configs that have SPI enabled but I2C
# modular, meaning we can't build the codec driver in with I2C support.
# We use an ordered list of conditional defaults to pick the appropriate
# setting - SPI can't be modular so that case doesn't need to be covered.
config SND_SOC_I2C_AND_SPI
	tristate
	default m if I2C=m
	default y if I2C=y
	default y if SPI_MASTER=y

config SND_SOC_ALL_CODECS
	tristate "Build all ASoC CODEC drivers"
	select SND_SOC_88PM860X if MFD_88PM860X
	select SND_SOC_L3
	select SND_SOC_AC97_CODEC if SND_SOC_AC97_BUS
	select SND_SOC_AD1836 if SPI_MASTER
	select SND_SOC_AD193X if SND_SOC_I2C_AND_SPI
	select SND_SOC_AD1980 if SND_SOC_AC97_BUS
	select SND_SOC_ADS117X
	select SND_SOC_AD73311 if I2C
	select SND_SOC_AK4104 if SPI_MASTER
	select SND_SOC_AK4535 if I2C
	select SND_SOC_AK4642 if I2C
	select SND_SOC_AK4671 if I2C
<<<<<<< HEAD
=======
	select SND_SOC_ALC5623 if I2C
>>>>>>> 3cbea436
	select SND_SOC_CQ0093VC if MFD_DAVINCI_VOICECODEC
	select SND_SOC_CS42L51 if I2C
	select SND_SOC_CS4270 if I2C
	select SND_SOC_CX20442
	select SND_SOC_DA7210 if I2C
	select SND_SOC_JZ4740_CODEC if SOC_JZ4740
	select SND_SOC_MAX98088 if I2C
	select SND_SOC_MAX9877 if I2C
	select SND_SOC_PCM3008
	select SND_SOC_SPDIF
	select SND_SOC_SSM2602 if I2C
	select SND_SOC_STAC9766 if SND_SOC_AC97_BUS
	select SND_SOC_TLV320AIC23 if I2C
	select SND_SOC_TLV320AIC26 if SPI_MASTER
	select SND_SOC_TLV320AIC3X if I2C
	select SND_SOC_TPA6130A2 if I2C
	select SND_SOC_TLV320DAC33 if I2C
	select SND_SOC_TWL4030 if TWL4030_CORE
	select SND_SOC_TWL6040 if TWL4030_CORE
	select SND_SOC_UDA134X
	select SND_SOC_UDA1380 if I2C
<<<<<<< HEAD
	select SND_SOC_WL1273 if WL1273_CORE
=======
	select SND_SOC_WL1273 if RADIO_WL1273
>>>>>>> 3cbea436
	select SND_SOC_WM2000 if I2C
	select SND_SOC_WM8350 if MFD_WM8350
	select SND_SOC_WM8400 if MFD_WM8400
	select SND_SOC_WM8510 if SND_SOC_I2C_AND_SPI
	select SND_SOC_WM8523 if I2C
	select SND_SOC_WM8580 if I2C
	select SND_SOC_WM8711 if SND_SOC_I2C_AND_SPI
	select SND_SOC_WM8727
	select SND_SOC_WM8728 if SND_SOC_I2C_AND_SPI
	select SND_SOC_WM8731 if SND_SOC_I2C_AND_SPI
<<<<<<< HEAD
=======
	select SND_SOC_WM8737 if SND_SOC_I2C_AND_SPI
>>>>>>> 3cbea436
	select SND_SOC_WM8741 if SND_SOC_I2C_AND_SPI
	select SND_SOC_WM8750 if SND_SOC_I2C_AND_SPI
	select SND_SOC_WM8753 if SND_SOC_I2C_AND_SPI
	select SND_SOC_WM8770 if SPI_MASTER
	select SND_SOC_WM8776 if SND_SOC_I2C_AND_SPI
	select SND_SOC_WM8804 if SND_SOC_I2C_AND_SPI
	select SND_SOC_WM8900 if I2C
	select SND_SOC_WM8903 if I2C
	select SND_SOC_WM8904 if I2C
	select SND_SOC_WM8940 if I2C
	select SND_SOC_WM8955 if I2C
	select SND_SOC_WM8960 if I2C
	select SND_SOC_WM8961 if I2C
	select SND_SOC_WM8962 if I2C
	select SND_SOC_WM8971 if I2C
	select SND_SOC_WM8974 if I2C
	select SND_SOC_WM8978 if I2C
	select SND_SOC_WM8985 if SND_SOC_I2C_AND_SPI
	select SND_SOC_WM8988 if SND_SOC_I2C_AND_SPI
	select SND_SOC_WM8990 if I2C
	select SND_SOC_WM8993 if I2C
	select SND_SOC_WM8994 if MFD_WM8994
<<<<<<< HEAD
=======
	select SND_SOC_WM8995 if SND_SOC_I2C_AND_SPI
>>>>>>> 3cbea436
	select SND_SOC_WM9081 if I2C
	select SND_SOC_WM9090 if I2C
	select SND_SOC_WM9705 if SND_SOC_AC97_BUS
	select SND_SOC_WM9712 if SND_SOC_AC97_BUS
	select SND_SOC_WM9713 if SND_SOC_AC97_BUS
        help
          Normally ASoC codec drivers are only built if a machine driver which
          uses them is also built since they are only usable with a machine
          driver.  Selecting this option will allow these drivers to be built
          without an explicit machine driver for test and development purposes.

	  Support for the bus types used to access the codecs to be built must
	  be selected separately.

          If unsure select "N".

config SND_SOC_88PM860X
	tristate

config SND_SOC_WM_HUBS
	tristate
	default y if SND_SOC_WM8993=y || SND_SOC_WM8994=y
	default m if SND_SOC_WM8993=m || SND_SOC_WM8994=m

config SND_SOC_AC97_CODEC
	tristate
	select SND_AC97_CODEC

config SND_SOC_AD1836
	tristate

config SND_SOC_AD193X
	tristate

config SND_SOC_AD1980
	tristate

config SND_SOC_AD73311
	tristate
	
config SND_SOC_ADS117X
	tristate

config SND_SOC_AK4104
	tristate

config SND_SOC_AK4535
	tristate

config SND_SOC_AK4642
	tristate

config SND_SOC_AK4671
	tristate

<<<<<<< HEAD
=======
config SND_SOC_ALC5623
       tristate

>>>>>>> 3cbea436
config SND_SOC_CQ0093VC
	tristate

config SND_SOC_CS42L51
	tristate

# Cirrus Logic CS4270 Codec
config SND_SOC_CS4270
	tristate

# Cirrus Logic CS4270 Codec VD = 3.3V Errata
# Select if you are affected by the errata where the part will not function
# if MCLK divide-by-1.5 is selected and VD is set to 3.3V.  The driver will
# not select any sample rates that require MCLK to be divided by 1.5.
config SND_SOC_CS4270_VD33_ERRATA
	bool
	depends on SND_SOC_CS4270

config SND_SOC_CX20442
	tristate

config SND_SOC_JZ4740_CODEC
	tristate

config SND_SOC_L3
       tristate

config SND_SOC_DA7210
        tristate

<<<<<<< HEAD
=======
config SND_SOC_DMIC
	tristate

>>>>>>> 3cbea436
config SND_SOC_MAX98088
       tristate

config SND_SOC_PCM3008
       tristate

config SND_SOC_SPDIF
	tristate

config SND_SOC_SSM2602
	tristate

config SND_SOC_STAC9766
	tristate

config SND_SOC_TLV320AIC23
	tristate

config SND_SOC_TLV320AIC26
	tristate "TI TLV320AIC26 Codec support" if SND_SOC_OF_SIMPLE
	depends on SPI

config SND_SOC_TLV320AIC3X
	tristate

config SND_SOC_TLV320DAC33
	tristate

config SND_SOC_TWL4030
	select TWL4030_CODEC
	tristate

config SND_SOC_TWL6040
	tristate

config SND_SOC_UDA134X
       tristate

config SND_SOC_UDA1380
        tristate

config SND_SOC_WL1273
	tristate

config SND_SOC_WM8350
	tristate

config SND_SOC_WM8400
	tristate

config SND_SOC_WM8510
	tristate

config SND_SOC_WM8523
	tristate

config SND_SOC_WM8580
	tristate

config SND_SOC_WM8711
	tristate

config SND_SOC_WM8727
	tristate

config SND_SOC_WM8728
	tristate

config SND_SOC_WM8731
	tristate

<<<<<<< HEAD
=======
config SND_SOC_WM8737
	tristate

>>>>>>> 3cbea436
config SND_SOC_WM8741
	tristate

config SND_SOC_WM8750
	tristate

config SND_SOC_WM8753
	tristate

config SND_SOC_WM8770
	tristate

config SND_SOC_WM8776
	tristate

config SND_SOC_WM8804
	tristate

config SND_SOC_WM8900
	tristate

config SND_SOC_WM8903
	tristate

config SND_SOC_WM8904
	tristate

config SND_SOC_WM8940
        tristate

config SND_SOC_WM8955
	tristate

config SND_SOC_WM8960
	tristate

config SND_SOC_WM8961
	tristate

config SND_SOC_WM8962
	tristate

config SND_SOC_WM8971
	tristate

config SND_SOC_WM8974
	tristate

config SND_SOC_WM8978
	tristate

config SND_SOC_WM8985
	tristate

config SND_SOC_WM8988
	tristate

config SND_SOC_WM8990
	tristate

config SND_SOC_WM8993
	tristate

config SND_SOC_WM8994
	tristate

<<<<<<< HEAD
=======
config SND_SOC_WM8995
	tristate

>>>>>>> 3cbea436
config SND_SOC_WM9081
	tristate

config SND_SOC_WM9705
	tristate

config SND_SOC_WM9712
	tristate

config SND_SOC_WM9713
	tristate

# Amp
config SND_SOC_MAX9877
	tristate

config SND_SOC_TPA6130A2
	tristate

config SND_SOC_WM2000
	tristate

config SND_SOC_WM9090
<<<<<<< HEAD
	tristate
=======
	tristate
>>>>>>> 3cbea436
<|MERGE_RESOLUTION|>--- conflicted
+++ resolved
@@ -22,10 +22,7 @@
 	select SND_SOC_AK4535 if I2C
 	select SND_SOC_AK4642 if I2C
 	select SND_SOC_AK4671 if I2C
-<<<<<<< HEAD
-=======
 	select SND_SOC_ALC5623 if I2C
->>>>>>> 3cbea436
 	select SND_SOC_CQ0093VC if MFD_DAVINCI_VOICECODEC
 	select SND_SOC_CS42L51 if I2C
 	select SND_SOC_CS4270 if I2C
@@ -47,11 +44,7 @@
 	select SND_SOC_TWL6040 if TWL4030_CORE
 	select SND_SOC_UDA134X
 	select SND_SOC_UDA1380 if I2C
-<<<<<<< HEAD
-	select SND_SOC_WL1273 if WL1273_CORE
-=======
 	select SND_SOC_WL1273 if RADIO_WL1273
->>>>>>> 3cbea436
 	select SND_SOC_WM2000 if I2C
 	select SND_SOC_WM8350 if MFD_WM8350
 	select SND_SOC_WM8400 if MFD_WM8400
@@ -62,10 +55,7 @@
 	select SND_SOC_WM8727
 	select SND_SOC_WM8728 if SND_SOC_I2C_AND_SPI
 	select SND_SOC_WM8731 if SND_SOC_I2C_AND_SPI
-<<<<<<< HEAD
-=======
 	select SND_SOC_WM8737 if SND_SOC_I2C_AND_SPI
->>>>>>> 3cbea436
 	select SND_SOC_WM8741 if SND_SOC_I2C_AND_SPI
 	select SND_SOC_WM8750 if SND_SOC_I2C_AND_SPI
 	select SND_SOC_WM8753 if SND_SOC_I2C_AND_SPI
@@ -88,10 +78,7 @@
 	select SND_SOC_WM8990 if I2C
 	select SND_SOC_WM8993 if I2C
 	select SND_SOC_WM8994 if MFD_WM8994
-<<<<<<< HEAD
-=======
 	select SND_SOC_WM8995 if SND_SOC_I2C_AND_SPI
->>>>>>> 3cbea436
 	select SND_SOC_WM9081 if I2C
 	select SND_SOC_WM9090 if I2C
 	select SND_SOC_WM9705 if SND_SOC_AC97_BUS
@@ -147,12 +134,9 @@
 config SND_SOC_AK4671
 	tristate
 
-<<<<<<< HEAD
-=======
 config SND_SOC_ALC5623
        tristate
 
->>>>>>> 3cbea436
 config SND_SOC_CQ0093VC
 	tristate
 
@@ -183,12 +167,9 @@
 config SND_SOC_DA7210
         tristate
 
-<<<<<<< HEAD
-=======
 config SND_SOC_DMIC
 	tristate
 
->>>>>>> 3cbea436
 config SND_SOC_MAX98088
        tristate
 
@@ -260,12 +241,9 @@
 config SND_SOC_WM8731
 	tristate
 
-<<<<<<< HEAD
-=======
 config SND_SOC_WM8737
 	tristate
 
->>>>>>> 3cbea436
 config SND_SOC_WM8741
 	tristate
 
@@ -332,12 +310,9 @@
 config SND_SOC_WM8994
 	tristate
 
-<<<<<<< HEAD
-=======
 config SND_SOC_WM8995
 	tristate
 
->>>>>>> 3cbea436
 config SND_SOC_WM9081
 	tristate
 
@@ -361,8 +336,4 @@
 	tristate
 
 config SND_SOC_WM9090
-<<<<<<< HEAD
-	tristate
-=======
-	tristate
->>>>>>> 3cbea436
+	tristate
