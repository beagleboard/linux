--- conflicted
+++ resolved
@@ -133,12 +133,7 @@
  *
  * Returns 0 for success else error.
  */
-<<<<<<< HEAD
-static int snd_soc_dapm_set_bias_level(struct snd_soc_card *card,
-				       struct snd_soc_dapm_context *dapm,
-=======
 static int snd_soc_dapm_set_bias_level(struct snd_soc_dapm_context *dapm,
->>>>>>> 105e53f8
 				       enum snd_soc_bias_level level)
 {
 	struct snd_soc_card *card = dapm->card;
@@ -373,9 +368,6 @@
 	int i, ret = 0;
 	size_t name_len, prefix_len;
 	struct snd_soc_dapm_path *path;
-<<<<<<< HEAD
-	struct snd_card *card = dapm->codec->card->snd_card;
-=======
 	struct snd_card *card = dapm->card->snd_card;
 	const char *prefix;
 
@@ -388,7 +380,6 @@
 		prefix_len = strlen(prefix) + 1;
 	else
 		prefix_len = 0;
->>>>>>> 105e53f8
 
 	/* add kcontrol */
 	for (i = 0; i < w->num_kcontrols; i++) {
@@ -436,11 +427,7 @@
 			path->long_name[name_len - 1] = '\0';
 
 			path->kcontrol = snd_soc_cnew(&w->kcontrols[i], w,
-<<<<<<< HEAD
-				path->long_name);
-=======
 						      path->long_name, prefix);
->>>>>>> 105e53f8
 			ret = snd_ctl_add(card, path->kcontrol);
 			if (ret < 0) {
 				dev_err(dapm->dev,
@@ -461,13 +448,9 @@
 {
 	struct snd_soc_dapm_path *path = NULL;
 	struct snd_kcontrol *kcontrol;
-<<<<<<< HEAD
-	struct snd_card *card = dapm->codec->card->snd_card;
-=======
 	struct snd_card *card = dapm->card->snd_card;
 	const char *prefix;
 	size_t prefix_len;
->>>>>>> 105e53f8
 	int ret = 0;
 
 	if (!w->num_kcontrols) {
@@ -475,9 +458,6 @@
 		return -EINVAL;
 	}
 
-<<<<<<< HEAD
-	kcontrol = snd_soc_cnew(&w->kcontrols[0], w, w->name);
-=======
 	if (dapm->codec)
 		prefix = dapm->codec->name_prefix;
 	else
@@ -494,7 +474,6 @@
 	 */
 	kcontrol = snd_soc_cnew(&w->kcontrols[0], w, w->name + prefix_len,
 				prefix);
->>>>>>> 105e53f8
 	ret = snd_ctl_add(card, kcontrol);
 
 	if (ret < 0)
@@ -536,11 +515,7 @@
  */
 static int snd_soc_dapm_suspend_check(struct snd_soc_dapm_widget *widget)
 {
-<<<<<<< HEAD
-	int level = snd_power_get_state(widget->dapm->codec->card->snd_card);
-=======
 	int level = snd_power_get_state(widget->dapm->card->snd_card);
->>>>>>> 105e53f8
 
 	switch (level) {
 	case SNDRV_CTL_POWER_D3hot:
@@ -939,11 +914,7 @@
  * handled.
  */
 static void dapm_seq_run(struct snd_soc_dapm_context *dapm,
-<<<<<<< HEAD
-			 struct list_head *list, int event, int sort[])
-=======
 			 struct list_head *list, int event, bool power_up)
->>>>>>> 105e53f8
 {
 	struct snd_soc_dapm_widget *w, *n;
 	LIST_HEAD(pending);
@@ -951,9 +922,6 @@
 	int cur_subseq = -1;
 	int cur_reg = SND_SOC_NOPM;
 	struct snd_soc_dapm_context *cur_dapm = NULL;
-<<<<<<< HEAD
-	int ret;
-=======
 	int ret, i;
 	int *sort;
 
@@ -961,18 +929,12 @@
 		sort = dapm_up_seq;
 	else
 		sort = dapm_down_seq;
->>>>>>> 105e53f8
 
 	list_for_each_entry_safe(w, n, list, power_list) {
 		ret = 0;
 
 		/* Do we need to apply any queued changes? */
 		if (sort[w->id] != cur_sort || w->reg != cur_reg ||
-<<<<<<< HEAD
-		    w->dapm != cur_dapm) {
-			if (!list_empty(&pending))
-				dapm_seq_run_coalesced(cur_dapm, &pending);
-=======
 		    w->dapm != cur_dapm || w->subseq != cur_subseq) {
 			if (!list_empty(&pending))
 				dapm_seq_run_coalesced(cur_dapm, &pending);
@@ -984,7 +946,6 @@
 								       i,
 								       cur_subseq);
 			}
->>>>>>> 105e53f8
 
 			INIT_LIST_HEAD(&pending);
 			cur_sort = -1;
@@ -1046,9 +1007,6 @@
 	}
 
 	if (!list_empty(&pending))
-<<<<<<< HEAD
-		dapm_seq_run_coalesced(dapm, &pending);
-=======
 		dapm_seq_run_coalesced(cur_dapm, &pending);
 
 	if (cur_dapm && cur_dapm->seq_notifier) {
@@ -1147,43 +1105,7 @@
 			dev_err(d->dev, "Failed to apply active bias: %d\n",
 				ret);
 	}
->>>>>>> 105e53f8
-}
-
-static void dapm_widget_update(struct snd_soc_dapm_context *dapm)
-{
-	struct snd_soc_dapm_update *update = dapm->update;
-	struct snd_soc_dapm_widget *w;
-	int ret;
-
-	if (!update)
-		return;
-
-	w = update->widget;
-
-	if (w->event &&
-	    (w->event_flags & SND_SOC_DAPM_PRE_REG)) {
-		ret = w->event(w, update->kcontrol, SND_SOC_DAPM_PRE_REG);
-		if (ret != 0)
-			pr_err("%s DAPM pre-event failed: %d\n",
-			       w->name, ret);
-	}
-
-	ret = snd_soc_update_bits(w->codec, update->reg, update->mask,
-				  update->val);
-	if (ret < 0)
-		pr_err("%s DAPM update failed: %d\n", w->name, ret);
-
-	if (w->event &&
-	    (w->event_flags & SND_SOC_DAPM_POST_REG)) {
-		ret = w->event(w, update->kcontrol, SND_SOC_DAPM_POST_REG);
-		if (ret != 0)
-			pr_err("%s DAPM post-event failed: %d\n",
-			       w->name, ret);
-	}
-}
-
-
+}
 
 /*
  * Scan each dapm widget for complete audio path.
@@ -1196,11 +1118,7 @@
  */
 static int dapm_power_widgets(struct snd_soc_dapm_context *dapm, int event)
 {
-<<<<<<< HEAD
-	struct snd_soc_card *card = dapm->codec->card;
-=======
 	struct snd_soc_card *card = dapm->card;
->>>>>>> 105e53f8
 	struct snd_soc_dapm_widget *w;
 	struct snd_soc_dapm_context *d;
 	LIST_HEAD(up_list);
@@ -1283,67 +1201,6 @@
 		}
 	}
 
-<<<<<<< HEAD
-	list_for_each_entry(d, &dapm->card->dapm_list, list) {
-		if (d->dev_power && d->bias_level == SND_SOC_BIAS_OFF) {
-			ret = snd_soc_dapm_set_bias_level(card, d,
-							  SND_SOC_BIAS_STANDBY);
-			if (ret != 0)
-				dev_err(d->dev,
-					"Failed to turn on bias: %d\n", ret);
-		}
-
-		/* If we're changing to all on or all off then prepare */
-		if ((d->dev_power && d->bias_level == SND_SOC_BIAS_STANDBY) ||
-		    (!d->dev_power && d->bias_level == SND_SOC_BIAS_ON)) {
-			ret = snd_soc_dapm_set_bias_level(card, d,
-							  SND_SOC_BIAS_PREPARE);
-			if (ret != 0)
-				dev_err(d->dev,
-					"Failed to prepare bias: %d\n", ret);
-		}
-	}
-
-	/* Power down widgets first; try to avoid amplifying pops. */
-	dapm_seq_run(dapm, &down_list, event, dapm_down_seq);
-
-	dapm_widget_update(dapm);
-
-	/* Now power up. */
-	dapm_seq_run(dapm, &up_list, event, dapm_up_seq);
-
-	list_for_each_entry(d, &dapm->card->dapm_list, list) {
-		/* If we just powered the last thing off drop to standby bias */
-		if (d->bias_level == SND_SOC_BIAS_PREPARE && !d->dev_power) {
-			ret = snd_soc_dapm_set_bias_level(card, d,
-							  SND_SOC_BIAS_STANDBY);
-			if (ret != 0)
-				dev_err(d->dev,
-					"Failed to apply standby bias: %d\n",
-					ret);
-		}
-
-		/* If we're in standby and can support bias off then do that */
-		if (d->bias_level == SND_SOC_BIAS_STANDBY &&
-		    d->idle_bias_off) {
-			ret = snd_soc_dapm_set_bias_level(card, d,
-							  SND_SOC_BIAS_OFF);
-			if (ret != 0)
-				dev_err(d->dev,
-					"Failed to turn off bias: %d\n", ret);
-		}
-
-		/* If we just powered up then move to active bias */
-		if (d->bias_level == SND_SOC_BIAS_PREPARE && d->dev_power) {
-			ret = snd_soc_dapm_set_bias_level(card, d,
-							  SND_SOC_BIAS_ON);
-			if (ret != 0)
-				dev_err(d->dev,
-					"Failed to apply active bias: %d\n",
-					ret);
-		}
-	}
-=======
 	/* Run all the bias changes in parallel */
 	list_for_each_entry(d, &dapm->card->dapm_list, list)
 		async_schedule_domain(dapm_pre_sequence_async, d,
@@ -1363,7 +1220,6 @@
 		async_schedule_domain(dapm_post_sequence_async, d,
 					&async_domain);
 	async_synchronize_full_domain(&async_domain);
->>>>>>> 105e53f8
 
 	pop_dbg(dapm->dev, card->pop_time,
 		"DAPM sequencing finished, waiting %dms\n", card->pop_time);
@@ -1696,11 +1552,7 @@
 	char prefixed_source[80];
 	int ret = 0;
 
-<<<<<<< HEAD
-	if (dapm->codec->name_prefix) {
-=======
 	if (dapm->codec && dapm->codec->name_prefix) {
->>>>>>> 105e53f8
 		snprintf(prefixed_sink, sizeof(prefixed_sink), "%s %s",
 			 dapm->codec->name_prefix, route->sink);
 		sink = prefixed_sink;
@@ -1999,11 +1851,7 @@
 	int max = mc->max;
 	unsigned int mask = (1 << fls(max)) - 1;
 	unsigned int invert = mc->invert;
-<<<<<<< HEAD
-	unsigned int val, val_mask;
-=======
 	unsigned int val;
->>>>>>> 105e53f8
 	int connect, change;
 	struct snd_soc_dapm_update update;
 
@@ -2017,11 +1865,7 @@
 	mutex_lock(&widget->codec->mutex);
 	widget->value = val;
 
-<<<<<<< HEAD
-	change = snd_soc_test_bits(widget->codec, reg, val_mask, val);
-=======
 	change = snd_soc_test_bits(widget->codec, reg, mask, val);
->>>>>>> 105e53f8
 	if (change) {
 		if (val)
 			/* new connection */
@@ -2358,22 +2202,14 @@
 		return -ENOMEM;
 
 	name_len = strlen(widget->name) + 1;
-<<<<<<< HEAD
-	if (dapm->codec->name_prefix)
-=======
 	if (dapm->codec && dapm->codec->name_prefix)
->>>>>>> 105e53f8
 		name_len += 1 + strlen(dapm->codec->name_prefix);
 	w->name = kmalloc(name_len, GFP_KERNEL);
 	if (w->name == NULL) {
 		kfree(w);
 		return -ENOMEM;
 	}
-<<<<<<< HEAD
-	if (dapm->codec->name_prefix)
-=======
 	if (dapm->codec && dapm->codec->name_prefix)
->>>>>>> 105e53f8
 		snprintf(w->name, name_len, "%s %s",
 			dapm->codec->name_prefix, widget->name);
 	else
@@ -2654,15 +2490,9 @@
 	 * standby.
 	 */
 	if (powerdown) {
-<<<<<<< HEAD
-		snd_soc_dapm_set_bias_level(NULL, dapm, SND_SOC_BIAS_PREPARE);
-		dapm_seq_run(dapm, &down_list, 0, dapm_down_seq);
-		snd_soc_dapm_set_bias_level(NULL, dapm, SND_SOC_BIAS_STANDBY);
-=======
 		snd_soc_dapm_set_bias_level(dapm, SND_SOC_BIAS_PREPARE);
 		dapm_seq_run(dapm, &down_list, 0, false);
 		snd_soc_dapm_set_bias_level(dapm, SND_SOC_BIAS_STANDBY);
->>>>>>> 105e53f8
 	}
 }
 
@@ -2675,11 +2505,7 @@
 
 	list_for_each_entry(codec, &card->codec_dev_list, list) {
 		soc_dapm_shutdown_codec(&codec->dapm);
-<<<<<<< HEAD
-		snd_soc_dapm_set_bias_level(card, &codec->dapm, SND_SOC_BIAS_OFF);
-=======
 		snd_soc_dapm_set_bias_level(&codec->dapm, SND_SOC_BIAS_OFF);
->>>>>>> 105e53f8
 	}
 }
 
