/*
 * Generic AC97 sound support for SH7760
 *
 * (c) 2007 Manuel Lauss
 *
 * Licensed under the GPLv2.
 */

#include <linux/module.h>
#include <linux/moduleparam.h>
#include <linux/platform_device.h>
#include <sound/core.h>
#include <sound/pcm.h>
#include <sound/soc.h>
#include <asm/io.h>

#define IPSEL 0xFE400034

/* platform specific structs can be declared here */
extern struct snd_soc_dai_driver sh4_hac_dai[2];
extern struct snd_soc_platform_driver sh7760_soc_platform;

static int machine_init(struct snd_soc_pcm_runtime *rtd)
{
<<<<<<< HEAD
	snd_soc_dapm_sync(rtd->codec);
=======
	snd_soc_dapm_sync(&rtd->codec->dapm);
>>>>>>> 3cbea436
	return 0;
}

static struct snd_soc_dai_link sh7760_ac97_dai = {
	.name = "AC97",
	.stream_name = "AC97 HiFi",
	.cpu_dai_name = "hac-dai.0",	/* HAC0 */
	.codec_dai_name = "ac97-hifi",
	.platform_name = "sh7760-pcm-audio",
	.codec_name = "ac97-codec",
	.init = machine_init,
	.ops = NULL,
};

static struct snd_soc_card sh7760_ac97_soc_machine  = {
	.name = "SH7760 AC97",
	.dai_link = &sh7760_ac97_dai,
	.num_links = 1,
};

static struct platform_device *sh7760_ac97_snd_device;

static int __init sh7760_ac97_init(void)
{
	int ret;
	unsigned short ipsel;

	/* enable both AC97 controllers in pinmux reg */
	ipsel = __raw_readw(IPSEL);
	__raw_writew(ipsel | (3 << 10), IPSEL);

	ret = -ENOMEM;
	sh7760_ac97_snd_device = platform_device_alloc("soc-audio", -1);
	if (!sh7760_ac97_snd_device)
		goto out;

	platform_set_drvdata(sh7760_ac97_snd_device,
			     &sh7760_ac97_soc_machine);
	ret = platform_device_add(sh7760_ac97_snd_device);

	if (ret)
		platform_device_put(sh7760_ac97_snd_device);

out:
	return ret;
}

static void __exit sh7760_ac97_exit(void)
{
	platform_device_unregister(sh7760_ac97_snd_device);
}

module_init(sh7760_ac97_init);
module_exit(sh7760_ac97_exit);

MODULE_LICENSE("GPL");
MODULE_DESCRIPTION("Generic SH7760 AC97 sound machine");
MODULE_AUTHOR("Manuel Lauss <mano@roarinelk.homelinux.net>");<|MERGE_RESOLUTION|>--- conflicted
+++ resolved
@@ -22,11 +22,7 @@
 
 static int machine_init(struct snd_soc_pcm_runtime *rtd)
 {
-<<<<<<< HEAD
-	snd_soc_dapm_sync(rtd->codec);
-=======
 	snd_soc_dapm_sync(&rtd->codec->dapm);
->>>>>>> 3cbea436
 	return 0;
 }
 
