--- conflicted
+++ resolved
@@ -275,17 +275,6 @@
 	 * the codec uses.
 	 */
 	div = clk_get_rate(info->mclk) / params_rate(params);
-<<<<<<< HEAD
-	for (sdiv = 2; sdiv <= 4; sdiv += 2)
-		for (lrdiv = 64; lrdiv <= 128; lrdiv <<= 1)
-			if (sdiv * lrdiv == div) {
-				found = 1;
-				goto out;
-			}
-out:
-	if (!found)
-		return -EINVAL;
-=======
 	sdiv = 4;
 	if (div > (256 + 512) / 2) {
 		lrdiv = 128;
@@ -294,7 +283,6 @@
 		if (div < (128 + 256) / 2)
 			sdiv = 2;
 	}
->>>>>>> 105e53f8
 
 	err = clk_set_rate(info->sclk, clk_get_rate(info->mclk) / sdiv);
 	if (err)
@@ -367,21 +355,13 @@
 	.playback	= {
 		.channels_min	= 2,
 		.channels_max	= 2,
-<<<<<<< HEAD
-		.rates		= SNDRV_PCM_RATE_8000_96000,
-=======
 		.rates		= SNDRV_PCM_RATE_8000_192000,
->>>>>>> 105e53f8
 		.formats	= EP93XX_I2S_FORMATS,
 	},
 	.capture	= {
 		 .channels_min	= 2,
 		 .channels_max	= 2,
-<<<<<<< HEAD
-		 .rates		= SNDRV_PCM_RATE_8000_96000,
-=======
 		 .rates		= SNDRV_PCM_RATE_8000_192000,
->>>>>>> 105e53f8
 		 .formats	= EP93XX_I2S_FORMATS,
 	},
 	.ops		= &ep93xx_i2s_dai_ops,
