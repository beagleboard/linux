// SPDX-License-Identifier: GPL-2.0
//
// simple-card-utils.c
//
// Copyright (c) 2016 Kuninori Morimoto <kuninori.morimoto.gx@renesas.com>

#include <dt-bindings/sound/audio-graph.h>
#include <linux/cleanup.h>
#include <linux/clk.h>
#include <linux/gpio/consumer.h>
#include <linux/module.h>
#include <linux/of.h>
#include <linux/of_graph.h>
#include <sound/jack.h>
#include <sound/pcm_params.h>
#include <sound/simple_card_utils.h>

#define simple_ret(priv, ret) _simple_ret(priv, __func__, ret)
static inline int _simple_ret(struct simple_util_priv *priv,
			      const char *func, int ret)
{
	return snd_soc_ret(simple_priv_to_dev(priv), ret, "at %s()\n", func);
}

int simple_util_get_sample_fmt(struct simple_util_data *data)
{
	int i;
	int val = -EINVAL;

	struct {
		char *fmt;
		u32 val;
	} of_sample_fmt_table[] = {
		{ "s8",		SNDRV_PCM_FORMAT_S8},
		{ "s16_le",	SNDRV_PCM_FORMAT_S16_LE},
		{ "s24_le",	SNDRV_PCM_FORMAT_S24_LE},
		{ "s24_3le",	SNDRV_PCM_FORMAT_S24_3LE},
		{ "s32_le",	SNDRV_PCM_FORMAT_S32_LE},
	};

	for (i = 0; i < ARRAY_SIZE(of_sample_fmt_table); i++) {
		if (!strcmp(data->convert_sample_format,
			    of_sample_fmt_table[i].fmt)) {
			val = of_sample_fmt_table[i].val;
			break;
		}
	}
	return val;
}
EXPORT_SYMBOL_GPL(simple_util_get_sample_fmt);

static void simple_fixup_sample_fmt(struct simple_util_data *data,
				    struct snd_pcm_hw_params *params)
{
	int val;
	struct snd_mask *mask = hw_param_mask(params,
					      SNDRV_PCM_HW_PARAM_FORMAT);

	val = simple_util_get_sample_fmt(data);
	if (val >= 0) {
		snd_mask_none(mask);
		snd_mask_set(mask, val);
	}
}

void simple_util_parse_convert(struct device_node *np,
			       char *prefix,
			       struct simple_util_data *data)
{
	char prop[128];

	if (!np)
		return;

	if (!prefix)
		prefix = "";

	/* sampling rate convert */
	snprintf(prop, sizeof(prop), "%s%s", prefix, "convert-rate");
	of_property_read_u32(np, prop, &data->convert_rate);

	/* channels transfer */
	snprintf(prop, sizeof(prop), "%s%s", prefix, "convert-channels");
	of_property_read_u32(np, prop, &data->convert_channels);

	/* convert sample format */
	snprintf(prop, sizeof(prop), "%s%s", prefix, "convert-sample-format");
	of_property_read_string(np, prop, &data->convert_sample_format);
}
EXPORT_SYMBOL_GPL(simple_util_parse_convert);

/**
 * simple_util_is_convert_required() - Query if HW param conversion was requested
 * @data: Link data.
 *
 * Returns true if any HW param conversion was requested for this DAI link with
 * any "convert-xxx" properties.
 */
bool simple_util_is_convert_required(const struct simple_util_data *data)
{
	return data->convert_rate ||
	       data->convert_channels ||
	       data->convert_sample_format;
}
EXPORT_SYMBOL_GPL(simple_util_is_convert_required);

int simple_util_parse_daifmt(struct device *dev,
			     struct device_node *node,
			     struct device_node *codec,
			     char *prefix,
			     unsigned int *retfmt)
{
	struct device_node *bitclkmaster = NULL;
	struct device_node *framemaster = NULL;
	unsigned int daifmt;

	daifmt = snd_soc_daifmt_parse_format(node, prefix);

	snd_soc_daifmt_parse_clock_provider_as_phandle(node, prefix, &bitclkmaster, &framemaster);
	if (!bitclkmaster && !framemaster) {
		/*
		 * No dai-link level and master setting was not found from
		 * sound node level, revert back to legacy DT parsing and
		 * take the settings from codec node.
		 */
		dev_dbg(dev, "Revert to legacy daifmt parsing\n");

		daifmt |= snd_soc_daifmt_parse_clock_provider_as_flag(codec, NULL);
	} else {
		daifmt |= snd_soc_daifmt_clock_provider_from_bitmap(
				((codec == bitclkmaster) << 4) | (codec == framemaster));
	}

	of_node_put(bitclkmaster);
	of_node_put(framemaster);

	*retfmt = daifmt;

	return 0;
}
EXPORT_SYMBOL_GPL(simple_util_parse_daifmt);

int simple_util_parse_tdm_width_map(struct simple_util_priv *priv, struct device_node *np,
				    struct simple_util_dai *dai)
{
	struct device *dev = simple_priv_to_dev(priv);
	int n, i, ret;
	u32 *p;

	/*
	 * NOTE
	 *
	 * Clang doesn't allow to use "goto end" before calling __free(),
	 * because it bypasses the initialization. Use simple_ret() directly.
	 */

	n = of_property_count_elems_of_size(np, "dai-tdm-slot-width-map", sizeof(u32));
	if (n <= 0)
		return 0;

	if (n % 3) {
		dev_err(dev, "Invalid number of cells for dai-tdm-slot-width-map\n");
		return simple_ret(priv, -EINVAL); /* see NOTE */
	}

	ret = -ENOMEM;
	dai->tdm_width_map = devm_kcalloc(dev, n, sizeof(*dai->tdm_width_map), GFP_KERNEL);
	if (!dai->tdm_width_map)
		return simple_ret(priv, ret); /* see NOTE */

	u32 *array_values __free(kfree) = kcalloc(n, sizeof(*array_values), GFP_KERNEL);
	if (!array_values)
		goto end;

	ret = of_property_read_u32_array(np, "dai-tdm-slot-width-map", array_values, n);
	if (ret < 0) {
		dev_err(dev, "Could not read dai-tdm-slot-width-map: %d\n", ret);
		goto end;
	}

	p = array_values;
	for (i = 0; i < n / 3; ++i) {
		dai->tdm_width_map[i].sample_bits = *p++;
		dai->tdm_width_map[i].slot_width = *p++;
		dai->tdm_width_map[i].slot_count = *p++;
	}

	dai->n_tdm_widths = i;
	ret = 0;
end:
	return simple_ret(priv, ret);
}
EXPORT_SYMBOL_GPL(simple_util_parse_tdm_width_map);

int simple_util_set_dailink_name(struct simple_util_priv *priv,
				 struct snd_soc_dai_link *dai_link,
				 const char *fmt, ...)
{
	struct device *dev = simple_priv_to_dev(priv);
	va_list ap;
	char *name = NULL;
	int ret = -ENOMEM;

	va_start(ap, fmt);
	name = devm_kvasprintf(dev, GFP_KERNEL, fmt, ap);
	va_end(ap);

	if (name) {
		ret = 0;

		dai_link->name		= name;
		dai_link->stream_name	= name;
	}

	return simple_ret(priv, ret);
}
EXPORT_SYMBOL_GPL(simple_util_set_dailink_name);

int simple_util_parse_card_name(struct simple_util_priv *priv,
				char *prefix)
{
	struct snd_soc_card *card = simple_priv_to_card(priv);
	int ret;

	if (!prefix)
		prefix = "";

	/* Parse the card name from DT */
	ret = snd_soc_of_parse_card_name(card, "label");
	if (ret < 0 || !card->name) {
		char prop[128];

		snprintf(prop, sizeof(prop), "%sname", prefix);
		ret = snd_soc_of_parse_card_name(card, prop);
		if (ret < 0)
			goto end;
	}

	if (!card->name && card->dai_link)
		card->name = card->dai_link->name;
end:
	return simple_ret(priv, ret);
}
EXPORT_SYMBOL_GPL(simple_util_parse_card_name);

static int simple_clk_enable(struct simple_util_dai *dai)
{
	if (dai)
		return clk_prepare_enable(dai->clk);

	return 0;
}

static void simple_clk_disable(struct simple_util_dai *dai)
{
	if (dai)
		clk_disable_unprepare(dai->clk);
}

int simple_util_parse_clk(struct device *dev,
			  struct device_node *node,
			  struct simple_util_dai *simple_dai,
			  struct snd_soc_dai_link_component *dlc)
{
	struct clk *clk;
	u32 val;

	/*
	 * Parse dai->sysclk come from "clocks = <&xxx>"
	 * (if system has common clock)
	 *  or "system-clock-frequency = <xxx>"
	 *  or device's module clock.
	 */
	clk = devm_get_clk_from_child(dev, node, NULL);
	simple_dai->clk_fixed = of_property_read_bool(
		node, "system-clock-fixed");
	if (!IS_ERR(clk)) {
		simple_dai->sysclk = clk_get_rate(clk);

		simple_dai->clk = clk;
	} else if (!of_property_read_u32(node, "system-clock-frequency", &val)) {
		simple_dai->sysclk = val;
		simple_dai->clk_fixed = true;
	} else {
		clk = devm_get_clk_from_child(dev, dlc->of_node, NULL);
		if (!IS_ERR(clk))
			simple_dai->sysclk = clk_get_rate(clk);
	}

	if (of_property_read_bool(node, "system-clock-direction-out"))
		simple_dai->clk_direction = SND_SOC_CLOCK_OUT;

	return 0;
}
EXPORT_SYMBOL_GPL(simple_util_parse_clk);

static int simple_check_fixed_sysclk(struct device *dev,
					  struct simple_util_dai *dai,
					  unsigned int *fixed_sysclk)
{
	if (dai->clk_fixed) {
		if (*fixed_sysclk && *fixed_sysclk != dai->sysclk) {
			dev_err(dev, "inconsistent fixed sysclk rates (%u vs %u)\n",
				*fixed_sysclk, dai->sysclk);
			return -EINVAL;
		}
		*fixed_sysclk = dai->sysclk;
	}

	return 0;
}

int simple_util_startup(struct snd_pcm_substream *substream)
{
	struct snd_soc_pcm_runtime *rtd = snd_soc_substream_to_rtd(substream);
	struct simple_util_priv *priv = snd_soc_card_get_drvdata(rtd->card);
	struct simple_dai_props *props = runtime_simple_priv_to_props(priv, rtd);
	struct simple_util_dai *dai;
	unsigned int fixed_sysclk = 0;
	int i1, i2, i;
	int ret;

	for_each_prop_dai_cpu(props, i1, dai) {
		ret = simple_clk_enable(dai);
		if (ret)
			goto cpu_err;
		ret = simple_check_fixed_sysclk(rtd->dev, dai, &fixed_sysclk);
		if (ret)
			goto cpu_err;
	}

	for_each_prop_dai_codec(props, i2, dai) {
		ret = simple_clk_enable(dai);
		if (ret)
			goto codec_err;
		ret = simple_check_fixed_sysclk(rtd->dev, dai, &fixed_sysclk);
		if (ret)
			goto codec_err;
	}

	if (fixed_sysclk && props->mclk_fs) {
		unsigned int fixed_rate = fixed_sysclk / props->mclk_fs;

		if (fixed_sysclk % props->mclk_fs) {
			dev_err(rtd->dev, "fixed sysclk %u not divisible by mclk_fs %u\n",
				fixed_sysclk, props->mclk_fs);
			ret = -EINVAL;
			goto codec_err;
		}
		ret = snd_pcm_hw_constraint_minmax(substream->runtime, SNDRV_PCM_HW_PARAM_RATE,
			fixed_rate, fixed_rate);
		if (ret < 0)
			goto codec_err;
	}

	return 0;

codec_err:
	for_each_prop_dai_codec(props, i, dai) {
		if (i >= i2)
			break;
		simple_clk_disable(dai);
	}
cpu_err:
	for_each_prop_dai_cpu(props, i, dai) {
		if (i >= i1)
			break;
		simple_clk_disable(dai);
	}

	return simple_ret(priv, ret);
}
EXPORT_SYMBOL_GPL(simple_util_startup);

void simple_util_shutdown(struct snd_pcm_substream *substream)
{
	struct snd_soc_pcm_runtime *rtd = snd_soc_substream_to_rtd(substream);
	struct simple_util_priv *priv = snd_soc_card_get_drvdata(rtd->card);
	struct simple_dai_props *props = runtime_simple_priv_to_props(priv, rtd);
	struct simple_util_dai *dai;
	int i;

	for_each_prop_dai_cpu(props, i, dai) {
		struct snd_soc_dai *cpu_dai = snd_soc_rtd_to_cpu(rtd, i);

		if (props->mclk_fs && !dai->clk_fixed && !snd_soc_dai_active(cpu_dai))
			snd_soc_dai_set_sysclk(cpu_dai, 0, 0, dai->clk_direction);

		simple_clk_disable(dai);
	}
	for_each_prop_dai_codec(props, i, dai) {
		struct snd_soc_dai *codec_dai = snd_soc_rtd_to_codec(rtd, i);

		if (props->mclk_fs && !dai->clk_fixed && !snd_soc_dai_active(codec_dai))
			snd_soc_dai_set_sysclk(codec_dai, 0, 0, dai->clk_direction);

		simple_clk_disable(dai);
	}
}
EXPORT_SYMBOL_GPL(simple_util_shutdown);

static int simple_set_clk_rate(struct simple_util_priv *priv,
			       struct simple_util_dai *simple_dai,
			       unsigned long rate)
{
	struct device *dev = simple_priv_to_dev(priv);
	int ret = -EINVAL;

	if (!simple_dai)
		return 0;

	if (simple_dai->clk_fixed && rate != simple_dai->sysclk) {
		dev_err(dev, "dai %s invalid clock rate %lu\n", simple_dai->name, rate);
		goto end;
	}

	if (!simple_dai->clk)
		return 0;

	if (clk_get_rate(simple_dai->clk) == rate)
		return 0;

	ret = clk_set_rate(simple_dai->clk, rate);
end:
	return simple_ret(priv, ret);
}

static int simple_set_tdm(struct simple_util_priv *priv,
			  struct snd_soc_dai *dai,
			  struct simple_util_dai *simple_dai,
			  struct snd_pcm_hw_params *params)
{
	int sample_bits = params_width(params);
	int slot_width, slot_count;
	int i, ret;

	if (!simple_dai || !simple_dai->tdm_width_map)
		return 0;

	slot_width = simple_dai->slot_width;
	slot_count = simple_dai->slots;

	if (slot_width == 0)
		slot_width = sample_bits;

	for (i = 0; i < simple_dai->n_tdm_widths; ++i) {
		if (simple_dai->tdm_width_map[i].sample_bits == sample_bits) {
			slot_width = simple_dai->tdm_width_map[i].slot_width;
			slot_count = simple_dai->tdm_width_map[i].slot_count;
			break;
		}
	}

	ret = snd_soc_dai_set_tdm_slot(dai,
				       simple_dai->tx_slot_mask,
				       simple_dai->rx_slot_mask,
				       slot_count,
				       slot_width);

	return simple_ret(priv, ret);
}

int simple_util_hw_params(struct snd_pcm_substream *substream,
			  struct snd_pcm_hw_params *params)
{
	struct snd_soc_pcm_runtime *rtd = snd_soc_substream_to_rtd(substream);
	struct simple_util_dai *pdai;
	struct snd_soc_dai *sdai;
	struct simple_util_priv *priv = snd_soc_card_get_drvdata(rtd->card);
	struct simple_dai_props *props = runtime_simple_priv_to_props(priv, rtd);
	unsigned int mclk, mclk_fs = 0;
	int i, ret;

	if (props->mclk_fs)
		mclk_fs = props->mclk_fs;

	if (mclk_fs) {
		struct snd_soc_component *component;
		mclk = params_rate(params) * mclk_fs;

		for_each_prop_dai_codec(props, i, pdai) {
			ret = simple_set_clk_rate(priv, pdai, mclk);
			if (ret < 0)
				goto end;
		}

		for_each_prop_dai_cpu(props, i, pdai) {
			ret = simple_set_clk_rate(priv, pdai, mclk);
			if (ret < 0)
				goto end;
		}

		/* Ensure sysclk is set on all components in case any
		 * (such as platform components) are missed by calls to
		 * snd_soc_dai_set_sysclk.
		 */
		for_each_rtd_components(rtd, i, component) {
			ret = snd_soc_component_set_sysclk(component, 0, 0,
							   mclk, SND_SOC_CLOCK_IN);
			if (ret && ret != -ENOTSUPP)
				goto end;
		}

		for_each_rtd_codec_dais(rtd, i, sdai) {
			pdai = simple_props_to_dai_codec(props, i);
			ret = snd_soc_dai_set_sysclk(sdai, 0, mclk, pdai->clk_direction);
			if (ret && ret != -ENOTSUPP)
				goto end;
		}

		for_each_rtd_cpu_dais(rtd, i, sdai) {
			pdai = simple_props_to_dai_cpu(props, i);
			ret = snd_soc_dai_set_sysclk(sdai, 0, mclk, pdai->clk_direction);
			if (ret && ret != -ENOTSUPP)
				goto end;
		}
	}

	for_each_prop_dai_codec(props, i, pdai) {
		sdai = snd_soc_rtd_to_codec(rtd, i);
		ret = simple_set_tdm(priv, sdai, pdai, params);
		if (ret < 0)
			goto end;
	}

	for_each_prop_dai_cpu(props, i, pdai) {
		sdai = snd_soc_rtd_to_cpu(rtd, i);
		ret = simple_set_tdm(priv, sdai, pdai, params);
		if (ret < 0)
			goto end;
	}
	ret = 0;
end:
	return simple_ret(priv, ret);
}
EXPORT_SYMBOL_GPL(simple_util_hw_params);

int simple_util_be_hw_params_fixup(struct snd_soc_pcm_runtime *rtd,
				   struct snd_pcm_hw_params *params)
{
	struct simple_util_priv *priv = snd_soc_card_get_drvdata(rtd->card);
	struct simple_dai_props *dai_props = runtime_simple_priv_to_props(priv, rtd);
	struct simple_util_data *data = &dai_props->adata;
	struct snd_interval *rate = hw_param_interval(params, SNDRV_PCM_HW_PARAM_RATE);
	struct snd_interval *channels = hw_param_interval(params, SNDRV_PCM_HW_PARAM_CHANNELS);

	if (data->convert_rate)
		rate->min =
		rate->max = data->convert_rate;

	if (data->convert_channels)
		channels->min =
		channels->max = data->convert_channels;

	if (data->convert_sample_format)
		simple_fixup_sample_fmt(data, params);

	return 0;
}
EXPORT_SYMBOL_GPL(simple_util_be_hw_params_fixup);

static int simple_init_dai(struct simple_util_priv *priv,
			   struct snd_soc_dai *dai, struct simple_util_dai *simple_dai)
{
	int ret;

	if (!simple_dai)
		return 0;

	if (simple_dai->sysclk) {
		ret = snd_soc_dai_set_sysclk(dai, 0, simple_dai->sysclk,
					     simple_dai->clk_direction);
		if (ret && ret != -ENOTSUPP) {
			dev_err(dai->dev, "simple-card: set_sysclk error\n");
			goto end;
		}
	}

	if (simple_dai->slots) {
		ret = snd_soc_dai_set_tdm_slot(dai,
					       simple_dai->tx_slot_mask,
					       simple_dai->rx_slot_mask,
					       simple_dai->slots,
					       simple_dai->slot_width);
		if (ret && ret != -ENOTSUPP) {
			dev_err(dai->dev, "simple-card: set_tdm_slot error\n");
			goto end;
		}
	}
	ret = 0;
end:
	return simple_ret(priv, ret);
}

static inline int simple_component_is_codec(struct snd_soc_component *component)
{
	return component->driver->endianness;
}

static int simple_init_for_codec2codec(struct simple_util_priv *priv,
				       struct snd_soc_pcm_runtime *rtd,
				       struct simple_dai_props *dai_props)
{
	struct snd_soc_dai_link *dai_link = rtd->dai_link;
	struct snd_soc_component *component;
	struct snd_soc_pcm_stream *c2c_params;
	struct snd_pcm_hardware hw;
	int i, ret, stream;

	/* Do nothing if it already has Codec2Codec settings */
	if (dai_link->c2c_params)
		return 0;

	/* Do nothing if it was DPCM :: BE */
	if (dai_link->no_pcm)
		return 0;

	/* Only Codecs */
	for_each_rtd_components(rtd, i, component) {
		if (!simple_component_is_codec(component))
			return 0;
	}

	/* Assumes the capabilities are the same for all supported streams */
	for_each_pcm_streams(stream) {
		ret = snd_soc_runtime_calc_hw(rtd, &hw, stream);
		if (ret == 0)
			break;
	}

	if (ret < 0) {
		dev_err(rtd->dev, "simple-card: no valid dai_link params\n");
		goto end;
	}

	ret = -ENOMEM;
	c2c_params = devm_kzalloc(rtd->dev, sizeof(*c2c_params), GFP_KERNEL);
	if (!c2c_params)
		goto end;

	c2c_params->formats		= hw.formats;
	c2c_params->rates		= hw.rates;
	c2c_params->rate_min		= hw.rate_min;
	c2c_params->rate_max		= hw.rate_max;
	c2c_params->channels_min	= hw.channels_min;
	c2c_params->channels_max	= hw.channels_max;

	dai_link->c2c_params		= c2c_params;
	dai_link->num_c2c_params	= 1;

	ret = 0;
end:
	return simple_ret(priv, ret);
}

int simple_util_dai_init(struct snd_soc_pcm_runtime *rtd)
{
	struct simple_util_priv *priv = snd_soc_card_get_drvdata(rtd->card);
	struct simple_dai_props *props = runtime_simple_priv_to_props(priv, rtd);
	struct simple_util_dai *dai;
	int i, ret;

	for_each_prop_dai_codec(props, i, dai) {
		ret = simple_init_dai(priv, snd_soc_rtd_to_codec(rtd, i), dai);
		if (ret < 0)
			goto end;
	}
	for_each_prop_dai_cpu(props, i, dai) {
		ret = simple_init_dai(priv, snd_soc_rtd_to_cpu(rtd, i), dai);
		if (ret < 0)
			goto end;
	}

	ret = simple_init_for_codec2codec(priv, rtd, props);
end:
	return simple_ret(priv, ret);
}
EXPORT_SYMBOL_GPL(simple_util_dai_init);

void simple_util_canonicalize_platform(struct snd_soc_dai_link_component *platforms,
				       struct snd_soc_dai_link_component *cpus)
{
	/*
	 * Assumes Platform == CPU
	 *
	 * Some CPU might be using soc-generic-dmaengine-pcm. This means CPU and Platform
	 * are different Component, but are sharing same component->dev.
	 *
	 * Let's assume Platform is same as CPU if it doesn't identify Platform on DT.
	 * see
	 *	simple-card.c :: simple_count_noml()
	 */
	if (!platforms->of_node)
		snd_soc_dlc_use_cpu_as_platform(platforms, cpus);
}
EXPORT_SYMBOL_GPL(simple_util_canonicalize_platform);

void simple_util_canonicalize_cpu(struct snd_soc_dai_link_component *cpus,
				  int is_single_links)
{
	/*
	 * In soc_bind_dai_link() will check cpu name after
	 * of_node matching if dai_link has cpu_dai_name.
	 * but, it will never match if name was created by
	 * fmt_single_name() remove cpu_dai_name if cpu_args
	 * was 0. See:
	 *	fmt_single_name()
	 *	fmt_multiple_name()
	 */
	if (is_single_links)
		cpus->dai_name = NULL;
}
EXPORT_SYMBOL_GPL(simple_util_canonicalize_cpu);

void simple_util_clean_reference(struct snd_soc_card *card)
{
	struct snd_soc_dai_link *dai_link;
	struct snd_soc_dai_link_component *cpu;
	struct snd_soc_dai_link_component *codec;
	int i, j;

	for_each_card_prelinks(card, i, dai_link) {
		for_each_link_cpus(dai_link, j, cpu)
			of_node_put(cpu->of_node);
		for_each_link_codecs(dai_link, j, codec)
			of_node_put(codec->of_node);
	}
}
EXPORT_SYMBOL_GPL(simple_util_clean_reference);

int simple_util_parse_routing(struct snd_soc_card *card,
			      char *prefix)
{
	struct device_node *node = card->dev->of_node;
	char prop[128];

	if (!prefix)
		prefix = "";

	snprintf(prop, sizeof(prop), "%s%s", prefix, "routing");

	if (!of_property_present(node, prop))
		return 0;

	return snd_soc_of_parse_audio_routing(card, prop);
}
EXPORT_SYMBOL_GPL(simple_util_parse_routing);

int simple_util_parse_widgets(struct snd_soc_card *card,
			      char *prefix)
{
	struct device_node *node = card->dev->of_node;
	char prop[128];

	if (!prefix)
		prefix = "";

	snprintf(prop, sizeof(prop), "%s%s", prefix, "widgets");

	if (of_property_present(node, prop))
		return snd_soc_of_parse_audio_simple_widgets(card, prop);

	/* no widgets is not error */
	return 0;
}
EXPORT_SYMBOL_GPL(simple_util_parse_widgets);

int simple_util_parse_pin_switches(struct snd_soc_card *card,
				   char *prefix)
{
	char prop[128];

	if (!prefix)
		prefix = "";

	snprintf(prop, sizeof(prop), "%s%s", prefix, "pin-switches");

	return snd_soc_of_parse_pin_switches(card, prop);
}
EXPORT_SYMBOL_GPL(simple_util_parse_pin_switches);

int simple_util_init_jack(struct snd_soc_card *card,
			  struct simple_util_jack *sjack,
			  int is_hp, char *prefix,
			  char *pin)
{
	struct device *dev = card->dev;
	struct gpio_desc *desc;
	char prop[128];
	char *pin_name;
	char *gpio_name;
	int mask;
	int error;

	if (!prefix)
		prefix = "";

	if (is_hp) {
		snprintf(prop, sizeof(prop), "%shp-det", prefix);
		pin_name	= pin ? pin : "Headphones";
		gpio_name	= "Headphone detection";
		mask		= SND_JACK_HEADPHONE;
	} else {
		snprintf(prop, sizeof(prop), "%smic-det", prefix);
		pin_name	= pin ? pin : "Mic Jack";
		gpio_name	= "Mic detection";
		mask		= SND_JACK_MICROPHONE;
	}

	desc = gpiod_get_optional(dev, prop, GPIOD_IN);
	error = PTR_ERR_OR_ZERO(desc);
	if (error)
		return error;

	if (desc) {
		error = gpiod_set_consumer_name(desc, gpio_name);
		if (error)
			return error;

		sjack->pin.pin		= pin_name;
		sjack->pin.mask		= mask;

		sjack->gpio.name	= gpio_name;
		sjack->gpio.report	= mask;
		sjack->gpio.desc	= desc;
		sjack->gpio.debounce_time = 150;

		snd_soc_card_jack_new_pins(card, pin_name, mask, &sjack->jack,
					   &sjack->pin, 1);

		snd_soc_jack_add_gpios(&sjack->jack, 1, &sjack->gpio);
	}

	return 0;
}
EXPORT_SYMBOL_GPL(simple_util_init_jack);

int simple_util_init_aux_jacks(struct simple_util_priv *priv, char *prefix)
{
	struct snd_soc_card *card = simple_priv_to_card(priv);
	struct snd_soc_component *component;
	int found_jack_index = 0;
	int type = 0;
	int num = 0;
	int ret;

	if (priv->aux_jacks)
		return 0;

	for_each_card_auxs(card, component) {
		type = snd_soc_component_get_jack_type(component);
		if (type > 0)
			num++;
	}
	if (num < 1)
		return 0;

	priv->aux_jacks = devm_kcalloc(card->dev, num,
				       sizeof(struct snd_soc_jack), GFP_KERNEL);
	if (!priv->aux_jacks)
		return simple_ret(priv, -ENOMEM);

	for_each_card_auxs(card, component) {
		char id[128];
		struct snd_soc_jack *jack;

		if (found_jack_index >= num)
			break;

		type = snd_soc_component_get_jack_type(component);
		if (type <= 0)
			continue;

		/* create jack */
		jack = &(priv->aux_jacks[found_jack_index++]);
		snprintf(id, sizeof(id), "%s-jack", component->name);
		ret = snd_soc_card_jack_new(card, id, type, jack);
		if (ret)
			continue;

		(void)snd_soc_component_set_jack(component, jack, NULL);
	}
	return 0;
}
EXPORT_SYMBOL_GPL(simple_util_init_aux_jacks);

static struct simple_util_dai dummy_util_dais = {
	.name = "dummy_util_dais",
};

int simple_util_init_priv(struct simple_util_priv *priv,
			  struct link_info *li)
{
	struct snd_soc_card *card = simple_priv_to_card(priv);
	struct device *dev = simple_priv_to_dev(priv);
	struct snd_soc_dai_link *dai_link;
	struct simple_dai_props *dai_props;
	struct simple_util_dai *dais;
	struct snd_soc_dai_link_component *dlcs;
	struct snd_soc_codec_conf *cconf = NULL;
	int i, dai_num = 0, dlc_num = 0, cnf_num = 0;

	dai_props = devm_kcalloc(dev, li->link, sizeof(*dai_props), GFP_KERNEL);
	dai_link  = devm_kcalloc(dev, li->link, sizeof(*dai_link),  GFP_KERNEL);
	if (!dai_props || !dai_link)
		return -ENOMEM;

	/*
	 * dais (= CPU+Codec)
	 * dlcs (= CPU+Codec+Platform)
	 */
	for (i = 0; i < li->link; i++) {
		int cc = li->num[i].cpus + li->num[i].codecs;

		dai_num += cc;
		dlc_num += cc + li->num[i].platforms;

		if (!li->num[i].cpus)
			cnf_num += li->num[i].codecs;
	}

	dais = devm_kcalloc(dev, dai_num, sizeof(*dais), GFP_KERNEL);
	dlcs = devm_kcalloc(dev, dlc_num, sizeof(*dlcs), GFP_KERNEL);
	if (!dais || !dlcs)
		return -ENOMEM;

	if (cnf_num) {
		cconf = devm_kcalloc(dev, cnf_num, sizeof(*cconf), GFP_KERNEL);
		if (!cconf)
			return -ENOMEM;
	}

	dev_dbg(dev, "link %d, dais %d, ccnf %d\n",
		li->link, dai_num, cnf_num);

	priv->dai_props		= dai_props;
	priv->dai_link		= dai_link;
	priv->dais		= dais;
	priv->dlcs		= dlcs;
	priv->codec_conf	= cconf;

	card->dai_link		= priv->dai_link;
	card->num_links		= li->link;
	card->codec_conf	= cconf;
	card->num_configs	= cnf_num;

	for (i = 0; i < li->link; i++) {
		if (li->num[i].cpus) {
			/* Normal CPU */
			dai_link[i].cpus	= dlcs;
			dai_props[i].num.cpus	=
			dai_link[i].num_cpus	= li->num[i].cpus;
			dai_props[i].cpu_dai	= dais;

			dlcs += li->num[i].cpus;
			dais += li->num[i].cpus;
		} else {
			/* DPCM Be's CPU = dummy */
			dai_link[i].cpus	= &snd_soc_dummy_dlc;
			dai_props[i].num.cpus	=
			dai_link[i].num_cpus	= 1;
			dai_props[i].cpu_dai	= &dummy_util_dais;
		}

		if (li->num[i].codecs) {
			/* Normal Codec */
			dai_link[i].codecs	= dlcs;
			dai_props[i].num.codecs	=
			dai_link[i].num_codecs	= li->num[i].codecs;
			dai_props[i].codec_dai	= dais;

			dlcs += li->num[i].codecs;
			dais += li->num[i].codecs;

			if (!li->num[i].cpus) {
				/* DPCM Be's Codec */
				dai_props[i].codec_conf = cconf;
				cconf += li->num[i].codecs;
			}
		} else {
			/* DPCM Fe's Codec = dummy */
			dai_link[i].codecs	= &snd_soc_dummy_dlc;
			dai_props[i].num.codecs	=
			dai_link[i].num_codecs	= 1;
			dai_props[i].codec_dai	= &dummy_util_dais;
		}

		if (li->num[i].platforms) {
			/* Have Platform */
			dai_link[i].platforms		= dlcs;
			dai_props[i].num.platforms	=
			dai_link[i].num_platforms	= li->num[i].platforms;

			dlcs += li->num[i].platforms;
		} else {
			/* Doesn't have Platform */
			dai_link[i].platforms		= NULL;
			dai_props[i].num.platforms	=
			dai_link[i].num_platforms	= 0;
		}
	}

	return 0;
}
EXPORT_SYMBOL_GPL(simple_util_init_priv);

void simple_util_remove(struct platform_device *pdev)
{
	struct snd_soc_card *card = platform_get_drvdata(pdev);

	simple_util_clean_reference(card);
}
EXPORT_SYMBOL_GPL(simple_util_remove);

int graph_util_card_probe(struct snd_soc_card *card)
{
	struct simple_util_priv *priv = snd_soc_card_get_drvdata(card);
	int ret;

	ret = simple_util_init_hp(card, &priv->hp_jack, NULL);
	if (ret < 0)
		goto end;

	ret = simple_util_init_mic(card, &priv->mic_jack, NULL);
end:
	return simple_ret(priv, ret);
}
EXPORT_SYMBOL_GPL(graph_util_card_probe);

int graph_util_is_ports0(struct device_node *np)
{
	struct device_node *parent __free(device_node) = of_get_parent(np);
	struct device_node *port;

	/* np is "endpoint" or "port" */
	if (of_node_name_eq(np, "endpoint"))
		port = parent;
	else
		port = np;

	struct device_node *ports  __free(device_node) = of_get_parent(port);
	struct device_node *top    __free(device_node) = of_get_parent(ports);
	struct device_node *ports0 __free(device_node) = of_get_child_by_name(top, "ports");

	return ports0 == ports;
}
EXPORT_SYMBOL_GPL(graph_util_is_ports0);

static int graph_get_dai_id(struct device_node *ep)
{
	struct device_node *node __free(device_node) = of_graph_get_port_parent(ep);
	struct device_node *port __free(device_node) = of_get_parent(ep);
	struct of_endpoint info;
	int i, id;
	int ret;

	/* use driver specified DAI ID if exist */
	ret = snd_soc_get_dai_id(ep);
	if (ret != -ENOTSUPP)
		return ret;

	/* use endpoint/port reg if exist */
	ret = of_graph_parse_endpoint(ep, &info);
	if (ret == 0) {
		/*
		 * Because it will count port/endpoint if it doesn't have "reg".
		 * But, we can't judge whether it has "no reg", or "reg = <0>"
		 * only of_graph_parse_endpoint().
		 * We need to check "reg" property
		 */

		/* check port first */
		ret = of_property_present(port, "reg");
		if (ret)
			return info.port;

		/* check endpoint 2nd as backup */
		if (of_property_present(ep,   "reg"))
			return info.id;
	}

	/*
	 * Non HDMI sound case, counting port/endpoint on its DT
	 * is enough. Let's count it.
	 */
	i = 0;
	id = -1;
	for_each_of_graph_port(node, p) {
		if (port == p) {
			id = i;
			break;
		}
		i++;
	}

	if (id < 0)
		return -ENODEV;

	return id;
}

int graph_util_parse_dai(struct simple_util_priv *priv, struct device_node *ep,
			 struct snd_soc_dai_link_component *dlc, int *is_single_link)
{
<<<<<<< HEAD
	struct device *dev = simple_priv_to_dev(priv);
=======
	struct device_node *node;
>>>>>>> de74ec71
	struct of_phandle_args args = {};
	struct snd_soc_dai *dai;
	int ret;

	if (!ep)
		return 0;

	node = of_graph_get_port_parent(ep);

	/*
	 * Try to find from DAI node
	 */
	args.np = ep;
	dai = snd_soc_get_dai_via_args(&args);
	if (dai) {
		ret = -ENOMEM;
		dlc->of_node  = node;
		dlc->dai_name = snd_soc_dai_name_get(dai);
		dlc->dai_args = snd_soc_copy_dai_args(dev, &args);
		if (!dlc->dai_args)
			goto end;

		goto parse_dai_end;
	}

	/* Get dai->name */
	args.np		= node;
	args.args[0]	= graph_get_dai_id(ep);
	args.args_count	= (of_graph_get_endpoint_count(node) > 1);

	/*
	 * FIXME
	 *
	 * Here, dlc->dai_name is pointer to CPU/Codec DAI name.
	 * If user unbinded CPU or Codec driver, but not for Sound Card,
	 * dlc->dai_name is keeping unbinded CPU or Codec
	 * driver's pointer.
	 *
	 * If user re-bind CPU or Codec driver again, ALSA SoC will try
	 * to rebind Card via snd_soc_try_rebind_card(), but because of
	 * above reason, it might can't bind Sound Card.
	 * Because Sound Card is pointing to released dai_name pointer.
	 *
	 * To avoid this rebind Card issue,
	 * 1) It needs to alloc memory to keep dai_name eventhough
	 *    CPU or Codec driver was unbinded, or
	 * 2) user need to rebind Sound Card everytime
	 *    if he unbinded CPU or Codec.
	 */
	ret = snd_soc_get_dlc(&args, dlc);
<<<<<<< HEAD
	if (ret < 0)
		goto end;
=======
	if (ret < 0) {
		of_node_put(node);
		return ret;
	}
>>>>>>> de74ec71

parse_dai_end:
	if (is_single_link)
		*is_single_link = of_graph_get_endpoint_count(node) == 1;
	ret = 0;
end:
	return simple_ret(priv, ret);
}
EXPORT_SYMBOL_GPL(graph_util_parse_dai);

void graph_util_parse_link_direction(struct device_node *np,
				    bool *playback_only, bool *capture_only)
{
	bool is_playback_only = of_property_read_bool(np, "playback-only");
	bool is_capture_only  = of_property_read_bool(np, "capture-only");

	if (is_playback_only)
		*playback_only = is_playback_only;
	if (is_capture_only)
		*capture_only = is_capture_only;
}
EXPORT_SYMBOL_GPL(graph_util_parse_link_direction);

static enum snd_soc_trigger_order
__graph_util_parse_trigger_order(struct simple_util_priv *priv,
				 struct device_node *np,
				 const char *prop)
{
	u32 val[SND_SOC_TRIGGER_SIZE];
	int ret;

	ret = of_property_read_u32_array(np, prop, val, SND_SOC_TRIGGER_SIZE);
	if (ret == 0) {
		struct device *dev = simple_priv_to_dev(priv);
		u32 order =	(val[0] << 8) +
			(val[1] << 4) +
			(val[2]);

		switch (order) {
		case	(SND_SOC_TRIGGER_LINK		<< 8) +
			(SND_SOC_TRIGGER_COMPONENT	<< 4) +
			(SND_SOC_TRIGGER_DAI):
			return SND_SOC_TRIGGER_ORDER_DEFAULT;

		case	(SND_SOC_TRIGGER_LINK		<< 8) +
			(SND_SOC_TRIGGER_DAI		<< 4) +
			(SND_SOC_TRIGGER_COMPONENT):
			return SND_SOC_TRIGGER_ORDER_LDC;

		default:
			dev_err(dev, "unsupported trigger order [0x%x]\n", order);
		}
	}

	/* SND_SOC_TRIGGER_ORDER_MAX means error */
	return SND_SOC_TRIGGER_ORDER_MAX;
}

void graph_util_parse_trigger_order(struct simple_util_priv *priv,
				    struct device_node *np,
				    enum snd_soc_trigger_order *trigger_start,
				    enum snd_soc_trigger_order *trigger_stop)
{
	static enum snd_soc_trigger_order order;

	/*
	 * We can use it like below
	 *
	 * #include <dt-bindings/sound/audio-graph.h>
	 *
	 * link-trigger-order = <SND_SOC_TRIGGER_LINK
	 *			 SND_SOC_TRIGGER_COMPONENT
	 *			 SND_SOC_TRIGGER_DAI>;
	 */

	order = __graph_util_parse_trigger_order(priv, np, "link-trigger-order");
	if (order < SND_SOC_TRIGGER_ORDER_MAX) {
		*trigger_start = order;
		*trigger_stop  = order;
	}

	order = __graph_util_parse_trigger_order(priv, np, "link-trigger-order-start");
	if (order < SND_SOC_TRIGGER_ORDER_MAX)
		*trigger_start = order;

	order = __graph_util_parse_trigger_order(priv, np, "link-trigger-order-stop");
	if (order < SND_SOC_TRIGGER_ORDER_MAX)
		*trigger_stop  = order;

	return;
}
EXPORT_SYMBOL_GPL(graph_util_parse_trigger_order);

/* Module information */
MODULE_AUTHOR("Kuninori Morimoto <kuninori.morimoto.gx@renesas.com>");
MODULE_DESCRIPTION("ALSA SoC Simple Card Utils");
MODULE_LICENSE("GPL v2");<|MERGE_RESOLUTION|>--- conflicted
+++ resolved
@@ -1102,11 +1102,8 @@
 int graph_util_parse_dai(struct simple_util_priv *priv, struct device_node *ep,
 			 struct snd_soc_dai_link_component *dlc, int *is_single_link)
 {
-<<<<<<< HEAD
 	struct device *dev = simple_priv_to_dev(priv);
-=======
 	struct device_node *node;
->>>>>>> de74ec71
 	struct of_phandle_args args = {};
 	struct snd_soc_dai *dai;
 	int ret;
@@ -1157,15 +1154,10 @@
 	 *    if he unbinded CPU or Codec.
 	 */
 	ret = snd_soc_get_dlc(&args, dlc);
-<<<<<<< HEAD
-	if (ret < 0)
-		goto end;
-=======
 	if (ret < 0) {
 		of_node_put(node);
-		return ret;
-	}
->>>>>>> de74ec71
+		goto end;
+	}
 
 parse_dai_end:
 	if (is_single_link)
