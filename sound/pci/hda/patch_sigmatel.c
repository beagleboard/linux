/*
 * Universal Interface for Intel High Definition Audio Codec
 *
 * HD audio interface patch for SigmaTel STAC92xx
 *
 * Copyright (c) 2005 Embedded Alley Solutions, Inc.
 * Matt Porter <mporter@embeddedalley.com>
 *
 * Based on patch_cmedia.c and patch_realtek.c
 * Copyright (c) 2004 Takashi Iwai <tiwai@suse.de>
 *
 *  This driver is free software; you can redistribute it and/or modify
 *  it under the terms of the GNU General Public License as published by
 *  the Free Software Foundation; either version 2 of the License, or
 *  (at your option) any later version.
 *
 *  This driver is distributed in the hope that it will be useful,
 *  but WITHOUT ANY WARRANTY; without even the implied warranty of
 *  MERCHANTABILITY or FITNESS FOR A PARTICULAR PURPOSE.  See the
 *  GNU General Public License for more details.
 *
 *  You should have received a copy of the GNU General Public License
 *  along with this program; if not, write to the Free Software
 *  Foundation, Inc., 59 Temple Place, Suite 330, Boston, MA  02111-1307 USA
 */

#include <linux/init.h>
#include <linux/delay.h>
#include <linux/slab.h>
#include <linux/pci.h>
#include <linux/dmi.h>
#include <sound/core.h>
#include <sound/asoundef.h>
#include <sound/jack.h>
#include "hda_codec.h"
#include "hda_local.h"
#include "hda_beep.h"

enum {
	STAC_VREF_EVENT	= 1,
	STAC_INSERT_EVENT,
	STAC_PWR_EVENT,
	STAC_HP_EVENT,
	STAC_LO_EVENT,
	STAC_MIC_EVENT,
};

enum {
	STAC_AUTO,
	STAC_REF,
	STAC_9200_OQO,
	STAC_9200_DELL_D21,
	STAC_9200_DELL_D22,
	STAC_9200_DELL_D23,
	STAC_9200_DELL_M21,
	STAC_9200_DELL_M22,
	STAC_9200_DELL_M23,
	STAC_9200_DELL_M24,
	STAC_9200_DELL_M25,
	STAC_9200_DELL_M26,
	STAC_9200_DELL_M27,
	STAC_9200_M4,
	STAC_9200_M4_2,
	STAC_9200_PANASONIC,
	STAC_9200_MODELS
};

enum {
	STAC_9205_AUTO,
	STAC_9205_REF,
	STAC_9205_DELL_M42,
	STAC_9205_DELL_M43,
	STAC_9205_DELL_M44,
	STAC_9205_EAPD,
	STAC_9205_MODELS
};

enum {
	STAC_92HD73XX_AUTO,
	STAC_92HD73XX_NO_JD, /* no jack-detection */
	STAC_92HD73XX_REF,
	STAC_92HD73XX_INTEL,
	STAC_DELL_M6_AMIC,
	STAC_DELL_M6_DMIC,
	STAC_DELL_M6_BOTH,
	STAC_DELL_EQ,
	STAC_ALIENWARE_M17X,
	STAC_92HD73XX_MODELS
};

enum {
	STAC_92HD83XXX_AUTO,
	STAC_92HD83XXX_REF,
	STAC_92HD83XXX_PWR_REF,
	STAC_DELL_S14,
	STAC_92HD83XXX_HP,
	STAC_HP_DV7_4000,
	STAC_92HD83XXX_MODELS
};

enum {
	STAC_92HD71BXX_AUTO,
	STAC_92HD71BXX_REF,
	STAC_DELL_M4_1,
	STAC_DELL_M4_2,
	STAC_DELL_M4_3,
	STAC_HP_M4,
	STAC_HP_DV4,
	STAC_HP_DV5,
	STAC_HP_HDX,
	STAC_HP_DV4_1222NR,
	STAC_92HD71BXX_MODELS
};

enum {
	STAC_925x_AUTO,
	STAC_925x_REF,
	STAC_M1,
	STAC_M1_2,
	STAC_M2,
	STAC_M2_2,
	STAC_M3,
	STAC_M5,
	STAC_M6,
	STAC_925x_MODELS
};

enum {
	STAC_922X_AUTO,
	STAC_D945_REF,
	STAC_D945GTP3,
	STAC_D945GTP5,
	STAC_INTEL_MAC_V1,
	STAC_INTEL_MAC_V2,
	STAC_INTEL_MAC_V3,
	STAC_INTEL_MAC_V4,
	STAC_INTEL_MAC_V5,
	STAC_INTEL_MAC_AUTO, /* This model is selected if no module parameter
			      * is given, one of the above models will be
			      * chosen according to the subsystem id. */
	/* for backward compatibility */
	STAC_MACMINI,
	STAC_MACBOOK,
	STAC_MACBOOK_PRO_V1,
	STAC_MACBOOK_PRO_V2,
	STAC_IMAC_INTEL,
	STAC_IMAC_INTEL_20,
	STAC_ECS_202,
	STAC_922X_DELL_D81,
	STAC_922X_DELL_D82,
	STAC_922X_DELL_M81,
	STAC_922X_DELL_M82,
	STAC_922X_MODELS
};

enum {
	STAC_927X_AUTO,
	STAC_D965_REF_NO_JD, /* no jack-detection */
	STAC_D965_REF,
	STAC_D965_3ST,
	STAC_D965_5ST,
	STAC_D965_5ST_NO_FP,
	STAC_DELL_3ST,
	STAC_DELL_BIOS,
	STAC_927X_VOLKNOB,
	STAC_927X_MODELS
};

enum {
	STAC_9872_AUTO,
	STAC_9872_VAIO,
	STAC_9872_MODELS
};

struct sigmatel_event {
	hda_nid_t nid;
	unsigned char type;
	unsigned char tag;
	int data;
};

struct sigmatel_jack {
	hda_nid_t nid;
	int type;
	struct snd_jack *jack;
};

struct sigmatel_mic_route {
	hda_nid_t pin;
	signed char mux_idx;
	signed char dmux_idx;
};

struct unique_input_names {
	int num;
	char uname[HDA_MAX_NUM_INPUTS][32];
};

struct sigmatel_spec {
	struct snd_kcontrol_new *mixers[4];
	unsigned int num_mixers;

	int board_config;
	unsigned int eapd_switch: 1;
	unsigned int surr_switch: 1;
	unsigned int alt_switch: 1;
	unsigned int hp_detect: 1;
	unsigned int spdif_mute: 1;
	unsigned int check_volume_offset:1;
	unsigned int auto_mic:1;
	unsigned int linear_tone_beep:1;

	/* gpio lines */
	unsigned int eapd_mask;
	unsigned int gpio_mask;
	unsigned int gpio_dir;
	unsigned int gpio_data;
	unsigned int gpio_mute;
	unsigned int gpio_led;
	unsigned int gpio_led_polarity;

	/* stream */
	unsigned int stream_delay;

	/* analog loopback */
	struct snd_kcontrol_new *aloopback_ctl;
	unsigned char aloopback_mask;
	unsigned char aloopback_shift;

	/* power management */
	unsigned int num_pwrs;
	unsigned int *pwr_mapping;
	hda_nid_t *pwr_nids;
	hda_nid_t *dac_list;

	/* jack detection */
	struct snd_array jacks;

	/* events */
	struct snd_array events;

	/* playback */
	struct hda_input_mux *mono_mux;
	unsigned int cur_mmux;
	struct hda_multi_out multiout;
	hda_nid_t dac_nids[5];
	hda_nid_t hp_dacs[5];
	hda_nid_t speaker_dacs[5];

	int volume_offset;

	/* capture */
	hda_nid_t *adc_nids;
	unsigned int num_adcs;
	hda_nid_t *mux_nids;
	unsigned int num_muxes;
	hda_nid_t *dmic_nids;
	unsigned int num_dmics;
	hda_nid_t *dmux_nids;
	unsigned int num_dmuxes;
	hda_nid_t *smux_nids;
	unsigned int num_smuxes;
	unsigned int num_analog_muxes;

	unsigned long *capvols; /* amp-volume attr: HDA_COMPOSE_AMP_VAL() */
	unsigned long *capsws; /* amp-mute attr: HDA_COMPOSE_AMP_VAL() */
	unsigned int num_caps; /* number of capture volume/switch elements */

	struct sigmatel_mic_route ext_mic;
	struct sigmatel_mic_route int_mic;

	const char **spdif_labels;

	hda_nid_t dig_in_nid;
	hda_nid_t mono_nid;
	hda_nid_t anabeep_nid;
	hda_nid_t digbeep_nid;

	/* pin widgets */
	hda_nid_t *pin_nids;
	unsigned int num_pins;

	/* codec specific stuff */
	struct hda_verb *init;
	struct snd_kcontrol_new *mixer;

	/* capture source */
	struct hda_input_mux *dinput_mux;
	unsigned int cur_dmux[2];
	struct hda_input_mux *input_mux;
	unsigned int cur_mux[3];
	struct hda_input_mux *sinput_mux;
	unsigned int cur_smux[2];
	unsigned int cur_amux;
	hda_nid_t *amp_nids;
	unsigned int powerdown_adcs;

	/* i/o switches */
	unsigned int io_switch[2];
	unsigned int clfe_swap;
	hda_nid_t line_switch;	/* shared line-in for input and output */
	hda_nid_t mic_switch;	/* shared mic-in for input and output */
	hda_nid_t hp_switch; /* NID of HP as line-out */
	unsigned int aloopback;

	struct hda_pcm pcm_rec[2];	/* PCM information */

	/* dynamic controls and input_mux */
	struct auto_pin_cfg autocfg;
	struct snd_array kctls;
	struct hda_input_mux private_dimux;
	struct hda_input_mux private_imux;
	struct hda_input_mux private_smux;
	struct hda_input_mux private_mono_mux;
	struct unique_input_names private_u_inp_names;
};

static hda_nid_t stac9200_adc_nids[1] = {
        0x03,
};

static hda_nid_t stac9200_mux_nids[1] = {
        0x0c,
};

static hda_nid_t stac9200_dac_nids[1] = {
        0x02,
};

static hda_nid_t stac92hd73xx_pwr_nids[8] = {
	0x0a, 0x0b, 0x0c, 0xd, 0x0e,
	0x0f, 0x10, 0x11
};

static hda_nid_t stac92hd73xx_slave_dig_outs[2] = {
	0x26, 0,
};

static hda_nid_t stac92hd73xx_adc_nids[2] = {
	0x1a, 0x1b
};

#define STAC92HD73XX_NUM_DMICS	2
static hda_nid_t stac92hd73xx_dmic_nids[STAC92HD73XX_NUM_DMICS + 1] = {
	0x13, 0x14, 0
};

#define STAC92HD73_DAC_COUNT 5

static hda_nid_t stac92hd73xx_mux_nids[2] = {
	0x20, 0x21,
};

static hda_nid_t stac92hd73xx_dmux_nids[2] = {
	0x20, 0x21,
};

static hda_nid_t stac92hd73xx_smux_nids[2] = {
	0x22, 0x23,
};

#define STAC92HD73XX_NUM_CAPS	2
static unsigned long stac92hd73xx_capvols[] = {
	HDA_COMPOSE_AMP_VAL(0x20, 3, 0, HDA_OUTPUT),
	HDA_COMPOSE_AMP_VAL(0x21, 3, 0, HDA_OUTPUT),
};
#define stac92hd73xx_capsws	stac92hd73xx_capvols

#define STAC92HD83_DAC_COUNT 3

static hda_nid_t stac92hd83xxx_mux_nids[2] = {
	0x17, 0x18,
};

static hda_nid_t stac92hd83xxx_adc_nids[2] = {
	0x15, 0x16,
};

static hda_nid_t stac92hd83xxx_pwr_nids[4] = {
	0xa, 0xb, 0xd, 0xe,
};

static hda_nid_t stac92hd83xxx_slave_dig_outs[2] = {
	0x1e, 0,
};

static unsigned int stac92hd83xxx_pwr_mapping[4] = {
	0x03, 0x0c, 0x20, 0x40,
};

#define STAC92HD83XXX_NUM_DMICS	 2
static hda_nid_t stac92hd83xxx_dmic_nids[STAC92HD83XXX_NUM_DMICS + 1] = {
	0x11, 0x20, 0
};

#define STAC92HD83XXX_NUM_CAPS	2
static unsigned long stac92hd83xxx_capvols[] = {
	HDA_COMPOSE_AMP_VAL(0x17, 3, 0, HDA_OUTPUT),
	HDA_COMPOSE_AMP_VAL(0x18, 3, 0, HDA_OUTPUT),
};
#define stac92hd83xxx_capsws	stac92hd83xxx_capvols

static hda_nid_t stac92hd71bxx_pwr_nids[3] = {
	0x0a, 0x0d, 0x0f
};

static hda_nid_t stac92hd71bxx_adc_nids[2] = {
	0x12, 0x13,
};

static hda_nid_t stac92hd71bxx_mux_nids[2] = {
	0x1a, 0x1b
};

static hda_nid_t stac92hd71bxx_dmux_nids[2] = {
	0x1c, 0x1d,
};

static hda_nid_t stac92hd71bxx_smux_nids[2] = {
	0x24, 0x25,
};

#define STAC92HD71BXX_NUM_DMICS	2
static hda_nid_t stac92hd71bxx_dmic_nids[STAC92HD71BXX_NUM_DMICS + 1] = {
	0x18, 0x19, 0
};

static hda_nid_t stac92hd71bxx_slave_dig_outs[2] = {
	0x22, 0
};

#define STAC92HD71BXX_NUM_CAPS		2
static unsigned long stac92hd71bxx_capvols[] = {
	HDA_COMPOSE_AMP_VAL(0x1c, 3, 0, HDA_OUTPUT),
	HDA_COMPOSE_AMP_VAL(0x1d, 3, 0, HDA_OUTPUT),
};
#define stac92hd71bxx_capsws	stac92hd71bxx_capvols

static hda_nid_t stac925x_adc_nids[1] = {
        0x03,
};

static hda_nid_t stac925x_mux_nids[1] = {
        0x0f,
};

static hda_nid_t stac925x_dac_nids[1] = {
        0x02,
};

#define STAC925X_NUM_DMICS	1
static hda_nid_t stac925x_dmic_nids[STAC925X_NUM_DMICS + 1] = {
	0x15, 0
};

static hda_nid_t stac925x_dmux_nids[1] = {
	0x14,
};

static unsigned long stac925x_capvols[] = {
	HDA_COMPOSE_AMP_VAL(0x09, 3, 0, HDA_OUTPUT),
};
static unsigned long stac925x_capsws[] = {
	HDA_COMPOSE_AMP_VAL(0x14, 3, 0, HDA_OUTPUT),
};

static hda_nid_t stac922x_adc_nids[2] = {
        0x06, 0x07,
};

static hda_nid_t stac922x_mux_nids[2] = {
        0x12, 0x13,
};

#define STAC922X_NUM_CAPS	2
static unsigned long stac922x_capvols[] = {
	HDA_COMPOSE_AMP_VAL(0x17, 3, 0, HDA_INPUT),
	HDA_COMPOSE_AMP_VAL(0x18, 3, 0, HDA_INPUT),
};
#define stac922x_capsws		stac922x_capvols

static hda_nid_t stac927x_slave_dig_outs[2] = {
	0x1f, 0,
};

static hda_nid_t stac927x_adc_nids[3] = {
        0x07, 0x08, 0x09
};

static hda_nid_t stac927x_mux_nids[3] = {
        0x15, 0x16, 0x17
};

static hda_nid_t stac927x_smux_nids[1] = {
	0x21,
};

static hda_nid_t stac927x_dac_nids[6] = {
	0x02, 0x03, 0x04, 0x05, 0x06, 0
};

static hda_nid_t stac927x_dmux_nids[1] = {
	0x1b,
};

#define STAC927X_NUM_DMICS 2
static hda_nid_t stac927x_dmic_nids[STAC927X_NUM_DMICS + 1] = {
	0x13, 0x14, 0
};

#define STAC927X_NUM_CAPS	3
static unsigned long stac927x_capvols[] = {
	HDA_COMPOSE_AMP_VAL(0x18, 3, 0, HDA_INPUT),
	HDA_COMPOSE_AMP_VAL(0x19, 3, 0, HDA_INPUT),
	HDA_COMPOSE_AMP_VAL(0x1a, 3, 0, HDA_INPUT),
};
static unsigned long stac927x_capsws[] = {
	HDA_COMPOSE_AMP_VAL(0x1b, 3, 0, HDA_OUTPUT),
	HDA_COMPOSE_AMP_VAL(0x1c, 3, 0, HDA_OUTPUT),
	HDA_COMPOSE_AMP_VAL(0x1d, 3, 0, HDA_OUTPUT),
};

static const char *stac927x_spdif_labels[5] = {
	"Digital Playback", "ADAT", "Analog Mux 1",
	"Analog Mux 2", "Analog Mux 3"
};

static hda_nid_t stac9205_adc_nids[2] = {
        0x12, 0x13
};

static hda_nid_t stac9205_mux_nids[2] = {
        0x19, 0x1a
};

static hda_nid_t stac9205_dmux_nids[1] = {
	0x1d,
};

static hda_nid_t stac9205_smux_nids[1] = {
	0x21,
};

#define STAC9205_NUM_DMICS	2
static hda_nid_t stac9205_dmic_nids[STAC9205_NUM_DMICS + 1] = {
        0x17, 0x18, 0
};

#define STAC9205_NUM_CAPS	2
static unsigned long stac9205_capvols[] = {
	HDA_COMPOSE_AMP_VAL(0x1b, 3, 0, HDA_INPUT),
	HDA_COMPOSE_AMP_VAL(0x1c, 3, 0, HDA_INPUT),
};
static unsigned long stac9205_capsws[] = {
	HDA_COMPOSE_AMP_VAL(0x1d, 3, 0, HDA_OUTPUT),
	HDA_COMPOSE_AMP_VAL(0x1e, 3, 0, HDA_OUTPUT),
};

static hda_nid_t stac9200_pin_nids[8] = {
	0x08, 0x09, 0x0d, 0x0e, 
	0x0f, 0x10, 0x11, 0x12,
};

static hda_nid_t stac925x_pin_nids[8] = {
	0x07, 0x08, 0x0a, 0x0b, 
	0x0c, 0x0d, 0x10, 0x11,
};

static hda_nid_t stac922x_pin_nids[10] = {
	0x0a, 0x0b, 0x0c, 0x0d, 0x0e,
	0x0f, 0x10, 0x11, 0x15, 0x1b,
};

static hda_nid_t stac92hd73xx_pin_nids[13] = {
	0x0a, 0x0b, 0x0c, 0x0d, 0x0e,
	0x0f, 0x10, 0x11, 0x12, 0x13,
	0x14, 0x22, 0x23
};

static hda_nid_t stac92hd83xxx_pin_nids[10] = {
	0x0a, 0x0b, 0x0c, 0x0d, 0x0e,
	0x0f, 0x10, 0x11, 0x1f, 0x20,
};

static hda_nid_t stac92hd88xxx_pin_nids[10] = {
	0x0a, 0x0b, 0x0c, 0x0d,
	0x0f, 0x11, 0x1f, 0x20,
};

#define STAC92HD71BXX_NUM_PINS 13
static hda_nid_t stac92hd71bxx_pin_nids_4port[STAC92HD71BXX_NUM_PINS] = {
	0x0a, 0x0b, 0x0c, 0x0d, 0x00,
	0x00, 0x14, 0x18, 0x19, 0x1e,
	0x1f, 0x20, 0x27
};
static hda_nid_t stac92hd71bxx_pin_nids_6port[STAC92HD71BXX_NUM_PINS] = {
	0x0a, 0x0b, 0x0c, 0x0d, 0x0e,
	0x0f, 0x14, 0x18, 0x19, 0x1e,
	0x1f, 0x20, 0x27
};

static hda_nid_t stac927x_pin_nids[14] = {
	0x0a, 0x0b, 0x0c, 0x0d, 0x0e,
	0x0f, 0x10, 0x11, 0x12, 0x13,
	0x14, 0x21, 0x22, 0x23,
};

static hda_nid_t stac9205_pin_nids[12] = {
	0x0a, 0x0b, 0x0c, 0x0d, 0x0e,
	0x0f, 0x14, 0x16, 0x17, 0x18,
	0x21, 0x22,
};

static int stac92xx_dmux_enum_info(struct snd_kcontrol *kcontrol,
				   struct snd_ctl_elem_info *uinfo)
{
	struct hda_codec *codec = snd_kcontrol_chip(kcontrol);
	struct sigmatel_spec *spec = codec->spec;
	return snd_hda_input_mux_info(spec->dinput_mux, uinfo);
}

static int stac92xx_dmux_enum_get(struct snd_kcontrol *kcontrol,
				  struct snd_ctl_elem_value *ucontrol)
{
	struct hda_codec *codec = snd_kcontrol_chip(kcontrol);
	struct sigmatel_spec *spec = codec->spec;
	unsigned int dmux_idx = snd_ctl_get_ioffidx(kcontrol, &ucontrol->id);

	ucontrol->value.enumerated.item[0] = spec->cur_dmux[dmux_idx];
	return 0;
}

static int stac92xx_dmux_enum_put(struct snd_kcontrol *kcontrol,
				  struct snd_ctl_elem_value *ucontrol)
{
	struct hda_codec *codec = snd_kcontrol_chip(kcontrol);
	struct sigmatel_spec *spec = codec->spec;
	unsigned int dmux_idx = snd_ctl_get_ioffidx(kcontrol, &ucontrol->id);

	return snd_hda_input_mux_put(codec, spec->dinput_mux, ucontrol,
			spec->dmux_nids[dmux_idx], &spec->cur_dmux[dmux_idx]);
}

static int stac92xx_smux_enum_info(struct snd_kcontrol *kcontrol,
				   struct snd_ctl_elem_info *uinfo)
{
	struct hda_codec *codec = snd_kcontrol_chip(kcontrol);
	struct sigmatel_spec *spec = codec->spec;
	return snd_hda_input_mux_info(spec->sinput_mux, uinfo);
}

static int stac92xx_smux_enum_get(struct snd_kcontrol *kcontrol,
				  struct snd_ctl_elem_value *ucontrol)
{
	struct hda_codec *codec = snd_kcontrol_chip(kcontrol);
	struct sigmatel_spec *spec = codec->spec;
	unsigned int smux_idx = snd_ctl_get_ioffidx(kcontrol, &ucontrol->id);

	ucontrol->value.enumerated.item[0] = spec->cur_smux[smux_idx];
	return 0;
}

static int stac92xx_smux_enum_put(struct snd_kcontrol *kcontrol,
				  struct snd_ctl_elem_value *ucontrol)
{
	struct hda_codec *codec = snd_kcontrol_chip(kcontrol);
	struct sigmatel_spec *spec = codec->spec;
	struct hda_input_mux *smux = &spec->private_smux;
	unsigned int smux_idx = snd_ctl_get_ioffidx(kcontrol, &ucontrol->id);
	int err, val;
	hda_nid_t nid;

	err = snd_hda_input_mux_put(codec, spec->sinput_mux, ucontrol,
			spec->smux_nids[smux_idx], &spec->cur_smux[smux_idx]);
	if (err < 0)
		return err;

	if (spec->spdif_mute) {
		if (smux_idx == 0)
			nid = spec->multiout.dig_out_nid;
		else
			nid = codec->slave_dig_outs[smux_idx - 1];
		if (spec->cur_smux[smux_idx] == smux->num_items - 1)
			val = HDA_AMP_MUTE;
		else
			val = 0;
		/* un/mute SPDIF out */
		snd_hda_codec_amp_stereo(codec, nid, HDA_OUTPUT, 0,
					 HDA_AMP_MUTE, val);
	}
	return 0;
}

static unsigned int stac92xx_vref_set(struct hda_codec *codec,
					hda_nid_t nid, unsigned int new_vref)
{
	int error;
	unsigned int pincfg;
	pincfg = snd_hda_codec_read(codec, nid, 0,
				AC_VERB_GET_PIN_WIDGET_CONTROL, 0);

	pincfg &= 0xff;
	pincfg &= ~(AC_PINCTL_VREFEN | AC_PINCTL_IN_EN | AC_PINCTL_OUT_EN);
	pincfg |= new_vref;

	if (new_vref == AC_PINCTL_VREF_HIZ)
		pincfg |= AC_PINCTL_OUT_EN;
	else
		pincfg |= AC_PINCTL_IN_EN;

	error = snd_hda_codec_write_cache(codec, nid, 0,
					AC_VERB_SET_PIN_WIDGET_CONTROL, pincfg);
	if (error < 0)
		return error;
	else
		return 1;
}

static unsigned int stac92xx_vref_get(struct hda_codec *codec, hda_nid_t nid)
{
	unsigned int vref;
	vref = snd_hda_codec_read(codec, nid, 0,
				AC_VERB_GET_PIN_WIDGET_CONTROL, 0);
	vref &= AC_PINCTL_VREFEN;
	return vref;
}

static int stac92xx_mux_enum_info(struct snd_kcontrol *kcontrol, struct snd_ctl_elem_info *uinfo)
{
	struct hda_codec *codec = snd_kcontrol_chip(kcontrol);
	struct sigmatel_spec *spec = codec->spec;
	return snd_hda_input_mux_info(spec->input_mux, uinfo);
}

static int stac92xx_mux_enum_get(struct snd_kcontrol *kcontrol, struct snd_ctl_elem_value *ucontrol)
{
	struct hda_codec *codec = snd_kcontrol_chip(kcontrol);
	struct sigmatel_spec *spec = codec->spec;
	unsigned int adc_idx = snd_ctl_get_ioffidx(kcontrol, &ucontrol->id);

	ucontrol->value.enumerated.item[0] = spec->cur_mux[adc_idx];
	return 0;
}

static int stac92xx_mux_enum_put(struct snd_kcontrol *kcontrol, struct snd_ctl_elem_value *ucontrol)
{
	struct hda_codec *codec = snd_kcontrol_chip(kcontrol);
	struct sigmatel_spec *spec = codec->spec;
	unsigned int adc_idx = snd_ctl_get_ioffidx(kcontrol, &ucontrol->id);
	const struct hda_input_mux *imux = spec->input_mux;
	unsigned int idx, prev_idx;

	idx = ucontrol->value.enumerated.item[0];
	if (idx >= imux->num_items)
		idx = imux->num_items - 1;
	prev_idx = spec->cur_mux[adc_idx];
	if (prev_idx == idx)
		return 0;
	if (idx < spec->num_analog_muxes) {
		snd_hda_codec_write_cache(codec, spec->mux_nids[adc_idx], 0,
					  AC_VERB_SET_CONNECT_SEL,
					  imux->items[idx].index);
		if (prev_idx >= spec->num_analog_muxes) {
			imux = spec->dinput_mux;
			/* 0 = analog */
			snd_hda_codec_write_cache(codec,
						  spec->dmux_nids[adc_idx], 0,
						  AC_VERB_SET_CONNECT_SEL,
						  imux->items[0].index);
		}
	} else {
		imux = spec->dinput_mux;
		snd_hda_codec_write_cache(codec, spec->dmux_nids[adc_idx], 0,
					  AC_VERB_SET_CONNECT_SEL,
					  imux->items[idx - 1].index);
	}
	spec->cur_mux[adc_idx] = idx;
	return 1;
}

static int stac92xx_mono_mux_enum_info(struct snd_kcontrol *kcontrol,
	struct snd_ctl_elem_info *uinfo)
{
	struct hda_codec *codec = snd_kcontrol_chip(kcontrol);
	struct sigmatel_spec *spec = codec->spec;
	return snd_hda_input_mux_info(spec->mono_mux, uinfo);
}

static int stac92xx_mono_mux_enum_get(struct snd_kcontrol *kcontrol,
	struct snd_ctl_elem_value *ucontrol)
{
	struct hda_codec *codec = snd_kcontrol_chip(kcontrol);
	struct sigmatel_spec *spec = codec->spec;

	ucontrol->value.enumerated.item[0] = spec->cur_mmux;
	return 0;
}

static int stac92xx_mono_mux_enum_put(struct snd_kcontrol *kcontrol,
	struct snd_ctl_elem_value *ucontrol)
{
	struct hda_codec *codec = snd_kcontrol_chip(kcontrol);
	struct sigmatel_spec *spec = codec->spec;

	return snd_hda_input_mux_put(codec, spec->mono_mux, ucontrol,
				     spec->mono_nid, &spec->cur_mmux);
}

#define stac92xx_aloopback_info snd_ctl_boolean_mono_info

static int stac92xx_aloopback_get(struct snd_kcontrol *kcontrol,
	struct snd_ctl_elem_value *ucontrol)
{
	struct hda_codec *codec = snd_kcontrol_chip(kcontrol);
	unsigned int idx = snd_ctl_get_ioffidx(kcontrol, &ucontrol->id);
	struct sigmatel_spec *spec = codec->spec;

	ucontrol->value.integer.value[0] = !!(spec->aloopback &
					      (spec->aloopback_mask << idx));
	return 0;
}

static int stac92xx_aloopback_put(struct snd_kcontrol *kcontrol,
		struct snd_ctl_elem_value *ucontrol)
{
	struct hda_codec *codec = snd_kcontrol_chip(kcontrol);
	struct sigmatel_spec *spec = codec->spec;
	unsigned int idx = snd_ctl_get_ioffidx(kcontrol, &ucontrol->id);
	unsigned int dac_mode;
	unsigned int val, idx_val;

	idx_val = spec->aloopback_mask << idx;
	if (ucontrol->value.integer.value[0])
		val = spec->aloopback | idx_val;
	else
		val = spec->aloopback & ~idx_val;
	if (spec->aloopback == val)
		return 0;

	spec->aloopback = val;

	/* Only return the bits defined by the shift value of the
	 * first two bytes of the mask
	 */
	dac_mode = snd_hda_codec_read(codec, codec->afg, 0,
				      kcontrol->private_value & 0xFFFF, 0x0);
	dac_mode >>= spec->aloopback_shift;

	if (spec->aloopback & idx_val) {
		snd_hda_power_up(codec);
		dac_mode |= idx_val;
	} else {
		snd_hda_power_down(codec);
		dac_mode &= ~idx_val;
	}

	snd_hda_codec_write_cache(codec, codec->afg, 0,
		kcontrol->private_value >> 16, dac_mode);

	return 1;
}

static struct hda_verb stac9200_core_init[] = {
	/* set dac0mux for dac converter */
	{ 0x07, AC_VERB_SET_CONNECT_SEL, 0x00},
	{}
};

static struct hda_verb stac9200_eapd_init[] = {
	/* set dac0mux for dac converter */
	{0x07, AC_VERB_SET_CONNECT_SEL, 0x00},
	{0x08, AC_VERB_SET_EAPD_BTLENABLE, 0x02},
	{}
};

static struct hda_verb dell_eq_core_init[] = {
	/* set master volume to max value without distortion
	 * and direct control */
	{ 0x1f, AC_VERB_SET_VOLUME_KNOB_CONTROL, 0xec},
	{}
};

static struct hda_verb stac92hd73xx_core_init[] = {
	/* set master volume and direct control */
	{ 0x1f, AC_VERB_SET_VOLUME_KNOB_CONTROL, 0xff},
	{}
};

static struct hda_verb stac92hd83xxx_core_init[] = {
	/* power state controls amps */
	{ 0x01, AC_VERB_SET_EAPD, 1 << 2},
	{}
};

static struct hda_verb stac92hd71bxx_core_init[] = {
	/* set master volume and direct control */
	{ 0x28, AC_VERB_SET_VOLUME_KNOB_CONTROL, 0xff},
	{}
};

static struct hda_verb stac92hd71bxx_unmute_core_init[] = {
	/* unmute right and left channels for nodes 0x0f, 0xa, 0x0d */
	{ 0x0f, AC_VERB_SET_AMP_GAIN_MUTE, AMP_IN_UNMUTE(0)},
	{ 0x0a, AC_VERB_SET_AMP_GAIN_MUTE, AMP_IN_UNMUTE(0)},
	{ 0x0d, AC_VERB_SET_AMP_GAIN_MUTE, AMP_IN_UNMUTE(0)},
	{}
};

static struct hda_verb stac925x_core_init[] = {
	/* set dac0mux for dac converter */
	{ 0x06, AC_VERB_SET_CONNECT_SEL, 0x00},
	/* mute the master volume */
	{ 0x0e, AC_VERB_SET_AMP_GAIN_MUTE, AMP_OUT_MUTE },
	{}
};

static struct hda_verb stac922x_core_init[] = {
	/* set master volume and direct control */	
	{ 0x16, AC_VERB_SET_VOLUME_KNOB_CONTROL, 0xff},
	{}
};

static struct hda_verb d965_core_init[] = {
	/* set master volume and direct control */	
	{ 0x24, AC_VERB_SET_VOLUME_KNOB_CONTROL, 0xff},
	/* unmute node 0x1b */
	{ 0x1b, AC_VERB_SET_AMP_GAIN_MUTE, 0xb000},
	/* select node 0x03 as DAC */	
	{ 0x0b, AC_VERB_SET_CONNECT_SEL, 0x01},
	{}
};

static struct hda_verb dell_3st_core_init[] = {
	/* don't set delta bit */
	{0x24, AC_VERB_SET_VOLUME_KNOB_CONTROL, 0x7f},
	/* unmute node 0x1b */
	{0x1b, AC_VERB_SET_AMP_GAIN_MUTE, 0xb000},
	/* select node 0x03 as DAC */
	{0x0b, AC_VERB_SET_CONNECT_SEL, 0x01},
	{}
};

static struct hda_verb stac927x_core_init[] = {
	/* set master volume and direct control */	
	{ 0x24, AC_VERB_SET_VOLUME_KNOB_CONTROL, 0xff},
	/* enable analog pc beep path */
	{ 0x01, AC_VERB_SET_DIGI_CONVERT_2, 1 << 5},
	{}
};

static struct hda_verb stac927x_volknob_core_init[] = {
	/* don't set delta bit */
	{0x24, AC_VERB_SET_VOLUME_KNOB_CONTROL, 0x7f},
	/* enable analog pc beep path */
	{0x01, AC_VERB_SET_DIGI_CONVERT_2, 1 << 5},
	{}
};

static struct hda_verb stac9205_core_init[] = {
	/* set master volume and direct control */	
	{ 0x24, AC_VERB_SET_VOLUME_KNOB_CONTROL, 0xff},
	/* enable analog pc beep path */
	{ 0x01, AC_VERB_SET_DIGI_CONVERT_2, 1 << 5},
	{}
};

#define STAC_MONO_MUX \
	{ \
		.iface = SNDRV_CTL_ELEM_IFACE_MIXER, \
		.name = "Mono Mux", \
		.count = 1, \
		.info = stac92xx_mono_mux_enum_info, \
		.get = stac92xx_mono_mux_enum_get, \
		.put = stac92xx_mono_mux_enum_put, \
	}

#define STAC_ANALOG_LOOPBACK(verb_read, verb_write, cnt) \
	{ \
		.iface = SNDRV_CTL_ELEM_IFACE_MIXER, \
		.name  = "Analog Loopback", \
		.count = cnt, \
		.info  = stac92xx_aloopback_info, \
		.get   = stac92xx_aloopback_get, \
		.put   = stac92xx_aloopback_put, \
		.private_value = verb_read | (verb_write << 16), \
	}

#define DC_BIAS(xname, idx, nid) \
	{ \
		.iface = SNDRV_CTL_ELEM_IFACE_MIXER, \
		.name = xname, \
		.index = idx, \
		.info = stac92xx_dc_bias_info, \
		.get = stac92xx_dc_bias_get, \
		.put = stac92xx_dc_bias_put, \
		.private_value = nid, \
	}

static struct snd_kcontrol_new stac9200_mixer[] = {
	HDA_CODEC_VOLUME("Master Playback Volume", 0xb, 0, HDA_OUTPUT),
	HDA_CODEC_MUTE("Master Playback Switch", 0xb, 0, HDA_OUTPUT),
	HDA_CODEC_VOLUME("Capture Volume", 0x0a, 0, HDA_OUTPUT),
	HDA_CODEC_MUTE("Capture Switch", 0x0a, 0, HDA_OUTPUT),
	{ } /* end */
};

static struct snd_kcontrol_new stac92hd73xx_6ch_loopback[] = {
	STAC_ANALOG_LOOPBACK(0xFA0, 0x7A1, 3),
	{}
};

static struct snd_kcontrol_new stac92hd73xx_8ch_loopback[] = {
	STAC_ANALOG_LOOPBACK(0xFA0, 0x7A1, 4),
	{}
};

static struct snd_kcontrol_new stac92hd73xx_10ch_loopback[] = {
	STAC_ANALOG_LOOPBACK(0xFA0, 0x7A1, 5),
	{}
};


static struct snd_kcontrol_new stac92hd71bxx_loopback[] = {
	STAC_ANALOG_LOOPBACK(0xFA0, 0x7A0, 2)
};

static struct snd_kcontrol_new stac925x_mixer[] = {
	HDA_CODEC_VOLUME("Master Playback Volume", 0x0e, 0, HDA_OUTPUT),
	HDA_CODEC_MUTE("Master Playback Switch", 0x0e, 0, HDA_OUTPUT),
	{ } /* end */
};

static struct snd_kcontrol_new stac9205_loopback[] = {
	STAC_ANALOG_LOOPBACK(0xFE0, 0x7E0, 1),
	{}
};

static struct snd_kcontrol_new stac927x_loopback[] = {
	STAC_ANALOG_LOOPBACK(0xFEB, 0x7EB, 1),
	{}
};

static struct snd_kcontrol_new stac_dmux_mixer = {
	.iface = SNDRV_CTL_ELEM_IFACE_MIXER,
	.name = "Digital Input Source",
	/* count set later */
	.info = stac92xx_dmux_enum_info,
	.get = stac92xx_dmux_enum_get,
	.put = stac92xx_dmux_enum_put,
};

static struct snd_kcontrol_new stac_smux_mixer = {
	.iface = SNDRV_CTL_ELEM_IFACE_MIXER,
	.name = "IEC958 Playback Source",
	/* count set later */
	.info = stac92xx_smux_enum_info,
	.get = stac92xx_smux_enum_get,
	.put = stac92xx_smux_enum_put,
};

static const char *slave_vols[] = {
	"Front Playback Volume",
	"Surround Playback Volume",
	"Center Playback Volume",
	"LFE Playback Volume",
	"Side Playback Volume",
	"Headphone Playback Volume",
	"Speaker Playback Volume",
	NULL
};

static const char *slave_sws[] = {
	"Front Playback Switch",
	"Surround Playback Switch",
	"Center Playback Switch",
	"LFE Playback Switch",
	"Side Playback Switch",
	"Headphone Playback Switch",
	"Speaker Playback Switch",
	"IEC958 Playback Switch",
	NULL
};

static void stac92xx_free_kctls(struct hda_codec *codec);
static int stac92xx_add_jack(struct hda_codec *codec, hda_nid_t nid, int type);

static int stac92xx_build_controls(struct hda_codec *codec)
{
	struct sigmatel_spec *spec = codec->spec;
	struct auto_pin_cfg *cfg = &spec->autocfg;
	hda_nid_t nid;
	int err;
	int i;

	if (spec->mixer) {
		err = snd_hda_add_new_ctls(codec, spec->mixer);
		if (err < 0)
			return err;
	}

	for (i = 0; i < spec->num_mixers; i++) {
		err = snd_hda_add_new_ctls(codec, spec->mixers[i]);
		if (err < 0)
			return err;
	}
	if (!spec->auto_mic && spec->num_dmuxes > 0 &&
	    snd_hda_get_bool_hint(codec, "separate_dmux") == 1) {
		stac_dmux_mixer.count = spec->num_dmuxes;
		err = snd_hda_ctl_add(codec, 0,
				  snd_ctl_new1(&stac_dmux_mixer, codec));
		if (err < 0)
			return err;
	}
	if (spec->num_smuxes > 0) {
		int wcaps = get_wcaps(codec, spec->multiout.dig_out_nid);
		struct hda_input_mux *smux = &spec->private_smux;
		/* check for mute support on SPDIF out */
		if (wcaps & AC_WCAP_OUT_AMP) {
			smux->items[smux->num_items].label = "Off";
			smux->items[smux->num_items].index = 0;
			smux->num_items++;
			spec->spdif_mute = 1;
		}
		stac_smux_mixer.count = spec->num_smuxes;
		err = snd_hda_ctl_add(codec, 0,
				  snd_ctl_new1(&stac_smux_mixer, codec));
		if (err < 0)
			return err;
	}

	if (spec->multiout.dig_out_nid) {
		err = snd_hda_create_spdif_out_ctls(codec, spec->multiout.dig_out_nid);
		if (err < 0)
			return err;
		err = snd_hda_create_spdif_share_sw(codec,
						    &spec->multiout);
		if (err < 0)
			return err;
		spec->multiout.share_spdif = 1;
	}
	if (spec->dig_in_nid && !(spec->gpio_dir & 0x01)) {
		err = snd_hda_create_spdif_in_ctls(codec, spec->dig_in_nid);
		if (err < 0)
			return err;
	}

	/* if we have no master control, let's create it */
	if (!snd_hda_find_mixer_ctl(codec, "Master Playback Volume")) {
		unsigned int vmaster_tlv[4];
		snd_hda_set_vmaster_tlv(codec, spec->multiout.dac_nids[0],
					HDA_OUTPUT, vmaster_tlv);
		/* correct volume offset */
		vmaster_tlv[2] += vmaster_tlv[3] * spec->volume_offset;
		err = snd_hda_add_vmaster(codec, "Master Playback Volume",
					  vmaster_tlv, slave_vols);
		if (err < 0)
			return err;
	}
	if (!snd_hda_find_mixer_ctl(codec, "Master Playback Switch")) {
		err = snd_hda_add_vmaster(codec, "Master Playback Switch",
					  NULL, slave_sws);
		if (err < 0)
			return err;
	}

	if (spec->aloopback_ctl &&
	    snd_hda_get_bool_hint(codec, "loopback") == 1) {
		err = snd_hda_add_new_ctls(codec, spec->aloopback_ctl);
		if (err < 0)
			return err;
	}

	stac92xx_free_kctls(codec); /* no longer needed */

	/* create jack input elements */
	if (spec->hp_detect) {
		for (i = 0; i < cfg->hp_outs; i++) {
			int type = SND_JACK_HEADPHONE;
			nid = cfg->hp_pins[i];
			/* jack detection */
			if (cfg->hp_outs == i)
				type |= SND_JACK_LINEOUT;
			err = stac92xx_add_jack(codec, nid, type);
			if (err < 0)
				return err;
		}
	}
	for (i = 0; i < cfg->line_outs; i++) {
		err = stac92xx_add_jack(codec, cfg->line_out_pins[i],
					SND_JACK_LINEOUT);
		if (err < 0)
			return err;
	}
	for (i = 0; i < cfg->num_inputs; i++) {
		nid = cfg->inputs[i].pin;
		err = stac92xx_add_jack(codec, nid, SND_JACK_MICROPHONE);
		if (err < 0)
			return err;
	}

	return 0;	
}

static unsigned int ref9200_pin_configs[8] = {
	0x01c47010, 0x01447010, 0x0221401f, 0x01114010,
	0x02a19020, 0x01a19021, 0x90100140, 0x01813122,
};

static unsigned int gateway9200_m4_pin_configs[8] = {
	0x400000fe, 0x404500f4, 0x400100f0, 0x90110010,
	0x400100f1, 0x02a1902e, 0x500000f2, 0x500000f3,
};
static unsigned int gateway9200_m4_2_pin_configs[8] = {
	0x400000fe, 0x404500f4, 0x400100f0, 0x90110010,
	0x400100f1, 0x02a1902e, 0x500000f2, 0x500000f3,
};

/*
    STAC 9200 pin configs for
    102801A8
    102801DE
    102801E8
*/
static unsigned int dell9200_d21_pin_configs[8] = {
	0x400001f0, 0x400001f1, 0x02214030, 0x01014010, 
	0x02a19020, 0x01a19021, 0x90100140, 0x01813122,
};

/* 
    STAC 9200 pin configs for
    102801C0
    102801C1
*/
static unsigned int dell9200_d22_pin_configs[8] = {
	0x400001f0, 0x400001f1, 0x0221401f, 0x01014010, 
	0x01813020, 0x02a19021, 0x90100140, 0x400001f2,
};

/* 
    STAC 9200 pin configs for
    102801C4 (Dell Dimension E310)
    102801C5
    102801C7
    102801D9
    102801DA
    102801E3
*/
static unsigned int dell9200_d23_pin_configs[8] = {
	0x400001f0, 0x400001f1, 0x0221401f, 0x01014010, 
	0x01813020, 0x01a19021, 0x90100140, 0x400001f2, 
};


/* 
    STAC 9200-32 pin configs for
    102801B5 (Dell Inspiron 630m)
    102801D8 (Dell Inspiron 640m)
*/
static unsigned int dell9200_m21_pin_configs[8] = {
	0x40c003fa, 0x03441340, 0x0321121f, 0x90170310,
	0x408003fb, 0x03a11020, 0x401003fc, 0x403003fd,
};

/* 
    STAC 9200-32 pin configs for
    102801C2 (Dell Latitude D620)
    102801C8 
    102801CC (Dell Latitude D820)
    102801D4 
    102801D6 
*/
static unsigned int dell9200_m22_pin_configs[8] = {
	0x40c003fa, 0x0144131f, 0x0321121f, 0x90170310, 
	0x90a70321, 0x03a11020, 0x401003fb, 0x40f000fc,
};

/* 
    STAC 9200-32 pin configs for
    102801CE (Dell XPS M1710)
    102801CF (Dell Precision M90)
*/
static unsigned int dell9200_m23_pin_configs[8] = {
	0x40c003fa, 0x01441340, 0x0421421f, 0x90170310,
	0x408003fb, 0x04a1102e, 0x90170311, 0x403003fc,
};

/*
    STAC 9200-32 pin configs for 
    102801C9
    102801CA
    102801CB (Dell Latitude 120L)
    102801D3
*/
static unsigned int dell9200_m24_pin_configs[8] = {
	0x40c003fa, 0x404003fb, 0x0321121f, 0x90170310, 
	0x408003fc, 0x03a11020, 0x401003fd, 0x403003fe, 
};

/*
    STAC 9200-32 pin configs for
    102801BD (Dell Inspiron E1505n)
    102801EE
    102801EF
*/
static unsigned int dell9200_m25_pin_configs[8] = {
	0x40c003fa, 0x01441340, 0x0421121f, 0x90170310, 
	0x408003fb, 0x04a11020, 0x401003fc, 0x403003fd,
};

/*
    STAC 9200-32 pin configs for
    102801F5 (Dell Inspiron 1501)
    102801F6
*/
static unsigned int dell9200_m26_pin_configs[8] = {
	0x40c003fa, 0x404003fb, 0x0421121f, 0x90170310, 
	0x408003fc, 0x04a11020, 0x401003fd, 0x403003fe,
};

/*
    STAC 9200-32
    102801CD (Dell Inspiron E1705/9400)
*/
static unsigned int dell9200_m27_pin_configs[8] = {
	0x40c003fa, 0x01441340, 0x0421121f, 0x90170310,
	0x90170310, 0x04a11020, 0x90170310, 0x40f003fc,
};

static unsigned int oqo9200_pin_configs[8] = {
	0x40c000f0, 0x404000f1, 0x0221121f, 0x02211210,
	0x90170111, 0x90a70120, 0x400000f2, 0x400000f3,
};


static unsigned int *stac9200_brd_tbl[STAC_9200_MODELS] = {
	[STAC_REF] = ref9200_pin_configs,
	[STAC_9200_OQO] = oqo9200_pin_configs,
	[STAC_9200_DELL_D21] = dell9200_d21_pin_configs,
	[STAC_9200_DELL_D22] = dell9200_d22_pin_configs,
	[STAC_9200_DELL_D23] = dell9200_d23_pin_configs,
	[STAC_9200_DELL_M21] = dell9200_m21_pin_configs,
	[STAC_9200_DELL_M22] = dell9200_m22_pin_configs,
	[STAC_9200_DELL_M23] = dell9200_m23_pin_configs,
	[STAC_9200_DELL_M24] = dell9200_m24_pin_configs,
	[STAC_9200_DELL_M25] = dell9200_m25_pin_configs,
	[STAC_9200_DELL_M26] = dell9200_m26_pin_configs,
	[STAC_9200_DELL_M27] = dell9200_m27_pin_configs,
	[STAC_9200_M4] = gateway9200_m4_pin_configs,
	[STAC_9200_M4_2] = gateway9200_m4_2_pin_configs,
	[STAC_9200_PANASONIC] = ref9200_pin_configs,
};

static const char *stac9200_models[STAC_9200_MODELS] = {
	[STAC_AUTO] = "auto",
	[STAC_REF] = "ref",
	[STAC_9200_OQO] = "oqo",
	[STAC_9200_DELL_D21] = "dell-d21",
	[STAC_9200_DELL_D22] = "dell-d22",
	[STAC_9200_DELL_D23] = "dell-d23",
	[STAC_9200_DELL_M21] = "dell-m21",
	[STAC_9200_DELL_M22] = "dell-m22",
	[STAC_9200_DELL_M23] = "dell-m23",
	[STAC_9200_DELL_M24] = "dell-m24",
	[STAC_9200_DELL_M25] = "dell-m25",
	[STAC_9200_DELL_M26] = "dell-m26",
	[STAC_9200_DELL_M27] = "dell-m27",
	[STAC_9200_M4] = "gateway-m4",
	[STAC_9200_M4_2] = "gateway-m4-2",
	[STAC_9200_PANASONIC] = "panasonic",
};

static struct snd_pci_quirk stac9200_cfg_tbl[] = {
	/* SigmaTel reference board */
	SND_PCI_QUIRK(PCI_VENDOR_ID_INTEL, 0x2668,
		      "DFI LanParty", STAC_REF),
	SND_PCI_QUIRK(PCI_VENDOR_ID_DFI, 0x3101,
		      "DFI LanParty", STAC_REF),
	/* Dell laptops have BIOS problem */
	SND_PCI_QUIRK(PCI_VENDOR_ID_DELL, 0x01a8,
		      "unknown Dell", STAC_9200_DELL_D21),
	SND_PCI_QUIRK(PCI_VENDOR_ID_DELL, 0x01b5,
		      "Dell Inspiron 630m", STAC_9200_DELL_M21),
	SND_PCI_QUIRK(PCI_VENDOR_ID_DELL, 0x01bd,
		      "Dell Inspiron E1505n", STAC_9200_DELL_M25),
	SND_PCI_QUIRK(PCI_VENDOR_ID_DELL, 0x01c0,
		      "unknown Dell", STAC_9200_DELL_D22),
	SND_PCI_QUIRK(PCI_VENDOR_ID_DELL, 0x01c1,
		      "unknown Dell", STAC_9200_DELL_D22),
	SND_PCI_QUIRK(PCI_VENDOR_ID_DELL, 0x01c2,
		      "Dell Latitude D620", STAC_9200_DELL_M22),
	SND_PCI_QUIRK(PCI_VENDOR_ID_DELL, 0x01c5,
		      "unknown Dell", STAC_9200_DELL_D23),
	SND_PCI_QUIRK(PCI_VENDOR_ID_DELL, 0x01c7,
		      "unknown Dell", STAC_9200_DELL_D23),
	SND_PCI_QUIRK(PCI_VENDOR_ID_DELL, 0x01c8,
		      "unknown Dell", STAC_9200_DELL_M22),
	SND_PCI_QUIRK(PCI_VENDOR_ID_DELL, 0x01c9,
		      "unknown Dell", STAC_9200_DELL_M24),
	SND_PCI_QUIRK(PCI_VENDOR_ID_DELL, 0x01ca,
		      "unknown Dell", STAC_9200_DELL_M24),
	SND_PCI_QUIRK(PCI_VENDOR_ID_DELL, 0x01cb,
		      "Dell Latitude 120L", STAC_9200_DELL_M24),
	SND_PCI_QUIRK(PCI_VENDOR_ID_DELL, 0x01cc,
		      "Dell Latitude D820", STAC_9200_DELL_M22),
	SND_PCI_QUIRK(PCI_VENDOR_ID_DELL, 0x01cd,
		      "Dell Inspiron E1705/9400", STAC_9200_DELL_M27),
	SND_PCI_QUIRK(PCI_VENDOR_ID_DELL, 0x01ce,
		      "Dell XPS M1710", STAC_9200_DELL_M23),
	SND_PCI_QUIRK(PCI_VENDOR_ID_DELL, 0x01cf,
		      "Dell Precision M90", STAC_9200_DELL_M23),
	SND_PCI_QUIRK(PCI_VENDOR_ID_DELL, 0x01d3,
		      "unknown Dell", STAC_9200_DELL_M22),
	SND_PCI_QUIRK(PCI_VENDOR_ID_DELL, 0x01d4,
		      "unknown Dell", STAC_9200_DELL_M22),
	SND_PCI_QUIRK(PCI_VENDOR_ID_DELL, 0x01d6,
		      "unknown Dell", STAC_9200_DELL_M22),
	SND_PCI_QUIRK(PCI_VENDOR_ID_DELL, 0x01d8,
		      "Dell Inspiron 640m", STAC_9200_DELL_M21),
	SND_PCI_QUIRK(PCI_VENDOR_ID_DELL, 0x01d9,
		      "unknown Dell", STAC_9200_DELL_D23),
	SND_PCI_QUIRK(PCI_VENDOR_ID_DELL, 0x01da,
		      "unknown Dell", STAC_9200_DELL_D23),
	SND_PCI_QUIRK(PCI_VENDOR_ID_DELL, 0x01de,
		      "unknown Dell", STAC_9200_DELL_D21),
	SND_PCI_QUIRK(PCI_VENDOR_ID_DELL, 0x01e3,
		      "unknown Dell", STAC_9200_DELL_D23),
	SND_PCI_QUIRK(PCI_VENDOR_ID_DELL, 0x01e8,
		      "unknown Dell", STAC_9200_DELL_D21),
	SND_PCI_QUIRK(PCI_VENDOR_ID_DELL, 0x01ee,
		      "unknown Dell", STAC_9200_DELL_M25),
	SND_PCI_QUIRK(PCI_VENDOR_ID_DELL, 0x01ef,
		      "unknown Dell", STAC_9200_DELL_M25),
	SND_PCI_QUIRK(PCI_VENDOR_ID_DELL, 0x01f5,
		      "Dell Inspiron 1501", STAC_9200_DELL_M26),
	SND_PCI_QUIRK(PCI_VENDOR_ID_DELL, 0x01f6,
		      "unknown Dell", STAC_9200_DELL_M26),
	/* Panasonic */
	SND_PCI_QUIRK(0x10f7, 0x8338, "Panasonic CF-74", STAC_9200_PANASONIC),
	/* Gateway machines needs EAPD to be set on resume */
	SND_PCI_QUIRK(0x107b, 0x0205, "Gateway S-7110M", STAC_9200_M4),
	SND_PCI_QUIRK(0x107b, 0x0317, "Gateway MT3423, MX341*", STAC_9200_M4_2),
	SND_PCI_QUIRK(0x107b, 0x0318, "Gateway ML3019, MT3707", STAC_9200_M4_2),
	/* OQO Mobile */
	SND_PCI_QUIRK(0x1106, 0x3288, "OQO Model 2", STAC_9200_OQO),
	{} /* terminator */
};

static unsigned int ref925x_pin_configs[8] = {
	0x40c003f0, 0x424503f2, 0x01813022, 0x02a19021,
	0x90a70320, 0x02214210, 0x01019020, 0x9033032e,
};

static unsigned int stac925xM1_pin_configs[8] = {
	0x40c003f4, 0x424503f2, 0x400000f3, 0x02a19020,
	0x40a000f0, 0x90100210, 0x400003f1, 0x9033032e,
};

static unsigned int stac925xM1_2_pin_configs[8] = {
	0x40c003f4, 0x424503f2, 0x400000f3, 0x02a19020,
	0x40a000f0, 0x90100210, 0x400003f1, 0x9033032e,
};

static unsigned int stac925xM2_pin_configs[8] = {
	0x40c003f4, 0x424503f2, 0x400000f3, 0x02a19020,
	0x40a000f0, 0x90100210, 0x400003f1, 0x9033032e,
};

static unsigned int stac925xM2_2_pin_configs[8] = {
	0x40c003f4, 0x424503f2, 0x400000f3, 0x02a19020,
	0x40a000f0, 0x90100210, 0x400003f1, 0x9033032e,
};

static unsigned int stac925xM3_pin_configs[8] = {
	0x40c003f4, 0x424503f2, 0x400000f3, 0x02a19020,
	0x40a000f0, 0x90100210, 0x400003f1, 0x503303f3,
};

static unsigned int stac925xM5_pin_configs[8] = {
	0x40c003f4, 0x424503f2, 0x400000f3, 0x02a19020,
	0x40a000f0, 0x90100210, 0x400003f1, 0x9033032e,
};

static unsigned int stac925xM6_pin_configs[8] = {
	0x40c003f4, 0x424503f2, 0x400000f3, 0x02a19020,
	0x40a000f0, 0x90100210, 0x400003f1, 0x90330320,
};

static unsigned int *stac925x_brd_tbl[STAC_925x_MODELS] = {
	[STAC_REF] = ref925x_pin_configs,
	[STAC_M1] = stac925xM1_pin_configs,
	[STAC_M1_2] = stac925xM1_2_pin_configs,
	[STAC_M2] = stac925xM2_pin_configs,
	[STAC_M2_2] = stac925xM2_2_pin_configs,
	[STAC_M3] = stac925xM3_pin_configs,
	[STAC_M5] = stac925xM5_pin_configs,
	[STAC_M6] = stac925xM6_pin_configs,
};

static const char *stac925x_models[STAC_925x_MODELS] = {
	[STAC_925x_AUTO] = "auto",
	[STAC_REF] = "ref",
	[STAC_M1] = "m1",
	[STAC_M1_2] = "m1-2",
	[STAC_M2] = "m2",
	[STAC_M2_2] = "m2-2",
	[STAC_M3] = "m3",
	[STAC_M5] = "m5",
	[STAC_M6] = "m6",
};

static struct snd_pci_quirk stac925x_codec_id_cfg_tbl[] = {
	SND_PCI_QUIRK(0x107b, 0x0316, "Gateway M255", STAC_M2),
	SND_PCI_QUIRK(0x107b, 0x0366, "Gateway MP6954", STAC_M5),
	SND_PCI_QUIRK(0x107b, 0x0461, "Gateway NX560XL", STAC_M1),
	SND_PCI_QUIRK(0x107b, 0x0681, "Gateway NX860", STAC_M2),
	SND_PCI_QUIRK(0x107b, 0x0367, "Gateway MX6453", STAC_M1_2),
	/* Not sure about the brand name for those */
	SND_PCI_QUIRK(0x107b, 0x0281, "Gateway mobile", STAC_M1),
	SND_PCI_QUIRK(0x107b, 0x0507, "Gateway mobile", STAC_M3),
	SND_PCI_QUIRK(0x107b, 0x0281, "Gateway mobile", STAC_M6),
	SND_PCI_QUIRK(0x107b, 0x0685, "Gateway mobile", STAC_M2_2),
	{} /* terminator */
};

static struct snd_pci_quirk stac925x_cfg_tbl[] = {
	/* SigmaTel reference board */
	SND_PCI_QUIRK(PCI_VENDOR_ID_INTEL, 0x2668, "DFI LanParty", STAC_REF),
	SND_PCI_QUIRK(PCI_VENDOR_ID_DFI, 0x3101, "DFI LanParty", STAC_REF),
	SND_PCI_QUIRK(0x8384, 0x7632, "Stac9202 Reference Board", STAC_REF),

	/* Default table for unknown ID */
	SND_PCI_QUIRK(0x1002, 0x437b, "Gateway mobile", STAC_M2_2),

	{} /* terminator */
};

static unsigned int ref92hd73xx_pin_configs[13] = {
	0x02214030, 0x02a19040, 0x01a19020, 0x02214030,
	0x0181302e, 0x01014010, 0x01014020, 0x01014030,
	0x02319040, 0x90a000f0, 0x90a000f0, 0x01452050,
	0x01452050,
};

static unsigned int dell_m6_pin_configs[13] = {
	0x0321101f, 0x4f00000f, 0x4f0000f0, 0x90170110,
	0x03a11020, 0x0321101f, 0x4f0000f0, 0x4f0000f0,
	0x4f0000f0, 0x90a60160, 0x4f0000f0, 0x4f0000f0,
	0x4f0000f0,
};

static unsigned int alienware_m17x_pin_configs[13] = {
	0x0321101f, 0x0321101f, 0x03a11020, 0x03014020,
	0x90170110, 0x4f0000f0, 0x4f0000f0, 0x4f0000f0,
	0x4f0000f0, 0x90a60160, 0x4f0000f0, 0x4f0000f0,
	0x904601b0,
};

static unsigned int intel_dg45id_pin_configs[13] = {
	0x02214230, 0x02A19240, 0x01013214, 0x01014210,
	0x01A19250, 0x01011212, 0x01016211
};

static unsigned int *stac92hd73xx_brd_tbl[STAC_92HD73XX_MODELS] = {
	[STAC_92HD73XX_REF]	= ref92hd73xx_pin_configs,
	[STAC_DELL_M6_AMIC]	= dell_m6_pin_configs,
	[STAC_DELL_M6_DMIC]	= dell_m6_pin_configs,
	[STAC_DELL_M6_BOTH]	= dell_m6_pin_configs,
	[STAC_DELL_EQ]	= dell_m6_pin_configs,
	[STAC_ALIENWARE_M17X]	= alienware_m17x_pin_configs,
	[STAC_92HD73XX_INTEL]	= intel_dg45id_pin_configs,
};

static const char *stac92hd73xx_models[STAC_92HD73XX_MODELS] = {
	[STAC_92HD73XX_AUTO] = "auto",
	[STAC_92HD73XX_NO_JD] = "no-jd",
	[STAC_92HD73XX_REF] = "ref",
	[STAC_92HD73XX_INTEL] = "intel",
	[STAC_DELL_M6_AMIC] = "dell-m6-amic",
	[STAC_DELL_M6_DMIC] = "dell-m6-dmic",
	[STAC_DELL_M6_BOTH] = "dell-m6",
	[STAC_DELL_EQ] = "dell-eq",
	[STAC_ALIENWARE_M17X] = "alienware",
};

static struct snd_pci_quirk stac92hd73xx_cfg_tbl[] = {
	/* SigmaTel reference board */
	SND_PCI_QUIRK(PCI_VENDOR_ID_INTEL, 0x2668,
				"DFI LanParty", STAC_92HD73XX_REF),
	SND_PCI_QUIRK(PCI_VENDOR_ID_DFI, 0x3101,
				"DFI LanParty", STAC_92HD73XX_REF),
	SND_PCI_QUIRK(PCI_VENDOR_ID_INTEL, 0x5002,
				"Intel DG45ID", STAC_92HD73XX_INTEL),
	SND_PCI_QUIRK(PCI_VENDOR_ID_INTEL, 0x5003,
				"Intel DG45FC", STAC_92HD73XX_INTEL),
	SND_PCI_QUIRK(PCI_VENDOR_ID_DELL, 0x0254,
				"Dell Studio 1535", STAC_DELL_M6_DMIC),
	SND_PCI_QUIRK(PCI_VENDOR_ID_DELL, 0x0255,
				"unknown Dell", STAC_DELL_M6_DMIC),
	SND_PCI_QUIRK(PCI_VENDOR_ID_DELL, 0x0256,
				"unknown Dell", STAC_DELL_M6_BOTH),
	SND_PCI_QUIRK(PCI_VENDOR_ID_DELL, 0x0257,
				"unknown Dell", STAC_DELL_M6_BOTH),
	SND_PCI_QUIRK(PCI_VENDOR_ID_DELL, 0x025e,
				"unknown Dell", STAC_DELL_M6_AMIC),
	SND_PCI_QUIRK(PCI_VENDOR_ID_DELL, 0x025f,
				"unknown Dell", STAC_DELL_M6_AMIC),
	SND_PCI_QUIRK(PCI_VENDOR_ID_DELL, 0x0271,
				"unknown Dell", STAC_DELL_M6_DMIC),
	SND_PCI_QUIRK(PCI_VENDOR_ID_DELL, 0x0272,
				"unknown Dell", STAC_DELL_M6_DMIC),
	SND_PCI_QUIRK(PCI_VENDOR_ID_DELL, 0x029f,
				"Dell Studio 1537", STAC_DELL_M6_DMIC),
	SND_PCI_QUIRK(PCI_VENDOR_ID_DELL, 0x02a0,
				"Dell Studio 17", STAC_DELL_M6_DMIC),
	SND_PCI_QUIRK(PCI_VENDOR_ID_DELL, 0x02be,
				"Dell Studio 1555", STAC_DELL_M6_DMIC),
	SND_PCI_QUIRK(PCI_VENDOR_ID_DELL, 0x02bd,
				"Dell Studio 1557", STAC_DELL_M6_DMIC),
	SND_PCI_QUIRK(PCI_VENDOR_ID_DELL, 0x02fe,
				"Dell Studio XPS 1645", STAC_DELL_M6_BOTH),
	SND_PCI_QUIRK(PCI_VENDOR_ID_DELL, 0x0413,
				"Dell Studio 1558", STAC_DELL_M6_BOTH),
	{} /* terminator */
};

static struct snd_pci_quirk stac92hd73xx_codec_id_cfg_tbl[] = {
	SND_PCI_QUIRK(PCI_VENDOR_ID_DELL, 0x02a1,
		      "Alienware M17x", STAC_ALIENWARE_M17X),
	{} /* terminator */
};

static unsigned int ref92hd83xxx_pin_configs[10] = {
	0x02214030, 0x02211010, 0x02a19020, 0x02170130,
	0x01014050, 0x01819040, 0x01014020, 0x90a3014e,
	0x01451160, 0x98560170,
};

static unsigned int dell_s14_pin_configs[10] = {
	0x0221403f, 0x0221101f, 0x02a19020, 0x90170110,
	0x40f000f0, 0x40f000f0, 0x40f000f0, 0x90a60160,
	0x40f000f0, 0x40f000f0,
};

static unsigned int hp_dv7_4000_pin_configs[10] = {
	0x03a12050, 0x0321201f, 0x40f000f0, 0x90170110,
	0x40f000f0, 0x40f000f0, 0x90170110, 0xd5a30140,
	0x40f000f0, 0x40f000f0,
};

static unsigned int *stac92hd83xxx_brd_tbl[STAC_92HD83XXX_MODELS] = {
	[STAC_92HD83XXX_REF] = ref92hd83xxx_pin_configs,
	[STAC_92HD83XXX_PWR_REF] = ref92hd83xxx_pin_configs,
	[STAC_DELL_S14] = dell_s14_pin_configs,
	[STAC_HP_DV7_4000] = hp_dv7_4000_pin_configs,
};

static const char *stac92hd83xxx_models[STAC_92HD83XXX_MODELS] = {
	[STAC_92HD83XXX_AUTO] = "auto",
	[STAC_92HD83XXX_REF] = "ref",
	[STAC_92HD83XXX_PWR_REF] = "mic-ref",
	[STAC_DELL_S14] = "dell-s14",
	[STAC_92HD83XXX_HP] = "hp",
	[STAC_HP_DV7_4000] = "hp-dv7-4000",
};

static struct snd_pci_quirk stac92hd83xxx_cfg_tbl[] = {
	/* SigmaTel reference board */
	SND_PCI_QUIRK(PCI_VENDOR_ID_INTEL, 0x2668,
		      "DFI LanParty", STAC_92HD83XXX_REF),
	SND_PCI_QUIRK(PCI_VENDOR_ID_DFI, 0x3101,
		      "DFI LanParty", STAC_92HD83XXX_REF),
	SND_PCI_QUIRK(PCI_VENDOR_ID_DELL, 0x02ba,
		      "unknown Dell", STAC_DELL_S14),
	SND_PCI_QUIRK_MASK(PCI_VENDOR_ID_HP, 0xff00, 0x3600,
		      "HP", STAC_92HD83XXX_HP),
	{} /* terminator */
};

static unsigned int ref92hd71bxx_pin_configs[STAC92HD71BXX_NUM_PINS] = {
	0x02214030, 0x02a19040, 0x01a19020, 0x01014010,
	0x0181302e, 0x01014010, 0x01019020, 0x90a000f0,
	0x90a000f0, 0x01452050, 0x01452050, 0x00000000,
	0x00000000
};

static unsigned int dell_m4_1_pin_configs[STAC92HD71BXX_NUM_PINS] = {
	0x0421101f, 0x04a11221, 0x40f000f0, 0x90170110,
	0x23a1902e, 0x23014250, 0x40f000f0, 0x90a000f0,
	0x40f000f0, 0x4f0000f0, 0x4f0000f0, 0x00000000,
	0x00000000
};

static unsigned int dell_m4_2_pin_configs[STAC92HD71BXX_NUM_PINS] = {
	0x0421101f, 0x04a11221, 0x90a70330, 0x90170110,
	0x23a1902e, 0x23014250, 0x40f000f0, 0x40f000f0,
	0x40f000f0, 0x044413b0, 0x044413b0, 0x00000000,
	0x00000000
};

static unsigned int dell_m4_3_pin_configs[STAC92HD71BXX_NUM_PINS] = {
	0x0421101f, 0x04a11221, 0x90a70330, 0x90170110,
	0x40f000f0, 0x40f000f0, 0x40f000f0, 0x90a000f0,
	0x40f000f0, 0x044413b0, 0x044413b0, 0x00000000,
	0x00000000
};

static unsigned int *stac92hd71bxx_brd_tbl[STAC_92HD71BXX_MODELS] = {
	[STAC_92HD71BXX_REF] = ref92hd71bxx_pin_configs,
	[STAC_DELL_M4_1]	= dell_m4_1_pin_configs,
	[STAC_DELL_M4_2]	= dell_m4_2_pin_configs,
	[STAC_DELL_M4_3]	= dell_m4_3_pin_configs,
	[STAC_HP_M4]		= NULL,
	[STAC_HP_DV4]		= NULL,
	[STAC_HP_DV5]		= NULL,
	[STAC_HP_HDX]           = NULL,
	[STAC_HP_DV4_1222NR]	= NULL,
};

static const char *stac92hd71bxx_models[STAC_92HD71BXX_MODELS] = {
	[STAC_92HD71BXX_AUTO] = "auto",
	[STAC_92HD71BXX_REF] = "ref",
	[STAC_DELL_M4_1] = "dell-m4-1",
	[STAC_DELL_M4_2] = "dell-m4-2",
	[STAC_DELL_M4_3] = "dell-m4-3",
	[STAC_HP_M4] = "hp-m4",
	[STAC_HP_DV4] = "hp-dv4",
	[STAC_HP_DV5] = "hp-dv5",
	[STAC_HP_HDX] = "hp-hdx",
	[STAC_HP_DV4_1222NR] = "hp-dv4-1222nr",
};

static struct snd_pci_quirk stac92hd71bxx_cfg_tbl[] = {
	/* SigmaTel reference board */
	SND_PCI_QUIRK(PCI_VENDOR_ID_INTEL, 0x2668,
		      "DFI LanParty", STAC_92HD71BXX_REF),
	SND_PCI_QUIRK(PCI_VENDOR_ID_DFI, 0x3101,
		      "DFI LanParty", STAC_92HD71BXX_REF),
	SND_PCI_QUIRK(PCI_VENDOR_ID_HP, 0x30fb,
		      "HP dv4-1222nr", STAC_HP_DV4_1222NR),
	SND_PCI_QUIRK_MASK(PCI_VENDOR_ID_HP, 0xfff0, 0x1720,
			  "HP", STAC_HP_DV5),
	SND_PCI_QUIRK_MASK(PCI_VENDOR_ID_HP, 0xfff0, 0x3080,
		      "HP", STAC_HP_DV5),
	SND_PCI_QUIRK_MASK(PCI_VENDOR_ID_HP, 0xfff0, 0x30f0,
		      "HP dv4-7", STAC_HP_DV4),
	SND_PCI_QUIRK_MASK(PCI_VENDOR_ID_HP, 0xfff0, 0x3600,
		      "HP dv4-7", STAC_HP_DV5),
	SND_PCI_QUIRK(PCI_VENDOR_ID_HP, 0x3610,
		      "HP HDX", STAC_HP_HDX),  /* HDX18 */
	SND_PCI_QUIRK(PCI_VENDOR_ID_HP, 0x361a,
		      "HP mini 1000", STAC_HP_M4),
	SND_PCI_QUIRK(PCI_VENDOR_ID_HP, 0x361b,
		      "HP HDX", STAC_HP_HDX),  /* HDX16 */
	SND_PCI_QUIRK_MASK(PCI_VENDOR_ID_HP, 0xfff0, 0x3620,
		      "HP dv6", STAC_HP_DV5),
	SND_PCI_QUIRK(PCI_VENDOR_ID_HP, 0x3061,
		      "HP dv6", STAC_HP_DV5), /* HP dv6-1110ax */
	SND_PCI_QUIRK_MASK(PCI_VENDOR_ID_HP, 0xfff0, 0x7010,
		      "HP", STAC_HP_DV5),
	SND_PCI_QUIRK(PCI_VENDOR_ID_DELL, 0x0233,
				"unknown Dell", STAC_DELL_M4_1),
	SND_PCI_QUIRK(PCI_VENDOR_ID_DELL, 0x0234,
				"unknown Dell", STAC_DELL_M4_1),
	SND_PCI_QUIRK(PCI_VENDOR_ID_DELL, 0x0250,
				"unknown Dell", STAC_DELL_M4_1),
	SND_PCI_QUIRK(PCI_VENDOR_ID_DELL, 0x024f,
				"unknown Dell", STAC_DELL_M4_1),
	SND_PCI_QUIRK(PCI_VENDOR_ID_DELL, 0x024d,
				"unknown Dell", STAC_DELL_M4_1),
	SND_PCI_QUIRK(PCI_VENDOR_ID_DELL, 0x0251,
				"unknown Dell", STAC_DELL_M4_1),
	SND_PCI_QUIRK(PCI_VENDOR_ID_DELL, 0x0277,
				"unknown Dell", STAC_DELL_M4_1),
	SND_PCI_QUIRK(PCI_VENDOR_ID_DELL, 0x0263,
				"unknown Dell", STAC_DELL_M4_2),
	SND_PCI_QUIRK(PCI_VENDOR_ID_DELL, 0x0265,
				"unknown Dell", STAC_DELL_M4_2),
	SND_PCI_QUIRK(PCI_VENDOR_ID_DELL, 0x0262,
				"unknown Dell", STAC_DELL_M4_2),
	SND_PCI_QUIRK(PCI_VENDOR_ID_DELL, 0x0264,
				"unknown Dell", STAC_DELL_M4_2),
	SND_PCI_QUIRK(PCI_VENDOR_ID_DELL, 0x02aa,
				"unknown Dell", STAC_DELL_M4_3),
	{} /* terminator */
};

static unsigned int ref922x_pin_configs[10] = {
	0x01014010, 0x01016011, 0x01012012, 0x0221401f,
	0x01813122, 0x01011014, 0x01441030, 0x01c41030,
	0x40000100, 0x40000100,
};

/*
    STAC 922X pin configs for
    102801A7
    102801AB
    102801A9
    102801D1
    102801D2
*/
static unsigned int dell_922x_d81_pin_configs[10] = {
	0x02214030, 0x01a19021, 0x01111012, 0x01114010,
	0x02a19020, 0x01117011, 0x400001f0, 0x400001f1,
	0x01813122, 0x400001f2,
};

/*
    STAC 922X pin configs for
    102801AC
    102801D0
*/
static unsigned int dell_922x_d82_pin_configs[10] = {
	0x02214030, 0x01a19021, 0x01111012, 0x01114010,
	0x02a19020, 0x01117011, 0x01451140, 0x400001f0,
	0x01813122, 0x400001f1,
};

/*
    STAC 922X pin configs for
    102801BF
*/
static unsigned int dell_922x_m81_pin_configs[10] = {
	0x0321101f, 0x01112024, 0x01111222, 0x91174220,
	0x03a11050, 0x01116221, 0x90a70330, 0x01452340, 
	0x40C003f1, 0x405003f0,
};

/*
    STAC 9221 A1 pin configs for
    102801D7 (Dell XPS M1210)
*/
static unsigned int dell_922x_m82_pin_configs[10] = {
	0x02211211, 0x408103ff, 0x02a1123e, 0x90100310, 
	0x408003f1, 0x0221121f, 0x03451340, 0x40c003f2, 
	0x508003f3, 0x405003f4, 
};

static unsigned int d945gtp3_pin_configs[10] = {
	0x0221401f, 0x01a19022, 0x01813021, 0x01014010,
	0x40000100, 0x40000100, 0x40000100, 0x40000100,
	0x02a19120, 0x40000100,
};

static unsigned int d945gtp5_pin_configs[10] = {
	0x0221401f, 0x01011012, 0x01813024, 0x01014010,
	0x01a19021, 0x01016011, 0x01452130, 0x40000100,
	0x02a19320, 0x40000100,
};

static unsigned int intel_mac_v1_pin_configs[10] = {
	0x0121e21f, 0x400000ff, 0x9017e110, 0x400000fd,
	0x400000fe, 0x0181e020, 0x1145e030, 0x11c5e240,
	0x400000fc, 0x400000fb,
};

static unsigned int intel_mac_v2_pin_configs[10] = {
	0x0121e21f, 0x90a7012e, 0x9017e110, 0x400000fd,
	0x400000fe, 0x0181e020, 0x1145e230, 0x500000fa,
	0x400000fc, 0x400000fb,
};

static unsigned int intel_mac_v3_pin_configs[10] = {
	0x0121e21f, 0x90a7012e, 0x9017e110, 0x400000fd,
	0x400000fe, 0x0181e020, 0x1145e230, 0x11c5e240,
	0x400000fc, 0x400000fb,
};

static unsigned int intel_mac_v4_pin_configs[10] = {
	0x0321e21f, 0x03a1e02e, 0x9017e110, 0x9017e11f,
	0x400000fe, 0x0381e020, 0x1345e230, 0x13c5e240,
	0x400000fc, 0x400000fb,
};

static unsigned int intel_mac_v5_pin_configs[10] = {
	0x0321e21f, 0x03a1e02e, 0x9017e110, 0x9017e11f,
	0x400000fe, 0x0381e020, 0x1345e230, 0x13c5e240,
	0x400000fc, 0x400000fb,
};

static unsigned int ecs202_pin_configs[10] = {
	0x0221401f, 0x02a19020, 0x01a19020, 0x01114010,
	0x408000f0, 0x01813022, 0x074510a0, 0x40c400f1,
	0x9037012e, 0x40e000f2,
};

static unsigned int *stac922x_brd_tbl[STAC_922X_MODELS] = {
	[STAC_D945_REF] = ref922x_pin_configs,
	[STAC_D945GTP3] = d945gtp3_pin_configs,
	[STAC_D945GTP5] = d945gtp5_pin_configs,
	[STAC_INTEL_MAC_V1] = intel_mac_v1_pin_configs,
	[STAC_INTEL_MAC_V2] = intel_mac_v2_pin_configs,
	[STAC_INTEL_MAC_V3] = intel_mac_v3_pin_configs,
	[STAC_INTEL_MAC_V4] = intel_mac_v4_pin_configs,
	[STAC_INTEL_MAC_V5] = intel_mac_v5_pin_configs,
	[STAC_INTEL_MAC_AUTO] = intel_mac_v3_pin_configs,
	/* for backward compatibility */
	[STAC_MACMINI] = intel_mac_v3_pin_configs,
	[STAC_MACBOOK] = intel_mac_v5_pin_configs,
	[STAC_MACBOOK_PRO_V1] = intel_mac_v3_pin_configs,
	[STAC_MACBOOK_PRO_V2] = intel_mac_v3_pin_configs,
	[STAC_IMAC_INTEL] = intel_mac_v2_pin_configs,
	[STAC_IMAC_INTEL_20] = intel_mac_v3_pin_configs,
	[STAC_ECS_202] = ecs202_pin_configs,
	[STAC_922X_DELL_D81] = dell_922x_d81_pin_configs,
	[STAC_922X_DELL_D82] = dell_922x_d82_pin_configs,	
	[STAC_922X_DELL_M81] = dell_922x_m81_pin_configs,
	[STAC_922X_DELL_M82] = dell_922x_m82_pin_configs,	
};

static const char *stac922x_models[STAC_922X_MODELS] = {
	[STAC_922X_AUTO] = "auto",
	[STAC_D945_REF]	= "ref",
	[STAC_D945GTP5]	= "5stack",
	[STAC_D945GTP3]	= "3stack",
	[STAC_INTEL_MAC_V1] = "intel-mac-v1",
	[STAC_INTEL_MAC_V2] = "intel-mac-v2",
	[STAC_INTEL_MAC_V3] = "intel-mac-v3",
	[STAC_INTEL_MAC_V4] = "intel-mac-v4",
	[STAC_INTEL_MAC_V5] = "intel-mac-v5",
	[STAC_INTEL_MAC_AUTO] = "intel-mac-auto",
	/* for backward compatibility */
	[STAC_MACMINI]	= "macmini",
	[STAC_MACBOOK]	= "macbook",
	[STAC_MACBOOK_PRO_V1]	= "macbook-pro-v1",
	[STAC_MACBOOK_PRO_V2]	= "macbook-pro",
	[STAC_IMAC_INTEL] = "imac-intel",
	[STAC_IMAC_INTEL_20] = "imac-intel-20",
	[STAC_ECS_202] = "ecs202",
	[STAC_922X_DELL_D81] = "dell-d81",
	[STAC_922X_DELL_D82] = "dell-d82",
	[STAC_922X_DELL_M81] = "dell-m81",
	[STAC_922X_DELL_M82] = "dell-m82",
};

static struct snd_pci_quirk stac922x_cfg_tbl[] = {
	/* SigmaTel reference board */
	SND_PCI_QUIRK(PCI_VENDOR_ID_INTEL, 0x2668,
		      "DFI LanParty", STAC_D945_REF),
	SND_PCI_QUIRK(PCI_VENDOR_ID_DFI, 0x3101,
		      "DFI LanParty", STAC_D945_REF),
	/* Intel 945G based systems */
	SND_PCI_QUIRK(PCI_VENDOR_ID_INTEL, 0x0101,
		      "Intel D945G", STAC_D945GTP3),
	SND_PCI_QUIRK(PCI_VENDOR_ID_INTEL, 0x0202,
		      "Intel D945G", STAC_D945GTP3),
	SND_PCI_QUIRK(PCI_VENDOR_ID_INTEL, 0x0606,
		      "Intel D945G", STAC_D945GTP3),
	SND_PCI_QUIRK(PCI_VENDOR_ID_INTEL, 0x0601,
		      "Intel D945G", STAC_D945GTP3),
	SND_PCI_QUIRK(PCI_VENDOR_ID_INTEL, 0x0111,
		      "Intel D945G", STAC_D945GTP3),
	SND_PCI_QUIRK(PCI_VENDOR_ID_INTEL, 0x1115,
		      "Intel D945G", STAC_D945GTP3),
	SND_PCI_QUIRK(PCI_VENDOR_ID_INTEL, 0x1116,
		      "Intel D945G", STAC_D945GTP3),
	SND_PCI_QUIRK(PCI_VENDOR_ID_INTEL, 0x1117,
		      "Intel D945G", STAC_D945GTP3),
	SND_PCI_QUIRK(PCI_VENDOR_ID_INTEL, 0x1118,
		      "Intel D945G", STAC_D945GTP3),
	SND_PCI_QUIRK(PCI_VENDOR_ID_INTEL, 0x1119,
		      "Intel D945G", STAC_D945GTP3),
	SND_PCI_QUIRK(PCI_VENDOR_ID_INTEL, 0x8826,
		      "Intel D945G", STAC_D945GTP3),
	SND_PCI_QUIRK(PCI_VENDOR_ID_INTEL, 0x5049,
		      "Intel D945G", STAC_D945GTP3),
	SND_PCI_QUIRK(PCI_VENDOR_ID_INTEL, 0x5055,
		      "Intel D945G", STAC_D945GTP3),
	SND_PCI_QUIRK(PCI_VENDOR_ID_INTEL, 0x5048,
		      "Intel D945G", STAC_D945GTP3),
	SND_PCI_QUIRK(PCI_VENDOR_ID_INTEL, 0x0110,
		      "Intel D945G", STAC_D945GTP3),
	/* Intel D945G 5-stack systems */
	SND_PCI_QUIRK(PCI_VENDOR_ID_INTEL, 0x0404,
		      "Intel D945G", STAC_D945GTP5),
	SND_PCI_QUIRK(PCI_VENDOR_ID_INTEL, 0x0303,
		      "Intel D945G", STAC_D945GTP5),
	SND_PCI_QUIRK(PCI_VENDOR_ID_INTEL, 0x0013,
		      "Intel D945G", STAC_D945GTP5),
	SND_PCI_QUIRK(PCI_VENDOR_ID_INTEL, 0x0417,
		      "Intel D945G", STAC_D945GTP5),
	/* Intel 945P based systems */
	SND_PCI_QUIRK(PCI_VENDOR_ID_INTEL, 0x0b0b,
		      "Intel D945P", STAC_D945GTP3),
	SND_PCI_QUIRK(PCI_VENDOR_ID_INTEL, 0x0112,
		      "Intel D945P", STAC_D945GTP3),
	SND_PCI_QUIRK(PCI_VENDOR_ID_INTEL, 0x0d0d,
		      "Intel D945P", STAC_D945GTP3),
	SND_PCI_QUIRK(PCI_VENDOR_ID_INTEL, 0x0909,
		      "Intel D945P", STAC_D945GTP3),
	SND_PCI_QUIRK(PCI_VENDOR_ID_INTEL, 0x0505,
		      "Intel D945P", STAC_D945GTP3),
	SND_PCI_QUIRK(PCI_VENDOR_ID_INTEL, 0x0707,
		      "Intel D945P", STAC_D945GTP5),
	/* other intel */
	SND_PCI_QUIRK(PCI_VENDOR_ID_INTEL, 0x0204,
		      "Intel D945", STAC_D945_REF),
	/* other systems  */
	/* Apple Intel Mac (Mac Mini, MacBook, MacBook Pro...) */
	SND_PCI_QUIRK(0x8384, 0x7680,
		      "Mac", STAC_INTEL_MAC_AUTO),
	/* Dell systems  */
	SND_PCI_QUIRK(PCI_VENDOR_ID_DELL, 0x01a7,
		      "unknown Dell", STAC_922X_DELL_D81),
	SND_PCI_QUIRK(PCI_VENDOR_ID_DELL, 0x01a9,
		      "unknown Dell", STAC_922X_DELL_D81),
	SND_PCI_QUIRK(PCI_VENDOR_ID_DELL, 0x01ab,
		      "unknown Dell", STAC_922X_DELL_D81),
	SND_PCI_QUIRK(PCI_VENDOR_ID_DELL, 0x01ac,
		      "unknown Dell", STAC_922X_DELL_D82),
	SND_PCI_QUIRK(PCI_VENDOR_ID_DELL, 0x01bf,
		      "unknown Dell", STAC_922X_DELL_M81),
	SND_PCI_QUIRK(PCI_VENDOR_ID_DELL, 0x01d0,
		      "unknown Dell", STAC_922X_DELL_D82),
	SND_PCI_QUIRK(PCI_VENDOR_ID_DELL, 0x01d1,
		      "unknown Dell", STAC_922X_DELL_D81),
	SND_PCI_QUIRK(PCI_VENDOR_ID_DELL, 0x01d2,
		      "unknown Dell", STAC_922X_DELL_D81),
	SND_PCI_QUIRK(PCI_VENDOR_ID_DELL, 0x01d7,
		      "Dell XPS M1210", STAC_922X_DELL_M82),
	/* ECS/PC Chips boards */
	SND_PCI_QUIRK_MASK(0x1019, 0xf000, 0x2000,
		      "ECS/PC chips", STAC_ECS_202),
	{} /* terminator */
};

static unsigned int ref927x_pin_configs[14] = {
	0x02214020, 0x02a19080, 0x0181304e, 0x01014010,
	0x01a19040, 0x01011012, 0x01016011, 0x0101201f, 
	0x183301f0, 0x18a001f0, 0x18a001f0, 0x01442070,
	0x01c42190, 0x40000100,
};

static unsigned int d965_3st_pin_configs[14] = {
	0x0221401f, 0x02a19120, 0x40000100, 0x01014011,
	0x01a19021, 0x01813024, 0x40000100, 0x40000100,
	0x40000100, 0x40000100, 0x40000100, 0x40000100,
	0x40000100, 0x40000100
};

static unsigned int d965_5st_pin_configs[14] = {
	0x02214020, 0x02a19080, 0x0181304e, 0x01014010,
	0x01a19040, 0x01011012, 0x01016011, 0x40000100,
	0x40000100, 0x40000100, 0x40000100, 0x01442070,
	0x40000100, 0x40000100
};

static unsigned int d965_5st_no_fp_pin_configs[14] = {
	0x40000100, 0x40000100, 0x0181304e, 0x01014010,
	0x01a19040, 0x01011012, 0x01016011, 0x40000100,
	0x40000100, 0x40000100, 0x40000100, 0x01442070,
	0x40000100, 0x40000100
};

static unsigned int dell_3st_pin_configs[14] = {
	0x02211230, 0x02a11220, 0x01a19040, 0x01114210,
	0x01111212, 0x01116211, 0x01813050, 0x01112214,
	0x403003fa, 0x90a60040, 0x90a60040, 0x404003fb,
	0x40c003fc, 0x40000100
};

static unsigned int *stac927x_brd_tbl[STAC_927X_MODELS] = {
	[STAC_D965_REF_NO_JD] = ref927x_pin_configs,
	[STAC_D965_REF]  = ref927x_pin_configs,
	[STAC_D965_3ST]  = d965_3st_pin_configs,
	[STAC_D965_5ST]  = d965_5st_pin_configs,
	[STAC_D965_5ST_NO_FP]  = d965_5st_no_fp_pin_configs,
	[STAC_DELL_3ST]  = dell_3st_pin_configs,
	[STAC_DELL_BIOS] = NULL,
	[STAC_927X_VOLKNOB] = NULL,
};

static const char *stac927x_models[STAC_927X_MODELS] = {
	[STAC_927X_AUTO]	= "auto",
	[STAC_D965_REF_NO_JD]	= "ref-no-jd",
	[STAC_D965_REF]		= "ref",
	[STAC_D965_3ST]		= "3stack",
	[STAC_D965_5ST]		= "5stack",
	[STAC_D965_5ST_NO_FP]	= "5stack-no-fp",
	[STAC_DELL_3ST]		= "dell-3stack",
	[STAC_DELL_BIOS]	= "dell-bios",
	[STAC_927X_VOLKNOB]	= "volknob",
};

static struct snd_pci_quirk stac927x_cfg_tbl[] = {
	/* SigmaTel reference board */
	SND_PCI_QUIRK(PCI_VENDOR_ID_INTEL, 0x2668,
		      "DFI LanParty", STAC_D965_REF),
	SND_PCI_QUIRK(PCI_VENDOR_ID_DFI, 0x3101,
		      "DFI LanParty", STAC_D965_REF),
	 /* Intel 946 based systems */
	SND_PCI_QUIRK(PCI_VENDOR_ID_INTEL, 0x3d01, "Intel D946", STAC_D965_3ST),
	SND_PCI_QUIRK(PCI_VENDOR_ID_INTEL, 0xa301, "Intel D946", STAC_D965_3ST),
	/* 965 based 3 stack systems */
	SND_PCI_QUIRK_MASK(PCI_VENDOR_ID_INTEL, 0xff00, 0x2100,
			   "Intel D965", STAC_D965_3ST),
	SND_PCI_QUIRK_MASK(PCI_VENDOR_ID_INTEL, 0xff00, 0x2000,
			   "Intel D965", STAC_D965_3ST),
	/* Dell 3 stack systems */
	SND_PCI_QUIRK(PCI_VENDOR_ID_DELL,  0x01dd, "Dell Dimension E520", STAC_DELL_3ST),
	SND_PCI_QUIRK(PCI_VENDOR_ID_DELL,  0x01ed, "Dell     ", STAC_DELL_3ST),
	SND_PCI_QUIRK(PCI_VENDOR_ID_DELL,  0x01f4, "Dell     ", STAC_DELL_3ST),
	/* Dell 3 stack systems with verb table in BIOS */
	SND_PCI_QUIRK(PCI_VENDOR_ID_DELL,  0x01f3, "Dell Inspiron 1420", STAC_DELL_BIOS),
	SND_PCI_QUIRK(PCI_VENDOR_ID_DELL,  0x01f7, "Dell XPS M1730", STAC_DELL_BIOS),
	SND_PCI_QUIRK(PCI_VENDOR_ID_DELL,  0x0227, "Dell Vostro 1400  ", STAC_DELL_BIOS),
	SND_PCI_QUIRK(PCI_VENDOR_ID_DELL,  0x022e, "Dell     ", STAC_DELL_BIOS),
	SND_PCI_QUIRK(PCI_VENDOR_ID_DELL,  0x022f, "Dell Inspiron 1525", STAC_DELL_BIOS),
	SND_PCI_QUIRK(PCI_VENDOR_ID_DELL,  0x0242, "Dell     ", STAC_DELL_BIOS),
	SND_PCI_QUIRK(PCI_VENDOR_ID_DELL,  0x0243, "Dell     ", STAC_DELL_BIOS),
	SND_PCI_QUIRK(PCI_VENDOR_ID_DELL,  0x02ff, "Dell     ", STAC_DELL_BIOS),
	SND_PCI_QUIRK(PCI_VENDOR_ID_DELL,  0x0209, "Dell XPS 1330", STAC_DELL_BIOS),
	/* 965 based 5 stack systems */
	SND_PCI_QUIRK_MASK(PCI_VENDOR_ID_INTEL, 0xff00, 0x2300,
			   "Intel D965", STAC_D965_5ST),
	SND_PCI_QUIRK_MASK(PCI_VENDOR_ID_INTEL, 0xff00, 0x2500,
			   "Intel D965", STAC_D965_5ST),
	/* volume-knob fixes */
	SND_PCI_QUIRK_VENDOR(0x10cf, "FSC", STAC_927X_VOLKNOB),
	{} /* terminator */
};

static unsigned int ref9205_pin_configs[12] = {
	0x40000100, 0x40000100, 0x01016011, 0x01014010,
	0x01813122, 0x01a19021, 0x01019020, 0x40000100,
	0x90a000f0, 0x90a000f0, 0x01441030, 0x01c41030
};

/*
    STAC 9205 pin configs for
    102801F1
    102801F2
    102801FC
    102801FD
    10280204
    1028021F
    10280228 (Dell Vostro 1500)
    10280229 (Dell Vostro 1700)
*/
static unsigned int dell_9205_m42_pin_configs[12] = {
	0x0321101F, 0x03A11020, 0x400003FA, 0x90170310,
	0x400003FB, 0x400003FC, 0x400003FD, 0x40F000F9,
	0x90A60330, 0x400003FF, 0x0144131F, 0x40C003FE,
};

/*
    STAC 9205 pin configs for
    102801F9
    102801FA
    102801FE
    102801FF (Dell Precision M4300)
    10280206
    10280200
    10280201
*/
static unsigned int dell_9205_m43_pin_configs[12] = {
	0x0321101f, 0x03a11020, 0x90a70330, 0x90170310,
	0x400000fe, 0x400000ff, 0x400000fd, 0x40f000f9,
	0x400000fa, 0x400000fc, 0x0144131f, 0x40c003f8,
};

static unsigned int dell_9205_m44_pin_configs[12] = {
	0x0421101f, 0x04a11020, 0x400003fa, 0x90170310,
	0x400003fb, 0x400003fc, 0x400003fd, 0x400003f9,
	0x90a60330, 0x400003ff, 0x01441340, 0x40c003fe,
};

static unsigned int *stac9205_brd_tbl[STAC_9205_MODELS] = {
	[STAC_9205_REF] = ref9205_pin_configs,
	[STAC_9205_DELL_M42] = dell_9205_m42_pin_configs,
	[STAC_9205_DELL_M43] = dell_9205_m43_pin_configs,
	[STAC_9205_DELL_M44] = dell_9205_m44_pin_configs,
	[STAC_9205_EAPD] = NULL,
};

static const char *stac9205_models[STAC_9205_MODELS] = {
	[STAC_9205_AUTO] = "auto",
	[STAC_9205_REF] = "ref",
	[STAC_9205_DELL_M42] = "dell-m42",
	[STAC_9205_DELL_M43] = "dell-m43",
	[STAC_9205_DELL_M44] = "dell-m44",
	[STAC_9205_EAPD] = "eapd",
};

static struct snd_pci_quirk stac9205_cfg_tbl[] = {
	/* SigmaTel reference board */
	SND_PCI_QUIRK(PCI_VENDOR_ID_INTEL, 0x2668,
		      "DFI LanParty", STAC_9205_REF),
	SND_PCI_QUIRK(PCI_VENDOR_ID_INTEL, 0xfb30,
		      "SigmaTel", STAC_9205_REF),
	SND_PCI_QUIRK(PCI_VENDOR_ID_DFI, 0x3101,
		      "DFI LanParty", STAC_9205_REF),
	/* Dell */
	SND_PCI_QUIRK(PCI_VENDOR_ID_DELL, 0x01f1,
		      "unknown Dell", STAC_9205_DELL_M42),
	SND_PCI_QUIRK(PCI_VENDOR_ID_DELL, 0x01f2,
		      "unknown Dell", STAC_9205_DELL_M42),
	SND_PCI_QUIRK(PCI_VENDOR_ID_DELL, 0x01f8,
		      "Dell Precision", STAC_9205_DELL_M43),
	SND_PCI_QUIRK(PCI_VENDOR_ID_DELL, 0x01f9,
		      "Dell Precision", STAC_9205_DELL_M43),
	SND_PCI_QUIRK(PCI_VENDOR_ID_DELL, 0x01fa,
		      "Dell Precision", STAC_9205_DELL_M43),
	SND_PCI_QUIRK(PCI_VENDOR_ID_DELL, 0x01fc,
		      "unknown Dell", STAC_9205_DELL_M42),
	SND_PCI_QUIRK(PCI_VENDOR_ID_DELL, 0x01fd,
		      "unknown Dell", STAC_9205_DELL_M42),
	SND_PCI_QUIRK(PCI_VENDOR_ID_DELL, 0x01fe,
		      "Dell Precision", STAC_9205_DELL_M43),
	SND_PCI_QUIRK(PCI_VENDOR_ID_DELL, 0x01ff,
		      "Dell Precision M4300", STAC_9205_DELL_M43),
	SND_PCI_QUIRK(PCI_VENDOR_ID_DELL, 0x0204,
		      "unknown Dell", STAC_9205_DELL_M42),
	SND_PCI_QUIRK(PCI_VENDOR_ID_DELL, 0x0206,
		      "Dell Precision", STAC_9205_DELL_M43),
	SND_PCI_QUIRK(PCI_VENDOR_ID_DELL, 0x021b,
		      "Dell Precision", STAC_9205_DELL_M43),
	SND_PCI_QUIRK(PCI_VENDOR_ID_DELL, 0x021c,
		      "Dell Precision", STAC_9205_DELL_M43),
	SND_PCI_QUIRK(PCI_VENDOR_ID_DELL, 0x021f,
		      "Dell Inspiron", STAC_9205_DELL_M44),
	SND_PCI_QUIRK(PCI_VENDOR_ID_DELL, 0x0228,
		      "Dell Vostro 1500", STAC_9205_DELL_M42),
	SND_PCI_QUIRK(PCI_VENDOR_ID_DELL, 0x0229,
		      "Dell Vostro 1700", STAC_9205_DELL_M42),
	/* Gateway */
	SND_PCI_QUIRK(0x107b, 0x0560, "Gateway T6834c", STAC_9205_EAPD),
	SND_PCI_QUIRK(0x107b, 0x0565, "Gateway T1616", STAC_9205_EAPD),
	{} /* terminator */
};

static void stac92xx_set_config_regs(struct hda_codec *codec,
				     unsigned int *pincfgs)
{
	int i;
	struct sigmatel_spec *spec = codec->spec;

	if (!pincfgs)
		return;

	for (i = 0; i < spec->num_pins; i++)
		if (spec->pin_nids[i] && pincfgs[i])
			snd_hda_codec_set_pincfg(codec, spec->pin_nids[i],
						 pincfgs[i]);
}

/*
 * Analog playback callbacks
 */
static int stac92xx_playback_pcm_open(struct hda_pcm_stream *hinfo,
				      struct hda_codec *codec,
				      struct snd_pcm_substream *substream)
{
	struct sigmatel_spec *spec = codec->spec;
	if (spec->stream_delay)
		msleep(spec->stream_delay);
	return snd_hda_multi_out_analog_open(codec, &spec->multiout, substream,
					     hinfo);
}

static int stac92xx_playback_pcm_prepare(struct hda_pcm_stream *hinfo,
					 struct hda_codec *codec,
					 unsigned int stream_tag,
					 unsigned int format,
					 struct snd_pcm_substream *substream)
{
	struct sigmatel_spec *spec = codec->spec;
	return snd_hda_multi_out_analog_prepare(codec, &spec->multiout, stream_tag, format, substream);
}

static int stac92xx_playback_pcm_cleanup(struct hda_pcm_stream *hinfo,
					struct hda_codec *codec,
					struct snd_pcm_substream *substream)
{
	struct sigmatel_spec *spec = codec->spec;
	return snd_hda_multi_out_analog_cleanup(codec, &spec->multiout);
}

/*
 * Digital playback callbacks
 */
static int stac92xx_dig_playback_pcm_open(struct hda_pcm_stream *hinfo,
					  struct hda_codec *codec,
					  struct snd_pcm_substream *substream)
{
	struct sigmatel_spec *spec = codec->spec;
	return snd_hda_multi_out_dig_open(codec, &spec->multiout);
}

static int stac92xx_dig_playback_pcm_close(struct hda_pcm_stream *hinfo,
					   struct hda_codec *codec,
					   struct snd_pcm_substream *substream)
{
	struct sigmatel_spec *spec = codec->spec;
	return snd_hda_multi_out_dig_close(codec, &spec->multiout);
}

static int stac92xx_dig_playback_pcm_prepare(struct hda_pcm_stream *hinfo,
					 struct hda_codec *codec,
					 unsigned int stream_tag,
					 unsigned int format,
					 struct snd_pcm_substream *substream)
{
	struct sigmatel_spec *spec = codec->spec;
	return snd_hda_multi_out_dig_prepare(codec, &spec->multiout,
					     stream_tag, format, substream);
}

static int stac92xx_dig_playback_pcm_cleanup(struct hda_pcm_stream *hinfo,
					struct hda_codec *codec,
					struct snd_pcm_substream *substream)
{
	struct sigmatel_spec *spec = codec->spec;
	return snd_hda_multi_out_dig_cleanup(codec, &spec->multiout);
}


/*
 * Analog capture callbacks
 */
static int stac92xx_capture_pcm_prepare(struct hda_pcm_stream *hinfo,
					struct hda_codec *codec,
					unsigned int stream_tag,
					unsigned int format,
					struct snd_pcm_substream *substream)
{
	struct sigmatel_spec *spec = codec->spec;
	hda_nid_t nid = spec->adc_nids[substream->number];

	if (spec->powerdown_adcs) {
		msleep(40);
		snd_hda_codec_write(codec, nid, 0,
			AC_VERB_SET_POWER_STATE, AC_PWRST_D0);
	}
	snd_hda_codec_setup_stream(codec, nid, stream_tag, 0, format);
	return 0;
}

static int stac92xx_capture_pcm_cleanup(struct hda_pcm_stream *hinfo,
					struct hda_codec *codec,
					struct snd_pcm_substream *substream)
{
	struct sigmatel_spec *spec = codec->spec;
	hda_nid_t nid = spec->adc_nids[substream->number];

	snd_hda_codec_cleanup_stream(codec, nid);
	if (spec->powerdown_adcs)
		snd_hda_codec_write(codec, nid, 0,
			AC_VERB_SET_POWER_STATE, AC_PWRST_D3);
	return 0;
}

static struct hda_pcm_stream stac92xx_pcm_digital_playback = {
	.substreams = 1,
	.channels_min = 2,
	.channels_max = 2,
	/* NID is set in stac92xx_build_pcms */
	.ops = {
		.open = stac92xx_dig_playback_pcm_open,
		.close = stac92xx_dig_playback_pcm_close,
		.prepare = stac92xx_dig_playback_pcm_prepare,
		.cleanup = stac92xx_dig_playback_pcm_cleanup
	},
};

static struct hda_pcm_stream stac92xx_pcm_digital_capture = {
	.substreams = 1,
	.channels_min = 2,
	.channels_max = 2,
	/* NID is set in stac92xx_build_pcms */
};

static struct hda_pcm_stream stac92xx_pcm_analog_playback = {
	.substreams = 1,
	.channels_min = 2,
	.channels_max = 8,
	.nid = 0x02, /* NID to query formats and rates */
	.ops = {
		.open = stac92xx_playback_pcm_open,
		.prepare = stac92xx_playback_pcm_prepare,
		.cleanup = stac92xx_playback_pcm_cleanup
	},
};

static struct hda_pcm_stream stac92xx_pcm_analog_alt_playback = {
	.substreams = 1,
	.channels_min = 2,
	.channels_max = 2,
	.nid = 0x06, /* NID to query formats and rates */
	.ops = {
		.open = stac92xx_playback_pcm_open,
		.prepare = stac92xx_playback_pcm_prepare,
		.cleanup = stac92xx_playback_pcm_cleanup
	},
};

static struct hda_pcm_stream stac92xx_pcm_analog_capture = {
	.channels_min = 2,
	.channels_max = 2,
	/* NID + .substreams is set in stac92xx_build_pcms */
	.ops = {
		.prepare = stac92xx_capture_pcm_prepare,
		.cleanup = stac92xx_capture_pcm_cleanup
	},
};

static int stac92xx_build_pcms(struct hda_codec *codec)
{
	struct sigmatel_spec *spec = codec->spec;
	struct hda_pcm *info = spec->pcm_rec;

	codec->num_pcms = 1;
	codec->pcm_info = info;

	info->name = "STAC92xx Analog";
	info->stream[SNDRV_PCM_STREAM_PLAYBACK] = stac92xx_pcm_analog_playback;
	info->stream[SNDRV_PCM_STREAM_PLAYBACK].nid =
		spec->multiout.dac_nids[0];
	info->stream[SNDRV_PCM_STREAM_CAPTURE] = stac92xx_pcm_analog_capture;
	info->stream[SNDRV_PCM_STREAM_CAPTURE].nid = spec->adc_nids[0];
	info->stream[SNDRV_PCM_STREAM_CAPTURE].substreams = spec->num_adcs;

	if (spec->alt_switch) {
		codec->num_pcms++;
		info++;
		info->name = "STAC92xx Analog Alt";
		info->stream[SNDRV_PCM_STREAM_PLAYBACK] = stac92xx_pcm_analog_alt_playback;
	}

	if (spec->multiout.dig_out_nid || spec->dig_in_nid) {
		codec->num_pcms++;
		info++;
		info->name = "STAC92xx Digital";
		info->pcm_type = spec->autocfg.dig_out_type[0];
		if (spec->multiout.dig_out_nid) {
			info->stream[SNDRV_PCM_STREAM_PLAYBACK] = stac92xx_pcm_digital_playback;
			info->stream[SNDRV_PCM_STREAM_PLAYBACK].nid = spec->multiout.dig_out_nid;
		}
		if (spec->dig_in_nid) {
			info->stream[SNDRV_PCM_STREAM_CAPTURE] = stac92xx_pcm_digital_capture;
			info->stream[SNDRV_PCM_STREAM_CAPTURE].nid = spec->dig_in_nid;
		}
	}

	return 0;
}

static unsigned int stac92xx_get_default_vref(struct hda_codec *codec,
					hda_nid_t nid)
{
	unsigned int pincap = snd_hda_query_pin_caps(codec, nid);
	pincap = (pincap & AC_PINCAP_VREF) >> AC_PINCAP_VREF_SHIFT;
	if (pincap & AC_PINCAP_VREF_100)
		return AC_PINCTL_VREF_100;
	if (pincap & AC_PINCAP_VREF_80)
		return AC_PINCTL_VREF_80;
	if (pincap & AC_PINCAP_VREF_50)
		return AC_PINCTL_VREF_50;
	if (pincap & AC_PINCAP_VREF_GRD)
		return AC_PINCTL_VREF_GRD;
	return 0;
}

static void stac92xx_auto_set_pinctl(struct hda_codec *codec, hda_nid_t nid, int pin_type)

{
	snd_hda_codec_write_cache(codec, nid, 0,
				  AC_VERB_SET_PIN_WIDGET_CONTROL, pin_type);
}

#define stac92xx_hp_switch_info		snd_ctl_boolean_mono_info

static int stac92xx_hp_switch_get(struct snd_kcontrol *kcontrol,
			struct snd_ctl_elem_value *ucontrol)
{
	struct hda_codec *codec = snd_kcontrol_chip(kcontrol);
	struct sigmatel_spec *spec = codec->spec;

	ucontrol->value.integer.value[0] = !!spec->hp_switch;
	return 0;
}

static void stac_issue_unsol_event(struct hda_codec *codec, hda_nid_t nid);

static int stac92xx_hp_switch_put(struct snd_kcontrol *kcontrol,
			struct snd_ctl_elem_value *ucontrol)
{
	struct hda_codec *codec = snd_kcontrol_chip(kcontrol);
	struct sigmatel_spec *spec = codec->spec;
	int nid = kcontrol->private_value;
 
	spec->hp_switch = ucontrol->value.integer.value[0] ? nid : 0;

	/* check to be sure that the ports are upto date with
	 * switch changes
	 */
	stac_issue_unsol_event(codec, nid);

	return 1;
}

static int stac92xx_dc_bias_info(struct snd_kcontrol *kcontrol,
				struct snd_ctl_elem_info *uinfo)
{
	int i;
	static char *texts[] = {
		"Mic In", "Line In", "Line Out"
	};

	struct hda_codec *codec = snd_kcontrol_chip(kcontrol);
	struct sigmatel_spec *spec = codec->spec;
	hda_nid_t nid = kcontrol->private_value;

	if (nid == spec->mic_switch || nid == spec->line_switch)
		i = 3;
	else
		i = 2;

	uinfo->type = SNDRV_CTL_ELEM_TYPE_ENUMERATED;
	uinfo->value.enumerated.items = i;
	uinfo->count = 1;
	if (uinfo->value.enumerated.item >= i)
		uinfo->value.enumerated.item = i-1;
	strcpy(uinfo->value.enumerated.name,
		texts[uinfo->value.enumerated.item]);

	return 0;
}

static int stac92xx_dc_bias_get(struct snd_kcontrol *kcontrol,
				struct snd_ctl_elem_value *ucontrol)
{
	struct hda_codec *codec = snd_kcontrol_chip(kcontrol);
	hda_nid_t nid = kcontrol->private_value;
	unsigned int vref = stac92xx_vref_get(codec, nid);

	if (vref == stac92xx_get_default_vref(codec, nid))
		ucontrol->value.enumerated.item[0] = 0;
	else if (vref == AC_PINCTL_VREF_GRD)
		ucontrol->value.enumerated.item[0] = 1;
	else if (vref == AC_PINCTL_VREF_HIZ)
		ucontrol->value.enumerated.item[0] = 2;

	return 0;
}

static int stac92xx_dc_bias_put(struct snd_kcontrol *kcontrol,
				struct snd_ctl_elem_value *ucontrol)
{
	struct hda_codec *codec = snd_kcontrol_chip(kcontrol);
	unsigned int new_vref = 0;
	int error;
	hda_nid_t nid = kcontrol->private_value;

	if (ucontrol->value.enumerated.item[0] == 0)
		new_vref = stac92xx_get_default_vref(codec, nid);
	else if (ucontrol->value.enumerated.item[0] == 1)
		new_vref = AC_PINCTL_VREF_GRD;
	else if (ucontrol->value.enumerated.item[0] == 2)
		new_vref = AC_PINCTL_VREF_HIZ;
	else
		return 0;

	if (new_vref != stac92xx_vref_get(codec, nid)) {
		error = stac92xx_vref_set(codec, nid, new_vref);
		return error;
	}

	return 0;
}

static int stac92xx_io_switch_info(struct snd_kcontrol *kcontrol,
				struct snd_ctl_elem_info *uinfo)
{
	static char *texts[2];
	struct hda_codec *codec = snd_kcontrol_chip(kcontrol);
	struct sigmatel_spec *spec = codec->spec;

	if (kcontrol->private_value == spec->line_switch)
		texts[0] = "Line In";
	else
		texts[0] = "Mic In";
	texts[1] = "Line Out";
	uinfo->type = SNDRV_CTL_ELEM_TYPE_ENUMERATED;
	uinfo->value.enumerated.items = 2;
	uinfo->count = 1;

	if (uinfo->value.enumerated.item >= 2)
		uinfo->value.enumerated.item = 1;
	strcpy(uinfo->value.enumerated.name,
		texts[uinfo->value.enumerated.item]);

	return 0;
}

static int stac92xx_io_switch_get(struct snd_kcontrol *kcontrol, struct snd_ctl_elem_value *ucontrol)
{
	struct hda_codec *codec = snd_kcontrol_chip(kcontrol);
	struct sigmatel_spec *spec = codec->spec;
	hda_nid_t nid = kcontrol->private_value;
	int io_idx = (nid == spec->mic_switch) ? 1 : 0;

	ucontrol->value.enumerated.item[0] = spec->io_switch[io_idx];
	return 0;
}

static int stac92xx_io_switch_put(struct snd_kcontrol *kcontrol, struct snd_ctl_elem_value *ucontrol)
{
        struct hda_codec *codec = snd_kcontrol_chip(kcontrol);
	struct sigmatel_spec *spec = codec->spec;
	hda_nid_t nid = kcontrol->private_value;
	int io_idx = (nid == spec->mic_switch) ? 1 : 0;
	unsigned short val = !!ucontrol->value.enumerated.item[0];

	spec->io_switch[io_idx] = val;

	if (val)
		stac92xx_auto_set_pinctl(codec, nid, AC_PINCTL_OUT_EN);
	else {
		unsigned int pinctl = AC_PINCTL_IN_EN;
		if (io_idx) /* set VREF for mic */
			pinctl |= stac92xx_get_default_vref(codec, nid);
		stac92xx_auto_set_pinctl(codec, nid, pinctl);
	}

	/* check the auto-mute again: we need to mute/unmute the speaker
	 * appropriately according to the pin direction
	 */
	if (spec->hp_detect)
		stac_issue_unsol_event(codec, nid);

        return 1;
}

#define stac92xx_clfe_switch_info snd_ctl_boolean_mono_info

static int stac92xx_clfe_switch_get(struct snd_kcontrol *kcontrol,
		struct snd_ctl_elem_value *ucontrol)
{
	struct hda_codec *codec = snd_kcontrol_chip(kcontrol);
	struct sigmatel_spec *spec = codec->spec;

	ucontrol->value.integer.value[0] = spec->clfe_swap;
	return 0;
}

static int stac92xx_clfe_switch_put(struct snd_kcontrol *kcontrol,
		struct snd_ctl_elem_value *ucontrol)
{
	struct hda_codec *codec = snd_kcontrol_chip(kcontrol);
	struct sigmatel_spec *spec = codec->spec;
	hda_nid_t nid = kcontrol->private_value & 0xff;
	unsigned int val = !!ucontrol->value.integer.value[0];

	if (spec->clfe_swap == val)
		return 0;

	spec->clfe_swap = val;

	snd_hda_codec_write_cache(codec, nid, 0, AC_VERB_SET_EAPD_BTLENABLE,
		spec->clfe_swap ? 0x4 : 0x0);

	return 1;
}

#define STAC_CODEC_HP_SWITCH(xname) \
	{ .iface = SNDRV_CTL_ELEM_IFACE_MIXER, \
	  .name = xname, \
	  .index = 0, \
	  .info = stac92xx_hp_switch_info, \
	  .get = stac92xx_hp_switch_get, \
	  .put = stac92xx_hp_switch_put, \
	}

#define STAC_CODEC_IO_SWITCH(xname, xpval) \
	{ .iface = SNDRV_CTL_ELEM_IFACE_MIXER, \
	  .name = xname, \
	  .index = 0, \
          .info = stac92xx_io_switch_info, \
          .get = stac92xx_io_switch_get, \
          .put = stac92xx_io_switch_put, \
          .private_value = xpval, \
	}

#define STAC_CODEC_CLFE_SWITCH(xname, xpval) \
	{ .iface = SNDRV_CTL_ELEM_IFACE_MIXER, \
	  .name = xname, \
	  .index = 0, \
	  .info = stac92xx_clfe_switch_info, \
	  .get = stac92xx_clfe_switch_get, \
	  .put = stac92xx_clfe_switch_put, \
	  .private_value = xpval, \
	}

enum {
	STAC_CTL_WIDGET_VOL,
	STAC_CTL_WIDGET_MUTE,
	STAC_CTL_WIDGET_MUTE_BEEP,
	STAC_CTL_WIDGET_MONO_MUX,
	STAC_CTL_WIDGET_HP_SWITCH,
	STAC_CTL_WIDGET_IO_SWITCH,
	STAC_CTL_WIDGET_CLFE_SWITCH,
	STAC_CTL_WIDGET_DC_BIAS
};

static struct snd_kcontrol_new stac92xx_control_templates[] = {
	HDA_CODEC_VOLUME(NULL, 0, 0, 0),
	HDA_CODEC_MUTE(NULL, 0, 0, 0),
	HDA_CODEC_MUTE_BEEP(NULL, 0, 0, 0),
	STAC_MONO_MUX,
	STAC_CODEC_HP_SWITCH(NULL),
	STAC_CODEC_IO_SWITCH(NULL, 0),
	STAC_CODEC_CLFE_SWITCH(NULL, 0),
	DC_BIAS(NULL, 0, 0),
};

/* add dynamic controls */
static struct snd_kcontrol_new *
stac_control_new(struct sigmatel_spec *spec,
		 struct snd_kcontrol_new *ktemp,
		 const char *name,
		 unsigned int subdev)
{
	struct snd_kcontrol_new *knew;

	snd_array_init(&spec->kctls, sizeof(*knew), 32);
	knew = snd_array_new(&spec->kctls);
	if (!knew)
		return NULL;
	*knew = *ktemp;
	knew->name = kstrdup(name, GFP_KERNEL);
	if (!knew->name) {
		/* roolback */
		memset(knew, 0, sizeof(*knew));
		spec->kctls.alloced--;
		return NULL;
	}
	knew->subdevice = subdev;
	return knew;
}

static int stac92xx_add_control_temp(struct sigmatel_spec *spec,
				     struct snd_kcontrol_new *ktemp,
				     int idx, const char *name,
				     unsigned long val)
{
	struct snd_kcontrol_new *knew = stac_control_new(spec, ktemp, name,
							 HDA_SUBDEV_AMP_FLAG);
	if (!knew)
		return -ENOMEM;
	knew->index = idx;
	knew->private_value = val;
	return 0;
}

static inline int stac92xx_add_control_idx(struct sigmatel_spec *spec,
					   int type, int idx, const char *name,
					   unsigned long val)
{
	return stac92xx_add_control_temp(spec,
					 &stac92xx_control_templates[type],
					 idx, name, val);
}


/* add dynamic controls */
static inline int stac92xx_add_control(struct sigmatel_spec *spec, int type,
				       const char *name, unsigned long val)
{
	return stac92xx_add_control_idx(spec, type, 0, name, val);
}

static struct snd_kcontrol_new stac_input_src_temp = {
	.iface = SNDRV_CTL_ELEM_IFACE_MIXER,
	.name = "Input Source",
	.info = stac92xx_mux_enum_info,
	.get = stac92xx_mux_enum_get,
	.put = stac92xx_mux_enum_put,
};

static inline int stac92xx_add_jack_mode_control(struct hda_codec *codec,
						hda_nid_t nid, int idx)
{
	int def_conf = snd_hda_codec_get_pincfg(codec, nid);
	int control = 0;
	struct sigmatel_spec *spec = codec->spec;
	char name[22];

	if (!((get_defcfg_connect(def_conf)) & AC_JACK_PORT_FIXED)) {
		if (stac92xx_get_default_vref(codec, nid) == AC_PINCTL_VREF_GRD
			&& nid == spec->line_switch)
			control = STAC_CTL_WIDGET_IO_SWITCH;
		else if (snd_hda_query_pin_caps(codec, nid)
			& (AC_PINCAP_VREF_GRD << AC_PINCAP_VREF_SHIFT))
			control = STAC_CTL_WIDGET_DC_BIAS;
		else if (nid == spec->mic_switch)
			control = STAC_CTL_WIDGET_IO_SWITCH;
	}

	if (control) {
		strcpy(name, auto_pin_cfg_labels[idx]);
		return stac92xx_add_control(codec->spec, control,
					strcat(name, " Jack Mode"), nid);
	}

	return 0;
}

static int stac92xx_add_input_source(struct sigmatel_spec *spec)
{
	struct snd_kcontrol_new *knew;
	struct hda_input_mux *imux = &spec->private_imux;

	if (spec->auto_mic)
		return 0; /* no need for input source */
	if (!spec->num_adcs || imux->num_items <= 1)
		return 0; /* no need for input source control */
	knew = stac_control_new(spec, &stac_input_src_temp,
				stac_input_src_temp.name, 0);
	if (!knew)
		return -ENOMEM;
	knew->count = spec->num_adcs;
	return 0;
}

/* check whether the line-input can be used as line-out */
static hda_nid_t check_line_out_switch(struct hda_codec *codec)
{
	struct sigmatel_spec *spec = codec->spec;
	struct auto_pin_cfg *cfg = &spec->autocfg;
	hda_nid_t nid;
	unsigned int pincap;
	int i;

	if (cfg->line_out_type != AUTO_PIN_LINE_OUT)
		return 0;
	for (i = 0; i < cfg->num_inputs; i++) {
		if (cfg->inputs[i].type == AUTO_PIN_LINE) {
			nid = cfg->inputs[i].pin;
			pincap = snd_hda_query_pin_caps(codec, nid);
			if (pincap & AC_PINCAP_OUT)
				return nid;
		}
	}
	return 0;
}

static hda_nid_t get_unassigned_dac(struct hda_codec *codec, hda_nid_t nid);

/* check whether the mic-input can be used as line-out */
static hda_nid_t check_mic_out_switch(struct hda_codec *codec, hda_nid_t *dac)
{
	struct sigmatel_spec *spec = codec->spec;
	struct auto_pin_cfg *cfg = &spec->autocfg;
	unsigned int def_conf, pincap;
	int i, mic_type;

	*dac = 0;
	if (cfg->line_out_type != AUTO_PIN_LINE_OUT)
		return 0;
	mic_type = AUTO_PIN_MIC;
 again:
	for (i = 0; i < cfg->num_inputs; i++) {
		hda_nid_t nid = cfg->inputs[i].pin;
		if (cfg->inputs[i].type != mic_type)
			continue;
		def_conf = snd_hda_codec_get_pincfg(codec, nid);
		/* some laptops have an internal analog microphone
		 * which can't be used as a output */
		if (get_defcfg_connect(def_conf) != AC_JACK_PORT_FIXED) {
			pincap = snd_hda_query_pin_caps(codec, nid);
			if (pincap & AC_PINCAP_OUT) {
				*dac = get_unassigned_dac(codec, nid);
				if (*dac)
					return nid;
			}
		}
	}
	if (mic_type == AUTO_PIN_MIC) {
		mic_type = AUTO_PIN_FRONT_MIC;
		goto again;
	}
	return 0;
}

static int is_in_dac_nids(struct sigmatel_spec *spec, hda_nid_t nid)
{
	int i;
	
	for (i = 0; i < spec->multiout.num_dacs; i++) {
		if (spec->multiout.dac_nids[i] == nid)
			return 1;
	}

	return 0;
}

static int check_all_dac_nids(struct sigmatel_spec *spec, hda_nid_t nid)
{
	int i;
	if (is_in_dac_nids(spec, nid))
		return 1;
	for (i = 0; i < spec->autocfg.hp_outs; i++)
		if (spec->hp_dacs[i] == nid)
			return 1;
	for (i = 0; i < spec->autocfg.speaker_outs; i++)
		if (spec->speaker_dacs[i] == nid)
			return 1;
	return 0;
}

static hda_nid_t get_unassigned_dac(struct hda_codec *codec, hda_nid_t nid)
{
	struct sigmatel_spec *spec = codec->spec;
	int j, conn_len;
	hda_nid_t conn[HDA_MAX_CONNECTIONS];
	unsigned int wcaps, wtype;

	conn_len = snd_hda_get_connections(codec, nid, conn,
					   HDA_MAX_CONNECTIONS);
	/* 92HD88: trace back up the link of nids to find the DAC */
	while (conn_len == 1 && (get_wcaps_type(get_wcaps(codec, conn[0]))
					!= AC_WID_AUD_OUT)) {
		nid = conn[0];
		conn_len = snd_hda_get_connections(codec, nid, conn,
			HDA_MAX_CONNECTIONS);
	}
	for (j = 0; j < conn_len; j++) {
		wcaps = get_wcaps(codec, conn[j]);
		wtype = get_wcaps_type(wcaps);
		/* we check only analog outputs */
		if (wtype != AC_WID_AUD_OUT || (wcaps & AC_WCAP_DIGITAL))
			continue;
		/* if this route has a free DAC, assign it */
		if (!check_all_dac_nids(spec, conn[j])) {
			if (conn_len > 1) {
				/* select this DAC in the pin's input mux */
				snd_hda_codec_write_cache(codec, nid, 0,
						  AC_VERB_SET_CONNECT_SEL, j);
			}
			return conn[j];
		}
	}
	/* if all DACs are already assigned, connect to the primary DAC */
	if (conn_len > 1) {
		for (j = 0; j < conn_len; j++) {
			if (conn[j] == spec->multiout.dac_nids[0]) {
				snd_hda_codec_write_cache(codec, nid, 0,
						  AC_VERB_SET_CONNECT_SEL, j);
				break;
			}
		}
	}
	return 0;
}

static int add_spec_dacs(struct sigmatel_spec *spec, hda_nid_t nid);
static int add_spec_extra_dacs(struct sigmatel_spec *spec, hda_nid_t nid);

/*
 * Fill in the dac_nids table from the parsed pin configuration
 * This function only works when every pin in line_out_pins[]
 * contains atleast one DAC in its connection list. Some 92xx
 * codecs are not connected directly to a DAC, such as the 9200
 * and 9202/925x. For those, dac_nids[] must be hard-coded.
 */
static int stac92xx_auto_fill_dac_nids(struct hda_codec *codec)
{
	struct sigmatel_spec *spec = codec->spec;
	struct auto_pin_cfg *cfg = &spec->autocfg;
	int i;
	hda_nid_t nid, dac;
	
	for (i = 0; i < cfg->line_outs; i++) {
		nid = cfg->line_out_pins[i];
		dac = get_unassigned_dac(codec, nid);
		if (!dac) {
			if (spec->multiout.num_dacs > 0) {
				/* we have already working output pins,
				 * so let's drop the broken ones again
				 */
				cfg->line_outs = spec->multiout.num_dacs;
				break;
			}
			/* error out, no available DAC found */
			snd_printk(KERN_ERR
				   "%s: No available DAC for pin 0x%x\n",
				   __func__, nid);
			return -ENODEV;
		}
		add_spec_dacs(spec, dac);
	}

	for (i = 0; i < cfg->hp_outs; i++) {
		nid = cfg->hp_pins[i];
		dac = get_unassigned_dac(codec, nid);
		if (dac) {
			if (!spec->multiout.hp_nid)
				spec->multiout.hp_nid = dac;
			else
				add_spec_extra_dacs(spec, dac);
		}
		spec->hp_dacs[i] = dac;
	}

	for (i = 0; i < cfg->speaker_outs; i++) {
		nid = cfg->speaker_pins[i];
		dac = get_unassigned_dac(codec, nid);
		if (dac)
			add_spec_extra_dacs(spec, dac);
		spec->speaker_dacs[i] = dac;
	}

	/* add line-in as output */
	nid = check_line_out_switch(codec);
	if (nid) {
		dac = get_unassigned_dac(codec, nid);
		if (dac) {
			snd_printdd("STAC: Add line-in 0x%x as output %d\n",
				    nid, cfg->line_outs);
			cfg->line_out_pins[cfg->line_outs] = nid;
			cfg->line_outs++;
			spec->line_switch = nid;
			add_spec_dacs(spec, dac);
		}
	}
	/* add mic as output */
	nid = check_mic_out_switch(codec, &dac);
	if (nid && dac) {
		snd_printdd("STAC: Add mic-in 0x%x as output %d\n",
			    nid, cfg->line_outs);
		cfg->line_out_pins[cfg->line_outs] = nid;
		cfg->line_outs++;
		spec->mic_switch = nid;
		add_spec_dacs(spec, dac);
	}

	snd_printd("stac92xx: dac_nids=%d (0x%x/0x%x/0x%x/0x%x/0x%x)\n",
		   spec->multiout.num_dacs,
		   spec->multiout.dac_nids[0],
		   spec->multiout.dac_nids[1],
		   spec->multiout.dac_nids[2],
		   spec->multiout.dac_nids[3],
		   spec->multiout.dac_nids[4]);

	return 0;
}

/* create volume control/switch for the given prefx type */
static int create_controls_idx(struct hda_codec *codec, const char *pfx,
			       int idx, hda_nid_t nid, int chs)
{
	struct sigmatel_spec *spec = codec->spec;
	char name[32];
	int err;

	if (!spec->check_volume_offset) {
		unsigned int caps, step, nums, db_scale;
		caps = query_amp_caps(codec, nid, HDA_OUTPUT);
		step = (caps & AC_AMPCAP_STEP_SIZE) >>
			AC_AMPCAP_STEP_SIZE_SHIFT;
		step = (step + 1) * 25; /* in .01dB unit */
		nums = (caps & AC_AMPCAP_NUM_STEPS) >>
			AC_AMPCAP_NUM_STEPS_SHIFT;
		db_scale = nums * step;
		/* if dB scale is over -64dB, and finer enough,
		 * let's reduce it to half
		 */
		if (db_scale > 6400 && nums >= 0x1f)
			spec->volume_offset = nums / 2;
		spec->check_volume_offset = 1;
	}

	sprintf(name, "%s Playback Volume", pfx);
	err = stac92xx_add_control_idx(spec, STAC_CTL_WIDGET_VOL, idx, name,
		HDA_COMPOSE_AMP_VAL_OFS(nid, chs, 0, HDA_OUTPUT,
					spec->volume_offset));
	if (err < 0)
		return err;
	sprintf(name, "%s Playback Switch", pfx);
	err = stac92xx_add_control_idx(spec, STAC_CTL_WIDGET_MUTE, idx, name,
				   HDA_COMPOSE_AMP_VAL(nid, chs, 0, HDA_OUTPUT));
	if (err < 0)
		return err;
	return 0;
}

#define create_controls(codec, pfx, nid, chs) \
	create_controls_idx(codec, pfx, 0, nid, chs)

static int add_spec_dacs(struct sigmatel_spec *spec, hda_nid_t nid)
{
	if (spec->multiout.num_dacs > 4) {
		printk(KERN_WARNING "stac92xx: No space for DAC 0x%x\n", nid);
		return 1;
	} else {
		spec->multiout.dac_nids[spec->multiout.num_dacs] = nid;
		spec->multiout.num_dacs++;
	}
	return 0;
}

static int add_spec_extra_dacs(struct sigmatel_spec *spec, hda_nid_t nid)
{
	int i;
	for (i = 0; i < ARRAY_SIZE(spec->multiout.extra_out_nid); i++) {
		if (!spec->multiout.extra_out_nid[i]) {
			spec->multiout.extra_out_nid[i] = nid;
			return 0;
		}
	}
	printk(KERN_WARNING "stac92xx: No space for extra DAC 0x%x\n", nid);
	return 1;
}

/* Create output controls
 * The mixer elements are named depending on the given type (AUTO_PIN_XXX_OUT)
 */
static int create_multi_out_ctls(struct hda_codec *codec, int num_outs,
				 const hda_nid_t *pins,
				 const hda_nid_t *dac_nids,
				 int type)
{
	struct sigmatel_spec *spec = codec->spec;
	static const char *chname[4] = {
		"Front", "Surround", NULL /*CLFE*/, "Side"
	};
	hda_nid_t nid;
	int i, err;
	unsigned int wid_caps;

	for (i = 0; i < num_outs && i < ARRAY_SIZE(chname); i++) {
		if (type == AUTO_PIN_HP_OUT && !spec->hp_detect) {
			wid_caps = get_wcaps(codec, pins[i]);
			if (wid_caps & AC_WCAP_UNSOL_CAP)
				spec->hp_detect = 1;
		}
		nid = dac_nids[i];
		if (!nid)
			continue;
		if (type != AUTO_PIN_HP_OUT && i == 2) {
			/* Center/LFE */
			err = create_controls(codec, "Center", nid, 1);
			if (err < 0)
				return err;
			err = create_controls(codec, "LFE", nid, 2);
			if (err < 0)
				return err;

			wid_caps = get_wcaps(codec, nid);

			if (wid_caps & AC_WCAP_LR_SWAP) {
				err = stac92xx_add_control(spec,
					STAC_CTL_WIDGET_CLFE_SWITCH,
					"Swap Center/LFE Playback Switch", nid);

				if (err < 0)
					return err;
			}

		} else {
			const char *name;
			int idx;
			switch (type) {
			case AUTO_PIN_HP_OUT:
				name = "Headphone";
				idx = i;
				break;
			case AUTO_PIN_SPEAKER_OUT:
				name = "Speaker";
				idx = i;
				break;
			default:
				name = chname[i];
				idx = 0;
				break;
			}
			err = create_controls_idx(codec, name, idx, nid, 3);
			if (err < 0)
				return err;
		}
	}
	return 0;
}

static int stac92xx_add_capvol_ctls(struct hda_codec *codec, unsigned long vol,
				    unsigned long sw, int idx)
{
	int err;
	err = stac92xx_add_control_idx(codec->spec, STAC_CTL_WIDGET_VOL, idx,
				       "Capture Volume", vol);
	if (err < 0)
		return err;
	err = stac92xx_add_control_idx(codec->spec, STAC_CTL_WIDGET_MUTE, idx,
				       "Capture Switch", sw);
	if (err < 0)
		return err;
	return 0;
}

/* add playback controls from the parsed DAC table */
static int stac92xx_auto_create_multi_out_ctls(struct hda_codec *codec,
					       const struct auto_pin_cfg *cfg)
{
	struct sigmatel_spec *spec = codec->spec;
	hda_nid_t nid;
	int err;
	int idx;

	err = create_multi_out_ctls(codec, cfg->line_outs, cfg->line_out_pins,
				    spec->multiout.dac_nids,
				    cfg->line_out_type);
	if (err < 0)
		return err;

	if (cfg->hp_outs > 1 && cfg->line_out_type == AUTO_PIN_LINE_OUT) {
		err = stac92xx_add_control(spec,
			STAC_CTL_WIDGET_HP_SWITCH,
			"Headphone as Line Out Switch",
			cfg->hp_pins[cfg->hp_outs - 1]);
		if (err < 0)
			return err;
	}

	for (idx = 0; idx < cfg->num_inputs; idx++) {
		if (cfg->inputs[idx].type > AUTO_PIN_FRONT_LINE)
			break;
		nid = cfg->inputs[idx].pin;
		err = stac92xx_add_jack_mode_control(codec, nid, idx);
		if (err < 0)
			return err;
	}

	return 0;
}

/* add playback controls for Speaker and HP outputs */
static int stac92xx_auto_create_hp_ctls(struct hda_codec *codec,
					struct auto_pin_cfg *cfg)
{
	struct sigmatel_spec *spec = codec->spec;
	int err;

	err = create_multi_out_ctls(codec, cfg->hp_outs, cfg->hp_pins,
				    spec->hp_dacs, AUTO_PIN_HP_OUT);
	if (err < 0)
		return err;

	err = create_multi_out_ctls(codec, cfg->speaker_outs, cfg->speaker_pins,
				    spec->speaker_dacs, AUTO_PIN_SPEAKER_OUT);
	if (err < 0)
		return err;

	return 0;
}

/* labels for mono mux outputs */
static const char *stac92xx_mono_labels[4] = {
	"DAC0", "DAC1", "Mixer", "DAC2"
};

/* create mono mux for mono out on capable codecs */
static int stac92xx_auto_create_mono_output_ctls(struct hda_codec *codec)
{
	struct sigmatel_spec *spec = codec->spec;
	struct hda_input_mux *mono_mux = &spec->private_mono_mux;
	int i, num_cons;
	hda_nid_t con_lst[ARRAY_SIZE(stac92xx_mono_labels)];

	num_cons = snd_hda_get_connections(codec,
				spec->mono_nid,
				con_lst,
				HDA_MAX_NUM_INPUTS);
	if (num_cons <= 0 || num_cons > ARRAY_SIZE(stac92xx_mono_labels))
		return -EINVAL;

	for (i = 0; i < num_cons; i++) {
		mono_mux->items[mono_mux->num_items].label =
					stac92xx_mono_labels[i];
		mono_mux->items[mono_mux->num_items].index = i;
		mono_mux->num_items++;
	}

	return stac92xx_add_control(spec, STAC_CTL_WIDGET_MONO_MUX,
				"Mono Mux", spec->mono_nid);
}

/* create PC beep volume controls */
static int stac92xx_auto_create_beep_ctls(struct hda_codec *codec,
						hda_nid_t nid)
{
	struct sigmatel_spec *spec = codec->spec;
	u32 caps = query_amp_caps(codec, nid, HDA_OUTPUT);
	int err, type = STAC_CTL_WIDGET_MUTE_BEEP;

	if (spec->anabeep_nid == nid)
		type = STAC_CTL_WIDGET_MUTE;

	/* check for mute support for the the amp */
	if ((caps & AC_AMPCAP_MUTE) >> AC_AMPCAP_MUTE_SHIFT) {
		err = stac92xx_add_control(spec, type,
			"Beep Playback Switch",
			HDA_COMPOSE_AMP_VAL(nid, 1, 0, HDA_OUTPUT));
			if (err < 0)
				return err;
	}

	/* check to see if there is volume support for the amp */
	if ((caps & AC_AMPCAP_NUM_STEPS) >> AC_AMPCAP_NUM_STEPS_SHIFT) {
		err = stac92xx_add_control(spec, STAC_CTL_WIDGET_VOL,
			"Beep Playback Volume",
			HDA_COMPOSE_AMP_VAL(nid, 1, 0, HDA_OUTPUT));
			if (err < 0)
				return err;
	}
	return 0;
}

#ifdef CONFIG_SND_HDA_INPUT_BEEP
#define stac92xx_dig_beep_switch_info snd_ctl_boolean_mono_info

static int stac92xx_dig_beep_switch_get(struct snd_kcontrol *kcontrol,
					struct snd_ctl_elem_value *ucontrol)
{
	struct hda_codec *codec = snd_kcontrol_chip(kcontrol);
	ucontrol->value.integer.value[0] = codec->beep->enabled;
	return 0;
}

static int stac92xx_dig_beep_switch_put(struct snd_kcontrol *kcontrol,
					struct snd_ctl_elem_value *ucontrol)
{
	struct hda_codec *codec = snd_kcontrol_chip(kcontrol);
	return snd_hda_enable_beep_device(codec, ucontrol->value.integer.value[0]);
}

static struct snd_kcontrol_new stac92xx_dig_beep_ctrl = {
	.iface = SNDRV_CTL_ELEM_IFACE_MIXER,
	.info = stac92xx_dig_beep_switch_info,
	.get = stac92xx_dig_beep_switch_get,
	.put = stac92xx_dig_beep_switch_put,
};

static int stac92xx_beep_switch_ctl(struct hda_codec *codec)
{
	return stac92xx_add_control_temp(codec->spec, &stac92xx_dig_beep_ctrl,
					 0, "Beep Playback Switch", 0);
}
#endif

static int stac92xx_auto_create_mux_input_ctls(struct hda_codec *codec)
{
	struct sigmatel_spec *spec = codec->spec;
	int i, j, err = 0;

	for (i = 0; i < spec->num_muxes; i++) {
		hda_nid_t nid;
		unsigned int wcaps;
		unsigned long val;

		nid = spec->mux_nids[i];
		wcaps = get_wcaps(codec, nid);
		if (!(wcaps & AC_WCAP_OUT_AMP))
			continue;

		/* check whether already the same control was created as
		 * normal Capture Volume.
		 */
		val = HDA_COMPOSE_AMP_VAL(nid, 3, 0, HDA_OUTPUT);
		for (j = 0; j < spec->num_caps; j++) {
			if (spec->capvols[j] == val)
				break;
		}
		if (j < spec->num_caps)
			continue;

		err = stac92xx_add_control_idx(spec, STAC_CTL_WIDGET_VOL, i,
					       "Mux Capture Volume", val);
		if (err < 0)
			return err;
	}
	return 0;
};

static const char *stac92xx_spdif_labels[3] = {
	"Digital Playback", "Analog Mux 1", "Analog Mux 2",
};

static int stac92xx_auto_create_spdif_mux_ctls(struct hda_codec *codec)
{
	struct sigmatel_spec *spec = codec->spec;
	struct hda_input_mux *spdif_mux = &spec->private_smux;
	const char **labels = spec->spdif_labels;
	int i, num_cons;
	hda_nid_t con_lst[HDA_MAX_NUM_INPUTS];

	num_cons = snd_hda_get_connections(codec,
				spec->smux_nids[0],
				con_lst,
				HDA_MAX_NUM_INPUTS);
	if (num_cons <= 0)
		return -EINVAL;

	if (!labels)
		labels = stac92xx_spdif_labels;

	for (i = 0; i < num_cons; i++) {
		spdif_mux->items[spdif_mux->num_items].label = labels[i];
		spdif_mux->items[spdif_mux->num_items].index = i;
		spdif_mux->num_items++;
	}

	return 0;
}

/* labels for dmic mux inputs */
static const char *stac92xx_dmic_labels[5] = {
	"Analog Inputs", "Digital Mic 1", "Digital Mic 2",
	"Digital Mic 3", "Digital Mic 4"
};

static int get_connection_index(struct hda_codec *codec, hda_nid_t mux,
				hda_nid_t nid)
{
	hda_nid_t conn[HDA_MAX_NUM_INPUTS];
	int i, nums;

	nums = snd_hda_get_connections(codec, mux, conn, ARRAY_SIZE(conn));
	for (i = 0; i < nums; i++)
		if (conn[i] == nid)
			return i;
	return -1;
}

/* create a volume assigned to the given pin (only if supported) */
/* return 1 if the volume control is created */
static int create_elem_capture_vol(struct hda_codec *codec, hda_nid_t nid,
				   const char *label, int idx, int direction)
{
	unsigned int caps, nums;
	char name[32];
	int err;

	if (direction == HDA_OUTPUT)
		caps = AC_WCAP_OUT_AMP;
	else
		caps = AC_WCAP_IN_AMP;
	if (!(get_wcaps(codec, nid) & caps))
		return 0;
	caps = query_amp_caps(codec, nid, direction);
	nums = (caps & AC_AMPCAP_NUM_STEPS) >> AC_AMPCAP_NUM_STEPS_SHIFT;
	if (!nums)
		return 0;
	snprintf(name, sizeof(name), "%s Capture Volume", label);
	err = stac92xx_add_control_idx(codec->spec, STAC_CTL_WIDGET_VOL, idx, name,
				       HDA_COMPOSE_AMP_VAL(nid, 3, 0, direction));
	if (err < 0)
		return err;
	return 1;
}

static const char *get_input_src_label(struct hda_codec *codec, hda_nid_t nid)
{
	unsigned int def_conf;

	def_conf = snd_hda_codec_get_pincfg(codec, nid);

	switch (get_defcfg_device(def_conf)) {
	case AC_JACK_MIC_IN:
		if (get_defcfg_connect(def_conf) == AC_JACK_PORT_FIXED ||
				((get_defcfg_location(def_conf) & 0xf0)
						== AC_JACK_LOC_INTERNAL))
			return "Internal Mic";
		if ((get_defcfg_location(def_conf) & 0xf0)
						== AC_JACK_LOC_SEPARATE)
			return "Dock Mic";
		if (get_defcfg_location(def_conf) == AC_JACK_LOC_REAR)
			return "Rear Mic";
		return "Mic";
	case AC_JACK_LINE_IN:
		if ((get_defcfg_location(def_conf) & 0xf0)
						== AC_JACK_LOC_SEPARATE)
			return "Dock Line";
		return "Line";
	case AC_JACK_AUX:
		return "Aux";
	case AC_JACK_CD:
		return "CD";
	case AC_JACK_SPDIF_IN:
		return "SPDIF In";
	case AC_JACK_DIG_OTHER_IN:
		return "Digital In";
	}

	snd_printd("invalid inp pin %02x device config %08x", nid, def_conf);
	return NULL;
}

static const char *get_unique_inp_src_label(struct hda_codec *codec,
				hda_nid_t nid)
{
	int i, n;
	const char *label;
	struct sigmatel_spec *spec = codec->spec;
	struct hda_input_mux *imux = &spec->private_imux;
	struct hda_input_mux *dimux = &spec->private_dimux;
	struct unique_input_names *unames = &spec->private_u_inp_names;

	label = get_input_src_label(codec, nid);
	n = 0;

	for (i = 0; i < imux->num_items; i++) {
		if (!strncmp(label, imux->items[i].label, strlen(label)))
			n++;
	}
	if (snd_hda_get_bool_hint(codec, "separate_dmux") == 1) {
		for (i = 0; i < dimux->num_items; i++) {
			if (!strncmp(label, dimux->items[i].label,
					strlen(label)))
				n++;
		}
	}
	if (n > 0 && unames->num < HDA_MAX_NUM_INPUTS) {
		sprintf(&unames->uname[unames->num][0], "%.28s %d", label, n);
		label = &unames->uname[unames->num][0];
		unames->num++;
	}

	return label;
}

/* create playback/capture controls for input pins on dmic capable codecs */
static int stac92xx_auto_create_dmic_input_ctls(struct hda_codec *codec,
						const struct auto_pin_cfg *cfg)
{
	struct sigmatel_spec *spec = codec->spec;
	struct hda_input_mux *imux = &spec->private_imux;
	struct hda_input_mux *dimux = &spec->private_dimux;
	int err, i;
	unsigned int def_conf;

	dimux->items[dimux->num_items].label = stac92xx_dmic_labels[0];
	dimux->items[dimux->num_items].index = 0;
	dimux->num_items++;

	for (i = 0; i < spec->num_dmics; i++) {
		hda_nid_t nid;
		int index;
		const char *label;

		nid = spec->dmic_nids[i];
		if (get_wcaps_type(get_wcaps(codec, nid)) != AC_WID_PIN)
			continue;
		def_conf = snd_hda_codec_get_pincfg(codec, nid);
		if (get_defcfg_connect(def_conf) == AC_JACK_PORT_NONE)
			continue;

		index = get_connection_index(codec, spec->dmux_nids[0], nid);
		if (index < 0)
			continue;

		label = get_unique_inp_src_label(codec, nid);
		if (label == NULL)
			return -EINVAL;

		err = create_elem_capture_vol(codec, nid, label, 0, HDA_INPUT);
		if (err < 0)
			return err;
		if (!err) {
			err = create_elem_capture_vol(codec, nid, label, 0,
						      HDA_OUTPUT);
			if (err < 0)
				return err;
		}

		dimux->items[dimux->num_items].label = label;
		dimux->items[dimux->num_items].index = index;
		dimux->num_items++;
		if (snd_hda_get_bool_hint(codec, "separate_dmux") != 1) {
			imux->items[imux->num_items].label = label;
			imux->items[imux->num_items].index = index;
			imux->num_items++;
		}
	}

	return 0;
}

static int check_mic_pin(struct hda_codec *codec, hda_nid_t nid,
			 hda_nid_t *fixed, hda_nid_t *ext)
{
	unsigned int cfg;

	if (!nid)
		return 0;
	cfg = snd_hda_codec_get_pincfg(codec, nid);
	switch (get_defcfg_connect(cfg)) {
	case AC_JACK_PORT_FIXED:
		if (*fixed)
			return 1; /* already occupied */
		*fixed = nid;
		break;
	case AC_JACK_PORT_COMPLEX:
		if (*ext)
			return 1; /* already occupied */
		*ext = nid;
		break;
	}
	return 0;
}

static int set_mic_route(struct hda_codec *codec,
			 struct sigmatel_mic_route *mic,
			 hda_nid_t pin)
{
	struct sigmatel_spec *spec = codec->spec;
	struct auto_pin_cfg *cfg = &spec->autocfg;
	int i;

	mic->pin = pin;
	for (i = 0; i < cfg->num_inputs; i++) {
		if (pin == cfg->inputs[i].pin)
			break;
	}
	if (i < cfg->num_inputs && cfg->inputs[i].type <= AUTO_PIN_FRONT_MIC) {
		/* analog pin */
		i = get_connection_index(codec, spec->mux_nids[0], pin);
		if (i < 0)
			return -1;
		mic->mux_idx = i;
		mic->dmux_idx = -1;
		if (spec->dmux_nids)
			mic->dmux_idx = get_connection_index(codec,
							     spec->dmux_nids[0],
							     spec->mux_nids[0]);
	}  else if (spec->dmux_nids) {
		/* digital pin */
		i = get_connection_index(codec, spec->dmux_nids[0], pin);
		if (i < 0)
			return -1;
		mic->dmux_idx = i;
		mic->mux_idx = -1;
		if (spec->mux_nids)
			mic->mux_idx = get_connection_index(codec,
							    spec->mux_nids[0],
							    spec->dmux_nids[0]);
	}
	return 0;
}

/* return non-zero if the device is for automatic mic switch */
static int stac_check_auto_mic(struct hda_codec *codec)
{
	struct sigmatel_spec *spec = codec->spec;
	struct auto_pin_cfg *cfg = &spec->autocfg;
	hda_nid_t fixed, ext;
	int i;

	for (i = 0; i < cfg->num_inputs; i++) {
		if (cfg->inputs[i].type >= AUTO_PIN_LINE)
			return 0; /* must be exclusively mics */
	}
	fixed = ext = 0;
	for (i = 0; i < cfg->num_inputs; i++)
		if (check_mic_pin(codec, cfg->inputs[i].pin, &fixed, &ext))
			return 0;
	for (i = 0; i < spec->num_dmics; i++)
		if (check_mic_pin(codec, spec->dmic_nids[i], &fixed, &ext))
			return 0;
	if (!fixed || !ext)
		return 0;
	if (!(get_wcaps(codec, ext) & AC_WCAP_UNSOL_CAP))
		return 0; /* no unsol support */
	if (set_mic_route(codec, &spec->ext_mic, ext) ||
	    set_mic_route(codec, &spec->int_mic, fixed))
		return 0; /* something is wrong */
	return 1;
}

/* create playback/capture controls for input pins */
static int stac92xx_auto_create_analog_input_ctls(struct hda_codec *codec, const struct auto_pin_cfg *cfg)
{
	struct sigmatel_spec *spec = codec->spec;
	struct hda_input_mux *imux = &spec->private_imux;
	int i, j, type_idx = 0;
<<<<<<< HEAD
=======
	const char *label;
>>>>>>> 263d0328

	for (i = 0; i < cfg->num_inputs; i++) {
		hda_nid_t nid = cfg->inputs[i].pin;
		int index, err;

		index = -1;
		for (j = 0; j < spec->num_muxes; j++) {
			index = get_connection_index(codec, spec->mux_nids[j],
						     nid);
			if (index >= 0)
				break;
		}
		if (index < 0)
			continue;

		if (i > 0 && cfg->inputs[i].type == cfg->inputs[i - 1].type)
			type_idx++;
		else
			type_idx = 0;
<<<<<<< HEAD
		err = create_elem_capture_vol(codec, nid,
					      auto_pin_cfg_labels[i], type_idx,
=======

		label = get_unique_inp_src_label(codec, nid);
		if (label == NULL)
			return -EINVAL;

		err = create_elem_capture_vol(codec, nid,
					      label, type_idx,
>>>>>>> 263d0328
					      HDA_INPUT);
		if (err < 0)
			return err;

<<<<<<< HEAD
		imux->items[imux->num_items].label =
			snd_hda_get_input_pin_label(cfg, i);
=======
		imux->items[imux->num_items].label = label;
>>>>>>> 263d0328
		imux->items[imux->num_items].index = index;
		imux->num_items++;
	}
	spec->num_analog_muxes = imux->num_items;

	if (imux->num_items) {
		/*
		 * Set the current input for the muxes.
		 * The STAC9221 has two input muxes with identical source
		 * NID lists.  Hopefully this won't get confused.
		 */
		for (i = 0; i < spec->num_muxes; i++) {
			snd_hda_codec_write_cache(codec, spec->mux_nids[i], 0,
						  AC_VERB_SET_CONNECT_SEL,
						  imux->items[0].index);
		}
	}

	return 0;
}

static void stac92xx_auto_init_multi_out(struct hda_codec *codec)
{
	struct sigmatel_spec *spec = codec->spec;
	int i;

	for (i = 0; i < spec->autocfg.line_outs; i++) {
		hda_nid_t nid = spec->autocfg.line_out_pins[i];
		stac92xx_auto_set_pinctl(codec, nid, AC_PINCTL_OUT_EN);
	}
}

static void stac92xx_auto_init_hp_out(struct hda_codec *codec)
{
	struct sigmatel_spec *spec = codec->spec;
	int i;

	for (i = 0; i < spec->autocfg.hp_outs; i++) {
		hda_nid_t pin;
		pin = spec->autocfg.hp_pins[i];
		if (pin) /* connect to front */
			stac92xx_auto_set_pinctl(codec, pin, AC_PINCTL_OUT_EN | AC_PINCTL_HP_EN);
	}
	for (i = 0; i < spec->autocfg.speaker_outs; i++) {
		hda_nid_t pin;
		pin = spec->autocfg.speaker_pins[i];
		if (pin) /* connect to front */
			stac92xx_auto_set_pinctl(codec, pin, AC_PINCTL_OUT_EN);
	}
}

static int is_dual_headphones(struct hda_codec *codec)
{
	struct sigmatel_spec *spec = codec->spec;
	int i, valid_hps;

	if (spec->autocfg.line_out_type != AUTO_PIN_SPEAKER_OUT ||
	    spec->autocfg.hp_outs <= 1)
		return 0;
	valid_hps = 0;
	for (i = 0; i < spec->autocfg.hp_outs; i++) {
		hda_nid_t nid = spec->autocfg.hp_pins[i];
		unsigned int cfg = snd_hda_codec_get_pincfg(codec, nid);
		if (get_defcfg_location(cfg) & AC_JACK_LOC_SEPARATE)
			continue;
		valid_hps++;
	}
	return (valid_hps > 1);
}


static int stac92xx_parse_auto_config(struct hda_codec *codec, hda_nid_t dig_out, hda_nid_t dig_in)
{
	struct sigmatel_spec *spec = codec->spec;
	int hp_swap = 0;
	int i, err;

	if ((err = snd_hda_parse_pin_def_config(codec,
						&spec->autocfg,
						spec->dmic_nids)) < 0)
		return err;
	if (! spec->autocfg.line_outs)
		return 0; /* can't find valid pin config */

	/* If we have no real line-out pin and multiple hp-outs, HPs should
	 * be set up as multi-channel outputs.
	 */
	if (is_dual_headphones(codec)) {
		/* Copy hp_outs to line_outs, backup line_outs in
		 * speaker_outs so that the following routines can handle
		 * HP pins as primary outputs.
		 */
		snd_printdd("stac92xx: Enabling multi-HPs workaround\n");
		memcpy(spec->autocfg.speaker_pins, spec->autocfg.line_out_pins,
		       sizeof(spec->autocfg.line_out_pins));
		spec->autocfg.speaker_outs = spec->autocfg.line_outs;
		memcpy(spec->autocfg.line_out_pins, spec->autocfg.hp_pins,
		       sizeof(spec->autocfg.hp_pins));
		spec->autocfg.line_outs = spec->autocfg.hp_outs;
		spec->autocfg.line_out_type = AUTO_PIN_HP_OUT;
		spec->autocfg.hp_outs = 0;
		hp_swap = 1;
	}
	if (spec->autocfg.mono_out_pin) {
		int dir = get_wcaps(codec, spec->autocfg.mono_out_pin) &
			(AC_WCAP_OUT_AMP | AC_WCAP_IN_AMP);
		u32 caps = query_amp_caps(codec,
				spec->autocfg.mono_out_pin, dir);
		hda_nid_t conn_list[1];

		/* get the mixer node and then the mono mux if it exists */
		if (snd_hda_get_connections(codec,
				spec->autocfg.mono_out_pin, conn_list, 1) &&
				snd_hda_get_connections(codec, conn_list[0],
				conn_list, 1) > 0) {

				int wcaps = get_wcaps(codec, conn_list[0]);
				int wid_type = get_wcaps_type(wcaps);
				/* LR swap check, some stac925x have a mux that
 				 * changes the DACs output path instead of the
 				 * mono-mux path.
 				 */
				if (wid_type == AC_WID_AUD_SEL &&
						!(wcaps & AC_WCAP_LR_SWAP))
					spec->mono_nid = conn_list[0];
		}
		if (dir) {
			hda_nid_t nid = spec->autocfg.mono_out_pin;

			/* most mono outs have a least a mute/unmute switch */
			dir = (dir & AC_WCAP_OUT_AMP) ? HDA_OUTPUT : HDA_INPUT;
			err = stac92xx_add_control(spec, STAC_CTL_WIDGET_MUTE,
				"Mono Playback Switch",
				HDA_COMPOSE_AMP_VAL(nid, 1, 0, dir));
			if (err < 0)
				return err;
			/* check for volume support for the amp */
			if ((caps & AC_AMPCAP_NUM_STEPS)
					>> AC_AMPCAP_NUM_STEPS_SHIFT) {
				err = stac92xx_add_control(spec,
					STAC_CTL_WIDGET_VOL,
					"Mono Playback Volume",
				HDA_COMPOSE_AMP_VAL(nid, 1, 0, dir));
				if (err < 0)
					return err;
			}
		}

		stac92xx_auto_set_pinctl(codec, spec->autocfg.mono_out_pin,
					 AC_PINCTL_OUT_EN);
	}

	if (!spec->multiout.num_dacs) {
		err = stac92xx_auto_fill_dac_nids(codec);
		if (err < 0)
			return err;
		err = stac92xx_auto_create_multi_out_ctls(codec,
							  &spec->autocfg);
		if (err < 0)
			return err;
	}

	/* setup analog beep controls */
	if (spec->anabeep_nid > 0) {
		err = stac92xx_auto_create_beep_ctls(codec,
			spec->anabeep_nid);
		if (err < 0)
			return err;
	}

	/* setup digital beep controls and input device */
#ifdef CONFIG_SND_HDA_INPUT_BEEP
	if (spec->digbeep_nid > 0) {
		hda_nid_t nid = spec->digbeep_nid;
		unsigned int caps;

		err = stac92xx_auto_create_beep_ctls(codec, nid);
		if (err < 0)
			return err;
		err = snd_hda_attach_beep_device(codec, nid);
		if (err < 0)
			return err;
		if (codec->beep) {
			/* IDT/STAC codecs have linear beep tone parameter */
			codec->beep->linear_tone = spec->linear_tone_beep;
			/* if no beep switch is available, make its own one */
			caps = query_amp_caps(codec, nid, HDA_OUTPUT);
			if (!(caps & AC_AMPCAP_MUTE)) {
				err = stac92xx_beep_switch_ctl(codec);
				if (err < 0)
					return err;
			}
		}
	}
#endif

	err = stac92xx_auto_create_hp_ctls(codec, &spec->autocfg);
	if (err < 0)
		return err;

	/* All output parsing done, now restore the swapped hp pins */
	if (hp_swap) {
		memcpy(spec->autocfg.hp_pins, spec->autocfg.line_out_pins,
		       sizeof(spec->autocfg.hp_pins));
		spec->autocfg.hp_outs = spec->autocfg.line_outs;
		spec->autocfg.line_out_type = AUTO_PIN_HP_OUT;
		spec->autocfg.line_outs = 0;
	}

	if (stac_check_auto_mic(codec)) {
		spec->auto_mic = 1;
		/* only one capture for auto-mic */
		spec->num_adcs = 1;
		spec->num_caps = 1;
		spec->num_muxes = 1;
	}

	for (i = 0; i < spec->num_caps; i++) {
		err = stac92xx_add_capvol_ctls(codec, spec->capvols[i],
					       spec->capsws[i], i);
		if (err < 0)
			return err;
	}

	err = stac92xx_auto_create_analog_input_ctls(codec, &spec->autocfg);
	if (err < 0)
		return err;

	if (spec->mono_nid > 0) {
		err = stac92xx_auto_create_mono_output_ctls(codec);
		if (err < 0)
			return err;
	}
	if (spec->num_dmics > 0 && !spec->dinput_mux)
		if ((err = stac92xx_auto_create_dmic_input_ctls(codec,
						&spec->autocfg)) < 0)
			return err;
	if (spec->num_muxes > 0) {
		err = stac92xx_auto_create_mux_input_ctls(codec);
		if (err < 0)
			return err;
	}
	if (spec->num_smuxes > 0) {
		err = stac92xx_auto_create_spdif_mux_ctls(codec);
		if (err < 0)
			return err;
	}

	err = stac92xx_add_input_source(spec);
	if (err < 0)
		return err;

	spec->multiout.max_channels = spec->multiout.num_dacs * 2;
	if (spec->multiout.max_channels > 2)
		spec->surr_switch = 1;

	if (spec->autocfg.dig_outs)
		spec->multiout.dig_out_nid = dig_out;
	if (dig_in && spec->autocfg.dig_in_pin)
		spec->dig_in_nid = dig_in;

	if (spec->kctls.list)
		spec->mixers[spec->num_mixers++] = spec->kctls.list;

	spec->input_mux = &spec->private_imux;
	if (!spec->dinput_mux)
		spec->dinput_mux = &spec->private_dimux;
	spec->sinput_mux = &spec->private_smux;
	spec->mono_mux = &spec->private_mono_mux;
	return 1;
}

/* add playback controls for HP output */
static int stac9200_auto_create_hp_ctls(struct hda_codec *codec,
					struct auto_pin_cfg *cfg)
{
	struct sigmatel_spec *spec = codec->spec;
	hda_nid_t pin = cfg->hp_pins[0];
	unsigned int wid_caps;

	if (! pin)
		return 0;

	wid_caps = get_wcaps(codec, pin);
	if (wid_caps & AC_WCAP_UNSOL_CAP)
		spec->hp_detect = 1;

	return 0;
}

/* add playback controls for LFE output */
static int stac9200_auto_create_lfe_ctls(struct hda_codec *codec,
					struct auto_pin_cfg *cfg)
{
	struct sigmatel_spec *spec = codec->spec;
	int err;
	hda_nid_t lfe_pin = 0x0;
	int i;

	/*
	 * search speaker outs and line outs for a mono speaker pin
	 * with an amp.  If one is found, add LFE controls
	 * for it.
	 */
	for (i = 0; i < spec->autocfg.speaker_outs && lfe_pin == 0x0; i++) {
		hda_nid_t pin = spec->autocfg.speaker_pins[i];
		unsigned int wcaps = get_wcaps(codec, pin);
		wcaps &= (AC_WCAP_STEREO | AC_WCAP_OUT_AMP);
		if (wcaps == AC_WCAP_OUT_AMP)
			/* found a mono speaker with an amp, must be lfe */
			lfe_pin = pin;
	}

	/* if speaker_outs is 0, then speakers may be in line_outs */
	if (lfe_pin == 0 && spec->autocfg.speaker_outs == 0) {
		for (i = 0; i < spec->autocfg.line_outs && lfe_pin == 0x0; i++) {
			hda_nid_t pin = spec->autocfg.line_out_pins[i];
			unsigned int defcfg;
			defcfg = snd_hda_codec_get_pincfg(codec, pin);
			if (get_defcfg_device(defcfg) == AC_JACK_SPEAKER) {
				unsigned int wcaps = get_wcaps(codec, pin);
				wcaps &= (AC_WCAP_STEREO | AC_WCAP_OUT_AMP);
				if (wcaps == AC_WCAP_OUT_AMP)
					/* found a mono speaker with an amp,
					   must be lfe */
					lfe_pin = pin;
			}
		}
	}

	if (lfe_pin) {
		err = create_controls(codec, "LFE", lfe_pin, 1);
		if (err < 0)
			return err;
	}

	return 0;
}

static int stac9200_parse_auto_config(struct hda_codec *codec)
{
	struct sigmatel_spec *spec = codec->spec;
	int err;

	if ((err = snd_hda_parse_pin_def_config(codec, &spec->autocfg, NULL)) < 0)
		return err;

	if ((err = stac92xx_auto_create_analog_input_ctls(codec, &spec->autocfg)) < 0)
		return err;

	if ((err = stac9200_auto_create_hp_ctls(codec, &spec->autocfg)) < 0)
		return err;

	if ((err = stac9200_auto_create_lfe_ctls(codec, &spec->autocfg)) < 0)
		return err;

	if (spec->num_muxes > 0) {
		err = stac92xx_auto_create_mux_input_ctls(codec);
		if (err < 0)
			return err;
	}

	err = stac92xx_add_input_source(spec);
	if (err < 0)
		return err;

	if (spec->autocfg.dig_outs)
		spec->multiout.dig_out_nid = 0x05;
	if (spec->autocfg.dig_in_pin)
		spec->dig_in_nid = 0x04;

	if (spec->kctls.list)
		spec->mixers[spec->num_mixers++] = spec->kctls.list;

	spec->input_mux = &spec->private_imux;
	spec->dinput_mux = &spec->private_dimux;

	return 1;
}

/*
 * Early 2006 Intel Macintoshes with STAC9220X5 codecs seem to have a
 * funky external mute control using GPIO pins.
 */

static void stac_gpio_set(struct hda_codec *codec, unsigned int mask,
			  unsigned int dir_mask, unsigned int data)
{
	unsigned int gpiostate, gpiomask, gpiodir;

	gpiostate = snd_hda_codec_read(codec, codec->afg, 0,
				       AC_VERB_GET_GPIO_DATA, 0);
	gpiostate = (gpiostate & ~dir_mask) | (data & dir_mask);

	gpiomask = snd_hda_codec_read(codec, codec->afg, 0,
				      AC_VERB_GET_GPIO_MASK, 0);
	gpiomask |= mask;

	gpiodir = snd_hda_codec_read(codec, codec->afg, 0,
				     AC_VERB_GET_GPIO_DIRECTION, 0);
	gpiodir |= dir_mask;

	/* Configure GPIOx as CMOS */
	snd_hda_codec_write(codec, codec->afg, 0, 0x7e7, 0);

	snd_hda_codec_write(codec, codec->afg, 0,
			    AC_VERB_SET_GPIO_MASK, gpiomask);
	snd_hda_codec_read(codec, codec->afg, 0,
			   AC_VERB_SET_GPIO_DIRECTION, gpiodir); /* sync */

	msleep(1);

	snd_hda_codec_read(codec, codec->afg, 0,
			   AC_VERB_SET_GPIO_DATA, gpiostate); /* sync */
}

#ifdef CONFIG_SND_HDA_INPUT_JACK
static void stac92xx_free_jack_priv(struct snd_jack *jack)
{
	struct sigmatel_jack *jacks = jack->private_data;
	jacks->nid = 0;
	jacks->jack = NULL;
}
#endif

static int stac92xx_add_jack(struct hda_codec *codec,
		hda_nid_t nid, int type)
{
#ifdef CONFIG_SND_HDA_INPUT_JACK
	struct sigmatel_spec *spec = codec->spec;
	struct sigmatel_jack *jack;
	int def_conf = snd_hda_codec_get_pincfg(codec, nid);
	int connectivity = get_defcfg_connect(def_conf);
	char name[32];
	int err;

	if (connectivity && connectivity != AC_JACK_PORT_FIXED)
		return 0;

	snd_array_init(&spec->jacks, sizeof(*jack), 32);
	jack = snd_array_new(&spec->jacks);
	if (!jack)
		return -ENOMEM;
	jack->nid = nid;
	jack->type = type;

	snprintf(name, sizeof(name), "%s at %s %s Jack",
		snd_hda_get_jack_type(def_conf),
		snd_hda_get_jack_connectivity(def_conf),
		snd_hda_get_jack_location(def_conf));

	err = snd_jack_new(codec->bus->card, name, type, &jack->jack);
	if (err < 0) {
		jack->nid = 0;
		return err;
	}
	jack->jack->private_data = jack;
	jack->jack->private_free = stac92xx_free_jack_priv;
#endif
	return 0;
}

static int stac_add_event(struct sigmatel_spec *spec, hda_nid_t nid,
			  unsigned char type, int data)
{
	struct sigmatel_event *event;

	snd_array_init(&spec->events, sizeof(*event), 32);
	event = snd_array_new(&spec->events);
	if (!event)
		return -ENOMEM;
	event->nid = nid;
	event->type = type;
	event->tag = spec->events.used;
	event->data = data;

	return event->tag;
}

static struct sigmatel_event *stac_get_event(struct hda_codec *codec,
					     hda_nid_t nid)
{
	struct sigmatel_spec *spec = codec->spec;
	struct sigmatel_event *event = spec->events.list;
	int i;

	for (i = 0; i < spec->events.used; i++, event++) {
		if (event->nid == nid)
			return event;
	}
	return NULL;
}

static struct sigmatel_event *stac_get_event_from_tag(struct hda_codec *codec,
						      unsigned char tag)
{
	struct sigmatel_spec *spec = codec->spec;
	struct sigmatel_event *event = spec->events.list;
	int i;

	for (i = 0; i < spec->events.used; i++, event++) {
		if (event->tag == tag)
			return event;
	}
	return NULL;
}

/* check if given nid is a valid pin and no other events are assigned
 * to it.  If OK, assign the event, set the unsol flag, and returns 1.
 * Otherwise, returns zero.
 */
static int enable_pin_detect(struct hda_codec *codec, hda_nid_t nid,
			     unsigned int type)
{
	struct sigmatel_event *event;
	int tag;

	if (!(get_wcaps(codec, nid) & AC_WCAP_UNSOL_CAP))
		return 0;
	event = stac_get_event(codec, nid);
	if (event) {
		if (event->type != type)
			return 0;
		tag = event->tag;
	} else {
		tag = stac_add_event(codec->spec, nid, type, 0);
		if (tag < 0)
			return 0;
	}
	snd_hda_codec_write_cache(codec, nid, 0,
				  AC_VERB_SET_UNSOLICITED_ENABLE,
				  AC_USRSP_EN | tag);
	return 1;
}

static int is_nid_hp_pin(struct auto_pin_cfg *cfg, hda_nid_t nid)
{
	int i;
	for (i = 0; i < cfg->hp_outs; i++)
		if (cfg->hp_pins[i] == nid)
			return 1; /* nid is a HP-Out */

	return 0; /* nid is not a HP-Out */
};

static void stac92xx_power_down(struct hda_codec *codec)
{
	struct sigmatel_spec *spec = codec->spec;

	/* power down inactive DACs */
	hda_nid_t *dac;
	for (dac = spec->dac_list; *dac; dac++)
		if (!check_all_dac_nids(spec, *dac))
			snd_hda_codec_write(codec, *dac, 0,
					AC_VERB_SET_POWER_STATE, AC_PWRST_D3);
}

static void stac_toggle_power_map(struct hda_codec *codec, hda_nid_t nid,
				  int enable);

static inline int get_int_hint(struct hda_codec *codec, const char *key,
			       int *valp)
{
	const char *p;
	p = snd_hda_get_hint(codec, key);
	if (p) {
		unsigned long val;
		if (!strict_strtoul(p, 0, &val)) {
			*valp = val;
			return 1;
		}
	}
	return 0;
}

/* override some hints from the hwdep entry */
static void stac_store_hints(struct hda_codec *codec)
{
	struct sigmatel_spec *spec = codec->spec;
	int val;

	val = snd_hda_get_bool_hint(codec, "hp_detect");
	if (val >= 0)
		spec->hp_detect = val;
	if (get_int_hint(codec, "gpio_mask", &spec->gpio_mask)) {
		spec->eapd_mask = spec->gpio_dir = spec->gpio_data =
			spec->gpio_mask;
	}
	if (get_int_hint(codec, "gpio_dir", &spec->gpio_dir))
		spec->gpio_mask &= spec->gpio_mask;
	if (get_int_hint(codec, "gpio_data", &spec->gpio_data))
		spec->gpio_dir &= spec->gpio_mask;
	if (get_int_hint(codec, "eapd_mask", &spec->eapd_mask))
		spec->eapd_mask &= spec->gpio_mask;
	if (get_int_hint(codec, "gpio_mute", &spec->gpio_mute))
		spec->gpio_mute &= spec->gpio_mask;
	val = snd_hda_get_bool_hint(codec, "eapd_switch");
	if (val >= 0)
		spec->eapd_switch = val;
	get_int_hint(codec, "gpio_led_polarity", &spec->gpio_led_polarity);
	if (get_int_hint(codec, "gpio_led", &spec->gpio_led)) {
		spec->gpio_mask |= spec->gpio_led;
		spec->gpio_dir |= spec->gpio_led;
		if (spec->gpio_led_polarity)
			spec->gpio_data |= spec->gpio_led;
	}
}

static int stac92xx_init(struct hda_codec *codec)
{
	struct sigmatel_spec *spec = codec->spec;
	struct auto_pin_cfg *cfg = &spec->autocfg;
	unsigned int gpio;
	int i;

	snd_hda_sequence_write(codec, spec->init);

	/* power down adcs initially */
	if (spec->powerdown_adcs)
		for (i = 0; i < spec->num_adcs; i++)
			snd_hda_codec_write(codec,
				spec->adc_nids[i], 0,
				AC_VERB_SET_POWER_STATE, AC_PWRST_D3);

	/* override some hints */
	stac_store_hints(codec);

	/* set up GPIO */
	gpio = spec->gpio_data;
	/* turn on EAPD statically when spec->eapd_switch isn't set.
	 * otherwise, unsol event will turn it on/off dynamically
	 */
	if (!spec->eapd_switch)
		gpio |= spec->eapd_mask;
	stac_gpio_set(codec, spec->gpio_mask, spec->gpio_dir, gpio);

	/* set up pins */
	if (spec->hp_detect) {
		/* Enable unsolicited responses on the HP widget */
		for (i = 0; i < cfg->hp_outs; i++) {
			hda_nid_t nid = cfg->hp_pins[i];
			enable_pin_detect(codec, nid, STAC_HP_EVENT);
		}
		if (cfg->line_out_type == AUTO_PIN_LINE_OUT &&
		    cfg->speaker_outs > 0) {
			/* enable pin-detect for line-outs as well */
			for (i = 0; i < cfg->line_outs; i++) {
				hda_nid_t nid = cfg->line_out_pins[i];
				enable_pin_detect(codec, nid, STAC_LO_EVENT);
			}
		}

		/* force to enable the first line-out; the others are set up
		 * in unsol_event
		 */
		stac92xx_auto_set_pinctl(codec, spec->autocfg.line_out_pins[0],
				AC_PINCTL_OUT_EN);
		/* fake event to set up pins */
		if (cfg->hp_pins[0])
			stac_issue_unsol_event(codec, cfg->hp_pins[0]);
		else if (cfg->line_out_pins[0])
			stac_issue_unsol_event(codec, cfg->line_out_pins[0]);
	} else {
		stac92xx_auto_init_multi_out(codec);
		stac92xx_auto_init_hp_out(codec);
		for (i = 0; i < cfg->hp_outs; i++)
			stac_toggle_power_map(codec, cfg->hp_pins[i], 1);
	}
	if (spec->auto_mic) {
		/* initialize connection to analog input */
		if (spec->dmux_nids)
			snd_hda_codec_write_cache(codec, spec->dmux_nids[0], 0,
					  AC_VERB_SET_CONNECT_SEL, 0);
		if (enable_pin_detect(codec, spec->ext_mic.pin, STAC_MIC_EVENT))
			stac_issue_unsol_event(codec, spec->ext_mic.pin);
	}
	for (i = 0; i < cfg->num_inputs; i++) {
		hda_nid_t nid = cfg->inputs[i].pin;
		int type = cfg->inputs[i].type;
		unsigned int pinctl, conf;
		if (type == AUTO_PIN_MIC || type == AUTO_PIN_FRONT_MIC) {
			/* for mic pins, force to initialize */
			pinctl = stac92xx_get_default_vref(codec, nid);
			pinctl |= AC_PINCTL_IN_EN;
			stac92xx_auto_set_pinctl(codec, nid, pinctl);
		} else {
			pinctl = snd_hda_codec_read(codec, nid, 0,
					AC_VERB_GET_PIN_WIDGET_CONTROL, 0);
			/* if PINCTL already set then skip */
			/* Also, if both INPUT and OUTPUT are set,
			 * it must be a BIOS bug; need to override, too
			 */
			if (!(pinctl & AC_PINCTL_IN_EN) ||
			    (pinctl & AC_PINCTL_OUT_EN)) {
				pinctl &= ~AC_PINCTL_OUT_EN;
				pinctl |= AC_PINCTL_IN_EN;
				stac92xx_auto_set_pinctl(codec, nid, pinctl);
			}
		}
		conf = snd_hda_codec_get_pincfg(codec, nid);
		if (get_defcfg_connect(conf) != AC_JACK_PORT_FIXED) {
			if (enable_pin_detect(codec, nid, STAC_INSERT_EVENT))
				stac_issue_unsol_event(codec, nid);
		}
	}
	for (i = 0; i < spec->num_dmics; i++)
		stac92xx_auto_set_pinctl(codec, spec->dmic_nids[i],
					AC_PINCTL_IN_EN);
	if (cfg->dig_out_pins[0])
		stac92xx_auto_set_pinctl(codec, cfg->dig_out_pins[0],
					 AC_PINCTL_OUT_EN);
	if (cfg->dig_in_pin)
		stac92xx_auto_set_pinctl(codec, cfg->dig_in_pin,
					 AC_PINCTL_IN_EN);
	for (i = 0; i < spec->num_pwrs; i++)  {
		hda_nid_t nid = spec->pwr_nids[i];
		int pinctl, def_conf;

		/* power on when no jack detection is available */
		if (!spec->hp_detect) {
			stac_toggle_power_map(codec, nid, 1);
			continue;
		}

		if (is_nid_hp_pin(cfg, nid))
			continue; /* already has an unsol event */

		pinctl = snd_hda_codec_read(codec, nid, 0,
					    AC_VERB_GET_PIN_WIDGET_CONTROL, 0);
		/* outputs are only ports capable of power management
		 * any attempts on powering down a input port cause the
		 * referenced VREF to act quirky.
		 */
		if (pinctl & AC_PINCTL_IN_EN) {
			stac_toggle_power_map(codec, nid, 1);
			continue;
		}
		def_conf = snd_hda_codec_get_pincfg(codec, nid);
		def_conf = get_defcfg_connect(def_conf);
		/* skip any ports that don't have jacks since presence
 		 * detection is useless */
		if (def_conf != AC_JACK_PORT_COMPLEX) {
			if (def_conf != AC_JACK_PORT_NONE)
				stac_toggle_power_map(codec, nid, 1);
			continue;
		}
		if (enable_pin_detect(codec, nid, STAC_PWR_EVENT))
			stac_issue_unsol_event(codec, nid);
	}

#ifdef CONFIG_SND_HDA_POWER_SAVE
	/* sync mute LED */
	if (spec->gpio_led && codec->patch_ops.check_power_status)
		codec->patch_ops.check_power_status(codec, 0x01);
#endif	
	if (spec->dac_list)
		stac92xx_power_down(codec);
	return 0;
}

static void stac92xx_free_jacks(struct hda_codec *codec)
{
#ifdef CONFIG_SND_HDA_INPUT_JACK
	/* free jack instances manually when clearing/reconfiguring */
	struct sigmatel_spec *spec = codec->spec;
	if (!codec->bus->shutdown && spec->jacks.list) {
		struct sigmatel_jack *jacks = spec->jacks.list;
		int i;
		for (i = 0; i < spec->jacks.used; i++, jacks++) {
			if (jacks->jack)
				snd_device_free(codec->bus->card, jacks->jack);
		}
	}
	snd_array_free(&spec->jacks);
#endif
}

static void stac92xx_free_kctls(struct hda_codec *codec)
{
	struct sigmatel_spec *spec = codec->spec;

	if (spec->kctls.list) {
		struct snd_kcontrol_new *kctl = spec->kctls.list;
		int i;
		for (i = 0; i < spec->kctls.used; i++)
			kfree(kctl[i].name);
	}
	snd_array_free(&spec->kctls);
}

static void stac92xx_shutup(struct hda_codec *codec)
{
	struct sigmatel_spec *spec = codec->spec;

	snd_hda_shutup_pins(codec);

	if (spec->eapd_mask)
		stac_gpio_set(codec, spec->gpio_mask,
				spec->gpio_dir, spec->gpio_data &
				~spec->eapd_mask);
}

static void stac92xx_free(struct hda_codec *codec)
{
	struct sigmatel_spec *spec = codec->spec;

	if (! spec)
		return;

	stac92xx_shutup(codec);
	stac92xx_free_jacks(codec);
	snd_array_free(&spec->events);

	kfree(spec);
	snd_hda_detach_beep_device(codec);
}

static void stac92xx_set_pinctl(struct hda_codec *codec, hda_nid_t nid,
				unsigned int flag)
{
	unsigned int old_ctl, pin_ctl;

	pin_ctl = snd_hda_codec_read(codec, nid,
			0, AC_VERB_GET_PIN_WIDGET_CONTROL, 0x00);

	if (pin_ctl & AC_PINCTL_IN_EN) {
		/*
		 * we need to check the current set-up direction of
		 * shared input pins since they can be switched via
		 * "xxx as Output" mixer switch
		 */
		struct sigmatel_spec *spec = codec->spec;
		if (nid == spec->line_switch || nid == spec->mic_switch)
			return;
	}

	old_ctl = pin_ctl;
	/* if setting pin direction bits, clear the current
	   direction bits first */
	if (flag & (AC_PINCTL_IN_EN | AC_PINCTL_OUT_EN))
		pin_ctl &= ~(AC_PINCTL_IN_EN | AC_PINCTL_OUT_EN);
	
	pin_ctl |= flag;
	if (old_ctl != pin_ctl)
		snd_hda_codec_write_cache(codec, nid, 0,
					  AC_VERB_SET_PIN_WIDGET_CONTROL,
					  pin_ctl);
}

static void stac92xx_reset_pinctl(struct hda_codec *codec, hda_nid_t nid,
				  unsigned int flag)
{
	unsigned int pin_ctl = snd_hda_codec_read(codec, nid,
			0, AC_VERB_GET_PIN_WIDGET_CONTROL, 0x00);
	if (pin_ctl & flag)
		snd_hda_codec_write_cache(codec, nid, 0,
					  AC_VERB_SET_PIN_WIDGET_CONTROL,
					  pin_ctl & ~flag);
}

static inline int get_pin_presence(struct hda_codec *codec, hda_nid_t nid)
{
	if (!nid)
		return 0;
	return snd_hda_jack_detect(codec, nid);
}

static void stac92xx_line_out_detect(struct hda_codec *codec,
				     int presence)
{
	struct sigmatel_spec *spec = codec->spec;
	struct auto_pin_cfg *cfg = &spec->autocfg;
	int i;

	for (i = 0; i < cfg->line_outs; i++) {
		if (presence)
			break;
		presence = get_pin_presence(codec, cfg->line_out_pins[i]);
		if (presence) {
			unsigned int pinctl;
			pinctl = snd_hda_codec_read(codec,
						    cfg->line_out_pins[i], 0,
					    AC_VERB_GET_PIN_WIDGET_CONTROL, 0);
			if (pinctl & AC_PINCTL_IN_EN)
				presence = 0; /* mic- or line-input */
		}
	}

	if (presence) {
		/* disable speakers */
		for (i = 0; i < cfg->speaker_outs; i++)
			stac92xx_reset_pinctl(codec, cfg->speaker_pins[i],
						AC_PINCTL_OUT_EN);
		if (spec->eapd_mask && spec->eapd_switch)
			stac_gpio_set(codec, spec->gpio_mask,
				spec->gpio_dir, spec->gpio_data &
				~spec->eapd_mask);
	} else {
		/* enable speakers */
		for (i = 0; i < cfg->speaker_outs; i++)
			stac92xx_set_pinctl(codec, cfg->speaker_pins[i],
						AC_PINCTL_OUT_EN);
		if (spec->eapd_mask && spec->eapd_switch)
			stac_gpio_set(codec, spec->gpio_mask,
				spec->gpio_dir, spec->gpio_data |
				spec->eapd_mask);
	}
} 

/* return non-zero if the hp-pin of the given array index isn't
 * a jack-detection target
 */
static int no_hp_sensing(struct sigmatel_spec *spec, int i)
{
	struct auto_pin_cfg *cfg = &spec->autocfg;

	/* ignore sensing of shared line and mic jacks */
	if (cfg->hp_pins[i] == spec->line_switch)
		return 1;
	if (cfg->hp_pins[i] == spec->mic_switch)
		return 1;
	/* ignore if the pin is set as line-out */
	if (cfg->hp_pins[i] == spec->hp_switch)
		return 1;
	return 0;
}

static void stac92xx_hp_detect(struct hda_codec *codec)
{
	struct sigmatel_spec *spec = codec->spec;
	struct auto_pin_cfg *cfg = &spec->autocfg;
	int i, presence;

	presence = 0;
	if (spec->gpio_mute)
		presence = !(snd_hda_codec_read(codec, codec->afg, 0,
			AC_VERB_GET_GPIO_DATA, 0) & spec->gpio_mute);

	for (i = 0; i < cfg->hp_outs; i++) {
		if (presence)
			break;
		if (no_hp_sensing(spec, i))
			continue;
		presence = get_pin_presence(codec, cfg->hp_pins[i]);
		if (presence) {
			unsigned int pinctl;
			pinctl = snd_hda_codec_read(codec, cfg->hp_pins[i], 0,
					    AC_VERB_GET_PIN_WIDGET_CONTROL, 0);
			if (pinctl & AC_PINCTL_IN_EN)
				presence = 0; /* mic- or line-input */
		}
	}

	if (presence) {
		/* disable lineouts */
		if (spec->hp_switch)
			stac92xx_reset_pinctl(codec, spec->hp_switch,
					      AC_PINCTL_OUT_EN);
		for (i = 0; i < cfg->line_outs; i++)
			stac92xx_reset_pinctl(codec, cfg->line_out_pins[i],
						AC_PINCTL_OUT_EN);
	} else {
		/* enable lineouts */
		if (spec->hp_switch)
			stac92xx_set_pinctl(codec, spec->hp_switch,
					    AC_PINCTL_OUT_EN);
		for (i = 0; i < cfg->line_outs; i++)
			stac92xx_set_pinctl(codec, cfg->line_out_pins[i],
						AC_PINCTL_OUT_EN);
	}
	stac92xx_line_out_detect(codec, presence);
	/* toggle hp outs */
	for (i = 0; i < cfg->hp_outs; i++) {
		unsigned int val = AC_PINCTL_OUT_EN | AC_PINCTL_HP_EN;
		if (no_hp_sensing(spec, i))
			continue;
		if (presence)
			stac92xx_set_pinctl(codec, cfg->hp_pins[i], val);
#if 0 /* FIXME */
/* Resetting the pinctl like below may lead to (a sort of) regressions
 * on some devices since they use the HP pin actually for line/speaker
 * outs although the default pin config shows a different pin (that is
 * wrong and useless).
 *
 * So, it's basically a problem of default pin configs, likely a BIOS issue.
 * But, disabling the code below just works around it, and I'm too tired of
 * bug reports with such devices... 
 */
		else
			stac92xx_reset_pinctl(codec, cfg->hp_pins[i], val);
#endif /* FIXME */
	}
} 

static void stac_toggle_power_map(struct hda_codec *codec, hda_nid_t nid,
				  int enable)
{
	struct sigmatel_spec *spec = codec->spec;
	unsigned int idx, val;

	for (idx = 0; idx < spec->num_pwrs; idx++) {
		if (spec->pwr_nids[idx] == nid)
			break;
	}
	if (idx >= spec->num_pwrs)
		return;

	/* several codecs have two power down bits */
	if (spec->pwr_mapping)
		idx = spec->pwr_mapping[idx];
	else
		idx = 1 << idx;

	val = snd_hda_codec_read(codec, codec->afg, 0, 0x0fec, 0x0) & 0xff;
	if (enable)
		val &= ~idx;
	else
		val |= idx;

	/* power down unused output ports */
	snd_hda_codec_write(codec, codec->afg, 0, 0x7ec, val);
}

static void stac92xx_pin_sense(struct hda_codec *codec, hda_nid_t nid)
{
	stac_toggle_power_map(codec, nid, get_pin_presence(codec, nid));
}

static void stac92xx_report_jack(struct hda_codec *codec, hda_nid_t nid)
{
	struct sigmatel_spec *spec = codec->spec;
	struct sigmatel_jack *jacks = spec->jacks.list;

	if (jacks) {
		int i;
		for (i = 0; i < spec->jacks.used; i++) {
			if (jacks->nid == nid) {
				unsigned int pin_ctl =
					snd_hda_codec_read(codec, nid,
					0, AC_VERB_GET_PIN_WIDGET_CONTROL,
					 0x00);
				int type = jacks->type;
				if (type == (SND_JACK_LINEOUT
						| SND_JACK_HEADPHONE))
					type = (pin_ctl & AC_PINCTL_HP_EN)
					? SND_JACK_HEADPHONE : SND_JACK_LINEOUT;
				snd_jack_report(jacks->jack,
					get_pin_presence(codec, nid)
					? type : 0);
			}
			jacks++;
		}
	}
}

/* get the pin connection (fixed, none, etc) */
static unsigned int stac_get_defcfg_connect(struct hda_codec *codec, int idx)
{
	struct sigmatel_spec *spec = codec->spec;
	unsigned int cfg;

	cfg = snd_hda_codec_get_pincfg(codec, spec->pin_nids[idx]);
	return get_defcfg_connect(cfg);
}

static int stac92xx_connected_ports(struct hda_codec *codec,
					 hda_nid_t *nids, int num_nids)
{
	struct sigmatel_spec *spec = codec->spec;
	int idx, num;
	unsigned int def_conf;

	for (num = 0; num < num_nids; num++) {
		for (idx = 0; idx < spec->num_pins; idx++)
			if (spec->pin_nids[idx] == nids[num])
				break;
		if (idx >= spec->num_pins)
			break;
		def_conf = stac_get_defcfg_connect(codec, idx);
		if (def_conf == AC_JACK_PORT_NONE)
			break;
	}
	return num;
}

static void stac92xx_mic_detect(struct hda_codec *codec)
{
	struct sigmatel_spec *spec = codec->spec;
	struct sigmatel_mic_route *mic;

	if (get_pin_presence(codec, spec->ext_mic.pin))
		mic = &spec->ext_mic;
	else
		mic = &spec->int_mic;
	if (mic->dmux_idx >= 0)
		snd_hda_codec_write_cache(codec, spec->dmux_nids[0], 0,
					  AC_VERB_SET_CONNECT_SEL,
					  mic->dmux_idx);
	if (mic->mux_idx >= 0)
		snd_hda_codec_write_cache(codec, spec->mux_nids[0], 0,
					  AC_VERB_SET_CONNECT_SEL,
					  mic->mux_idx);
}

static void stac_issue_unsol_event(struct hda_codec *codec, hda_nid_t nid)
{
	struct sigmatel_event *event = stac_get_event(codec, nid);
	if (!event)
		return;
	codec->patch_ops.unsol_event(codec, (unsigned)event->tag << 26);
}

static void stac92xx_unsol_event(struct hda_codec *codec, unsigned int res)
{
	struct sigmatel_spec *spec = codec->spec;
	struct sigmatel_event *event;
	int tag, data;

	tag = (res >> 26) & 0x7f;
	event = stac_get_event_from_tag(codec, tag);
	if (!event)
		return;

	switch (event->type) {
	case STAC_HP_EVENT:
	case STAC_LO_EVENT:
		stac92xx_hp_detect(codec);
		break;
	case STAC_MIC_EVENT:
		stac92xx_mic_detect(codec);
		break;
	}

	switch (event->type) {
	case STAC_HP_EVENT:
	case STAC_LO_EVENT:
	case STAC_MIC_EVENT:
	case STAC_INSERT_EVENT:
	case STAC_PWR_EVENT:
		if (spec->num_pwrs > 0)
			stac92xx_pin_sense(codec, event->nid);
		stac92xx_report_jack(codec, event->nid);

		switch (codec->subsystem_id) {
		case 0x103c308f:
			if (event->nid == 0xb) {
				int pin = AC_PINCTL_IN_EN;

				if (get_pin_presence(codec, 0xa)
						&& get_pin_presence(codec, 0xb))
					pin |= AC_PINCTL_VREF_80;
				if (!get_pin_presence(codec, 0xb))
					pin |= AC_PINCTL_VREF_80;

				/* toggle VREF state based on mic + hp pin
				 * status
				 */
				stac92xx_auto_set_pinctl(codec, 0x0a, pin);
			}
		}
		break;
	case STAC_VREF_EVENT:
		data = snd_hda_codec_read(codec, codec->afg, 0,
					  AC_VERB_GET_GPIO_DATA, 0);
		/* toggle VREF state based on GPIOx status */
		snd_hda_codec_write(codec, codec->afg, 0, 0x7e0,
				    !!(data & (1 << event->data)));
		break;
	}
}

static int hp_blike_system(u32 subsystem_id);

static void set_hp_led_gpio(struct hda_codec *codec)
{
	struct sigmatel_spec *spec = codec->spec;
	unsigned int gpio;

	if (spec->gpio_led)
		return;

	gpio = snd_hda_param_read(codec, codec->afg, AC_PAR_GPIO_CAP);
	gpio &= AC_GPIO_IO_COUNT;
	if (gpio > 3)
		spec->gpio_led = 0x08; /* GPIO 3 */
	else
		spec->gpio_led = 0x01; /* GPIO 0 */
}

/*
 * This method searches for the mute LED GPIO configuration
 * provided as OEM string in SMBIOS. The format of that string
 * is HP_Mute_LED_P_G or HP_Mute_LED_P
 * where P can be 0 or 1 and defines mute LED GPIO control state (low/high)
 * that corresponds to the NOT muted state of the master volume
 * and G is the index of the GPIO to use as the mute LED control (0..9)
 * If _G portion is missing it is assigned based on the codec ID
 *
 * So, HP B-series like systems may have HP_Mute_LED_0 (current models)
 * or  HP_Mute_LED_0_3 (future models) OEM SMBIOS strings
 *
 *
 * The dv-series laptops don't seem to have the HP_Mute_LED* strings in
 * SMBIOS - at least the ones I have seen do not have them - which include
 * my own system (HP Pavilion dv6-1110ax) and my cousin's
 * HP Pavilion dv9500t CTO.
 * Need more information on whether it is true across the entire series.
 * -- kunal
 */
static int find_mute_led_gpio(struct hda_codec *codec, int default_polarity)
{
	struct sigmatel_spec *spec = codec->spec;
	const struct dmi_device *dev = NULL;

	if ((codec->subsystem_id >> 16) == PCI_VENDOR_ID_HP) {
		while ((dev = dmi_find_device(DMI_DEV_TYPE_OEM_STRING,
								NULL, dev))) {
			if (sscanf(dev->name, "HP_Mute_LED_%d_%d",
				  &spec->gpio_led_polarity,
				  &spec->gpio_led) == 2) {
				spec->gpio_led = 1 << spec->gpio_led;
				return 1;
			}
			if (sscanf(dev->name, "HP_Mute_LED_%d",
				  &spec->gpio_led_polarity) == 1) {
				set_hp_led_gpio(codec);
				return 1;
			}
		}

		/*
		 * Fallback case - if we don't find the DMI strings,
		 * we statically set the GPIO - if not a B-series system.
		 */
		if (!hp_blike_system(codec->subsystem_id)) {
			set_hp_led_gpio(codec);
			spec->gpio_led_polarity = default_polarity;
			return 1;
		}
	}
	return 0;
}

static int hp_blike_system(u32 subsystem_id)
{
	switch (subsystem_id) {
	case 0x103c1520:
	case 0x103c1521:
	case 0x103c1523:
	case 0x103c1524:
	case 0x103c1525:
	case 0x103c1722:
	case 0x103c1723:
	case 0x103c1724:
	case 0x103c1725:
	case 0x103c1726:
	case 0x103c1727:
	case 0x103c1728:
	case 0x103c1729:
	case 0x103c172a:
	case 0x103c172b:
	case 0x103c307e:
	case 0x103c307f:
	case 0x103c3080:
	case 0x103c3081:
	case 0x103c7007:
	case 0x103c7008:
		return 1;
	}
	return 0;
}

#ifdef CONFIG_PROC_FS
static void stac92hd_proc_hook(struct snd_info_buffer *buffer,
			       struct hda_codec *codec, hda_nid_t nid)
{
	if (nid == codec->afg)
		snd_iprintf(buffer, "Power-Map: 0x%02x\n", 
			    snd_hda_codec_read(codec, nid, 0, 0x0fec, 0x0));
}

static void analog_loop_proc_hook(struct snd_info_buffer *buffer,
				  struct hda_codec *codec,
				  unsigned int verb)
{
	snd_iprintf(buffer, "Analog Loopback: 0x%02x\n",
		    snd_hda_codec_read(codec, codec->afg, 0, verb, 0));
}

/* stac92hd71bxx, stac92hd73xx */
static void stac92hd7x_proc_hook(struct snd_info_buffer *buffer,
				 struct hda_codec *codec, hda_nid_t nid)
{
	stac92hd_proc_hook(buffer, codec, nid);
	if (nid == codec->afg)
		analog_loop_proc_hook(buffer, codec, 0xfa0);
}

static void stac9205_proc_hook(struct snd_info_buffer *buffer,
			       struct hda_codec *codec, hda_nid_t nid)
{
	if (nid == codec->afg)
		analog_loop_proc_hook(buffer, codec, 0xfe0);
}

static void stac927x_proc_hook(struct snd_info_buffer *buffer,
			       struct hda_codec *codec, hda_nid_t nid)
{
	if (nid == codec->afg)
		analog_loop_proc_hook(buffer, codec, 0xfeb);
}
#else
#define stac92hd_proc_hook	NULL
#define stac92hd7x_proc_hook	NULL
#define stac9205_proc_hook	NULL
#define stac927x_proc_hook	NULL
#endif

#ifdef SND_HDA_NEEDS_RESUME
static int stac92xx_resume(struct hda_codec *codec)
{
	struct sigmatel_spec *spec = codec->spec;

	stac92xx_init(codec);
	snd_hda_codec_resume_amp(codec);
	snd_hda_codec_resume_cache(codec);
	/* fake event to set up pins again to override cached values */
	if (spec->hp_detect) {
		if (spec->autocfg.hp_pins[0])
			stac_issue_unsol_event(codec, spec->autocfg.hp_pins[0]);
		else if (spec->autocfg.line_out_pins[0])
			stac_issue_unsol_event(codec,
					       spec->autocfg.line_out_pins[0]);
	}
#ifdef CONFIG_SND_HDA_POWER_SAVE
	/* sync mute LED */
	if (spec->gpio_led && codec->patch_ops.check_power_status)
		codec->patch_ops.check_power_status(codec, 0x01);
#endif	
	return 0;
}

/*
 * using power check for controlling mute led of HP notebooks
 * check for mute state only on Speakers (nid = 0x10)
 *
 * For this feature CONFIG_SND_HDA_POWER_SAVE is needed, otherwise
 * the LED is NOT working properly !
 *
 * Changed name to reflect that it now works for any designated
 * model, not just HP HDX.
 */

#ifdef CONFIG_SND_HDA_POWER_SAVE
static int stac92xx_hp_check_power_status(struct hda_codec *codec,
					      hda_nid_t nid)
{
	struct sigmatel_spec *spec = codec->spec;
	int i, muted = 1;

	for (i = 0; i < spec->multiout.num_dacs; i++) {
		nid = spec->multiout.dac_nids[i];
		if (!(snd_hda_codec_amp_read(codec, nid, 0, HDA_OUTPUT, 0) &
		      HDA_AMP_MUTE)) {
			muted = 0; /* something heard */
			break;
		}
	}
	if (muted)
		spec->gpio_data &= ~spec->gpio_led; /* orange */
	else
		spec->gpio_data |= spec->gpio_led; /* white */

	if (!spec->gpio_led_polarity) {
		/* LED state is inverted on these systems */
		spec->gpio_data ^= spec->gpio_led;
	}

	stac_gpio_set(codec, spec->gpio_mask, spec->gpio_dir, spec->gpio_data);
	return 0;
}
#endif

static int stac92xx_suspend(struct hda_codec *codec, pm_message_t state)
{
	stac92xx_shutup(codec);
	return 0;
}
#endif

static struct hda_codec_ops stac92xx_patch_ops = {
	.build_controls = stac92xx_build_controls,
	.build_pcms = stac92xx_build_pcms,
	.init = stac92xx_init,
	.free = stac92xx_free,
	.unsol_event = stac92xx_unsol_event,
#ifdef SND_HDA_NEEDS_RESUME
	.suspend = stac92xx_suspend,
	.resume = stac92xx_resume,
#endif
	.reboot_notify = stac92xx_shutup,
};

static int patch_stac9200(struct hda_codec *codec)
{
	struct sigmatel_spec *spec;
	int err;

	spec  = kzalloc(sizeof(*spec), GFP_KERNEL);
	if (spec == NULL)
		return -ENOMEM;

	codec->no_trigger_sense = 1;
	codec->spec = spec;
	spec->linear_tone_beep = 1;
	spec->num_pins = ARRAY_SIZE(stac9200_pin_nids);
	spec->pin_nids = stac9200_pin_nids;
	spec->board_config = snd_hda_check_board_config(codec, STAC_9200_MODELS,
							stac9200_models,
							stac9200_cfg_tbl);
	if (spec->board_config < 0)
		snd_printdd(KERN_INFO "hda_codec: %s: BIOS auto-probing.\n",
			    codec->chip_name);
	else
		stac92xx_set_config_regs(codec,
					 stac9200_brd_tbl[spec->board_config]);

	spec->multiout.max_channels = 2;
	spec->multiout.num_dacs = 1;
	spec->multiout.dac_nids = stac9200_dac_nids;
	spec->adc_nids = stac9200_adc_nids;
	spec->mux_nids = stac9200_mux_nids;
	spec->num_muxes = 1;
	spec->num_dmics = 0;
	spec->num_adcs = 1;
	spec->num_pwrs = 0;

	if (spec->board_config == STAC_9200_M4 ||
	    spec->board_config == STAC_9200_M4_2 ||
	    spec->board_config == STAC_9200_OQO)
		spec->init = stac9200_eapd_init;
	else
		spec->init = stac9200_core_init;
	spec->mixer = stac9200_mixer;

	if (spec->board_config == STAC_9200_PANASONIC) {
		spec->gpio_mask = spec->gpio_dir = 0x09;
		spec->gpio_data = 0x00;
	}

	err = stac9200_parse_auto_config(codec);
	if (err < 0) {
		stac92xx_free(codec);
		return err;
	}

	/* CF-74 has no headphone detection, and the driver should *NOT*
	 * do detection and HP/speaker toggle because the hardware does it.
	 */
	if (spec->board_config == STAC_9200_PANASONIC)
		spec->hp_detect = 0;

	codec->patch_ops = stac92xx_patch_ops;

	return 0;
}

static int patch_stac925x(struct hda_codec *codec)
{
	struct sigmatel_spec *spec;
	int err;

	spec  = kzalloc(sizeof(*spec), GFP_KERNEL);
	if (spec == NULL)
		return -ENOMEM;

	codec->no_trigger_sense = 1;
	codec->spec = spec;
	spec->linear_tone_beep = 1;
	spec->num_pins = ARRAY_SIZE(stac925x_pin_nids);
	spec->pin_nids = stac925x_pin_nids;

	/* Check first for codec ID */
	spec->board_config = snd_hda_check_board_codec_sid_config(codec,
							STAC_925x_MODELS,
							stac925x_models,
							stac925x_codec_id_cfg_tbl);

	/* Now checks for PCI ID, if codec ID is not found */
	if (spec->board_config < 0)
		spec->board_config = snd_hda_check_board_config(codec,
							STAC_925x_MODELS,
							stac925x_models,
							stac925x_cfg_tbl);
 again:
	if (spec->board_config < 0)
		snd_printdd(KERN_INFO "hda_codec: %s: BIOS auto-probing.\n",
			    codec->chip_name);
	else
		stac92xx_set_config_regs(codec,
					 stac925x_brd_tbl[spec->board_config]);

	spec->multiout.max_channels = 2;
	spec->multiout.num_dacs = 1;
	spec->multiout.dac_nids = stac925x_dac_nids;
	spec->adc_nids = stac925x_adc_nids;
	spec->mux_nids = stac925x_mux_nids;
	spec->num_muxes = 1;
	spec->num_adcs = 1;
	spec->num_pwrs = 0;
	switch (codec->vendor_id) {
	case 0x83847632: /* STAC9202  */
	case 0x83847633: /* STAC9202D */
	case 0x83847636: /* STAC9251  */
	case 0x83847637: /* STAC9251D */
		spec->num_dmics = STAC925X_NUM_DMICS;
		spec->dmic_nids = stac925x_dmic_nids;
		spec->num_dmuxes = ARRAY_SIZE(stac925x_dmux_nids);
		spec->dmux_nids = stac925x_dmux_nids;
		break;
	default:
		spec->num_dmics = 0;
		break;
	}

	spec->init = stac925x_core_init;
	spec->mixer = stac925x_mixer;
	spec->num_caps = 1;
	spec->capvols = stac925x_capvols;
	spec->capsws = stac925x_capsws;

	err = stac92xx_parse_auto_config(codec, 0x8, 0x7);
	if (!err) {
		if (spec->board_config < 0) {
			printk(KERN_WARNING "hda_codec: No auto-config is "
			       "available, default to model=ref\n");
			spec->board_config = STAC_925x_REF;
			goto again;
		}
		err = -EINVAL;
	}
	if (err < 0) {
		stac92xx_free(codec);
		return err;
	}

	codec->patch_ops = stac92xx_patch_ops;

	return 0;
}

static int patch_stac92hd73xx(struct hda_codec *codec)
{
	struct sigmatel_spec *spec;
	hda_nid_t conn[STAC92HD73_DAC_COUNT + 2];
	int err = 0;
	int num_dacs;

	spec  = kzalloc(sizeof(*spec), GFP_KERNEL);
	if (spec == NULL)
		return -ENOMEM;

	codec->no_trigger_sense = 1;
	codec->spec = spec;
	spec->linear_tone_beep = 0;
	codec->slave_dig_outs = stac92hd73xx_slave_dig_outs;
	spec->num_pins = ARRAY_SIZE(stac92hd73xx_pin_nids);
	spec->pin_nids = stac92hd73xx_pin_nids;
	spec->board_config = snd_hda_check_board_config(codec,
							STAC_92HD73XX_MODELS,
							stac92hd73xx_models,
							stac92hd73xx_cfg_tbl);
	/* check codec subsystem id if not found */
	if (spec->board_config < 0)
		spec->board_config =
			snd_hda_check_board_codec_sid_config(codec,
				STAC_92HD73XX_MODELS, stac92hd73xx_models,
				stac92hd73xx_codec_id_cfg_tbl);
again:
	if (spec->board_config < 0)
		snd_printdd(KERN_INFO "hda_codec: %s: BIOS auto-probing.\n",
			    codec->chip_name);
	else
		stac92xx_set_config_regs(codec,
				stac92hd73xx_brd_tbl[spec->board_config]);

	num_dacs = snd_hda_get_connections(codec, 0x0a,
			conn, STAC92HD73_DAC_COUNT + 2) - 1;

	if (num_dacs < 3 || num_dacs > 5) {
		printk(KERN_WARNING "hda_codec: Could not determine "
		       "number of channels defaulting to DAC count\n");
		num_dacs = STAC92HD73_DAC_COUNT;
	}
	spec->init = stac92hd73xx_core_init;
	switch (num_dacs) {
	case 0x3: /* 6 Channel */
		spec->aloopback_ctl = stac92hd73xx_6ch_loopback;
		break;
	case 0x4: /* 8 Channel */
		spec->aloopback_ctl = stac92hd73xx_8ch_loopback;
		break;
	case 0x5: /* 10 Channel */
		spec->aloopback_ctl = stac92hd73xx_10ch_loopback;
		break;
	}
	spec->multiout.dac_nids = spec->dac_nids;

	spec->aloopback_mask = 0x01;
	spec->aloopback_shift = 8;

	spec->digbeep_nid = 0x1c;
	spec->mux_nids = stac92hd73xx_mux_nids;
	spec->adc_nids = stac92hd73xx_adc_nids;
	spec->dmic_nids = stac92hd73xx_dmic_nids;
	spec->dmux_nids = stac92hd73xx_dmux_nids;
	spec->smux_nids = stac92hd73xx_smux_nids;

	spec->num_muxes = ARRAY_SIZE(stac92hd73xx_mux_nids);
	spec->num_adcs = ARRAY_SIZE(stac92hd73xx_adc_nids);
	spec->num_dmuxes = ARRAY_SIZE(stac92hd73xx_dmux_nids);

	spec->num_caps = STAC92HD73XX_NUM_CAPS;
	spec->capvols = stac92hd73xx_capvols;
	spec->capsws = stac92hd73xx_capsws;

	switch (spec->board_config) {
	case STAC_DELL_EQ:
		spec->init = dell_eq_core_init;
		/* fallthru */
	case STAC_DELL_M6_AMIC:
	case STAC_DELL_M6_DMIC:
	case STAC_DELL_M6_BOTH:
		spec->num_smuxes = 0;
		spec->eapd_switch = 0;

		switch (spec->board_config) {
		case STAC_DELL_M6_AMIC: /* Analog Mics */
			snd_hda_codec_set_pincfg(codec, 0x0b, 0x90A70170);
			spec->num_dmics = 0;
			break;
		case STAC_DELL_M6_DMIC: /* Digital Mics */
			snd_hda_codec_set_pincfg(codec, 0x13, 0x90A60160);
			spec->num_dmics = 1;
			break;
		case STAC_DELL_M6_BOTH: /* Both */
			snd_hda_codec_set_pincfg(codec, 0x0b, 0x90A70170);
			snd_hda_codec_set_pincfg(codec, 0x13, 0x90A60160);
			spec->num_dmics = 1;
			break;
		}
		break;
	case STAC_ALIENWARE_M17X:
		spec->num_dmics = STAC92HD73XX_NUM_DMICS;
		spec->num_smuxes = ARRAY_SIZE(stac92hd73xx_smux_nids);
		spec->eapd_switch = 0;
		break;
	default:
		spec->num_dmics = STAC92HD73XX_NUM_DMICS;
		spec->num_smuxes = ARRAY_SIZE(stac92hd73xx_smux_nids);
		spec->eapd_switch = 1;
		break;
	}
	if (spec->board_config != STAC_92HD73XX_REF) {
		/* GPIO0 High = Enable EAPD */
		spec->eapd_mask = spec->gpio_mask = spec->gpio_dir = 0x1;
		spec->gpio_data = 0x01;
	}

	spec->num_pwrs = ARRAY_SIZE(stac92hd73xx_pwr_nids);
	spec->pwr_nids = stac92hd73xx_pwr_nids;

	err = stac92xx_parse_auto_config(codec, 0x25, 0x27);

	if (!err) {
		if (spec->board_config < 0) {
			printk(KERN_WARNING "hda_codec: No auto-config is "
			       "available, default to model=ref\n");
			spec->board_config = STAC_92HD73XX_REF;
			goto again;
		}
		err = -EINVAL;
	}

	if (err < 0) {
		stac92xx_free(codec);
		return err;
	}

	if (spec->board_config == STAC_92HD73XX_NO_JD)
		spec->hp_detect = 0;

	codec->patch_ops = stac92xx_patch_ops;

	codec->proc_widget_hook = stac92hd7x_proc_hook;

	return 0;
}

static int patch_stac92hd83xxx(struct hda_codec *codec)
{
	struct sigmatel_spec *spec;
	hda_nid_t conn[STAC92HD83_DAC_COUNT + 1];
	int err;
	int num_dacs;

	spec  = kzalloc(sizeof(*spec), GFP_KERNEL);
	if (spec == NULL)
		return -ENOMEM;

	codec->no_trigger_sense = 1;
	codec->spec = spec;
	spec->linear_tone_beep = 1;
	codec->slave_dig_outs = stac92hd83xxx_slave_dig_outs;
	spec->digbeep_nid = 0x21;
	spec->dmic_nids = stac92hd83xxx_dmic_nids;
	spec->dmux_nids = stac92hd83xxx_mux_nids;
	spec->mux_nids = stac92hd83xxx_mux_nids;
	spec->num_muxes = ARRAY_SIZE(stac92hd83xxx_mux_nids);
	spec->adc_nids = stac92hd83xxx_adc_nids;
	spec->num_adcs = ARRAY_SIZE(stac92hd83xxx_adc_nids);
	spec->pwr_nids = stac92hd83xxx_pwr_nids;
	spec->pwr_mapping = stac92hd83xxx_pwr_mapping;
	spec->num_pwrs = ARRAY_SIZE(stac92hd83xxx_pwr_nids);
	spec->multiout.dac_nids = spec->dac_nids;

	spec->init = stac92hd83xxx_core_init;
	spec->num_pins = ARRAY_SIZE(stac92hd83xxx_pin_nids);
	spec->pin_nids = stac92hd83xxx_pin_nids;
	spec->num_caps = STAC92HD83XXX_NUM_CAPS;
	spec->capvols = stac92hd83xxx_capvols;
	spec->capsws = stac92hd83xxx_capsws;

	spec->board_config = snd_hda_check_board_config(codec,
							STAC_92HD83XXX_MODELS,
							stac92hd83xxx_models,
							stac92hd83xxx_cfg_tbl);
again:
	if (spec->board_config < 0)
		snd_printdd(KERN_INFO "hda_codec: %s: BIOS auto-probing.\n",
			    codec->chip_name);
	else
		stac92xx_set_config_regs(codec,
				stac92hd83xxx_brd_tbl[spec->board_config]);

	switch (codec->vendor_id) {
	case 0x111d7666:
	case 0x111d7667:
	case 0x111d7668:
	case 0x111d7669:
	case 0x111d76d1:
	case 0x111d76d9:
		spec->num_pins = ARRAY_SIZE(stac92hd88xxx_pin_nids);
		spec->pin_nids = stac92hd88xxx_pin_nids;
		spec->mono_nid = 0;
		spec->digbeep_nid = 0;
		spec->num_pwrs = 0;
		break;
	case 0x111d7604:
	case 0x111d76d4:
	case 0x111d7605:
	case 0x111d76d5:
	case 0x111d76e7:
		if (spec->board_config == STAC_92HD83XXX_PWR_REF)
			break;
		spec->num_pwrs = 0;
		spec->num_dmics = stac92xx_connected_ports(codec,
				stac92hd83xxx_dmic_nids,
				STAC92HD83XXX_NUM_DMICS);
		break;
	}

	codec->patch_ops = stac92xx_patch_ops;

	if (find_mute_led_gpio(codec, 0))
		snd_printd("mute LED gpio %d polarity %d\n",
				spec->gpio_led,
				spec->gpio_led_polarity);

#ifdef CONFIG_SND_HDA_POWER_SAVE
	if (spec->gpio_led) {
		spec->gpio_mask |= spec->gpio_led;
		spec->gpio_dir |= spec->gpio_led;
		spec->gpio_data |= spec->gpio_led;
		/* register check_power_status callback. */
		codec->patch_ops.check_power_status =
			stac92xx_hp_check_power_status;
	}
#endif	

	err = stac92xx_parse_auto_config(codec, 0x1d, 0);
	if (!err) {
		if (spec->board_config < 0) {
			printk(KERN_WARNING "hda_codec: No auto-config is "
			       "available, default to model=ref\n");
			spec->board_config = STAC_92HD83XXX_REF;
			goto again;
		}
		err = -EINVAL;
	}

	if (err < 0) {
		stac92xx_free(codec);
		return err;
	}

	/* docking output support */
	num_dacs = snd_hda_get_connections(codec, 0xF,
				conn, STAC92HD83_DAC_COUNT + 1) - 1;
	/* skip non-DAC connections */
	while (num_dacs >= 0 &&
			(get_wcaps_type(get_wcaps(codec, conn[num_dacs]))
					!= AC_WID_AUD_OUT))
		num_dacs--;
	/* set port E and F to select the last DAC */
	if (num_dacs >= 0) {
		snd_hda_codec_write_cache(codec, 0xE, 0,
			AC_VERB_SET_CONNECT_SEL, num_dacs);
		snd_hda_codec_write_cache(codec, 0xF, 0,
			AC_VERB_SET_CONNECT_SEL, num_dacs);
	}

	codec->proc_widget_hook = stac92hd_proc_hook;

	return 0;
}

static int stac92hd71bxx_connected_smuxes(struct hda_codec *codec,
					  hda_nid_t dig0pin)
{
	struct sigmatel_spec *spec = codec->spec;
	int idx;

	for (idx = 0; idx < spec->num_pins; idx++)
		if (spec->pin_nids[idx] == dig0pin)
			break;
	if ((idx + 2) >= spec->num_pins)
		return 0;

	/* dig1pin case */
	if (stac_get_defcfg_connect(codec, idx + 1) != AC_JACK_PORT_NONE)
		return 2;

	/* dig0pin + dig2pin case */
	if (stac_get_defcfg_connect(codec, idx + 2) != AC_JACK_PORT_NONE)
		return 2;
	if (stac_get_defcfg_connect(codec, idx) != AC_JACK_PORT_NONE)
		return 1;
	else
		return 0;
}

/* HP dv7 bass switch - GPIO5 */
#define stac_hp_bass_gpio_info	snd_ctl_boolean_mono_info
static int stac_hp_bass_gpio_get(struct snd_kcontrol *kcontrol,
				 struct snd_ctl_elem_value *ucontrol)
{
	struct hda_codec *codec = snd_kcontrol_chip(kcontrol);
	struct sigmatel_spec *spec = codec->spec;
	ucontrol->value.integer.value[0] = !!(spec->gpio_data & 0x20);
	return 0;
}

static int stac_hp_bass_gpio_put(struct snd_kcontrol *kcontrol,
				 struct snd_ctl_elem_value *ucontrol)
{
	struct hda_codec *codec = snd_kcontrol_chip(kcontrol);
	struct sigmatel_spec *spec = codec->spec;
	unsigned int gpio_data;

	gpio_data = (spec->gpio_data & ~0x20) |
		(ucontrol->value.integer.value[0] ? 0x20 : 0);
	if (gpio_data == spec->gpio_data)
		return 0;
	spec->gpio_data = gpio_data;
	stac_gpio_set(codec, spec->gpio_mask, spec->gpio_dir, spec->gpio_data);
	return 1;
}

static struct snd_kcontrol_new stac_hp_bass_sw_ctrl = {
	.iface = SNDRV_CTL_ELEM_IFACE_MIXER,
	.info = stac_hp_bass_gpio_info,
	.get = stac_hp_bass_gpio_get,
	.put = stac_hp_bass_gpio_put,
};

static int stac_add_hp_bass_switch(struct hda_codec *codec)
{
	struct sigmatel_spec *spec = codec->spec;

	if (!stac_control_new(spec, &stac_hp_bass_sw_ctrl,
			      "Bass Speaker Playback Switch", 0))
		return -ENOMEM;

	spec->gpio_mask |= 0x20;
	spec->gpio_dir |= 0x20;
	spec->gpio_data |= 0x20;
	return 0;
}

static int patch_stac92hd71bxx(struct hda_codec *codec)
{
	struct sigmatel_spec *spec;
	struct hda_verb *unmute_init = stac92hd71bxx_unmute_core_init;
	unsigned int pin_cfg;
	int err = 0;

	spec  = kzalloc(sizeof(*spec), GFP_KERNEL);
	if (spec == NULL)
		return -ENOMEM;

	codec->no_trigger_sense = 1;
	codec->spec = spec;
	spec->linear_tone_beep = 0;
	codec->patch_ops = stac92xx_patch_ops;
	spec->num_pins = STAC92HD71BXX_NUM_PINS;
	switch (codec->vendor_id) {
	case 0x111d76b6:
	case 0x111d76b7:
		spec->pin_nids = stac92hd71bxx_pin_nids_4port;
		break;
	case 0x111d7603:
	case 0x111d7608:
		/* On 92HD75Bx 0x27 isn't a pin nid */
		spec->num_pins--;
		/* fallthrough */
	default:
		spec->pin_nids = stac92hd71bxx_pin_nids_6port;
	}
	spec->num_pwrs = ARRAY_SIZE(stac92hd71bxx_pwr_nids);
	spec->board_config = snd_hda_check_board_config(codec,
							STAC_92HD71BXX_MODELS,
							stac92hd71bxx_models,
							stac92hd71bxx_cfg_tbl);
again:
	if (spec->board_config < 0)
		snd_printdd(KERN_INFO "hda_codec: %s: BIOS auto-probing.\n",
			    codec->chip_name);
	else
		stac92xx_set_config_regs(codec,
				stac92hd71bxx_brd_tbl[spec->board_config]);

	if (spec->board_config != STAC_92HD71BXX_REF) {
		/* GPIO0 = EAPD */
		spec->gpio_mask = 0x01;
		spec->gpio_dir = 0x01;
		spec->gpio_data = 0x01;
	}

	spec->dmic_nids = stac92hd71bxx_dmic_nids;
	spec->dmux_nids = stac92hd71bxx_dmux_nids;

	spec->num_caps = STAC92HD71BXX_NUM_CAPS;
	spec->capvols = stac92hd71bxx_capvols;
	spec->capsws = stac92hd71bxx_capsws;

	switch (codec->vendor_id) {
	case 0x111d76b6: /* 4 Port without Analog Mixer */
	case 0x111d76b7:
		unmute_init++;
		/* fallthru */
	case 0x111d76b4: /* 6 Port without Analog Mixer */
	case 0x111d76b5:
		spec->init = stac92hd71bxx_core_init;
		codec->slave_dig_outs = stac92hd71bxx_slave_dig_outs;
		spec->num_dmics = stac92xx_connected_ports(codec,
					stac92hd71bxx_dmic_nids,
					STAC92HD71BXX_NUM_DMICS);
		break;
	case 0x111d7608: /* 5 Port with Analog Mixer */
		switch (spec->board_config) {
		case STAC_HP_M4:
			/* Enable VREF power saving on GPIO1 detect */
			err = stac_add_event(spec, codec->afg,
					     STAC_VREF_EVENT, 0x02);
			if (err < 0)
				return err;
			snd_hda_codec_write_cache(codec, codec->afg, 0,
				AC_VERB_SET_GPIO_UNSOLICITED_RSP_MASK, 0x02);
			snd_hda_codec_write_cache(codec, codec->afg, 0,
				AC_VERB_SET_UNSOLICITED_ENABLE,
				AC_USRSP_EN | err);
			spec->gpio_mask |= 0x02;
			break;
		}
		if ((codec->revision_id & 0xf) == 0 ||
		    (codec->revision_id & 0xf) == 1)
			spec->stream_delay = 40; /* 40 milliseconds */

		/* no output amps */
		spec->num_pwrs = 0;
		/* disable VSW */
		spec->init = stac92hd71bxx_core_init;
		unmute_init++;
		snd_hda_codec_set_pincfg(codec, 0x0f, 0x40f000f0);
		snd_hda_codec_set_pincfg(codec, 0x19, 0x40f000f3);
		stac92hd71bxx_dmic_nids[STAC92HD71BXX_NUM_DMICS - 1] = 0;
		spec->num_dmics = stac92xx_connected_ports(codec,
					stac92hd71bxx_dmic_nids,
					STAC92HD71BXX_NUM_DMICS - 1);
		break;
	case 0x111d7603: /* 6 Port with Analog Mixer */
		if ((codec->revision_id & 0xf) == 1)
			spec->stream_delay = 40; /* 40 milliseconds */

		/* no output amps */
		spec->num_pwrs = 0;
		/* fallthru */
	default:
		spec->init = stac92hd71bxx_core_init;
		codec->slave_dig_outs = stac92hd71bxx_slave_dig_outs;
		spec->num_dmics = stac92xx_connected_ports(codec,
					stac92hd71bxx_dmic_nids,
					STAC92HD71BXX_NUM_DMICS);
		break;
	}

	if (get_wcaps(codec, 0xa) & AC_WCAP_IN_AMP)
		snd_hda_sequence_write_cache(codec, unmute_init);

	/* Some HP machines seem to have unstable codec communications
	 * especially with ATI fglrx driver.  For recovering from the
	 * CORB/RIRB stall, allow the BUS reset and keep always sync
	 */
	if (spec->board_config == STAC_HP_DV5) {
		codec->bus->sync_write = 1;
		codec->bus->allow_bus_reset = 1;
	}

	spec->aloopback_ctl = stac92hd71bxx_loopback;
	spec->aloopback_mask = 0x50;
	spec->aloopback_shift = 0;

	spec->powerdown_adcs = 1;
	spec->digbeep_nid = 0x26;
	spec->mux_nids = stac92hd71bxx_mux_nids;
	spec->adc_nids = stac92hd71bxx_adc_nids;
	spec->smux_nids = stac92hd71bxx_smux_nids;
	spec->pwr_nids = stac92hd71bxx_pwr_nids;

	spec->num_muxes = ARRAY_SIZE(stac92hd71bxx_mux_nids);
	spec->num_adcs = ARRAY_SIZE(stac92hd71bxx_adc_nids);
	spec->num_dmuxes = ARRAY_SIZE(stac92hd71bxx_dmux_nids);
	spec->num_smuxes = stac92hd71bxx_connected_smuxes(codec, 0x1e);

	snd_printdd("Found board config: %d\n", spec->board_config);

	switch (spec->board_config) {
	case STAC_HP_M4:
		/* enable internal microphone */
		snd_hda_codec_set_pincfg(codec, 0x0e, 0x01813040);
		stac92xx_auto_set_pinctl(codec, 0x0e,
			AC_PINCTL_IN_EN | AC_PINCTL_VREF_80);
		/* fallthru */
	case STAC_DELL_M4_2:
		spec->num_dmics = 0;
		spec->num_smuxes = 0;
		spec->num_dmuxes = 0;
		break;
	case STAC_DELL_M4_1:
	case STAC_DELL_M4_3:
		spec->num_dmics = 1;
		spec->num_smuxes = 0;
		spec->num_dmuxes = 1;
		break;
	case STAC_HP_DV4_1222NR:
		spec->num_dmics = 1;
		/* I don't know if it needs 1 or 2 smuxes - will wait for
		 * bug reports to fix if needed
		 */
		spec->num_smuxes = 1;
		spec->num_dmuxes = 1;
		/* fallthrough */
	case STAC_HP_DV4:
		spec->gpio_led = 0x01;
		/* fallthrough */
	case STAC_HP_DV5:
		snd_hda_codec_set_pincfg(codec, 0x0d, 0x90170010);
		stac92xx_auto_set_pinctl(codec, 0x0d, AC_PINCTL_OUT_EN);
		/* HP dv6 gives the headphone pin as a line-out.  Thus we
		 * need to set hp_detect flag here to force to enable HP
		 * detection.
		 */
		spec->hp_detect = 1;
		break;
	case STAC_HP_HDX:
		spec->num_dmics = 1;
		spec->num_dmuxes = 1;
		spec->num_smuxes = 1;
		spec->gpio_led = 0x08;
		break;
	}

	if (hp_blike_system(codec->subsystem_id)) {
		pin_cfg = snd_hda_codec_get_pincfg(codec, 0x0f);
		if (get_defcfg_device(pin_cfg) == AC_JACK_LINE_OUT ||
			get_defcfg_device(pin_cfg) == AC_JACK_SPEAKER  ||
			get_defcfg_device(pin_cfg) == AC_JACK_HP_OUT) {
			/* It was changed in the BIOS to just satisfy MS DTM.
			 * Lets turn it back into slaved HP
			 */
			pin_cfg = (pin_cfg & (~AC_DEFCFG_DEVICE))
					| (AC_JACK_HP_OUT <<
						AC_DEFCFG_DEVICE_SHIFT);
			pin_cfg = (pin_cfg & (~(AC_DEFCFG_DEF_ASSOC
							| AC_DEFCFG_SEQUENCE)))
								| 0x1f;
			snd_hda_codec_set_pincfg(codec, 0x0f, pin_cfg);
		}
	}

	if (find_mute_led_gpio(codec, 1))
		snd_printd("mute LED gpio %d polarity %d\n",
				spec->gpio_led,
				spec->gpio_led_polarity);

#ifdef CONFIG_SND_HDA_POWER_SAVE
	if (spec->gpio_led) {
		spec->gpio_mask |= spec->gpio_led;
		spec->gpio_dir |= spec->gpio_led;
		spec->gpio_data |= spec->gpio_led;
		/* register check_power_status callback. */
		codec->patch_ops.check_power_status =
			stac92xx_hp_check_power_status;
	}
#endif	

	spec->multiout.dac_nids = spec->dac_nids;

	err = stac92xx_parse_auto_config(codec, 0x21, 0);
	if (!err) {
		if (spec->board_config < 0) {
			printk(KERN_WARNING "hda_codec: No auto-config is "
			       "available, default to model=ref\n");
			spec->board_config = STAC_92HD71BXX_REF;
			goto again;
		}
		err = -EINVAL;
	}

	if (err < 0) {
		stac92xx_free(codec);
		return err;
	}

	/* enable bass on HP dv7 */
	if (spec->board_config == STAC_HP_DV4 ||
	    spec->board_config == STAC_HP_DV5) {
		unsigned int cap;
		cap = snd_hda_param_read(codec, 0x1, AC_PAR_GPIO_CAP);
		cap &= AC_GPIO_IO_COUNT;
		if (cap >= 6)
			stac_add_hp_bass_switch(codec);
	}

	codec->proc_widget_hook = stac92hd7x_proc_hook;

	return 0;
}

static int patch_stac922x(struct hda_codec *codec)
{
	struct sigmatel_spec *spec;
	int err;

	spec  = kzalloc(sizeof(*spec), GFP_KERNEL);
	if (spec == NULL)
		return -ENOMEM;

	codec->no_trigger_sense = 1;
	codec->spec = spec;
	spec->linear_tone_beep = 1;
	spec->num_pins = ARRAY_SIZE(stac922x_pin_nids);
	spec->pin_nids = stac922x_pin_nids;
	spec->board_config = snd_hda_check_board_config(codec, STAC_922X_MODELS,
							stac922x_models,
							stac922x_cfg_tbl);
	if (spec->board_config == STAC_INTEL_MAC_AUTO) {
		spec->gpio_mask = spec->gpio_dir = 0x03;
		spec->gpio_data = 0x03;
		/* Intel Macs have all same PCI SSID, so we need to check
		 * codec SSID to distinguish the exact models
		 */
		printk(KERN_INFO "hda_codec: STAC922x, Apple subsys_id=%x\n", codec->subsystem_id);
		switch (codec->subsystem_id) {

		case 0x106b0800:
			spec->board_config = STAC_INTEL_MAC_V1;
			break;
		case 0x106b0600:
		case 0x106b0700:
			spec->board_config = STAC_INTEL_MAC_V2;
			break;
		case 0x106b0e00:
		case 0x106b0f00:
		case 0x106b1600:
		case 0x106b1700:
		case 0x106b0200:
		case 0x106b1e00:
			spec->board_config = STAC_INTEL_MAC_V3;
			break;
		case 0x106b1a00:
		case 0x00000100:
			spec->board_config = STAC_INTEL_MAC_V4;
			break;
		case 0x106b0a00:
		case 0x106b2200:
			spec->board_config = STAC_INTEL_MAC_V5;
			break;
		default:
			spec->board_config = STAC_INTEL_MAC_V3;
			break;
		}
	}

 again:
	if (spec->board_config < 0)
		snd_printdd(KERN_INFO "hda_codec: %s: BIOS auto-probing.\n",
			    codec->chip_name);
	else
		stac92xx_set_config_regs(codec,
				stac922x_brd_tbl[spec->board_config]);

	spec->adc_nids = stac922x_adc_nids;
	spec->mux_nids = stac922x_mux_nids;
	spec->num_muxes = ARRAY_SIZE(stac922x_mux_nids);
	spec->num_adcs = ARRAY_SIZE(stac922x_adc_nids);
	spec->num_dmics = 0;
	spec->num_pwrs = 0;

	spec->init = stac922x_core_init;

	spec->num_caps = STAC922X_NUM_CAPS;
	spec->capvols = stac922x_capvols;
	spec->capsws = stac922x_capsws;

	spec->multiout.dac_nids = spec->dac_nids;
	
	err = stac92xx_parse_auto_config(codec, 0x08, 0x09);
	if (!err) {
		if (spec->board_config < 0) {
			printk(KERN_WARNING "hda_codec: No auto-config is "
			       "available, default to model=ref\n");
			spec->board_config = STAC_D945_REF;
			goto again;
		}
		err = -EINVAL;
	}
	if (err < 0) {
		stac92xx_free(codec);
		return err;
	}

	codec->patch_ops = stac92xx_patch_ops;

	/* Fix Mux capture level; max to 2 */
	snd_hda_override_amp_caps(codec, 0x12, HDA_OUTPUT,
				  (0 << AC_AMPCAP_OFFSET_SHIFT) |
				  (2 << AC_AMPCAP_NUM_STEPS_SHIFT) |
				  (0x27 << AC_AMPCAP_STEP_SIZE_SHIFT) |
				  (0 << AC_AMPCAP_MUTE_SHIFT));

	return 0;
}

static int patch_stac927x(struct hda_codec *codec)
{
	struct sigmatel_spec *spec;
	int err;

	spec  = kzalloc(sizeof(*spec), GFP_KERNEL);
	if (spec == NULL)
		return -ENOMEM;

	codec->no_trigger_sense = 1;
	codec->spec = spec;
	spec->linear_tone_beep = 1;
	codec->slave_dig_outs = stac927x_slave_dig_outs;
	spec->num_pins = ARRAY_SIZE(stac927x_pin_nids);
	spec->pin_nids = stac927x_pin_nids;
	spec->board_config = snd_hda_check_board_config(codec, STAC_927X_MODELS,
							stac927x_models,
							stac927x_cfg_tbl);
 again:
	if (spec->board_config < 0)
		snd_printdd(KERN_INFO "hda_codec: %s: BIOS auto-probing.\n",
			    codec->chip_name);
	else
		stac92xx_set_config_regs(codec,
				stac927x_brd_tbl[spec->board_config]);

	spec->digbeep_nid = 0x23;
	spec->adc_nids = stac927x_adc_nids;
	spec->num_adcs = ARRAY_SIZE(stac927x_adc_nids);
	spec->mux_nids = stac927x_mux_nids;
	spec->num_muxes = ARRAY_SIZE(stac927x_mux_nids);
	spec->smux_nids = stac927x_smux_nids;
	spec->num_smuxes = ARRAY_SIZE(stac927x_smux_nids);
	spec->spdif_labels = stac927x_spdif_labels;
	spec->dac_list = stac927x_dac_nids;
	spec->multiout.dac_nids = spec->dac_nids;

	if (spec->board_config != STAC_D965_REF) {
		/* GPIO0 High = Enable EAPD */
		spec->eapd_mask = spec->gpio_mask = 0x01;
		spec->gpio_dir = spec->gpio_data = 0x01;
	}

	switch (spec->board_config) {
	case STAC_D965_3ST:
	case STAC_D965_5ST:
		/* GPIO0 High = Enable EAPD */
		spec->num_dmics = 0;
		spec->init = d965_core_init;
		break;
	case STAC_DELL_BIOS:
		switch (codec->subsystem_id) {
		case 0x10280209:
		case 0x1028022e:
			/* correct the device field to SPDIF out */
			snd_hda_codec_set_pincfg(codec, 0x21, 0x01442070);
			break;
		}
		/* configure the analog microphone on some laptops */
		snd_hda_codec_set_pincfg(codec, 0x0c, 0x90a79130);
		/* correct the front output jack as a hp out */
		snd_hda_codec_set_pincfg(codec, 0x0f, 0x0227011f);
		/* correct the front input jack as a mic */
		snd_hda_codec_set_pincfg(codec, 0x0e, 0x02a79130);
		/* fallthru */
	case STAC_DELL_3ST:
		if (codec->subsystem_id != 0x1028022f) {
			/* GPIO2 High = Enable EAPD */
			spec->eapd_mask = spec->gpio_mask = 0x04;
			spec->gpio_dir = spec->gpio_data = 0x04;
		}
		spec->dmic_nids = stac927x_dmic_nids;
		spec->num_dmics = STAC927X_NUM_DMICS;

		spec->init = dell_3st_core_init;
		spec->dmux_nids = stac927x_dmux_nids;
		spec->num_dmuxes = ARRAY_SIZE(stac927x_dmux_nids);
		break;
	case STAC_927X_VOLKNOB:
		spec->num_dmics = 0;
		spec->init = stac927x_volknob_core_init;
		break;
	default:
		spec->num_dmics = 0;
		spec->init = stac927x_core_init;
		break;
	}

	spec->num_caps = STAC927X_NUM_CAPS;
	spec->capvols = stac927x_capvols;
	spec->capsws = stac927x_capsws;

	spec->num_pwrs = 0;
	spec->aloopback_ctl = stac927x_loopback;
	spec->aloopback_mask = 0x40;
	spec->aloopback_shift = 0;
	spec->eapd_switch = 1;

	err = stac92xx_parse_auto_config(codec, 0x1e, 0x20);
	if (!err) {
		if (spec->board_config < 0) {
			printk(KERN_WARNING "hda_codec: No auto-config is "
			       "available, default to model=ref\n");
			spec->board_config = STAC_D965_REF;
			goto again;
		}
		err = -EINVAL;
	}
	if (err < 0) {
		stac92xx_free(codec);
		return err;
	}

	codec->patch_ops = stac92xx_patch_ops;

	codec->proc_widget_hook = stac927x_proc_hook;

	/*
	 * !!FIXME!!
	 * The STAC927x seem to require fairly long delays for certain
	 * command sequences.  With too short delays (even if the answer
	 * is set to RIRB properly), it results in the silence output
	 * on some hardwares like Dell.
	 *
	 * The below flag enables the longer delay (see get_response
	 * in hda_intel.c).
	 */
	codec->bus->needs_damn_long_delay = 1;

	/* no jack detecion for ref-no-jd model */
	if (spec->board_config == STAC_D965_REF_NO_JD)
		spec->hp_detect = 0;

	return 0;
}

static int patch_stac9205(struct hda_codec *codec)
{
	struct sigmatel_spec *spec;
	int err;

	spec  = kzalloc(sizeof(*spec), GFP_KERNEL);
	if (spec == NULL)
		return -ENOMEM;

	codec->no_trigger_sense = 1;
	codec->spec = spec;
	spec->linear_tone_beep = 1;
	spec->num_pins = ARRAY_SIZE(stac9205_pin_nids);
	spec->pin_nids = stac9205_pin_nids;
	spec->board_config = snd_hda_check_board_config(codec, STAC_9205_MODELS,
							stac9205_models,
							stac9205_cfg_tbl);
 again:
	if (spec->board_config < 0)
		snd_printdd(KERN_INFO "hda_codec: %s: BIOS auto-probing.\n",
			    codec->chip_name);
	else
		stac92xx_set_config_regs(codec,
					 stac9205_brd_tbl[spec->board_config]);

	spec->digbeep_nid = 0x23;
	spec->adc_nids = stac9205_adc_nids;
	spec->num_adcs = ARRAY_SIZE(stac9205_adc_nids);
	spec->mux_nids = stac9205_mux_nids;
	spec->num_muxes = ARRAY_SIZE(stac9205_mux_nids);
	spec->smux_nids = stac9205_smux_nids;
	spec->num_smuxes = ARRAY_SIZE(stac9205_smux_nids);
	spec->dmic_nids = stac9205_dmic_nids;
	spec->num_dmics = STAC9205_NUM_DMICS;
	spec->dmux_nids = stac9205_dmux_nids;
	spec->num_dmuxes = ARRAY_SIZE(stac9205_dmux_nids);
	spec->num_pwrs = 0;

	spec->init = stac9205_core_init;
	spec->aloopback_ctl = stac9205_loopback;

	spec->num_caps = STAC9205_NUM_CAPS;
	spec->capvols = stac9205_capvols;
	spec->capsws = stac9205_capsws;

	spec->aloopback_mask = 0x40;
	spec->aloopback_shift = 0;
	/* Turn on/off EAPD per HP plugging */
	if (spec->board_config != STAC_9205_EAPD)
		spec->eapd_switch = 1;
	spec->multiout.dac_nids = spec->dac_nids;
	
	switch (spec->board_config){
	case STAC_9205_DELL_M43:
		/* Enable SPDIF in/out */
		snd_hda_codec_set_pincfg(codec, 0x1f, 0x01441030);
		snd_hda_codec_set_pincfg(codec, 0x20, 0x1c410030);

		/* Enable unsol response for GPIO4/Dock HP connection */
		err = stac_add_event(spec, codec->afg, STAC_VREF_EVENT, 0x01);
		if (err < 0)
			return err;
		snd_hda_codec_write_cache(codec, codec->afg, 0,
			AC_VERB_SET_GPIO_UNSOLICITED_RSP_MASK, 0x10);
		snd_hda_codec_write_cache(codec, codec->afg, 0,
					  AC_VERB_SET_UNSOLICITED_ENABLE,
					  AC_USRSP_EN | err);

		spec->gpio_dir = 0x0b;
		spec->eapd_mask = 0x01;
		spec->gpio_mask = 0x1b;
		spec->gpio_mute = 0x10;
		/* GPIO0 High = EAPD, GPIO1 Low = Headphone Mute,
		 * GPIO3 Low = DRM
		 */
		spec->gpio_data = 0x01;
		break;
	case STAC_9205_REF:
		/* SPDIF-In enabled */
		break;
	default:
		/* GPIO0 High = EAPD */
		spec->eapd_mask = spec->gpio_mask = spec->gpio_dir = 0x1;
		spec->gpio_data = 0x01;
		break;
	}

	err = stac92xx_parse_auto_config(codec, 0x1f, 0x20);
	if (!err) {
		if (spec->board_config < 0) {
			printk(KERN_WARNING "hda_codec: No auto-config is "
			       "available, default to model=ref\n");
			spec->board_config = STAC_9205_REF;
			goto again;
		}
		err = -EINVAL;
	}
	if (err < 0) {
		stac92xx_free(codec);
		return err;
	}

	codec->patch_ops = stac92xx_patch_ops;

	codec->proc_widget_hook = stac9205_proc_hook;

	return 0;
}

/*
 * STAC9872 hack
 */

static struct hda_verb stac9872_core_init[] = {
	{0x15, AC_VERB_SET_CONNECT_SEL, 0x1}, /* mic-sel: 0a,0d,14,02 */
	{0x15, AC_VERB_SET_AMP_GAIN_MUTE, AMP_OUT_UNMUTE}, /* Mic-in -> 0x9 */
	{}
};

static hda_nid_t stac9872_pin_nids[] = {
	0x0a, 0x0b, 0x0c, 0x0d, 0x0e, 0x0f,
	0x11, 0x13, 0x14,
};

static hda_nid_t stac9872_adc_nids[] = {
	0x8 /*,0x6*/
};

static hda_nid_t stac9872_mux_nids[] = {
	0x15
};

static unsigned long stac9872_capvols[] = {
	HDA_COMPOSE_AMP_VAL(0x09, 3, 0, HDA_INPUT),
};
#define stac9872_capsws		stac9872_capvols

static unsigned int stac9872_vaio_pin_configs[9] = {
	0x03211020, 0x411111f0, 0x411111f0, 0x03a15030,
	0x411111f0, 0x90170110, 0x411111f0, 0x411111f0,
	0x90a7013e
};

static const char *stac9872_models[STAC_9872_MODELS] = {
	[STAC_9872_AUTO] = "auto",
	[STAC_9872_VAIO] = "vaio",
};

static unsigned int *stac9872_brd_tbl[STAC_9872_MODELS] = {
	[STAC_9872_VAIO] = stac9872_vaio_pin_configs,
};

static struct snd_pci_quirk stac9872_cfg_tbl[] = {
	SND_PCI_QUIRK_MASK(0x104d, 0xfff0, 0x81e0,
			   "Sony VAIO F/S", STAC_9872_VAIO),
	{} /* terminator */
};

static int patch_stac9872(struct hda_codec *codec)
{
	struct sigmatel_spec *spec;
	int err;

	spec  = kzalloc(sizeof(*spec), GFP_KERNEL);
	if (spec == NULL)
		return -ENOMEM;
	codec->no_trigger_sense = 1;
	codec->spec = spec;
	spec->linear_tone_beep = 1;
	spec->num_pins = ARRAY_SIZE(stac9872_pin_nids);
	spec->pin_nids = stac9872_pin_nids;

	spec->board_config = snd_hda_check_board_config(codec, STAC_9872_MODELS,
							stac9872_models,
							stac9872_cfg_tbl);
	if (spec->board_config < 0)
		snd_printdd(KERN_INFO "hda_codec: %s: BIOS auto-probing.\n",
			    codec->chip_name);
	else
		stac92xx_set_config_regs(codec,
					 stac9872_brd_tbl[spec->board_config]);

	spec->multiout.dac_nids = spec->dac_nids;
	spec->num_adcs = ARRAY_SIZE(stac9872_adc_nids);
	spec->adc_nids = stac9872_adc_nids;
	spec->num_muxes = ARRAY_SIZE(stac9872_mux_nids);
	spec->mux_nids = stac9872_mux_nids;
	spec->init = stac9872_core_init;
	spec->num_caps = 1;
	spec->capvols = stac9872_capvols;
	spec->capsws = stac9872_capsws;

	err = stac92xx_parse_auto_config(codec, 0x10, 0x12);
	if (err < 0) {
		stac92xx_free(codec);
		return -EINVAL;
	}
	spec->input_mux = &spec->private_imux;
	codec->patch_ops = stac92xx_patch_ops;
	return 0;
}


/*
 * patch entries
 */
static struct hda_codec_preset snd_hda_preset_sigmatel[] = {
 	{ .id = 0x83847690, .name = "STAC9200", .patch = patch_stac9200 },
 	{ .id = 0x83847882, .name = "STAC9220 A1", .patch = patch_stac922x },
 	{ .id = 0x83847680, .name = "STAC9221 A1", .patch = patch_stac922x },
 	{ .id = 0x83847880, .name = "STAC9220 A2", .patch = patch_stac922x },
 	{ .id = 0x83847681, .name = "STAC9220D/9223D A2", .patch = patch_stac922x },
 	{ .id = 0x83847682, .name = "STAC9221 A2", .patch = patch_stac922x },
 	{ .id = 0x83847683, .name = "STAC9221D A2", .patch = patch_stac922x },
 	{ .id = 0x83847618, .name = "STAC9227", .patch = patch_stac927x },
 	{ .id = 0x83847619, .name = "STAC9227", .patch = patch_stac927x },
 	{ .id = 0x83847616, .name = "STAC9228", .patch = patch_stac927x },
 	{ .id = 0x83847617, .name = "STAC9228", .patch = patch_stac927x },
 	{ .id = 0x83847614, .name = "STAC9229", .patch = patch_stac927x },
 	{ .id = 0x83847615, .name = "STAC9229", .patch = patch_stac927x },
 	{ .id = 0x83847620, .name = "STAC9274", .patch = patch_stac927x },
 	{ .id = 0x83847621, .name = "STAC9274D", .patch = patch_stac927x },
 	{ .id = 0x83847622, .name = "STAC9273X", .patch = patch_stac927x },
 	{ .id = 0x83847623, .name = "STAC9273D", .patch = patch_stac927x },
 	{ .id = 0x83847624, .name = "STAC9272X", .patch = patch_stac927x },
 	{ .id = 0x83847625, .name = "STAC9272D", .patch = patch_stac927x },
 	{ .id = 0x83847626, .name = "STAC9271X", .patch = patch_stac927x },
 	{ .id = 0x83847627, .name = "STAC9271D", .patch = patch_stac927x },
 	{ .id = 0x83847628, .name = "STAC9274X5NH", .patch = patch_stac927x },
 	{ .id = 0x83847629, .name = "STAC9274D5NH", .patch = patch_stac927x },
	{ .id = 0x83847632, .name = "STAC9202",  .patch = patch_stac925x },
	{ .id = 0x83847633, .name = "STAC9202D", .patch = patch_stac925x },
	{ .id = 0x83847634, .name = "STAC9250", .patch = patch_stac925x },
	{ .id = 0x83847635, .name = "STAC9250D", .patch = patch_stac925x },
	{ .id = 0x83847636, .name = "STAC9251", .patch = patch_stac925x },
	{ .id = 0x83847637, .name = "STAC9250D", .patch = patch_stac925x },
	{ .id = 0x83847645, .name = "92HD206X", .patch = patch_stac927x },
	{ .id = 0x83847646, .name = "92HD206D", .patch = patch_stac927x },
 	/* The following does not take into account .id=0x83847661 when subsys =
 	 * 104D0C00 which is STAC9225s. Because of this, some SZ Notebooks are
 	 * currently not fully supported.
 	 */
 	{ .id = 0x83847661, .name = "CXD9872RD/K", .patch = patch_stac9872 },
 	{ .id = 0x83847662, .name = "STAC9872AK", .patch = patch_stac9872 },
 	{ .id = 0x83847664, .name = "CXD9872AKD", .patch = patch_stac9872 },
	{ .id = 0x83847698, .name = "STAC9205", .patch = patch_stac9205 },
 	{ .id = 0x838476a0, .name = "STAC9205", .patch = patch_stac9205 },
 	{ .id = 0x838476a1, .name = "STAC9205D", .patch = patch_stac9205 },
 	{ .id = 0x838476a2, .name = "STAC9204", .patch = patch_stac9205 },
 	{ .id = 0x838476a3, .name = "STAC9204D", .patch = patch_stac9205 },
 	{ .id = 0x838476a4, .name = "STAC9255", .patch = patch_stac9205 },
 	{ .id = 0x838476a5, .name = "STAC9255D", .patch = patch_stac9205 },
 	{ .id = 0x838476a6, .name = "STAC9254", .patch = patch_stac9205 },
 	{ .id = 0x838476a7, .name = "STAC9254D", .patch = patch_stac9205 },
	{ .id = 0x111d7603, .name = "92HD75B3X5", .patch = patch_stac92hd71bxx},
	{ .id = 0x111d7604, .name = "92HD83C1X5", .patch = patch_stac92hd83xxx},
	{ .id = 0x111d76d4, .name = "92HD83C1C5", .patch = patch_stac92hd83xxx},
	{ .id = 0x111d7605, .name = "92HD81B1X5", .patch = patch_stac92hd83xxx},
	{ .id = 0x111d76d5, .name = "92HD81B1C5", .patch = patch_stac92hd83xxx},
	{ .id = 0x111d76d1, .name = "92HD87B1/3", .patch = patch_stac92hd83xxx},
	{ .id = 0x111d76d9, .name = "92HD87B2/4", .patch = patch_stac92hd83xxx},
	{ .id = 0x111d7666, .name = "92HD88B3", .patch = patch_stac92hd83xxx},
	{ .id = 0x111d7667, .name = "92HD88B1", .patch = patch_stac92hd83xxx},
	{ .id = 0x111d7668, .name = "92HD88B2", .patch = patch_stac92hd83xxx},
	{ .id = 0x111d7669, .name = "92HD88B4", .patch = patch_stac92hd83xxx},
	{ .id = 0x111d7608, .name = "92HD75B2X5", .patch = patch_stac92hd71bxx},
	{ .id = 0x111d7674, .name = "92HD73D1X5", .patch = patch_stac92hd73xx },
	{ .id = 0x111d7675, .name = "92HD73C1X5", .patch = patch_stac92hd73xx },
	{ .id = 0x111d7676, .name = "92HD73E1X5", .patch = patch_stac92hd73xx },
	{ .id = 0x111d76b0, .name = "92HD71B8X", .patch = patch_stac92hd71bxx },
	{ .id = 0x111d76b1, .name = "92HD71B8X", .patch = patch_stac92hd71bxx },
	{ .id = 0x111d76b2, .name = "92HD71B7X", .patch = patch_stac92hd71bxx },
	{ .id = 0x111d76b3, .name = "92HD71B7X", .patch = patch_stac92hd71bxx },
	{ .id = 0x111d76b4, .name = "92HD71B6X", .patch = patch_stac92hd71bxx },
	{ .id = 0x111d76b5, .name = "92HD71B6X", .patch = patch_stac92hd71bxx },
	{ .id = 0x111d76b6, .name = "92HD71B5X", .patch = patch_stac92hd71bxx },
	{ .id = 0x111d76b7, .name = "92HD71B5X", .patch = patch_stac92hd71bxx },
	{ .id = 0x111d76c0, .name = "92HD89C3", .patch = patch_stac92hd73xx },
	{ .id = 0x111d76c1, .name = "92HD89C2", .patch = patch_stac92hd73xx },
	{ .id = 0x111d76c2, .name = "92HD89C1", .patch = patch_stac92hd73xx },
	{ .id = 0x111d76c3, .name = "92HD89B3", .patch = patch_stac92hd73xx },
	{ .id = 0x111d76c4, .name = "92HD89B2", .patch = patch_stac92hd73xx },
	{ .id = 0x111d76c5, .name = "92HD89B1", .patch = patch_stac92hd73xx },
	{ .id = 0x111d76c6, .name = "92HD89E3", .patch = patch_stac92hd73xx },
	{ .id = 0x111d76c7, .name = "92HD89E2", .patch = patch_stac92hd73xx },
	{ .id = 0x111d76c8, .name = "92HD89E1", .patch = patch_stac92hd73xx },
	{ .id = 0x111d76c9, .name = "92HD89D3", .patch = patch_stac92hd73xx },
	{ .id = 0x111d76ca, .name = "92HD89D2", .patch = patch_stac92hd73xx },
	{ .id = 0x111d76cb, .name = "92HD89D1", .patch = patch_stac92hd73xx },
	{ .id = 0x111d76cc, .name = "92HD89F3", .patch = patch_stac92hd73xx },
	{ .id = 0x111d76cd, .name = "92HD89F2", .patch = patch_stac92hd73xx },
	{ .id = 0x111d76ce, .name = "92HD89F1", .patch = patch_stac92hd73xx },
	{ .id = 0x111d76e0, .name = "92HD91BXX", .patch = patch_stac92hd83xxx},
	{ .id = 0x111d76e7, .name = "92HD90BXX", .patch = patch_stac92hd83xxx},
	{} /* terminator */
};

MODULE_ALIAS("snd-hda-codec-id:8384*");
MODULE_ALIAS("snd-hda-codec-id:111d*");

MODULE_LICENSE("GPL");
MODULE_DESCRIPTION("IDT/Sigmatel HD-audio codec");

static struct hda_codec_preset_list sigmatel_list = {
	.preset = snd_hda_preset_sigmatel,
	.owner = THIS_MODULE,
};

static int __init patch_sigmatel_init(void)
{
	return snd_hda_add_codec_preset(&sigmatel_list);
}

static void __exit patch_sigmatel_exit(void)
{
	snd_hda_delete_codec_preset(&sigmatel_list);
}

module_init(patch_sigmatel_init)
module_exit(patch_sigmatel_exit)<|MERGE_RESOLUTION|>--- conflicted
+++ resolved
@@ -3682,10 +3682,7 @@
 	struct sigmatel_spec *spec = codec->spec;
 	struct hda_input_mux *imux = &spec->private_imux;
 	int i, j, type_idx = 0;
-<<<<<<< HEAD
-=======
 	const char *label;
->>>>>>> 263d0328
 
 	for (i = 0; i < cfg->num_inputs; i++) {
 		hda_nid_t nid = cfg->inputs[i].pin;
@@ -3705,10 +3702,6 @@
 			type_idx++;
 		else
 			type_idx = 0;
-<<<<<<< HEAD
-		err = create_elem_capture_vol(codec, nid,
-					      auto_pin_cfg_labels[i], type_idx,
-=======
 
 		label = get_unique_inp_src_label(codec, nid);
 		if (label == NULL)
@@ -3716,17 +3709,11 @@
 
 		err = create_elem_capture_vol(codec, nid,
 					      label, type_idx,
->>>>>>> 263d0328
 					      HDA_INPUT);
 		if (err < 0)
 			return err;
 
-<<<<<<< HEAD
-		imux->items[imux->num_items].label =
-			snd_hda_get_input_pin_label(cfg, i);
-=======
 		imux->items[imux->num_items].label = label;
->>>>>>> 263d0328
 		imux->items[imux->num_items].index = index;
 		imux->num_items++;
 	}
