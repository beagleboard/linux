--- conflicted
+++ resolved
@@ -14,10 +14,7 @@
 #include <linux/slab.h>
 #include <net/sock.h>
 #include "common.h"
-<<<<<<< HEAD
-=======
 #include "../../fs/internal.h"
->>>>>>> 3cbea436
 
 /**
  * tomoyo_encode: Convert binary string to ascii string.
