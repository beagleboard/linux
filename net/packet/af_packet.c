/*
 * INET		An implementation of the TCP/IP protocol suite for the LINUX
 *		operating system.  INET is implemented using the  BSD Socket
 *		interface as the means of communication with the user level.
 *
 *		PACKET - implements raw packet sockets.
 *
 * Authors:	Ross Biro
 *		Fred N. van Kempen, <waltje@uWalt.NL.Mugnet.ORG>
 *		Alan Cox, <gw4pts@gw4pts.ampr.org>
 *
 * Fixes:
 *		Alan Cox	:	verify_area() now used correctly
 *		Alan Cox	:	new skbuff lists, look ma no backlogs!
 *		Alan Cox	:	tidied skbuff lists.
 *		Alan Cox	:	Now uses generic datagram routines I
 *					added. Also fixed the peek/read crash
 *					from all old Linux datagram code.
 *		Alan Cox	:	Uses the improved datagram code.
 *		Alan Cox	:	Added NULL's for socket options.
 *		Alan Cox	:	Re-commented the code.
 *		Alan Cox	:	Use new kernel side addressing
 *		Rob Janssen	:	Correct MTU usage.
 *		Dave Platt	:	Counter leaks caused by incorrect
 *					interrupt locking and some slightly
 *					dubious gcc output. Can you read
 *					compiler: it said _VOLATILE_
 *	Richard Kooijman	:	Timestamp fixes.
 *		Alan Cox	:	New buffers. Use sk->mac.raw.
 *		Alan Cox	:	sendmsg/recvmsg support.
 *		Alan Cox	:	Protocol setting support
 *	Alexey Kuznetsov	:	Untied from IPv4 stack.
 *	Cyrus Durgin		:	Fixed kerneld for kmod.
 *	Michal Ostrowski        :       Module initialization cleanup.
 *         Ulises Alonso        :       Frame number limit removal and
 *                                      packet_set_ring memory leak.
 *		Eric Biederman	:	Allow for > 8 byte hardware addresses.
 *					The convention is that longer addresses
 *					will simply extend the hardware address
 *					byte arrays at the end of sockaddr_ll
 *					and packet_mreq.
 *		Johann Baudy	:	Added TX RING.
 *
 *		This program is free software; you can redistribute it and/or
 *		modify it under the terms of the GNU General Public License
 *		as published by the Free Software Foundation; either version
 *		2 of the License, or (at your option) any later version.
 *
 */

#include <linux/types.h>
#include <linux/mm.h>
#include <linux/capability.h>
#include <linux/fcntl.h>
#include <linux/socket.h>
#include <linux/in.h>
#include <linux/inet.h>
#include <linux/netdevice.h>
#include <linux/if_packet.h>
#include <linux/wireless.h>
#include <linux/kernel.h>
#include <linux/kmod.h>
#include <linux/slab.h>
#include <linux/vmalloc.h>
#include <net/net_namespace.h>
#include <net/ip.h>
#include <net/protocol.h>
#include <linux/skbuff.h>
#include <net/sock.h>
#include <linux/errno.h>
#include <linux/timer.h>
#include <asm/system.h>
#include <asm/uaccess.h>
#include <asm/ioctls.h>
#include <asm/page.h>
#include <asm/cacheflush.h>
#include <asm/io.h>
#include <linux/proc_fs.h>
#include <linux/seq_file.h>
#include <linux/poll.h>
#include <linux/module.h>
#include <linux/init.h>
#include <linux/mutex.h>
#include <linux/if_vlan.h>
#include <linux/virtio_net.h>
#include <linux/errqueue.h>
#include <linux/net_tstamp.h>

#ifdef CONFIG_INET
#include <net/inet_common.h>
#endif

/*
   Assumptions:
   - if device has no dev->hard_header routine, it adds and removes ll header
     inside itself. In this case ll header is invisible outside of device,
     but higher levels still should reserve dev->hard_header_len.
     Some devices are enough clever to reallocate skb, when header
     will not fit to reserved space (tunnel), another ones are silly
     (PPP).
   - packet socket receives packets with pulled ll header,
     so that SOCK_RAW should push it back.

On receive:
-----------

Incoming, dev->hard_header!=NULL
   mac_header -> ll header
   data       -> data

Outgoing, dev->hard_header!=NULL
   mac_header -> ll header
   data       -> ll header

Incoming, dev->hard_header==NULL
   mac_header -> UNKNOWN position. It is very likely, that it points to ll
		 header.  PPP makes it, that is wrong, because introduce
		 assymetry between rx and tx paths.
   data       -> data

Outgoing, dev->hard_header==NULL
   mac_header -> data. ll header is still not built!
   data       -> data

Resume
  If dev->hard_header==NULL we are unlikely to restore sensible ll header.


On transmit:
------------

dev->hard_header != NULL
   mac_header -> ll header
   data       -> ll header

dev->hard_header == NULL (ll header is added by device, we cannot control it)
   mac_header -> data
   data       -> data

   We should set nh.raw on output to correct posistion,
   packet classifier depends on it.
 */

/* Private packet socket structures. */

struct packet_mclist {
	struct packet_mclist	*next;
	int			ifindex;
	int			count;
	unsigned short		type;
	unsigned short		alen;
	unsigned char		addr[MAX_ADDR_LEN];
};
/* identical to struct packet_mreq except it has
 * a longer address field.
 */
struct packet_mreq_max {
	int		mr_ifindex;
	unsigned short	mr_type;
	unsigned short	mr_alen;
	unsigned char	mr_address[MAX_ADDR_LEN];
};

static int packet_set_ring(struct sock *sk, struct tpacket_req *req,
		int closing, int tx_ring);

<<<<<<< HEAD
#define PGV_FROM_VMALLOC 1
=======
>>>>>>> 105e53f8
struct pgv {
	char *buffer;
};

struct packet_ring_buffer {
	struct pgv		*pg_vec;
	unsigned int		head;
	unsigned int		frames_per_block;
	unsigned int		frame_size;
	unsigned int		frame_max;

	unsigned int		pg_vec_order;
	unsigned int		pg_vec_pages;
	unsigned int		pg_vec_len;

	atomic_t		pending;
};

struct packet_sock;
static int tpacket_snd(struct packet_sock *po, struct msghdr *msg);

static void packet_flush_mclist(struct sock *sk);

struct packet_sock {
	/* struct sock has to be the first member of packet_sock */
	struct sock		sk;
	struct tpacket_stats	stats;
	struct packet_ring_buffer	rx_ring;
	struct packet_ring_buffer	tx_ring;
	int			copy_thresh;
	spinlock_t		bind_lock;
	struct mutex		pg_vec_lock;
	unsigned int		running:1,	/* prot_hook is attached*/
				auxdata:1,
				origdev:1,
				has_vnet_hdr:1;
	int			ifindex;	/* bound device		*/
	__be16			num;
	struct packet_mclist	*mclist;
	atomic_t		mapped;
	enum tpacket_versions	tp_version;
	unsigned int		tp_hdrlen;
	unsigned int		tp_reserve;
	unsigned int		tp_loss:1;
	unsigned int		tp_tstamp;
	struct packet_type	prot_hook ____cacheline_aligned_in_smp;
};

struct packet_skb_cb {
	unsigned int origlen;
	union {
		struct sockaddr_pkt pkt;
		struct sockaddr_ll ll;
	} sa;
};

#define PACKET_SKB_CB(__skb)	((struct packet_skb_cb *)((__skb)->cb))

static inline __pure struct page *pgv_to_page(void *addr)
{
	if (is_vmalloc_addr(addr))
		return vmalloc_to_page(addr);
	return virt_to_page(addr);
}

static void __packet_set_status(struct packet_sock *po, void *frame, int status)
{
	union {
		struct tpacket_hdr *h1;
		struct tpacket2_hdr *h2;
		void *raw;
	} h;

	h.raw = frame;
	switch (po->tp_version) {
	case TPACKET_V1:
		h.h1->tp_status = status;
		flush_dcache_page(pgv_to_page(&h.h1->tp_status));
		break;
	case TPACKET_V2:
		h.h2->tp_status = status;
		flush_dcache_page(pgv_to_page(&h.h2->tp_status));
		break;
	default:
		pr_err("TPACKET version not supported\n");
		BUG();
	}

	smp_wmb();
}

static int __packet_get_status(struct packet_sock *po, void *frame)
{
	union {
		struct tpacket_hdr *h1;
		struct tpacket2_hdr *h2;
		void *raw;
	} h;

	smp_rmb();

	h.raw = frame;
	switch (po->tp_version) {
	case TPACKET_V1:
		flush_dcache_page(pgv_to_page(&h.h1->tp_status));
		return h.h1->tp_status;
	case TPACKET_V2:
		flush_dcache_page(pgv_to_page(&h.h2->tp_status));
		return h.h2->tp_status;
	default:
		pr_err("TPACKET version not supported\n");
		BUG();
		return 0;
	}
}

static void *packet_lookup_frame(struct packet_sock *po,
		struct packet_ring_buffer *rb,
		unsigned int position,
		int status)
{
	unsigned int pg_vec_pos, frame_offset;
	union {
		struct tpacket_hdr *h1;
		struct tpacket2_hdr *h2;
		void *raw;
	} h;

	pg_vec_pos = position / rb->frames_per_block;
	frame_offset = position % rb->frames_per_block;

	h.raw = rb->pg_vec[pg_vec_pos].buffer +
		(frame_offset * rb->frame_size);

	if (status != __packet_get_status(po, h.raw))
		return NULL;

	return h.raw;
}

static inline void *packet_current_frame(struct packet_sock *po,
		struct packet_ring_buffer *rb,
		int status)
{
	return packet_lookup_frame(po, rb, rb->head, status);
}

static inline void *packet_previous_frame(struct packet_sock *po,
		struct packet_ring_buffer *rb,
		int status)
{
	unsigned int previous = rb->head ? rb->head - 1 : rb->frame_max;
	return packet_lookup_frame(po, rb, previous, status);
}

static inline void packet_increment_head(struct packet_ring_buffer *buff)
{
	buff->head = buff->head != buff->frame_max ? buff->head+1 : 0;
}

static inline struct packet_sock *pkt_sk(struct sock *sk)
{
	return (struct packet_sock *)sk;
}

static void packet_sock_destruct(struct sock *sk)
{
	skb_queue_purge(&sk->sk_error_queue);

	WARN_ON(atomic_read(&sk->sk_rmem_alloc));
	WARN_ON(atomic_read(&sk->sk_wmem_alloc));

	if (!sock_flag(sk, SOCK_DEAD)) {
		pr_err("Attempt to release alive packet socket: %p\n", sk);
		return;
	}

	sk_refcnt_debug_dec(sk);
}


static const struct proto_ops packet_ops;

static const struct proto_ops packet_ops_spkt;

static int packet_rcv_spkt(struct sk_buff *skb, struct net_device *dev,
			   struct packet_type *pt, struct net_device *orig_dev)
{
	struct sock *sk;
	struct sockaddr_pkt *spkt;

	/*
	 *	When we registered the protocol we saved the socket in the data
	 *	field for just this event.
	 */

	sk = pt->af_packet_priv;

	/*
	 *	Yank back the headers [hope the device set this
	 *	right or kerboom...]
	 *
	 *	Incoming packets have ll header pulled,
	 *	push it back.
	 *
	 *	For outgoing ones skb->data == skb_mac_header(skb)
	 *	so that this procedure is noop.
	 */

	if (skb->pkt_type == PACKET_LOOPBACK)
		goto out;

	if (!net_eq(dev_net(dev), sock_net(sk)))
		goto out;

	skb = skb_share_check(skb, GFP_ATOMIC);
	if (skb == NULL)
		goto oom;

	/* drop any routing info */
	skb_dst_drop(skb);

	/* drop conntrack reference */
	nf_reset(skb);

	spkt = &PACKET_SKB_CB(skb)->sa.pkt;

	skb_push(skb, skb->data - skb_mac_header(skb));

	/*
	 *	The SOCK_PACKET socket receives _all_ frames.
	 */

	spkt->spkt_family = dev->type;
	strlcpy(spkt->spkt_device, dev->name, sizeof(spkt->spkt_device));
	spkt->spkt_protocol = skb->protocol;

	/*
	 *	Charge the memory to the socket. This is done specifically
	 *	to prevent sockets using all the memory up.
	 */

	if (sock_queue_rcv_skb(sk, skb) == 0)
		return 0;

out:
	kfree_skb(skb);
oom:
	return 0;
}


/*
 *	Output a raw packet to a device layer. This bypasses all the other
 *	protocol layers and you must therefore supply it with a complete frame
 */

static int packet_sendmsg_spkt(struct kiocb *iocb, struct socket *sock,
			       struct msghdr *msg, size_t len)
{
	struct sock *sk = sock->sk;
	struct sockaddr_pkt *saddr = (struct sockaddr_pkt *)msg->msg_name;
	struct sk_buff *skb = NULL;
	struct net_device *dev;
	__be16 proto = 0;
	int err;

	/*
	 *	Get and verify the address.
	 */

	if (saddr) {
		if (msg->msg_namelen < sizeof(struct sockaddr))
			return -EINVAL;
		if (msg->msg_namelen == sizeof(struct sockaddr_pkt))
			proto = saddr->spkt_protocol;
	} else
		return -ENOTCONN;	/* SOCK_PACKET must be sent giving an address */

	/*
	 *	Find the device first to size check it
	 */

	saddr->spkt_device[13] = 0;
retry:
	rcu_read_lock();
	dev = dev_get_by_name_rcu(sock_net(sk), saddr->spkt_device);
	err = -ENODEV;
	if (dev == NULL)
		goto out_unlock;

	err = -ENETDOWN;
	if (!(dev->flags & IFF_UP))
		goto out_unlock;

	/*
	 * You may not queue a frame bigger than the mtu. This is the lowest level
	 * raw protocol and you must do your own fragmentation at this level.
	 */

	err = -EMSGSIZE;
	if (len > dev->mtu + dev->hard_header_len + VLAN_HLEN)
		goto out_unlock;

	if (!skb) {
		size_t reserved = LL_RESERVED_SPACE(dev);
		unsigned int hhlen = dev->header_ops ? dev->hard_header_len : 0;

		rcu_read_unlock();
		skb = sock_wmalloc(sk, len + reserved, 0, GFP_KERNEL);
		if (skb == NULL)
			return -ENOBUFS;
		/* FIXME: Save some space for broken drivers that write a hard
		 * header at transmission time by themselves. PPP is the notable
		 * one here. This should really be fixed at the driver level.
		 */
		skb_reserve(skb, reserved);
		skb_reset_network_header(skb);

		/* Try to align data part correctly */
		if (hhlen) {
			skb->data -= hhlen;
			skb->tail -= hhlen;
			if (len < hhlen)
				skb_reset_network_header(skb);
		}
		err = memcpy_fromiovec(skb_put(skb, len), msg->msg_iov, len);
		if (err)
			goto out_free;
		goto retry;
	}

	if (len > (dev->mtu + dev->hard_header_len)) {
		/* Earlier code assumed this would be a VLAN pkt,
		 * double-check this now that we have the actual
		 * packet in hand.
		 */
		struct ethhdr *ehdr;
		skb_reset_mac_header(skb);
		ehdr = eth_hdr(skb);
		if (ehdr->h_proto != htons(ETH_P_8021Q)) {
			err = -EMSGSIZE;
			goto out_unlock;
		}
	}

	skb->protocol = proto;
	skb->dev = dev;
	skb->priority = sk->sk_priority;
	skb->mark = sk->sk_mark;
	err = sock_tx_timestamp(sk, &skb_shinfo(skb)->tx_flags);
	if (err < 0)
		goto out_unlock;

	dev_queue_xmit(skb);
	rcu_read_unlock();
	return len;

out_unlock:
	rcu_read_unlock();
out_free:
	kfree_skb(skb);
	return err;
}

static inline unsigned int run_filter(const struct sk_buff *skb,
				      const struct sock *sk,
				      unsigned int res)
{
	struct sk_filter *filter;

	rcu_read_lock();
	filter = rcu_dereference(sk->sk_filter);
	if (filter != NULL)
		res = sk_run_filter(skb, filter->insns);
<<<<<<< HEAD
	rcu_read_unlock_bh();
=======
	rcu_read_unlock();
>>>>>>> 105e53f8

	return res;
}

/*
 * This function makes lazy skb cloning in hope that most of packets
 * are discarded by BPF.
 *
 * Note tricky part: we DO mangle shared skb! skb->data, skb->len
 * and skb->cb are mangled. It works because (and until) packets
 * falling here are owned by current CPU. Output packets are cloned
 * by dev_queue_xmit_nit(), input packets are processed by net_bh
 * sequencially, so that if we return skb to original state on exit,
 * we will not harm anyone.
 */

static int packet_rcv(struct sk_buff *skb, struct net_device *dev,
		      struct packet_type *pt, struct net_device *orig_dev)
{
	struct sock *sk;
	struct sockaddr_ll *sll;
	struct packet_sock *po;
	u8 *skb_head = skb->data;
	int skb_len = skb->len;
	unsigned int snaplen, res;

	if (skb->pkt_type == PACKET_LOOPBACK)
		goto drop;

	sk = pt->af_packet_priv;
	po = pkt_sk(sk);

	if (!net_eq(dev_net(dev), sock_net(sk)))
		goto drop;

	skb->dev = dev;

	if (dev->header_ops) {
		/* The device has an explicit notion of ll header,
		 * exported to higher levels.
		 *
		 * Otherwise, the device hides details of its frame
		 * structure, so that corresponding packet head is
		 * never delivered to user.
		 */
		if (sk->sk_type != SOCK_DGRAM)
			skb_push(skb, skb->data - skb_mac_header(skb));
		else if (skb->pkt_type == PACKET_OUTGOING) {
			/* Special case: outgoing packets have ll header at head */
			skb_pull(skb, skb_network_offset(skb));
		}
	}

	snaplen = skb->len;

	res = run_filter(skb, sk, snaplen);
	if (!res)
		goto drop_n_restore;
	if (snaplen > res)
		snaplen = res;

	if (atomic_read(&sk->sk_rmem_alloc) + skb->truesize >=
	    (unsigned)sk->sk_rcvbuf)
		goto drop_n_acct;

	if (skb_shared(skb)) {
		struct sk_buff *nskb = skb_clone(skb, GFP_ATOMIC);
		if (nskb == NULL)
			goto drop_n_acct;

		if (skb_head != skb->data) {
			skb->data = skb_head;
			skb->len = skb_len;
		}
		kfree_skb(skb);
		skb = nskb;
	}

	BUILD_BUG_ON(sizeof(*PACKET_SKB_CB(skb)) + MAX_ADDR_LEN - 8 >
		     sizeof(skb->cb));

	sll = &PACKET_SKB_CB(skb)->sa.ll;
	sll->sll_family = AF_PACKET;
	sll->sll_hatype = dev->type;
	sll->sll_protocol = skb->protocol;
	sll->sll_pkttype = skb->pkt_type;
	if (unlikely(po->origdev))
		sll->sll_ifindex = orig_dev->ifindex;
	else
		sll->sll_ifindex = dev->ifindex;

	sll->sll_halen = dev_parse_header(skb, sll->sll_addr);

	PACKET_SKB_CB(skb)->origlen = skb->len;

	if (pskb_trim(skb, snaplen))
		goto drop_n_acct;

	skb_set_owner_r(skb, sk);
	skb->dev = NULL;
	skb_dst_drop(skb);

	/* drop conntrack reference */
	nf_reset(skb);

	spin_lock(&sk->sk_receive_queue.lock);
	po->stats.tp_packets++;
	skb->dropcount = atomic_read(&sk->sk_drops);
	__skb_queue_tail(&sk->sk_receive_queue, skb);
	spin_unlock(&sk->sk_receive_queue.lock);
	sk->sk_data_ready(sk, skb->len);
	return 0;

drop_n_acct:
	po->stats.tp_drops = atomic_inc_return(&sk->sk_drops);

drop_n_restore:
	if (skb_head != skb->data && skb_shared(skb)) {
		skb->data = skb_head;
		skb->len = skb_len;
	}
drop:
	consume_skb(skb);
	return 0;
}

static int tpacket_rcv(struct sk_buff *skb, struct net_device *dev,
		       struct packet_type *pt, struct net_device *orig_dev)
{
	struct sock *sk;
	struct packet_sock *po;
	struct sockaddr_ll *sll;
	union {
		struct tpacket_hdr *h1;
		struct tpacket2_hdr *h2;
		void *raw;
	} h;
	u8 *skb_head = skb->data;
	int skb_len = skb->len;
	unsigned int snaplen, res;
	unsigned long status = TP_STATUS_LOSING|TP_STATUS_USER;
	unsigned short macoff, netoff, hdrlen;
	struct sk_buff *copy_skb = NULL;
	struct timeval tv;
	struct timespec ts;
	struct skb_shared_hwtstamps *shhwtstamps = skb_hwtstamps(skb);

	if (skb->pkt_type == PACKET_LOOPBACK)
		goto drop;

	sk = pt->af_packet_priv;
	po = pkt_sk(sk);

	if (!net_eq(dev_net(dev), sock_net(sk)))
		goto drop;

	if (dev->header_ops) {
		if (sk->sk_type != SOCK_DGRAM)
			skb_push(skb, skb->data - skb_mac_header(skb));
		else if (skb->pkt_type == PACKET_OUTGOING) {
			/* Special case: outgoing packets have ll header at head */
			skb_pull(skb, skb_network_offset(skb));
		}
	}

	if (skb->ip_summed == CHECKSUM_PARTIAL)
		status |= TP_STATUS_CSUMNOTREADY;

	snaplen = skb->len;

	res = run_filter(skb, sk, snaplen);
	if (!res)
		goto drop_n_restore;
	if (snaplen > res)
		snaplen = res;

	if (sk->sk_type == SOCK_DGRAM) {
		macoff = netoff = TPACKET_ALIGN(po->tp_hdrlen) + 16 +
				  po->tp_reserve;
	} else {
		unsigned maclen = skb_network_offset(skb);
		netoff = TPACKET_ALIGN(po->tp_hdrlen +
				       (maclen < 16 ? 16 : maclen)) +
			po->tp_reserve;
		macoff = netoff - maclen;
	}

	if (macoff + snaplen > po->rx_ring.frame_size) {
		if (po->copy_thresh &&
		    atomic_read(&sk->sk_rmem_alloc) + skb->truesize <
		    (unsigned)sk->sk_rcvbuf) {
			if (skb_shared(skb)) {
				copy_skb = skb_clone(skb, GFP_ATOMIC);
			} else {
				copy_skb = skb_get(skb);
				skb_head = skb->data;
			}
			if (copy_skb)
				skb_set_owner_r(copy_skb, sk);
		}
		snaplen = po->rx_ring.frame_size - macoff;
		if ((int)snaplen < 0)
			snaplen = 0;
	}

	spin_lock(&sk->sk_receive_queue.lock);
	h.raw = packet_current_frame(po, &po->rx_ring, TP_STATUS_KERNEL);
	if (!h.raw)
		goto ring_is_full;
	packet_increment_head(&po->rx_ring);
	po->stats.tp_packets++;
	if (copy_skb) {
		status |= TP_STATUS_COPY;
		__skb_queue_tail(&sk->sk_receive_queue, copy_skb);
	}
	if (!po->stats.tp_drops)
		status &= ~TP_STATUS_LOSING;
	spin_unlock(&sk->sk_receive_queue.lock);

	skb_copy_bits(skb, 0, h.raw + macoff, snaplen);

	switch (po->tp_version) {
	case TPACKET_V1:
		h.h1->tp_len = skb->len;
		h.h1->tp_snaplen = snaplen;
		h.h1->tp_mac = macoff;
		h.h1->tp_net = netoff;
		if ((po->tp_tstamp & SOF_TIMESTAMPING_SYS_HARDWARE)
				&& shhwtstamps->syststamp.tv64)
			tv = ktime_to_timeval(shhwtstamps->syststamp);
		else if ((po->tp_tstamp & SOF_TIMESTAMPING_RAW_HARDWARE)
				&& shhwtstamps->hwtstamp.tv64)
			tv = ktime_to_timeval(shhwtstamps->hwtstamp);
		else if (skb->tstamp.tv64)
			tv = ktime_to_timeval(skb->tstamp);
		else
			do_gettimeofday(&tv);
		h.h1->tp_sec = tv.tv_sec;
		h.h1->tp_usec = tv.tv_usec;
		hdrlen = sizeof(*h.h1);
		break;
	case TPACKET_V2:
		h.h2->tp_len = skb->len;
		h.h2->tp_snaplen = snaplen;
		h.h2->tp_mac = macoff;
		h.h2->tp_net = netoff;
		if ((po->tp_tstamp & SOF_TIMESTAMPING_SYS_HARDWARE)
				&& shhwtstamps->syststamp.tv64)
			ts = ktime_to_timespec(shhwtstamps->syststamp);
		else if ((po->tp_tstamp & SOF_TIMESTAMPING_RAW_HARDWARE)
				&& shhwtstamps->hwtstamp.tv64)
			ts = ktime_to_timespec(shhwtstamps->hwtstamp);
		else if (skb->tstamp.tv64)
			ts = ktime_to_timespec(skb->tstamp);
		else
			getnstimeofday(&ts);
		h.h2->tp_sec = ts.tv_sec;
		h.h2->tp_nsec = ts.tv_nsec;
		h.h2->tp_vlan_tci = vlan_tx_tag_get(skb);
		hdrlen = sizeof(*h.h2);
		break;
	default:
		BUG();
	}

	sll = h.raw + TPACKET_ALIGN(hdrlen);
	sll->sll_halen = dev_parse_header(skb, sll->sll_addr);
	sll->sll_family = AF_PACKET;
	sll->sll_hatype = dev->type;
	sll->sll_protocol = skb->protocol;
	sll->sll_pkttype = skb->pkt_type;
	if (unlikely(po->origdev))
		sll->sll_ifindex = orig_dev->ifindex;
	else
		sll->sll_ifindex = dev->ifindex;

	__packet_set_status(po, h.raw, status);
	smp_mb();
#if ARCH_IMPLEMENTS_FLUSH_DCACHE_PAGE == 1
	{
		u8 *start, *end;

		end = (u8 *)PAGE_ALIGN((unsigned long)h.raw + macoff + snaplen);
		for (start = h.raw; start < end; start += PAGE_SIZE)
			flush_dcache_page(pgv_to_page(start));
	}
#endif

	sk->sk_data_ready(sk, 0);

drop_n_restore:
	if (skb_head != skb->data && skb_shared(skb)) {
		skb->data = skb_head;
		skb->len = skb_len;
	}
drop:
	kfree_skb(skb);
	return 0;

ring_is_full:
	po->stats.tp_drops++;
	spin_unlock(&sk->sk_receive_queue.lock);

	sk->sk_data_ready(sk, 0);
	kfree_skb(copy_skb);
	goto drop_n_restore;
}

static void tpacket_destruct_skb(struct sk_buff *skb)
{
	struct packet_sock *po = pkt_sk(skb->sk);
	void *ph;

	BUG_ON(skb == NULL);

	if (likely(po->tx_ring.pg_vec)) {
		ph = skb_shinfo(skb)->destructor_arg;
		BUG_ON(__packet_get_status(po, ph) != TP_STATUS_SENDING);
		BUG_ON(atomic_read(&po->tx_ring.pending) == 0);
		atomic_dec(&po->tx_ring.pending);
		__packet_set_status(po, ph, TP_STATUS_AVAILABLE);
	}

	sock_wfree(skb);
}

static int tpacket_fill_skb(struct packet_sock *po, struct sk_buff *skb,
		void *frame, struct net_device *dev, int size_max,
		__be16 proto, unsigned char *addr)
{
	union {
		struct tpacket_hdr *h1;
		struct tpacket2_hdr *h2;
		void *raw;
	} ph;
	int to_write, offset, len, tp_len, nr_frags, len_max;
	struct socket *sock = po->sk.sk_socket;
	struct page *page;
	void *data;
	int err;

	ph.raw = frame;

	skb->protocol = proto;
	skb->dev = dev;
	skb->priority = po->sk.sk_priority;
	skb->mark = po->sk.sk_mark;
	skb_shinfo(skb)->destructor_arg = ph.raw;

	switch (po->tp_version) {
	case TPACKET_V2:
		tp_len = ph.h2->tp_len;
		break;
	default:
		tp_len = ph.h1->tp_len;
		break;
	}
	if (unlikely(tp_len > size_max)) {
		pr_err("packet size is too long (%d > %d)\n", tp_len, size_max);
		return -EMSGSIZE;
	}

	skb_reserve(skb, LL_RESERVED_SPACE(dev));
	skb_reset_network_header(skb);

	data = ph.raw + po->tp_hdrlen - sizeof(struct sockaddr_ll);
	to_write = tp_len;

	if (sock->type == SOCK_DGRAM) {
		err = dev_hard_header(skb, dev, ntohs(proto), addr,
				NULL, tp_len);
		if (unlikely(err < 0))
			return -EINVAL;
	} else if (dev->hard_header_len) {
		/* net device doesn't like empty head */
		if (unlikely(tp_len <= dev->hard_header_len)) {
			pr_err("packet size is too short (%d < %d)\n",
			       tp_len, dev->hard_header_len);
			return -EINVAL;
		}

		skb_push(skb, dev->hard_header_len);
		err = skb_store_bits(skb, 0, data,
				dev->hard_header_len);
		if (unlikely(err))
			return err;

		data += dev->hard_header_len;
		to_write -= dev->hard_header_len;
	}

	err = -EFAULT;
	offset = offset_in_page(data);
	len_max = PAGE_SIZE - offset;
	len = ((to_write > len_max) ? len_max : to_write);

	skb->data_len = to_write;
	skb->len += to_write;
	skb->truesize += to_write;
	atomic_add(to_write, &po->sk.sk_wmem_alloc);

	while (likely(to_write)) {
		nr_frags = skb_shinfo(skb)->nr_frags;

		if (unlikely(nr_frags >= MAX_SKB_FRAGS)) {
			pr_err("Packet exceed the number of skb frags(%lu)\n",
			       MAX_SKB_FRAGS);
			return -EFAULT;
		}

		page = pgv_to_page(data);
		data += len;
		flush_dcache_page(page);
		get_page(page);
		skb_fill_page_desc(skb, nr_frags, page, offset, len);
		to_write -= len;
		offset = 0;
		len_max = PAGE_SIZE;
		len = ((to_write > len_max) ? len_max : to_write);
	}

	return tp_len;
}

static int tpacket_snd(struct packet_sock *po, struct msghdr *msg)
{
	struct sk_buff *skb;
	struct net_device *dev;
	__be16 proto;
	int ifindex, err, reserve = 0;
	void *ph;
	struct sockaddr_ll *saddr = (struct sockaddr_ll *)msg->msg_name;
	int tp_len, size_max;
	unsigned char *addr;
	int len_sum = 0;
	int status = 0;

	mutex_lock(&po->pg_vec_lock);

	err = -EBUSY;
	if (saddr == NULL) {
		ifindex	= po->ifindex;
		proto	= po->num;
		addr	= NULL;
	} else {
		err = -EINVAL;
		if (msg->msg_namelen < sizeof(struct sockaddr_ll))
			goto out;
		if (msg->msg_namelen < (saddr->sll_halen
					+ offsetof(struct sockaddr_ll,
						sll_addr)))
			goto out;
		ifindex	= saddr->sll_ifindex;
		proto	= saddr->sll_protocol;
		addr	= saddr->sll_addr;
	}

	dev = dev_get_by_index(sock_net(&po->sk), ifindex);
	err = -ENXIO;
	if (unlikely(dev == NULL))
		goto out;

	reserve = dev->hard_header_len;

	err = -ENETDOWN;
	if (unlikely(!(dev->flags & IFF_UP)))
		goto out_put;

	size_max = po->tx_ring.frame_size
		- (po->tp_hdrlen - sizeof(struct sockaddr_ll));

	if (size_max > dev->mtu + reserve)
		size_max = dev->mtu + reserve;

	do {
		ph = packet_current_frame(po, &po->tx_ring,
				TP_STATUS_SEND_REQUEST);

		if (unlikely(ph == NULL)) {
			schedule();
			continue;
		}

		status = TP_STATUS_SEND_REQUEST;
		skb = sock_alloc_send_skb(&po->sk,
				LL_ALLOCATED_SPACE(dev)
				+ sizeof(struct sockaddr_ll),
				0, &err);

		if (unlikely(skb == NULL))
			goto out_status;

		tp_len = tpacket_fill_skb(po, skb, ph, dev, size_max, proto,
				addr);

		if (unlikely(tp_len < 0)) {
			if (po->tp_loss) {
				__packet_set_status(po, ph,
						TP_STATUS_AVAILABLE);
				packet_increment_head(&po->tx_ring);
				kfree_skb(skb);
				continue;
			} else {
				status = TP_STATUS_WRONG_FORMAT;
				err = tp_len;
				goto out_status;
			}
		}

		skb->destructor = tpacket_destruct_skb;
		__packet_set_status(po, ph, TP_STATUS_SENDING);
		atomic_inc(&po->tx_ring.pending);

		status = TP_STATUS_SEND_REQUEST;
		err = dev_queue_xmit(skb);
		if (unlikely(err > 0)) {
			err = net_xmit_errno(err);
			if (err && __packet_get_status(po, ph) ==
				   TP_STATUS_AVAILABLE) {
				/* skb was destructed already */
				skb = NULL;
				goto out_status;
			}
			/*
			 * skb was dropped but not destructed yet;
			 * let's treat it like congestion or err < 0
			 */
			err = 0;
		}
		packet_increment_head(&po->tx_ring);
		len_sum += tp_len;
	} while (likely((ph != NULL) ||
			((!(msg->msg_flags & MSG_DONTWAIT)) &&
			 (atomic_read(&po->tx_ring.pending))))
		);

	err = len_sum;
	goto out_put;

out_status:
	__packet_set_status(po, ph, status);
	kfree_skb(skb);
out_put:
	dev_put(dev);
out:
	mutex_unlock(&po->pg_vec_lock);
	return err;
}

static inline struct sk_buff *packet_alloc_skb(struct sock *sk, size_t prepad,
					       size_t reserve, size_t len,
					       size_t linear, int noblock,
					       int *err)
{
	struct sk_buff *skb;

	/* Under a page?  Don't bother with paged skb. */
	if (prepad + len < PAGE_SIZE || !linear)
		linear = len;

	skb = sock_alloc_send_pskb(sk, prepad + linear, len - linear, noblock,
				   err);
	if (!skb)
		return NULL;

	skb_reserve(skb, reserve);
	skb_put(skb, linear);
	skb->data_len = len - linear;
	skb->len += len - linear;

	return skb;
}

static int packet_snd(struct socket *sock,
			  struct msghdr *msg, size_t len)
{
	struct sock *sk = sock->sk;
	struct sockaddr_ll *saddr = (struct sockaddr_ll *)msg->msg_name;
	struct sk_buff *skb;
	struct net_device *dev;
	__be16 proto;
	unsigned char *addr;
	int ifindex, err, reserve = 0;
	struct virtio_net_hdr vnet_hdr = { 0 };
	int offset = 0;
	int vnet_hdr_len;
	struct packet_sock *po = pkt_sk(sk);
	unsigned short gso_type = 0;

	/*
	 *	Get and verify the address.
	 */

	if (saddr == NULL) {
		ifindex	= po->ifindex;
		proto	= po->num;
		addr	= NULL;
	} else {
		err = -EINVAL;
		if (msg->msg_namelen < sizeof(struct sockaddr_ll))
			goto out;
		if (msg->msg_namelen < (saddr->sll_halen + offsetof(struct sockaddr_ll, sll_addr)))
			goto out;
		ifindex	= saddr->sll_ifindex;
		proto	= saddr->sll_protocol;
		addr	= saddr->sll_addr;
	}


	dev = dev_get_by_index(sock_net(sk), ifindex);
	err = -ENXIO;
	if (dev == NULL)
		goto out_unlock;
	if (sock->type == SOCK_RAW)
		reserve = dev->hard_header_len;

	err = -ENETDOWN;
	if (!(dev->flags & IFF_UP))
		goto out_unlock;

	if (po->has_vnet_hdr) {
		vnet_hdr_len = sizeof(vnet_hdr);

		err = -EINVAL;
		if (len < vnet_hdr_len)
			goto out_unlock;

		len -= vnet_hdr_len;

		err = memcpy_fromiovec((void *)&vnet_hdr, msg->msg_iov,
				       vnet_hdr_len);
		if (err < 0)
			goto out_unlock;

		if ((vnet_hdr.flags & VIRTIO_NET_HDR_F_NEEDS_CSUM) &&
		    (vnet_hdr.csum_start + vnet_hdr.csum_offset + 2 >
		      vnet_hdr.hdr_len))
			vnet_hdr.hdr_len = vnet_hdr.csum_start +
						 vnet_hdr.csum_offset + 2;

		err = -EINVAL;
		if (vnet_hdr.hdr_len > len)
			goto out_unlock;

		if (vnet_hdr.gso_type != VIRTIO_NET_HDR_GSO_NONE) {
			switch (vnet_hdr.gso_type & ~VIRTIO_NET_HDR_GSO_ECN) {
			case VIRTIO_NET_HDR_GSO_TCPV4:
				gso_type = SKB_GSO_TCPV4;
				break;
			case VIRTIO_NET_HDR_GSO_TCPV6:
				gso_type = SKB_GSO_TCPV6;
				break;
			case VIRTIO_NET_HDR_GSO_UDP:
				gso_type = SKB_GSO_UDP;
				break;
			default:
				goto out_unlock;
			}

			if (vnet_hdr.gso_type & VIRTIO_NET_HDR_GSO_ECN)
				gso_type |= SKB_GSO_TCP_ECN;

			if (vnet_hdr.gso_size == 0)
				goto out_unlock;

		}
	}

	err = -EMSGSIZE;
	if (!gso_type && (len > dev->mtu + reserve + VLAN_HLEN))
		goto out_unlock;

	err = -ENOBUFS;
	skb = packet_alloc_skb(sk, LL_ALLOCATED_SPACE(dev),
			       LL_RESERVED_SPACE(dev), len, vnet_hdr.hdr_len,
			       msg->msg_flags & MSG_DONTWAIT, &err);
	if (skb == NULL)
		goto out_unlock;

	skb_set_network_header(skb, reserve);

	err = -EINVAL;
	if (sock->type == SOCK_DGRAM &&
	    (offset = dev_hard_header(skb, dev, ntohs(proto), addr, NULL, len)) < 0)
		goto out_free;

	/* Returns -EFAULT on error */
	err = skb_copy_datagram_from_iovec(skb, offset, msg->msg_iov, 0, len);
	if (err)
		goto out_free;
	err = sock_tx_timestamp(sk, &skb_shinfo(skb)->tx_flags);
	if (err < 0)
		goto out_free;

	if (!gso_type && (len > dev->mtu + reserve)) {
		/* Earlier code assumed this would be a VLAN pkt,
		 * double-check this now that we have the actual
		 * packet in hand.
		 */
		struct ethhdr *ehdr;
		skb_reset_mac_header(skb);
		ehdr = eth_hdr(skb);
		if (ehdr->h_proto != htons(ETH_P_8021Q)) {
			err = -EMSGSIZE;
			goto out_free;
		}
	}

	skb->protocol = proto;
	skb->dev = dev;
	skb->priority = sk->sk_priority;
	skb->mark = sk->sk_mark;

	if (po->has_vnet_hdr) {
		if (vnet_hdr.flags & VIRTIO_NET_HDR_F_NEEDS_CSUM) {
			if (!skb_partial_csum_set(skb, vnet_hdr.csum_start,
						  vnet_hdr.csum_offset)) {
				err = -EINVAL;
				goto out_free;
			}
		}

		skb_shinfo(skb)->gso_size = vnet_hdr.gso_size;
		skb_shinfo(skb)->gso_type = gso_type;

		/* Header must be checked, and gso_segs computed. */
		skb_shinfo(skb)->gso_type |= SKB_GSO_DODGY;
		skb_shinfo(skb)->gso_segs = 0;

		len += vnet_hdr_len;
	}

	/*
	 *	Now send it
	 */

	err = dev_queue_xmit(skb);
	if (err > 0 && (err = net_xmit_errno(err)) != 0)
		goto out_unlock;

	dev_put(dev);

	return len;

out_free:
	kfree_skb(skb);
out_unlock:
	if (dev)
		dev_put(dev);
out:
	return err;
}

static int packet_sendmsg(struct kiocb *iocb, struct socket *sock,
		struct msghdr *msg, size_t len)
{
	struct sock *sk = sock->sk;
	struct packet_sock *po = pkt_sk(sk);
	if (po->tx_ring.pg_vec)
		return tpacket_snd(po, msg);
	else
		return packet_snd(sock, msg, len);
}

/*
 *	Close a PACKET socket. This is fairly simple. We immediately go
 *	to 'closed' state and remove our protocol entry in the device list.
 */

static int packet_release(struct socket *sock)
{
	struct sock *sk = sock->sk;
	struct packet_sock *po;
	struct net *net;
	struct tpacket_req req;

	if (!sk)
		return 0;

	net = sock_net(sk);
	po = pkt_sk(sk);

	spin_lock_bh(&net->packet.sklist_lock);
	sk_del_node_init_rcu(sk);
	sock_prot_inuse_add(net, sk->sk_prot, -1);
	spin_unlock_bh(&net->packet.sklist_lock);

	spin_lock(&po->bind_lock);
	if (po->running) {
		/*
		 * Remove from protocol table
		 */
		po->running = 0;
		po->num = 0;
		__dev_remove_pack(&po->prot_hook);
		__sock_put(sk);
	}
	spin_unlock(&po->bind_lock);

	packet_flush_mclist(sk);

	memset(&req, 0, sizeof(req));

	if (po->rx_ring.pg_vec)
		packet_set_ring(sk, &req, 1, 0);

	if (po->tx_ring.pg_vec)
		packet_set_ring(sk, &req, 1, 1);

	synchronize_net();
	/*
	 *	Now the socket is dead. No more input will appear.
	 */
	sock_orphan(sk);
	sock->sk = NULL;

	/* Purge queues */

	skb_queue_purge(&sk->sk_receive_queue);
	sk_refcnt_debug_release(sk);

	sock_put(sk);
	return 0;
}

/*
 *	Attach a packet hook.
 */

static int packet_do_bind(struct sock *sk, struct net_device *dev, __be16 protocol)
{
	struct packet_sock *po = pkt_sk(sk);
	/*
	 *	Detach an existing hook if present.
	 */

	lock_sock(sk);

	spin_lock(&po->bind_lock);
	if (po->running) {
		__sock_put(sk);
		po->running = 0;
		po->num = 0;
		spin_unlock(&po->bind_lock);
		dev_remove_pack(&po->prot_hook);
		spin_lock(&po->bind_lock);
	}

	po->num = protocol;
	po->prot_hook.type = protocol;
	po->prot_hook.dev = dev;

	po->ifindex = dev ? dev->ifindex : 0;

	if (protocol == 0)
		goto out_unlock;

	if (!dev || (dev->flags & IFF_UP)) {
		dev_add_pack(&po->prot_hook);
		sock_hold(sk);
		po->running = 1;
	} else {
		sk->sk_err = ENETDOWN;
		if (!sock_flag(sk, SOCK_DEAD))
			sk->sk_error_report(sk);
	}

out_unlock:
	spin_unlock(&po->bind_lock);
	release_sock(sk);
	return 0;
}

/*
 *	Bind a packet socket to a device
 */

static int packet_bind_spkt(struct socket *sock, struct sockaddr *uaddr,
			    int addr_len)
{
	struct sock *sk = sock->sk;
	char name[15];
	struct net_device *dev;
	int err = -ENODEV;

	/*
	 *	Check legality
	 */

	if (addr_len != sizeof(struct sockaddr))
		return -EINVAL;
	strlcpy(name, uaddr->sa_data, sizeof(name));

	dev = dev_get_by_name(sock_net(sk), name);
	if (dev) {
		err = packet_do_bind(sk, dev, pkt_sk(sk)->num);
		dev_put(dev);
	}
	return err;
}

static int packet_bind(struct socket *sock, struct sockaddr *uaddr, int addr_len)
{
	struct sockaddr_ll *sll = (struct sockaddr_ll *)uaddr;
	struct sock *sk = sock->sk;
	struct net_device *dev = NULL;
	int err;


	/*
	 *	Check legality
	 */

	if (addr_len < sizeof(struct sockaddr_ll))
		return -EINVAL;
	if (sll->sll_family != AF_PACKET)
		return -EINVAL;

	if (sll->sll_ifindex) {
		err = -ENODEV;
		dev = dev_get_by_index(sock_net(sk), sll->sll_ifindex);
		if (dev == NULL)
			goto out;
	}
	err = packet_do_bind(sk, dev, sll->sll_protocol ? : pkt_sk(sk)->num);
	if (dev)
		dev_put(dev);

out:
	return err;
}

static struct proto packet_proto = {
	.name	  = "PACKET",
	.owner	  = THIS_MODULE,
	.obj_size = sizeof(struct packet_sock),
};

/*
 *	Create a packet of type SOCK_PACKET.
 */

static int packet_create(struct net *net, struct socket *sock, int protocol,
			 int kern)
{
	struct sock *sk;
	struct packet_sock *po;
	__be16 proto = (__force __be16)protocol; /* weird, but documented */
	int err;

	if (!capable(CAP_NET_RAW))
		return -EPERM;
	if (sock->type != SOCK_DGRAM && sock->type != SOCK_RAW &&
	    sock->type != SOCK_PACKET)
		return -ESOCKTNOSUPPORT;

	sock->state = SS_UNCONNECTED;

	err = -ENOBUFS;
	sk = sk_alloc(net, PF_PACKET, GFP_KERNEL, &packet_proto);
	if (sk == NULL)
		goto out;

	sock->ops = &packet_ops;
	if (sock->type == SOCK_PACKET)
		sock->ops = &packet_ops_spkt;

	sock_init_data(sock, sk);

	po = pkt_sk(sk);
	sk->sk_family = PF_PACKET;
	po->num = proto;

	sk->sk_destruct = packet_sock_destruct;
	sk_refcnt_debug_inc(sk);

	/*
	 *	Attach a protocol block
	 */

	spin_lock_init(&po->bind_lock);
	mutex_init(&po->pg_vec_lock);
	po->prot_hook.func = packet_rcv;

	if (sock->type == SOCK_PACKET)
		po->prot_hook.func = packet_rcv_spkt;

	po->prot_hook.af_packet_priv = sk;

	if (proto) {
		po->prot_hook.type = proto;
		dev_add_pack(&po->prot_hook);
		sock_hold(sk);
		po->running = 1;
	}

	spin_lock_bh(&net->packet.sklist_lock);
	sk_add_node_rcu(sk, &net->packet.sklist);
	sock_prot_inuse_add(net, &packet_proto, 1);
	spin_unlock_bh(&net->packet.sklist_lock);

	return 0;
out:
	return err;
}

static int packet_recv_error(struct sock *sk, struct msghdr *msg, int len)
{
	struct sock_exterr_skb *serr;
	struct sk_buff *skb, *skb2;
	int copied, err;

	err = -EAGAIN;
	skb = skb_dequeue(&sk->sk_error_queue);
	if (skb == NULL)
		goto out;

	copied = skb->len;
	if (copied > len) {
		msg->msg_flags |= MSG_TRUNC;
		copied = len;
	}
	err = skb_copy_datagram_iovec(skb, 0, msg->msg_iov, copied);
	if (err)
		goto out_free_skb;

	sock_recv_timestamp(msg, sk, skb);

	serr = SKB_EXT_ERR(skb);
	put_cmsg(msg, SOL_PACKET, PACKET_TX_TIMESTAMP,
		 sizeof(serr->ee), &serr->ee);

	msg->msg_flags |= MSG_ERRQUEUE;
	err = copied;

	/* Reset and regenerate socket error */
	spin_lock_bh(&sk->sk_error_queue.lock);
	sk->sk_err = 0;
	if ((skb2 = skb_peek(&sk->sk_error_queue)) != NULL) {
		sk->sk_err = SKB_EXT_ERR(skb2)->ee.ee_errno;
		spin_unlock_bh(&sk->sk_error_queue.lock);
		sk->sk_error_report(sk);
	} else
		spin_unlock_bh(&sk->sk_error_queue.lock);

out_free_skb:
	kfree_skb(skb);
out:
	return err;
}

/*
 *	Pull a packet from our receive queue and hand it to the user.
 *	If necessary we block.
 */

static int packet_recvmsg(struct kiocb *iocb, struct socket *sock,
			  struct msghdr *msg, size_t len, int flags)
{
	struct sock *sk = sock->sk;
	struct sk_buff *skb;
	int copied, err;
	struct sockaddr_ll *sll;
	int vnet_hdr_len = 0;

	err = -EINVAL;
	if (flags & ~(MSG_PEEK|MSG_DONTWAIT|MSG_TRUNC|MSG_CMSG_COMPAT|MSG_ERRQUEUE))
		goto out;

#if 0
	/* What error should we return now? EUNATTACH? */
	if (pkt_sk(sk)->ifindex < 0)
		return -ENODEV;
#endif

	if (flags & MSG_ERRQUEUE) {
		err = packet_recv_error(sk, msg, len);
		goto out;
	}

	/*
	 *	Call the generic datagram receiver. This handles all sorts
	 *	of horrible races and re-entrancy so we can forget about it
	 *	in the protocol layers.
	 *
	 *	Now it will return ENETDOWN, if device have just gone down,
	 *	but then it will block.
	 */

	skb = skb_recv_datagram(sk, flags, flags & MSG_DONTWAIT, &err);

	/*
	 *	An error occurred so return it. Because skb_recv_datagram()
	 *	handles the blocking we don't see and worry about blocking
	 *	retries.
	 */

	if (skb == NULL)
		goto out;

	if (pkt_sk(sk)->has_vnet_hdr) {
		struct virtio_net_hdr vnet_hdr = { 0 };

		err = -EINVAL;
		vnet_hdr_len = sizeof(vnet_hdr);
		if (len < vnet_hdr_len)
			goto out_free;

		len -= vnet_hdr_len;

		if (skb_is_gso(skb)) {
			struct skb_shared_info *sinfo = skb_shinfo(skb);

			/* This is a hint as to how much should be linear. */
			vnet_hdr.hdr_len = skb_headlen(skb);
			vnet_hdr.gso_size = sinfo->gso_size;
			if (sinfo->gso_type & SKB_GSO_TCPV4)
				vnet_hdr.gso_type = VIRTIO_NET_HDR_GSO_TCPV4;
			else if (sinfo->gso_type & SKB_GSO_TCPV6)
				vnet_hdr.gso_type = VIRTIO_NET_HDR_GSO_TCPV6;
			else if (sinfo->gso_type & SKB_GSO_UDP)
				vnet_hdr.gso_type = VIRTIO_NET_HDR_GSO_UDP;
			else if (sinfo->gso_type & SKB_GSO_FCOE)
				goto out_free;
			else
				BUG();
			if (sinfo->gso_type & SKB_GSO_TCP_ECN)
				vnet_hdr.gso_type |= VIRTIO_NET_HDR_GSO_ECN;
		} else
			vnet_hdr.gso_type = VIRTIO_NET_HDR_GSO_NONE;

		if (skb->ip_summed == CHECKSUM_PARTIAL) {
			vnet_hdr.flags = VIRTIO_NET_HDR_F_NEEDS_CSUM;
			vnet_hdr.csum_start = skb_checksum_start_offset(skb);
			vnet_hdr.csum_offset = skb->csum_offset;
		} /* else everything is zero */

		err = memcpy_toiovec(msg->msg_iov, (void *)&vnet_hdr,
				     vnet_hdr_len);
		if (err < 0)
			goto out_free;
	}

	/*
	 *	If the address length field is there to be filled in, we fill
	 *	it in now.
	 */

	sll = &PACKET_SKB_CB(skb)->sa.ll;
	if (sock->type == SOCK_PACKET)
		msg->msg_namelen = sizeof(struct sockaddr_pkt);
	else
		msg->msg_namelen = sll->sll_halen + offsetof(struct sockaddr_ll, sll_addr);

	/*
	 *	You lose any data beyond the buffer you gave. If it worries a
	 *	user program they can ask the device for its MTU anyway.
	 */

	copied = skb->len;
	if (copied > len) {
		copied = len;
		msg->msg_flags |= MSG_TRUNC;
	}

	err = skb_copy_datagram_iovec(skb, 0, msg->msg_iov, copied);
	if (err)
		goto out_free;

	sock_recv_ts_and_drops(msg, sk, skb);

	if (msg->msg_name)
		memcpy(msg->msg_name, &PACKET_SKB_CB(skb)->sa,
		       msg->msg_namelen);

	if (pkt_sk(sk)->auxdata) {
		struct tpacket_auxdata aux;

		aux.tp_status = TP_STATUS_USER;
		if (skb->ip_summed == CHECKSUM_PARTIAL)
			aux.tp_status |= TP_STATUS_CSUMNOTREADY;
		aux.tp_len = PACKET_SKB_CB(skb)->origlen;
		aux.tp_snaplen = skb->len;
		aux.tp_mac = 0;
		aux.tp_net = skb_network_offset(skb);
		aux.tp_vlan_tci = vlan_tx_tag_get(skb);

		put_cmsg(msg, SOL_PACKET, PACKET_AUXDATA, sizeof(aux), &aux);
	}

	/*
	 *	Free or return the buffer as appropriate. Again this
	 *	hides all the races and re-entrancy issues from us.
	 */
	err = vnet_hdr_len + ((flags&MSG_TRUNC) ? skb->len : copied);

out_free:
	skb_free_datagram(sk, skb);
out:
	return err;
}

static int packet_getname_spkt(struct socket *sock, struct sockaddr *uaddr,
			       int *uaddr_len, int peer)
{
	struct net_device *dev;
	struct sock *sk	= sock->sk;

	if (peer)
		return -EOPNOTSUPP;

	uaddr->sa_family = AF_PACKET;
	rcu_read_lock();
	dev = dev_get_by_index_rcu(sock_net(sk), pkt_sk(sk)->ifindex);
	if (dev)
		strncpy(uaddr->sa_data, dev->name, 14);
	else
		memset(uaddr->sa_data, 0, 14);
	rcu_read_unlock();
	*uaddr_len = sizeof(*uaddr);

	return 0;
}

static int packet_getname(struct socket *sock, struct sockaddr *uaddr,
			  int *uaddr_len, int peer)
{
	struct net_device *dev;
	struct sock *sk = sock->sk;
	struct packet_sock *po = pkt_sk(sk);
	DECLARE_SOCKADDR(struct sockaddr_ll *, sll, uaddr);

	if (peer)
		return -EOPNOTSUPP;

	sll->sll_family = AF_PACKET;
	sll->sll_ifindex = po->ifindex;
	sll->sll_protocol = po->num;
	sll->sll_pkttype = 0;
	rcu_read_lock();
	dev = dev_get_by_index_rcu(sock_net(sk), po->ifindex);
	if (dev) {
		sll->sll_hatype = dev->type;
		sll->sll_halen = dev->addr_len;
		memcpy(sll->sll_addr, dev->dev_addr, dev->addr_len);
	} else {
		sll->sll_hatype = 0;	/* Bad: we have no ARPHRD_UNSPEC */
		sll->sll_halen = 0;
	}
	rcu_read_unlock();
	*uaddr_len = offsetof(struct sockaddr_ll, sll_addr) + sll->sll_halen;

	return 0;
}

static int packet_dev_mc(struct net_device *dev, struct packet_mclist *i,
			 int what)
{
	switch (i->type) {
	case PACKET_MR_MULTICAST:
		if (i->alen != dev->addr_len)
			return -EINVAL;
		if (what > 0)
			return dev_mc_add(dev, i->addr);
		else
			return dev_mc_del(dev, i->addr);
		break;
	case PACKET_MR_PROMISC:
		return dev_set_promiscuity(dev, what);
		break;
	case PACKET_MR_ALLMULTI:
		return dev_set_allmulti(dev, what);
		break;
	case PACKET_MR_UNICAST:
		if (i->alen != dev->addr_len)
			return -EINVAL;
		if (what > 0)
			return dev_uc_add(dev, i->addr);
		else
			return dev_uc_del(dev, i->addr);
		break;
	default:
		break;
	}
	return 0;
}

static void packet_dev_mclist(struct net_device *dev, struct packet_mclist *i, int what)
{
	for ( ; i; i = i->next) {
		if (i->ifindex == dev->ifindex)
			packet_dev_mc(dev, i, what);
	}
}

static int packet_mc_add(struct sock *sk, struct packet_mreq_max *mreq)
{
	struct packet_sock *po = pkt_sk(sk);
	struct packet_mclist *ml, *i;
	struct net_device *dev;
	int err;

	rtnl_lock();

	err = -ENODEV;
	dev = __dev_get_by_index(sock_net(sk), mreq->mr_ifindex);
	if (!dev)
		goto done;

	err = -EINVAL;
	if (mreq->mr_alen > dev->addr_len)
		goto done;

	err = -ENOBUFS;
	i = kmalloc(sizeof(*i), GFP_KERNEL);
	if (i == NULL)
		goto done;

	err = 0;
	for (ml = po->mclist; ml; ml = ml->next) {
		if (ml->ifindex == mreq->mr_ifindex &&
		    ml->type == mreq->mr_type &&
		    ml->alen == mreq->mr_alen &&
		    memcmp(ml->addr, mreq->mr_address, ml->alen) == 0) {
			ml->count++;
			/* Free the new element ... */
			kfree(i);
			goto done;
		}
	}

	i->type = mreq->mr_type;
	i->ifindex = mreq->mr_ifindex;
	i->alen = mreq->mr_alen;
	memcpy(i->addr, mreq->mr_address, i->alen);
	i->count = 1;
	i->next = po->mclist;
	po->mclist = i;
	err = packet_dev_mc(dev, i, 1);
	if (err) {
		po->mclist = i->next;
		kfree(i);
	}

done:
	rtnl_unlock();
	return err;
}

static int packet_mc_drop(struct sock *sk, struct packet_mreq_max *mreq)
{
	struct packet_mclist *ml, **mlp;

	rtnl_lock();

	for (mlp = &pkt_sk(sk)->mclist; (ml = *mlp) != NULL; mlp = &ml->next) {
		if (ml->ifindex == mreq->mr_ifindex &&
		    ml->type == mreq->mr_type &&
		    ml->alen == mreq->mr_alen &&
		    memcmp(ml->addr, mreq->mr_address, ml->alen) == 0) {
			if (--ml->count == 0) {
				struct net_device *dev;
				*mlp = ml->next;
				dev = __dev_get_by_index(sock_net(sk), ml->ifindex);
				if (dev)
					packet_dev_mc(dev, ml, -1);
				kfree(ml);
			}
			rtnl_unlock();
			return 0;
		}
	}
	rtnl_unlock();
	return -EADDRNOTAVAIL;
}

static void packet_flush_mclist(struct sock *sk)
{
	struct packet_sock *po = pkt_sk(sk);
	struct packet_mclist *ml;

	if (!po->mclist)
		return;

	rtnl_lock();
	while ((ml = po->mclist) != NULL) {
		struct net_device *dev;

		po->mclist = ml->next;
		dev = __dev_get_by_index(sock_net(sk), ml->ifindex);
		if (dev != NULL)
			packet_dev_mc(dev, ml, -1);
		kfree(ml);
	}
	rtnl_unlock();
}

static int
packet_setsockopt(struct socket *sock, int level, int optname, char __user *optval, unsigned int optlen)
{
	struct sock *sk = sock->sk;
	struct packet_sock *po = pkt_sk(sk);
	int ret;

	if (level != SOL_PACKET)
		return -ENOPROTOOPT;

	switch (optname) {
	case PACKET_ADD_MEMBERSHIP:
	case PACKET_DROP_MEMBERSHIP:
	{
		struct packet_mreq_max mreq;
		int len = optlen;
		memset(&mreq, 0, sizeof(mreq));
		if (len < sizeof(struct packet_mreq))
			return -EINVAL;
		if (len > sizeof(mreq))
			len = sizeof(mreq);
		if (copy_from_user(&mreq, optval, len))
			return -EFAULT;
		if (len < (mreq.mr_alen + offsetof(struct packet_mreq, mr_address)))
			return -EINVAL;
		if (optname == PACKET_ADD_MEMBERSHIP)
			ret = packet_mc_add(sk, &mreq);
		else
			ret = packet_mc_drop(sk, &mreq);
		return ret;
	}

	case PACKET_RX_RING:
	case PACKET_TX_RING:
	{
		struct tpacket_req req;

		if (optlen < sizeof(req))
			return -EINVAL;
		if (pkt_sk(sk)->has_vnet_hdr)
			return -EINVAL;
		if (copy_from_user(&req, optval, sizeof(req)))
			return -EFAULT;
		return packet_set_ring(sk, &req, 0, optname == PACKET_TX_RING);
	}
	case PACKET_COPY_THRESH:
	{
		int val;

		if (optlen != sizeof(val))
			return -EINVAL;
		if (copy_from_user(&val, optval, sizeof(val)))
			return -EFAULT;

		pkt_sk(sk)->copy_thresh = val;
		return 0;
	}
	case PACKET_VERSION:
	{
		int val;

		if (optlen != sizeof(val))
			return -EINVAL;
		if (po->rx_ring.pg_vec || po->tx_ring.pg_vec)
			return -EBUSY;
		if (copy_from_user(&val, optval, sizeof(val)))
			return -EFAULT;
		switch (val) {
		case TPACKET_V1:
		case TPACKET_V2:
			po->tp_version = val;
			return 0;
		default:
			return -EINVAL;
		}
	}
	case PACKET_RESERVE:
	{
		unsigned int val;

		if (optlen != sizeof(val))
			return -EINVAL;
		if (po->rx_ring.pg_vec || po->tx_ring.pg_vec)
			return -EBUSY;
		if (copy_from_user(&val, optval, sizeof(val)))
			return -EFAULT;
		po->tp_reserve = val;
		return 0;
	}
	case PACKET_LOSS:
	{
		unsigned int val;

		if (optlen != sizeof(val))
			return -EINVAL;
		if (po->rx_ring.pg_vec || po->tx_ring.pg_vec)
			return -EBUSY;
		if (copy_from_user(&val, optval, sizeof(val)))
			return -EFAULT;
		po->tp_loss = !!val;
		return 0;
	}
	case PACKET_AUXDATA:
	{
		int val;

		if (optlen < sizeof(val))
			return -EINVAL;
		if (copy_from_user(&val, optval, sizeof(val)))
			return -EFAULT;

		po->auxdata = !!val;
		return 0;
	}
	case PACKET_ORIGDEV:
	{
		int val;

		if (optlen < sizeof(val))
			return -EINVAL;
		if (copy_from_user(&val, optval, sizeof(val)))
			return -EFAULT;

		po->origdev = !!val;
		return 0;
	}
	case PACKET_VNET_HDR:
	{
		int val;

		if (sock->type != SOCK_RAW)
			return -EINVAL;
		if (po->rx_ring.pg_vec || po->tx_ring.pg_vec)
			return -EBUSY;
		if (optlen < sizeof(val))
			return -EINVAL;
		if (copy_from_user(&val, optval, sizeof(val)))
			return -EFAULT;

		po->has_vnet_hdr = !!val;
		return 0;
	}
	case PACKET_TIMESTAMP:
	{
		int val;

		if (optlen != sizeof(val))
			return -EINVAL;
		if (copy_from_user(&val, optval, sizeof(val)))
			return -EFAULT;

		po->tp_tstamp = val;
		return 0;
	}
	default:
		return -ENOPROTOOPT;
	}
}

static int packet_getsockopt(struct socket *sock, int level, int optname,
			     char __user *optval, int __user *optlen)
{
	int len;
	int val;
	struct sock *sk = sock->sk;
	struct packet_sock *po = pkt_sk(sk);
	void *data;
	struct tpacket_stats st;

	if (level != SOL_PACKET)
		return -ENOPROTOOPT;

	if (get_user(len, optlen))
		return -EFAULT;

	if (len < 0)
		return -EINVAL;

	switch (optname) {
	case PACKET_STATISTICS:
		if (len > sizeof(struct tpacket_stats))
			len = sizeof(struct tpacket_stats);
		spin_lock_bh(&sk->sk_receive_queue.lock);
		st = po->stats;
		memset(&po->stats, 0, sizeof(st));
		spin_unlock_bh(&sk->sk_receive_queue.lock);
		st.tp_packets += st.tp_drops;

		data = &st;
		break;
	case PACKET_AUXDATA:
		if (len > sizeof(int))
			len = sizeof(int);
		val = po->auxdata;

		data = &val;
		break;
	case PACKET_ORIGDEV:
		if (len > sizeof(int))
			len = sizeof(int);
		val = po->origdev;

		data = &val;
		break;
	case PACKET_VNET_HDR:
		if (len > sizeof(int))
			len = sizeof(int);
		val = po->has_vnet_hdr;

		data = &val;
		break;
	case PACKET_VERSION:
		if (len > sizeof(int))
			len = sizeof(int);
		val = po->tp_version;
		data = &val;
		break;
	case PACKET_HDRLEN:
		if (len > sizeof(int))
			len = sizeof(int);
		if (copy_from_user(&val, optval, len))
			return -EFAULT;
		switch (val) {
		case TPACKET_V1:
			val = sizeof(struct tpacket_hdr);
			break;
		case TPACKET_V2:
			val = sizeof(struct tpacket2_hdr);
			break;
		default:
			return -EINVAL;
		}
		data = &val;
		break;
	case PACKET_RESERVE:
		if (len > sizeof(unsigned int))
			len = sizeof(unsigned int);
		val = po->tp_reserve;
		data = &val;
		break;
	case PACKET_LOSS:
		if (len > sizeof(unsigned int))
			len = sizeof(unsigned int);
		val = po->tp_loss;
		data = &val;
		break;
	case PACKET_TIMESTAMP:
		if (len > sizeof(int))
			len = sizeof(int);
		val = po->tp_tstamp;
		data = &val;
		break;
	default:
		return -ENOPROTOOPT;
	}

	if (put_user(len, optlen))
		return -EFAULT;
	if (copy_to_user(optval, data, len))
		return -EFAULT;
	return 0;
}


static int packet_notifier(struct notifier_block *this, unsigned long msg, void *data)
{
	struct sock *sk;
	struct hlist_node *node;
	struct net_device *dev = data;
	struct net *net = dev_net(dev);

	rcu_read_lock();
	sk_for_each_rcu(sk, node, &net->packet.sklist) {
		struct packet_sock *po = pkt_sk(sk);

		switch (msg) {
		case NETDEV_UNREGISTER:
			if (po->mclist)
				packet_dev_mclist(dev, po->mclist, -1);
			/* fallthrough */

		case NETDEV_DOWN:
			if (dev->ifindex == po->ifindex) {
				spin_lock(&po->bind_lock);
				if (po->running) {
					__dev_remove_pack(&po->prot_hook);
					__sock_put(sk);
					po->running = 0;
					sk->sk_err = ENETDOWN;
					if (!sock_flag(sk, SOCK_DEAD))
						sk->sk_error_report(sk);
				}
				if (msg == NETDEV_UNREGISTER) {
					po->ifindex = -1;
					po->prot_hook.dev = NULL;
				}
				spin_unlock(&po->bind_lock);
			}
			break;
		case NETDEV_UP:
			if (dev->ifindex == po->ifindex) {
				spin_lock(&po->bind_lock);
				if (po->num && !po->running) {
					dev_add_pack(&po->prot_hook);
					sock_hold(sk);
					po->running = 1;
				}
				spin_unlock(&po->bind_lock);
			}
			break;
		}
	}
	rcu_read_unlock();
	return NOTIFY_DONE;
}


static int packet_ioctl(struct socket *sock, unsigned int cmd,
			unsigned long arg)
{
	struct sock *sk = sock->sk;

	switch (cmd) {
	case SIOCOUTQ:
	{
		int amount = sk_wmem_alloc_get(sk);

		return put_user(amount, (int __user *)arg);
	}
	case SIOCINQ:
	{
		struct sk_buff *skb;
		int amount = 0;

		spin_lock_bh(&sk->sk_receive_queue.lock);
		skb = skb_peek(&sk->sk_receive_queue);
		if (skb)
			amount = skb->len;
		spin_unlock_bh(&sk->sk_receive_queue.lock);
		return put_user(amount, (int __user *)arg);
	}
	case SIOCGSTAMP:
		return sock_get_timestamp(sk, (struct timeval __user *)arg);
	case SIOCGSTAMPNS:
		return sock_get_timestampns(sk, (struct timespec __user *)arg);

#ifdef CONFIG_INET
	case SIOCADDRT:
	case SIOCDELRT:
	case SIOCDARP:
	case SIOCGARP:
	case SIOCSARP:
	case SIOCGIFADDR:
	case SIOCSIFADDR:
	case SIOCGIFBRDADDR:
	case SIOCSIFBRDADDR:
	case SIOCGIFNETMASK:
	case SIOCSIFNETMASK:
	case SIOCGIFDSTADDR:
	case SIOCSIFDSTADDR:
	case SIOCSIFFLAGS:
		return inet_dgram_ops.ioctl(sock, cmd, arg);
#endif

	default:
		return -ENOIOCTLCMD;
	}
	return 0;
}

static unsigned int packet_poll(struct file *file, struct socket *sock,
				poll_table *wait)
{
	struct sock *sk = sock->sk;
	struct packet_sock *po = pkt_sk(sk);
	unsigned int mask = datagram_poll(file, sock, wait);

	spin_lock_bh(&sk->sk_receive_queue.lock);
	if (po->rx_ring.pg_vec) {
		if (!packet_previous_frame(po, &po->rx_ring, TP_STATUS_KERNEL))
			mask |= POLLIN | POLLRDNORM;
	}
	spin_unlock_bh(&sk->sk_receive_queue.lock);
	spin_lock_bh(&sk->sk_write_queue.lock);
	if (po->tx_ring.pg_vec) {
		if (packet_current_frame(po, &po->tx_ring, TP_STATUS_AVAILABLE))
			mask |= POLLOUT | POLLWRNORM;
	}
	spin_unlock_bh(&sk->sk_write_queue.lock);
	return mask;
}


/* Dirty? Well, I still did not learn better way to account
 * for user mmaps.
 */

static void packet_mm_open(struct vm_area_struct *vma)
{
	struct file *file = vma->vm_file;
	struct socket *sock = file->private_data;
	struct sock *sk = sock->sk;

	if (sk)
		atomic_inc(&pkt_sk(sk)->mapped);
}

static void packet_mm_close(struct vm_area_struct *vma)
{
	struct file *file = vma->vm_file;
	struct socket *sock = file->private_data;
	struct sock *sk = sock->sk;

	if (sk)
		atomic_dec(&pkt_sk(sk)->mapped);
}

static const struct vm_operations_struct packet_mmap_ops = {
	.open	=	packet_mm_open,
	.close	=	packet_mm_close,
};

static void free_pg_vec(struct pgv *pg_vec, unsigned int order,
			unsigned int len)
{
	int i;

	for (i = 0; i < len; i++) {
		if (likely(pg_vec[i].buffer)) {
			if (is_vmalloc_addr(pg_vec[i].buffer))
				vfree(pg_vec[i].buffer);
			else
				free_pages((unsigned long)pg_vec[i].buffer,
					   order);
			pg_vec[i].buffer = NULL;
		}
	}
	kfree(pg_vec);
}

static inline char *alloc_one_pg_vec_page(unsigned long order)
{
	char *buffer = NULL;
	gfp_t gfp_flags = GFP_KERNEL | __GFP_COMP |
			  __GFP_ZERO | __GFP_NOWARN | __GFP_NORETRY;
<<<<<<< HEAD

	buffer = (char *) __get_free_pages(gfp_flags, order);

=======

	buffer = (char *) __get_free_pages(gfp_flags, order);

>>>>>>> 105e53f8
	if (buffer)
		return buffer;

	/*
	 * __get_free_pages failed, fall back to vmalloc
	 */
	buffer = vzalloc((1 << order) * PAGE_SIZE);

	if (buffer)
		return buffer;

	/*
	 * vmalloc failed, lets dig into swap here
	 */
	gfp_flags &= ~__GFP_NORETRY;
	buffer = (char *)__get_free_pages(gfp_flags, order);
	if (buffer)
		return buffer;

	/*
	 * complete and utter failure
	 */
	return NULL;
}

static struct pgv *alloc_pg_vec(struct tpacket_req *req, int order)
{
	unsigned int block_nr = req->tp_block_nr;
	struct pgv *pg_vec;
	int i;

	pg_vec = kcalloc(block_nr, sizeof(struct pgv), GFP_KERNEL);
	if (unlikely(!pg_vec))
		goto out;

	for (i = 0; i < block_nr; i++) {
		pg_vec[i].buffer = alloc_one_pg_vec_page(order);
		if (unlikely(!pg_vec[i].buffer))
			goto out_free_pgvec;
	}

out:
	return pg_vec;

out_free_pgvec:
	free_pg_vec(pg_vec, order, block_nr);
	pg_vec = NULL;
	goto out;
}

static int packet_set_ring(struct sock *sk, struct tpacket_req *req,
		int closing, int tx_ring)
{
	struct pgv *pg_vec = NULL;
	struct packet_sock *po = pkt_sk(sk);
	int was_running, order = 0;
	struct packet_ring_buffer *rb;
	struct sk_buff_head *rb_queue;
	__be16 num;
	int err;

	rb = tx_ring ? &po->tx_ring : &po->rx_ring;
	rb_queue = tx_ring ? &sk->sk_write_queue : &sk->sk_receive_queue;

	err = -EBUSY;
	if (!closing) {
		if (atomic_read(&po->mapped))
			goto out;
		if (atomic_read(&rb->pending))
			goto out;
	}

	if (req->tp_block_nr) {
		/* Sanity tests and some calculations */
		err = -EBUSY;
		if (unlikely(rb->pg_vec))
			goto out;

		switch (po->tp_version) {
		case TPACKET_V1:
			po->tp_hdrlen = TPACKET_HDRLEN;
			break;
		case TPACKET_V2:
			po->tp_hdrlen = TPACKET2_HDRLEN;
			break;
		}

		err = -EINVAL;
		if (unlikely((int)req->tp_block_size <= 0))
			goto out;
		if (unlikely(req->tp_block_size & (PAGE_SIZE - 1)))
			goto out;
		if (unlikely(req->tp_frame_size < po->tp_hdrlen +
					po->tp_reserve))
			goto out;
		if (unlikely(req->tp_frame_size & (TPACKET_ALIGNMENT - 1)))
			goto out;

		rb->frames_per_block = req->tp_block_size/req->tp_frame_size;
		if (unlikely(rb->frames_per_block <= 0))
			goto out;
		if (unlikely((rb->frames_per_block * req->tp_block_nr) !=
					req->tp_frame_nr))
			goto out;

		err = -ENOMEM;
		order = get_order(req->tp_block_size);
		pg_vec = alloc_pg_vec(req, order);
		if (unlikely(!pg_vec))
			goto out;
	}
	/* Done */
	else {
		err = -EINVAL;
		if (unlikely(req->tp_frame_nr))
			goto out;
	}

	lock_sock(sk);

	/* Detach socket from network */
	spin_lock(&po->bind_lock);
	was_running = po->running;
	num = po->num;
	if (was_running) {
		__dev_remove_pack(&po->prot_hook);
		po->num = 0;
		po->running = 0;
		__sock_put(sk);
	}
	spin_unlock(&po->bind_lock);

	synchronize_net();

	err = -EBUSY;
	mutex_lock(&po->pg_vec_lock);
	if (closing || atomic_read(&po->mapped) == 0) {
		err = 0;
		spin_lock_bh(&rb_queue->lock);
		swap(rb->pg_vec, pg_vec);
		rb->frame_max = (req->tp_frame_nr - 1);
		rb->head = 0;
		rb->frame_size = req->tp_frame_size;
		spin_unlock_bh(&rb_queue->lock);

		swap(rb->pg_vec_order, order);
		swap(rb->pg_vec_len, req->tp_block_nr);

		rb->pg_vec_pages = req->tp_block_size/PAGE_SIZE;
		po->prot_hook.func = (po->rx_ring.pg_vec) ?
						tpacket_rcv : packet_rcv;
		skb_queue_purge(rb_queue);
		if (atomic_read(&po->mapped))
			pr_err("packet_mmap: vma is busy: %d\n",
			       atomic_read(&po->mapped));
	}
	mutex_unlock(&po->pg_vec_lock);

	spin_lock(&po->bind_lock);
	if (was_running && !po->running) {
		sock_hold(sk);
		po->running = 1;
		po->num = num;
		dev_add_pack(&po->prot_hook);
	}
	spin_unlock(&po->bind_lock);

	release_sock(sk);

	if (pg_vec)
		free_pg_vec(pg_vec, order, req->tp_block_nr);
out:
	return err;
}

static int packet_mmap(struct file *file, struct socket *sock,
		struct vm_area_struct *vma)
{
	struct sock *sk = sock->sk;
	struct packet_sock *po = pkt_sk(sk);
	unsigned long size, expected_size;
	struct packet_ring_buffer *rb;
	unsigned long start;
	int err = -EINVAL;
	int i;

	if (vma->vm_pgoff)
		return -EINVAL;

	mutex_lock(&po->pg_vec_lock);

	expected_size = 0;
	for (rb = &po->rx_ring; rb <= &po->tx_ring; rb++) {
		if (rb->pg_vec) {
			expected_size += rb->pg_vec_len
						* rb->pg_vec_pages
						* PAGE_SIZE;
		}
	}

	if (expected_size == 0)
		goto out;

	size = vma->vm_end - vma->vm_start;
	if (size != expected_size)
		goto out;

	start = vma->vm_start;
	for (rb = &po->rx_ring; rb <= &po->tx_ring; rb++) {
		if (rb->pg_vec == NULL)
			continue;

		for (i = 0; i < rb->pg_vec_len; i++) {
			struct page *page;
			void *kaddr = rb->pg_vec[i].buffer;
			int pg_num;

			for (pg_num = 0; pg_num < rb->pg_vec_pages; pg_num++) {
				page = pgv_to_page(kaddr);
				err = vm_insert_page(vma, start, page);
				if (unlikely(err))
					goto out;
				start += PAGE_SIZE;
				kaddr += PAGE_SIZE;
			}
		}
	}

	atomic_inc(&po->mapped);
	vma->vm_ops = &packet_mmap_ops;
	err = 0;

out:
	mutex_unlock(&po->pg_vec_lock);
	return err;
}

static const struct proto_ops packet_ops_spkt = {
	.family =	PF_PACKET,
	.owner =	THIS_MODULE,
	.release =	packet_release,
	.bind =		packet_bind_spkt,
	.connect =	sock_no_connect,
	.socketpair =	sock_no_socketpair,
	.accept =	sock_no_accept,
	.getname =	packet_getname_spkt,
	.poll =		datagram_poll,
	.ioctl =	packet_ioctl,
	.listen =	sock_no_listen,
	.shutdown =	sock_no_shutdown,
	.setsockopt =	sock_no_setsockopt,
	.getsockopt =	sock_no_getsockopt,
	.sendmsg =	packet_sendmsg_spkt,
	.recvmsg =	packet_recvmsg,
	.mmap =		sock_no_mmap,
	.sendpage =	sock_no_sendpage,
};

static const struct proto_ops packet_ops = {
	.family =	PF_PACKET,
	.owner =	THIS_MODULE,
	.release =	packet_release,
	.bind =		packet_bind,
	.connect =	sock_no_connect,
	.socketpair =	sock_no_socketpair,
	.accept =	sock_no_accept,
	.getname =	packet_getname,
	.poll =		packet_poll,
	.ioctl =	packet_ioctl,
	.listen =	sock_no_listen,
	.shutdown =	sock_no_shutdown,
	.setsockopt =	packet_setsockopt,
	.getsockopt =	packet_getsockopt,
	.sendmsg =	packet_sendmsg,
	.recvmsg =	packet_recvmsg,
	.mmap =		packet_mmap,
	.sendpage =	sock_no_sendpage,
};

static const struct net_proto_family packet_family_ops = {
	.family =	PF_PACKET,
	.create =	packet_create,
	.owner	=	THIS_MODULE,
};

static struct notifier_block packet_netdev_notifier = {
	.notifier_call =	packet_notifier,
};

#ifdef CONFIG_PROC_FS

static void *packet_seq_start(struct seq_file *seq, loff_t *pos)
	__acquires(RCU)
{
	struct net *net = seq_file_net(seq);

	rcu_read_lock();
	return seq_hlist_start_head_rcu(&net->packet.sklist, *pos);
}

static void *packet_seq_next(struct seq_file *seq, void *v, loff_t *pos)
{
	struct net *net = seq_file_net(seq);
	return seq_hlist_next_rcu(v, &net->packet.sklist, pos);
}

static void packet_seq_stop(struct seq_file *seq, void *v)
	__releases(RCU)
{
	rcu_read_unlock();
}

static int packet_seq_show(struct seq_file *seq, void *v)
{
	if (v == SEQ_START_TOKEN)
		seq_puts(seq, "sk       RefCnt Type Proto  Iface R Rmem   User   Inode\n");
	else {
		struct sock *s = sk_entry(v);
		const struct packet_sock *po = pkt_sk(s);

		seq_printf(seq,
			   "%p %-6d %-4d %04x   %-5d %1d %-6u %-6u %-6lu\n",
			   s,
			   atomic_read(&s->sk_refcnt),
			   s->sk_type,
			   ntohs(po->num),
			   po->ifindex,
			   po->running,
			   atomic_read(&s->sk_rmem_alloc),
			   sock_i_uid(s),
			   sock_i_ino(s));
	}

	return 0;
}

static const struct seq_operations packet_seq_ops = {
	.start	= packet_seq_start,
	.next	= packet_seq_next,
	.stop	= packet_seq_stop,
	.show	= packet_seq_show,
};

static int packet_seq_open(struct inode *inode, struct file *file)
{
	return seq_open_net(inode, file, &packet_seq_ops,
			    sizeof(struct seq_net_private));
}

static const struct file_operations packet_seq_fops = {
	.owner		= THIS_MODULE,
	.open		= packet_seq_open,
	.read		= seq_read,
	.llseek		= seq_lseek,
	.release	= seq_release_net,
};

#endif

static int __net_init packet_net_init(struct net *net)
{
	spin_lock_init(&net->packet.sklist_lock);
	INIT_HLIST_HEAD(&net->packet.sklist);

	if (!proc_net_fops_create(net, "packet", 0, &packet_seq_fops))
		return -ENOMEM;

	return 0;
}

static void __net_exit packet_net_exit(struct net *net)
{
	proc_net_remove(net, "packet");
}

static struct pernet_operations packet_net_ops = {
	.init = packet_net_init,
	.exit = packet_net_exit,
};


static void __exit packet_exit(void)
{
	unregister_netdevice_notifier(&packet_netdev_notifier);
	unregister_pernet_subsys(&packet_net_ops);
	sock_unregister(PF_PACKET);
	proto_unregister(&packet_proto);
}

static int __init packet_init(void)
{
	int rc = proto_register(&packet_proto, 0);

	if (rc != 0)
		goto out;

	sock_register(&packet_family_ops);
	register_pernet_subsys(&packet_net_ops);
	register_netdevice_notifier(&packet_netdev_notifier);
out:
	return rc;
}

module_init(packet_init);
module_exit(packet_exit);
MODULE_LICENSE("GPL");
MODULE_ALIAS_NETPROTO(PF_PACKET);<|MERGE_RESOLUTION|>--- conflicted
+++ resolved
@@ -164,10 +164,6 @@
 static int packet_set_ring(struct sock *sk, struct tpacket_req *req,
 		int closing, int tx_ring);
 
-<<<<<<< HEAD
-#define PGV_FROM_VMALLOC 1
-=======
->>>>>>> 105e53f8
 struct pgv {
 	char *buffer;
 };
@@ -543,11 +539,7 @@
 	filter = rcu_dereference(sk->sk_filter);
 	if (filter != NULL)
 		res = sk_run_filter(skb, filter->insns);
-<<<<<<< HEAD
-	rcu_read_unlock_bh();
-=======
 	rcu_read_unlock();
->>>>>>> 105e53f8
 
 	return res;
 }
@@ -2390,15 +2382,9 @@
 	char *buffer = NULL;
 	gfp_t gfp_flags = GFP_KERNEL | __GFP_COMP |
 			  __GFP_ZERO | __GFP_NOWARN | __GFP_NORETRY;
-<<<<<<< HEAD
 
 	buffer = (char *) __get_free_pages(gfp_flags, order);
 
-=======
-
-	buffer = (char *) __get_free_pages(gfp_flags, order);
-
->>>>>>> 105e53f8
 	if (buffer)
 		return buffer;
 
