/*
 * Copyright 2002-2005, Instant802 Networks, Inc.
 * Copyright 2005-2006, Devicescape Software, Inc.
 * Copyright 2006-2007	Jiri Benc <jbenc@suse.cz>
 * Copyright 2008-2010	Johannes Berg <johannes@sipsolutions.net>
 *
 * This program is free software; you can redistribute it and/or modify
 * it under the terms of the GNU General Public License version 2 as
 * published by the Free Software Foundation.
 */

#include <net/mac80211.h>
#include "ieee80211_i.h"
#include "rate.h"
#include "mesh.h"
#include "led.h"


void ieee80211_tx_status_irqsafe(struct ieee80211_hw *hw,
				 struct sk_buff *skb)
{
	struct ieee80211_local *local = hw_to_local(hw);
	struct ieee80211_tx_info *info = IEEE80211_SKB_CB(skb);
	int tmp;

	skb->pkt_type = IEEE80211_TX_STATUS_MSG;
	skb_queue_tail(info->flags & IEEE80211_TX_CTL_REQ_TX_STATUS ?
		       &local->skb_queue : &local->skb_queue_unreliable, skb);
	tmp = skb_queue_len(&local->skb_queue) +
		skb_queue_len(&local->skb_queue_unreliable);
	while (tmp > IEEE80211_IRQSAFE_QUEUE_LIMIT &&
	       (skb = skb_dequeue(&local->skb_queue_unreliable))) {
		dev_kfree_skb_irq(skb);
		tmp--;
		I802_DEBUG_INC(local->tx_status_drop);
	}
	tasklet_schedule(&local->tasklet);
}
EXPORT_SYMBOL(ieee80211_tx_status_irqsafe);

static void ieee80211_handle_filtered_frame(struct ieee80211_local *local,
					    struct sta_info *sta,
					    struct sk_buff *skb)
{
	struct ieee80211_tx_info *info = IEEE80211_SKB_CB(skb);

	/*
	 * This skb 'survived' a round-trip through the driver, and
	 * hopefully the driver didn't mangle it too badly. However,
	 * we can definitely not rely on the control information
	 * being correct. Clear it so we don't get junk there, and
	 * indicate that it needs new processing, but must not be
	 * modified/encrypted again.
	 */
	memset(&info->control, 0, sizeof(info->control));

	info->control.jiffies = jiffies;
	info->control.vif = &sta->sdata->vif;
	info->flags |= IEEE80211_TX_INTFL_NEED_TXPROCESSING |
		       IEEE80211_TX_INTFL_RETRANSMISSION;
	info->flags &= ~IEEE80211_TX_TEMPORARY_FLAGS;

	sta->tx_filtered_count++;

	/*
	 * Clear the TX filter mask for this STA when sending the next
	 * packet. If the STA went to power save mode, this will happen
	 * when it wakes up for the next time.
	 */
	set_sta_flags(sta, WLAN_STA_CLEAR_PS_FILT);

	/*
	 * This code races in the following way:
	 *
	 *  (1) STA sends frame indicating it will go to sleep and does so
	 *  (2) hardware/firmware adds STA to filter list, passes frame up
	 *  (3) hardware/firmware processes TX fifo and suppresses a frame
	 *  (4) we get TX status before having processed the frame and
	 *	knowing that the STA has gone to sleep.
	 *
	 * This is actually quite unlikely even when both those events are
	 * processed from interrupts coming in quickly after one another or
	 * even at the same time because we queue both TX status events and
	 * RX frames to be processed by a tasklet and process them in the
	 * same order that they were received or TX status last. Hence, there
	 * is no race as long as the frame RX is processed before the next TX
	 * status, which drivers can ensure, see below.
	 *
	 * Note that this can only happen if the hardware or firmware can
	 * actually add STAs to the filter list, if this is done by the
	 * driver in response to set_tim() (which will only reduce the race
	 * this whole filtering tries to solve, not completely solve it)
	 * this situation cannot happen.
	 *
	 * To completely solve this race drivers need to make sure that they
	 *  (a) don't mix the irq-safe/not irq-safe TX status/RX processing
	 *	functions and
	 *  (b) always process RX events before TX status events if ordering
	 *      can be unknown, for example with different interrupt status
	 *	bits.
	 */
	if (test_sta_flags(sta, WLAN_STA_PS_STA) &&
	    skb_queue_len(&sta->tx_filtered) < STA_MAX_TX_BUFFER) {
		skb_queue_tail(&sta->tx_filtered, skb);
		return;
	}

	if (!test_sta_flags(sta, WLAN_STA_PS_STA) &&
	    !(info->flags & IEEE80211_TX_INTFL_RETRIED)) {
		/* Software retry the packet once */
		info->flags |= IEEE80211_TX_INTFL_RETRIED;
		ieee80211_add_pending_skb(local, skb);
		return;
	}

#ifdef CONFIG_MAC80211_VERBOSE_DEBUG
	if (net_ratelimit())
		wiphy_debug(local->hw.wiphy,
			    "dropped TX filtered frame, queue_len=%d PS=%d @%lu\n",
			    skb_queue_len(&sta->tx_filtered),
			    !!test_sta_flags(sta, WLAN_STA_PS_STA), jiffies);
#endif
	dev_kfree_skb(skb);
}

static void ieee80211_frame_acked(struct sta_info *sta, struct sk_buff *skb)
{
	struct ieee80211_mgmt *mgmt = (void *) skb->data;
	struct ieee80211_local *local = sta->local;
	struct ieee80211_sub_if_data *sdata = sta->sdata;

	if (ieee80211_is_action(mgmt->frame_control) &&
	    sdata->vif.type == NL80211_IFTYPE_STATION &&
	    mgmt->u.action.category == WLAN_CATEGORY_HT &&
	    mgmt->u.action.u.ht_smps.action == WLAN_HT_ACTION_SMPS) {
		/*
		 * This update looks racy, but isn't -- if we come
		 * here we've definitely got a station that we're
		 * talking to, and on a managed interface that can
		 * only be the AP. And the only other place updating
		 * this variable is before we're associated.
		 */
		switch (mgmt->u.action.u.ht_smps.smps_control) {
		case WLAN_HT_SMPS_CONTROL_DYNAMIC:
			sta->sdata->u.mgd.ap_smps = IEEE80211_SMPS_DYNAMIC;
			break;
		case WLAN_HT_SMPS_CONTROL_STATIC:
			sta->sdata->u.mgd.ap_smps = IEEE80211_SMPS_STATIC;
			break;
		case WLAN_HT_SMPS_CONTROL_DISABLED:
		default: /* shouldn't happen since we don't send that */
			sta->sdata->u.mgd.ap_smps = IEEE80211_SMPS_OFF;
			break;
		}

		ieee80211_queue_work(&local->hw, &local->recalc_smps);
	}
}

<<<<<<< HEAD
=======
/*
 * Use a static threshold for now, best value to be determined
 * by testing ...
 * Should it depend on:
 *  - on # of retransmissions
 *  - current throughput (higher value for higher tpt)?
 */
#define STA_LOST_PKT_THRESHOLD	50

>>>>>>> 3cbea436
void ieee80211_tx_status(struct ieee80211_hw *hw, struct sk_buff *skb)
{
	struct sk_buff *skb2;
	struct ieee80211_hdr *hdr = (struct ieee80211_hdr *) skb->data;
	struct ieee80211_local *local = hw_to_local(hw);
	struct ieee80211_tx_info *info = IEEE80211_SKB_CB(skb);
	u16 frag, type;
	__le16 fc;
	struct ieee80211_supported_band *sband;
	struct ieee80211_tx_status_rtap_hdr *rthdr;
	struct ieee80211_sub_if_data *sdata;
	struct net_device *prev_dev = NULL;
	struct sta_info *sta, *tmp;
	int retry_count = -1, i;
	int rates_idx = -1;
	bool send_to_cooked;
<<<<<<< HEAD
=======
	bool acked;
>>>>>>> 3cbea436

	for (i = 0; i < IEEE80211_TX_MAX_RATES; i++) {
		/* the HW cannot have attempted that rate */
		if (i >= hw->max_report_rates) {
			info->status.rates[i].idx = -1;
			info->status.rates[i].count = 0;
		} else if (info->status.rates[i].idx >= 0) {
			rates_idx = i;
		}

		retry_count += info->status.rates[i].count;
	}
	if (retry_count < 0)
		retry_count = 0;

	rcu_read_lock();

	sband = local->hw.wiphy->bands[info->band];
	fc = hdr->frame_control;

	for_each_sta_info(local, hdr->addr1, sta, tmp) {
		/* skip wrong virtual interface */
		if (memcmp(hdr->addr2, sta->sdata->vif.addr, ETH_ALEN))
			continue;

<<<<<<< HEAD
		if (!(info->flags & IEEE80211_TX_STAT_ACK) &&
		    test_sta_flags(sta, WLAN_STA_PS_STA)) {
=======
		acked = !!(info->flags & IEEE80211_TX_STAT_ACK);
		if (!acked && test_sta_flags(sta, WLAN_STA_PS_STA)) {
>>>>>>> 3cbea436
			/*
			 * The STA is in power save mode, so assume
			 * that this TX packet failed because of that.
			 */
			ieee80211_handle_filtered_frame(local, sta, skb);
			rcu_read_unlock();
			return;
		}

		if ((local->hw.flags & IEEE80211_HW_HAS_RATE_CONTROL) &&
		    (rates_idx != -1))
			sta->last_tx_rate = info->status.rates[rates_idx];

		if ((info->flags & IEEE80211_TX_STAT_AMPDU_NO_BACK) &&
		    (ieee80211_is_data_qos(fc))) {
			u16 tid, ssn;
			u8 *qc;

			qc = ieee80211_get_qos_ctl(hdr);
			tid = qc[0] & 0xf;
			ssn = ((le16_to_cpu(hdr->seq_ctrl) + 0x10)
						& IEEE80211_SCTL_SEQ);
			ieee80211_send_bar(sta->sdata, hdr->addr1,
					   tid, ssn);
		}

		if (info->flags & IEEE80211_TX_STAT_TX_FILTERED) {
			ieee80211_handle_filtered_frame(local, sta, skb);
			rcu_read_unlock();
			return;
		} else {
			if (!acked)
				sta->tx_retry_failed++;
			sta->tx_retry_count += retry_count;
		}

		rate_control_tx_status(local, sband, sta, skb);
		if (ieee80211_vif_is_mesh(&sta->sdata->vif))
			ieee80211s_update_metric(local, sta, skb);

<<<<<<< HEAD
		if (!(info->flags & IEEE80211_TX_CTL_INJECTED) &&
		    (info->flags & IEEE80211_TX_STAT_ACK))
			ieee80211_frame_acked(sta, skb);
=======
		if (!(info->flags & IEEE80211_TX_CTL_INJECTED) && acked)
			ieee80211_frame_acked(sta, skb);

		if ((sta->sdata->vif.type == NL80211_IFTYPE_STATION) &&
		    (local->hw.flags & IEEE80211_HW_REPORTS_TX_ACK_STATUS))
			ieee80211_sta_tx_notify(sta->sdata, (void *) skb->data, acked);

		if (local->hw.flags & IEEE80211_HW_REPORTS_TX_ACK_STATUS) {
			if (info->flags & IEEE80211_TX_STAT_ACK) {
				if (sta->lost_packets)
					sta->lost_packets = 0;
			} else if (++sta->lost_packets >= STA_LOST_PKT_THRESHOLD) {
				cfg80211_cqm_pktloss_notify(sta->sdata->dev,
							    sta->sta.addr,
							    sta->lost_packets,
							    GFP_ATOMIC);
				sta->lost_packets = 0;
			}
		}
>>>>>>> 3cbea436
	}

	rcu_read_unlock();

	ieee80211_led_tx(local, 0);

	/* SNMP counters
	 * Fragments are passed to low-level drivers as separate skbs, so these
	 * are actually fragments, not frames. Update frame counters only for
	 * the first fragment of the frame. */

	frag = le16_to_cpu(hdr->seq_ctrl) & IEEE80211_SCTL_FRAG;
	type = le16_to_cpu(hdr->frame_control) & IEEE80211_FCTL_FTYPE;

	if (info->flags & IEEE80211_TX_STAT_ACK) {
		if (frag == 0) {
			local->dot11TransmittedFrameCount++;
			if (is_multicast_ether_addr(hdr->addr1))
				local->dot11MulticastTransmittedFrameCount++;
			if (retry_count > 0)
				local->dot11RetryCount++;
			if (retry_count > 1)
				local->dot11MultipleRetryCount++;
		}

		/* This counter shall be incremented for an acknowledged MPDU
		 * with an individual address in the address 1 field or an MPDU
		 * with a multicast address in the address 1 field of type Data
		 * or Management. */
		if (!is_multicast_ether_addr(hdr->addr1) ||
		    type == IEEE80211_FTYPE_DATA ||
		    type == IEEE80211_FTYPE_MGMT)
			local->dot11TransmittedFragmentCount++;
	} else {
		if (frag == 0)
			local->dot11FailedCount++;
	}

	if (ieee80211_is_nullfunc(fc) && ieee80211_has_pm(fc) &&
	    (local->hw.flags & IEEE80211_HW_REPORTS_TX_ACK_STATUS) &&
	    !(info->flags & IEEE80211_TX_CTL_INJECTED) &&
	    local->ps_sdata && !(local->scanning)) {
		if (info->flags & IEEE80211_TX_STAT_ACK) {
			local->ps_sdata->u.mgd.flags |=
					IEEE80211_STA_NULLFUNC_ACKED;
			ieee80211_queue_work(&local->hw,
					&local->dynamic_ps_enable_work);
		} else
			mod_timer(&local->dynamic_ps_timer, jiffies +
					msecs_to_jiffies(10));
	}

<<<<<<< HEAD
	if (info->flags & IEEE80211_TX_INTFL_NL80211_FRAME_TX)
		cfg80211_mgmt_tx_status(
			skb->dev, (unsigned long) skb, skb->data, skb->len,
			!!(info->flags & IEEE80211_TX_STAT_ACK), GFP_ATOMIC);
=======
	if (info->flags & IEEE80211_TX_INTFL_NL80211_FRAME_TX) {
		struct ieee80211_work *wk;

		rcu_read_lock();
		list_for_each_entry_rcu(wk, &local->work_list, list) {
			if (wk->type != IEEE80211_WORK_OFFCHANNEL_TX)
				continue;
			if (wk->offchan_tx.frame != skb)
				continue;
			wk->offchan_tx.frame = NULL;
			break;
		}
		rcu_read_unlock();
		cfg80211_mgmt_tx_status(
			skb->dev, (unsigned long) skb, skb->data, skb->len,
			!!(info->flags & IEEE80211_TX_STAT_ACK), GFP_ATOMIC);
	}
>>>>>>> 3cbea436

	/* this was a transmitted frame, but now we want to reuse it */
	skb_orphan(skb);

	/* Need to make a copy before skb->cb gets cleared */
	send_to_cooked = !!(info->flags & IEEE80211_TX_CTL_INJECTED) ||
			(type != IEEE80211_FTYPE_DATA);

	/*
	 * This is a bit racy but we can avoid a lot of work
	 * with this test...
	 */
	if (!local->monitors && (!send_to_cooked || !local->cooked_mntrs)) {
		dev_kfree_skb(skb);
		return;
	}

	/* send frame to monitor interfaces now */

	if (skb_headroom(skb) < sizeof(*rthdr)) {
		printk(KERN_ERR "ieee80211_tx_status: headroom too small\n");
		dev_kfree_skb(skb);
		return;
	}

	rthdr = (struct ieee80211_tx_status_rtap_hdr *)
				skb_push(skb, sizeof(*rthdr));

	memset(rthdr, 0, sizeof(*rthdr));
	rthdr->hdr.it_len = cpu_to_le16(sizeof(*rthdr));
	rthdr->hdr.it_present =
		cpu_to_le32((1 << IEEE80211_RADIOTAP_TX_FLAGS) |
			    (1 << IEEE80211_RADIOTAP_DATA_RETRIES) |
			    (1 << IEEE80211_RADIOTAP_RATE));

	if (!(info->flags & IEEE80211_TX_STAT_ACK) &&
	    !is_multicast_ether_addr(hdr->addr1))
		rthdr->tx_flags |= cpu_to_le16(IEEE80211_RADIOTAP_F_TX_FAIL);

	/*
	 * XXX: Once radiotap gets the bitmap reset thing the vendor
	 *	extensions proposal contains, we can actually report
	 *	the whole set of tries we did.
	 */
	if ((info->status.rates[0].flags & IEEE80211_TX_RC_USE_RTS_CTS) ||
	    (info->status.rates[0].flags & IEEE80211_TX_RC_USE_CTS_PROTECT))
		rthdr->tx_flags |= cpu_to_le16(IEEE80211_RADIOTAP_F_TX_CTS);
	else if (info->status.rates[0].flags & IEEE80211_TX_RC_USE_RTS_CTS)
		rthdr->tx_flags |= cpu_to_le16(IEEE80211_RADIOTAP_F_TX_RTS);
	if (info->status.rates[0].idx >= 0 &&
	    !(info->status.rates[0].flags & IEEE80211_TX_RC_MCS))
		rthdr->rate = sband->bitrates[
				info->status.rates[0].idx].bitrate / 5;

	/* for now report the total retry_count */
	rthdr->data_retries = retry_count;

	/* XXX: is this sufficient for BPF? */
	skb_set_mac_header(skb, 0);
	skb->ip_summed = CHECKSUM_UNNECESSARY;
	skb->pkt_type = PACKET_OTHERHOST;
	skb->protocol = htons(ETH_P_802_2);
	memset(skb->cb, 0, sizeof(skb->cb));

	rcu_read_lock();
	list_for_each_entry_rcu(sdata, &local->interfaces, list) {
		if (sdata->vif.type == NL80211_IFTYPE_MONITOR) {
			if (!ieee80211_sdata_running(sdata))
				continue;

			if ((sdata->u.mntr_flags & MONITOR_FLAG_COOK_FRAMES) &&
			    !send_to_cooked)
				continue;

			if (prev_dev) {
				skb2 = skb_clone(skb, GFP_ATOMIC);
				if (skb2) {
					skb2->dev = prev_dev;
					netif_rx(skb2);
				}
			}

			prev_dev = sdata->dev;
		}
	}
	if (prev_dev) {
		skb->dev = prev_dev;
		netif_rx(skb);
		skb = NULL;
	}
	rcu_read_unlock();
	dev_kfree_skb(skb);
}
EXPORT_SYMBOL(ieee80211_tx_status);<|MERGE_RESOLUTION|>--- conflicted
+++ resolved
@@ -157,8 +157,6 @@
 	}
 }
 
-<<<<<<< HEAD
-=======
 /*
  * Use a static threshold for now, best value to be determined
  * by testing ...
@@ -168,7 +166,6 @@
  */
 #define STA_LOST_PKT_THRESHOLD	50
 
->>>>>>> 3cbea436
 void ieee80211_tx_status(struct ieee80211_hw *hw, struct sk_buff *skb)
 {
 	struct sk_buff *skb2;
@@ -185,10 +182,7 @@
 	int retry_count = -1, i;
 	int rates_idx = -1;
 	bool send_to_cooked;
-<<<<<<< HEAD
-=======
 	bool acked;
->>>>>>> 3cbea436
 
 	for (i = 0; i < IEEE80211_TX_MAX_RATES; i++) {
 		/* the HW cannot have attempted that rate */
@@ -214,13 +208,8 @@
 		if (memcmp(hdr->addr2, sta->sdata->vif.addr, ETH_ALEN))
 			continue;
 
-<<<<<<< HEAD
-		if (!(info->flags & IEEE80211_TX_STAT_ACK) &&
-		    test_sta_flags(sta, WLAN_STA_PS_STA)) {
-=======
 		acked = !!(info->flags & IEEE80211_TX_STAT_ACK);
 		if (!acked && test_sta_flags(sta, WLAN_STA_PS_STA)) {
->>>>>>> 3cbea436
 			/*
 			 * The STA is in power save mode, so assume
 			 * that this TX packet failed because of that.
@@ -261,11 +250,6 @@
 		if (ieee80211_vif_is_mesh(&sta->sdata->vif))
 			ieee80211s_update_metric(local, sta, skb);
 
-<<<<<<< HEAD
-		if (!(info->flags & IEEE80211_TX_CTL_INJECTED) &&
-		    (info->flags & IEEE80211_TX_STAT_ACK))
-			ieee80211_frame_acked(sta, skb);
-=======
 		if (!(info->flags & IEEE80211_TX_CTL_INJECTED) && acked)
 			ieee80211_frame_acked(sta, skb);
 
@@ -285,7 +269,6 @@
 				sta->lost_packets = 0;
 			}
 		}
->>>>>>> 3cbea436
 	}
 
 	rcu_read_unlock();
@@ -338,12 +321,6 @@
 					msecs_to_jiffies(10));
 	}
 
-<<<<<<< HEAD
-	if (info->flags & IEEE80211_TX_INTFL_NL80211_FRAME_TX)
-		cfg80211_mgmt_tx_status(
-			skb->dev, (unsigned long) skb, skb->data, skb->len,
-			!!(info->flags & IEEE80211_TX_STAT_ACK), GFP_ATOMIC);
-=======
 	if (info->flags & IEEE80211_TX_INTFL_NL80211_FRAME_TX) {
 		struct ieee80211_work *wk;
 
@@ -361,7 +338,6 @@
 			skb->dev, (unsigned long) skb, skb->data, skb->len,
 			!!(info->flags & IEEE80211_TX_STAT_ACK), GFP_ATOMIC);
 	}
->>>>>>> 3cbea436
 
 	/* this was a transmitted frame, but now we want to reuse it */
 	skb_orphan(skb);
