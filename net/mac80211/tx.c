/*
 * Copyright 2002-2005, Instant802 Networks, Inc.
 * Copyright 2005-2006, Devicescape Software, Inc.
 * Copyright 2006-2007	Jiri Benc <jbenc@suse.cz>
 * Copyright 2007	Johannes Berg <johannes@sipsolutions.net>
 *
 * This program is free software; you can redistribute it and/or modify
 * it under the terms of the GNU General Public License version 2 as
 * published by the Free Software Foundation.
 *
 *
 * Transmit and frame generation functions.
 */

#include <linux/kernel.h>
#include <linux/slab.h>
#include <linux/skbuff.h>
#include <linux/etherdevice.h>
#include <linux/bitmap.h>
#include <linux/rcupdate.h>
#include <net/net_namespace.h>
#include <net/ieee80211_radiotap.h>
#include <net/cfg80211.h>
#include <net/mac80211.h>
#include <asm/unaligned.h>

#include "ieee80211_i.h"
#include "driver-ops.h"
#include "led.h"
#include "mesh.h"
#include "wep.h"
#include "wpa.h"
#include "wme.h"
#include "rate.h"

#define IEEE80211_TX_OK		0
#define IEEE80211_TX_AGAIN	1
#define IEEE80211_TX_PENDING	2

/* misc utils */

static __le16 ieee80211_duration(struct ieee80211_tx_data *tx, int group_addr,
				 int next_frag_len)
{
	int rate, mrate, erp, dur, i;
	struct ieee80211_rate *txrate;
	struct ieee80211_local *local = tx->local;
	struct ieee80211_supported_band *sband;
	struct ieee80211_hdr *hdr;
	struct ieee80211_tx_info *info = IEEE80211_SKB_CB(tx->skb);

	/* assume HW handles this */
	if (info->control.rates[0].flags & IEEE80211_TX_RC_MCS)
		return 0;

	/* uh huh? */
	if (WARN_ON_ONCE(info->control.rates[0].idx < 0))
		return 0;

	sband = local->hw.wiphy->bands[tx->channel->band];
	txrate = &sband->bitrates[info->control.rates[0].idx];

	erp = txrate->flags & IEEE80211_RATE_ERP_G;

	/*
	 * data and mgmt (except PS Poll):
	 * - during CFP: 32768
	 * - during contention period:
	 *   if addr1 is group address: 0
	 *   if more fragments = 0 and addr1 is individual address: time to
	 *      transmit one ACK plus SIFS
	 *   if more fragments = 1 and addr1 is individual address: time to
	 *      transmit next fragment plus 2 x ACK plus 3 x SIFS
	 *
	 * IEEE 802.11, 9.6:
	 * - control response frame (CTS or ACK) shall be transmitted using the
	 *   same rate as the immediately previous frame in the frame exchange
	 *   sequence, if this rate belongs to the PHY mandatory rates, or else
	 *   at the highest possible rate belonging to the PHY rates in the
	 *   BSSBasicRateSet
	 */
	hdr = (struct ieee80211_hdr *)tx->skb->data;
	if (ieee80211_is_ctl(hdr->frame_control)) {
		/* TODO: These control frames are not currently sent by
		 * mac80211, but should they be implemented, this function
		 * needs to be updated to support duration field calculation.
		 *
		 * RTS: time needed to transmit pending data/mgmt frame plus
		 *    one CTS frame plus one ACK frame plus 3 x SIFS
		 * CTS: duration of immediately previous RTS minus time
		 *    required to transmit CTS and its SIFS
		 * ACK: 0 if immediately previous directed data/mgmt had
		 *    more=0, with more=1 duration in ACK frame is duration
		 *    from previous frame minus time needed to transmit ACK
		 *    and its SIFS
		 * PS Poll: BIT(15) | BIT(14) | aid
		 */
		return 0;
	}

	/* data/mgmt */
	if (0 /* FIX: data/mgmt during CFP */)
		return cpu_to_le16(32768);

	if (group_addr) /* Group address as the destination - no ACK */
		return 0;

	/* Individual destination address:
	 * IEEE 802.11, Ch. 9.6 (after IEEE 802.11g changes)
	 * CTS and ACK frames shall be transmitted using the highest rate in
	 * basic rate set that is less than or equal to the rate of the
	 * immediately previous frame and that is using the same modulation
	 * (CCK or OFDM). If no basic rate set matches with these requirements,
	 * the highest mandatory rate of the PHY that is less than or equal to
	 * the rate of the previous frame is used.
	 * Mandatory rates for IEEE 802.11g PHY: 1, 2, 5.5, 11, 6, 12, 24 Mbps
	 */
	rate = -1;
	/* use lowest available if everything fails */
	mrate = sband->bitrates[0].bitrate;
	for (i = 0; i < sband->n_bitrates; i++) {
		struct ieee80211_rate *r = &sband->bitrates[i];

		if (r->bitrate > txrate->bitrate)
			break;

		if (tx->sdata->vif.bss_conf.basic_rates & BIT(i))
			rate = r->bitrate;

		switch (sband->band) {
		case IEEE80211_BAND_2GHZ: {
			u32 flag;
			if (tx->sdata->flags & IEEE80211_SDATA_OPERATING_GMODE)
				flag = IEEE80211_RATE_MANDATORY_G;
			else
				flag = IEEE80211_RATE_MANDATORY_B;
			if (r->flags & flag)
				mrate = r->bitrate;
			break;
		}
		case IEEE80211_BAND_5GHZ:
			if (r->flags & IEEE80211_RATE_MANDATORY_A)
				mrate = r->bitrate;
			break;
		case IEEE80211_NUM_BANDS:
			WARN_ON(1);
			break;
		}
	}
	if (rate == -1) {
		/* No matching basic rate found; use highest suitable mandatory
		 * PHY rate */
		rate = mrate;
	}

	/* Time needed to transmit ACK
	 * (10 bytes + 4-byte FCS = 112 bits) plus SIFS; rounded up
	 * to closest integer */

	dur = ieee80211_frame_duration(local, 10, rate, erp,
				tx->sdata->vif.bss_conf.use_short_preamble);

	if (next_frag_len) {
		/* Frame is fragmented: duration increases with time needed to
		 * transmit next fragment plus ACK and 2 x SIFS. */
		dur *= 2; /* ACK + SIFS */
		/* next fragment */
		dur += ieee80211_frame_duration(local, next_frag_len,
				txrate->bitrate, erp,
				tx->sdata->vif.bss_conf.use_short_preamble);
	}

	return cpu_to_le16(dur);
}

static int inline is_ieee80211_device(struct ieee80211_local *local,
				      struct net_device *dev)
{
	return local == wdev_priv(dev->ieee80211_ptr);
}

/* tx handlers */
static ieee80211_tx_result debug_noinline
ieee80211_tx_h_dynamic_ps(struct ieee80211_tx_data *tx)
{
	struct ieee80211_local *local = tx->local;
	struct ieee80211_if_managed *ifmgd;

	/* driver doesn't support power save */
	if (!(local->hw.flags & IEEE80211_HW_SUPPORTS_PS))
		return TX_CONTINUE;

	/* hardware does dynamic power save */
	if (local->hw.flags & IEEE80211_HW_SUPPORTS_DYNAMIC_PS)
		return TX_CONTINUE;

	/* dynamic power save disabled */
	if (local->hw.conf.dynamic_ps_timeout <= 0)
		return TX_CONTINUE;

	/* we are scanning, don't enable power save */
	if (local->scanning)
		return TX_CONTINUE;

	if (!local->ps_sdata)
		return TX_CONTINUE;

	/* No point if we're going to suspend */
	if (local->quiescing)
		return TX_CONTINUE;

	/* dynamic ps is supported only in managed mode */
	if (tx->sdata->vif.type != NL80211_IFTYPE_STATION)
		return TX_CONTINUE;

	ifmgd = &tx->sdata->u.mgd;

	/*
	 * Don't wakeup from power save if u-apsd is enabled, voip ac has
	 * u-apsd enabled and the frame is in voip class. This effectively
	 * means that even if all access categories have u-apsd enabled, in
	 * practise u-apsd is only used with the voip ac. This is a
	 * workaround for the case when received voip class packets do not
	 * have correct qos tag for some reason, due the network or the
	 * peer application.
	 *
	 * Note: local->uapsd_queues access is racy here. If the value is
	 * changed via debugfs, user needs to reassociate manually to have
	 * everything in sync.
	 */
	if ((ifmgd->flags & IEEE80211_STA_UAPSD_ENABLED)
	    && (local->uapsd_queues & IEEE80211_WMM_IE_STA_QOSINFO_AC_VO)
	    && skb_get_queue_mapping(tx->skb) == 0)
		return TX_CONTINUE;

	if (local->hw.conf.flags & IEEE80211_CONF_PS) {
		ieee80211_stop_queues_by_reason(&local->hw,
						IEEE80211_QUEUE_STOP_REASON_PS);
		ieee80211_queue_work(&local->hw,
				     &local->dynamic_ps_disable_work);
	}

	mod_timer(&local->dynamic_ps_timer, jiffies +
		  msecs_to_jiffies(local->hw.conf.dynamic_ps_timeout));

	return TX_CONTINUE;
}

static ieee80211_tx_result debug_noinline
ieee80211_tx_h_check_assoc(struct ieee80211_tx_data *tx)
{

	struct ieee80211_hdr *hdr = (struct ieee80211_hdr *)tx->skb->data;
	struct ieee80211_tx_info *info = IEEE80211_SKB_CB(tx->skb);
	u32 sta_flags;

	if (unlikely(info->flags & IEEE80211_TX_CTL_INJECTED))
		return TX_CONTINUE;

	if (unlikely(test_bit(SCAN_OFF_CHANNEL, &tx->local->scanning)) &&
	    !ieee80211_is_probe_req(hdr->frame_control) &&
	    !ieee80211_is_nullfunc(hdr->frame_control))
		/*
		 * When software scanning only nullfunc frames (to notify
		 * the sleep state to the AP) and probe requests (for the
		 * active scan) are allowed, all other frames should not be
		 * sent and we should not get here, but if we do
		 * nonetheless, drop them to avoid sending them
		 * off-channel. See the link below and
		 * ieee80211_start_scan() for more.
		 *
		 * http://article.gmane.org/gmane.linux.kernel.wireless.general/30089
		 */
		return TX_DROP;

	if (tx->sdata->vif.type == NL80211_IFTYPE_WDS)
		return TX_CONTINUE;

	if (tx->sdata->vif.type == NL80211_IFTYPE_MESH_POINT)
		return TX_CONTINUE;

	if (tx->flags & IEEE80211_TX_PS_BUFFERED)
		return TX_CONTINUE;

	sta_flags = tx->sta ? get_sta_flags(tx->sta) : 0;

	if (likely(tx->flags & IEEE80211_TX_UNICAST)) {
		if (unlikely(!(sta_flags & WLAN_STA_ASSOC) &&
			     tx->sdata->vif.type != NL80211_IFTYPE_ADHOC &&
			     ieee80211_is_data(hdr->frame_control))) {
#ifdef CONFIG_MAC80211_VERBOSE_DEBUG
			printk(KERN_DEBUG "%s: dropped data frame to not "
			       "associated station %pM\n",
			       tx->sdata->name, hdr->addr1);
#endif /* CONFIG_MAC80211_VERBOSE_DEBUG */
			I802_DEBUG_INC(tx->local->tx_handlers_drop_not_assoc);
			return TX_DROP;
		}
	} else {
		if (unlikely(ieee80211_is_data(hdr->frame_control) &&
			     tx->local->num_sta == 0 &&
			     tx->sdata->vif.type != NL80211_IFTYPE_ADHOC)) {
			/*
			 * No associated STAs - no need to send multicast
			 * frames.
			 */
			return TX_DROP;
		}
		return TX_CONTINUE;
	}

	return TX_CONTINUE;
}

/* This function is called whenever the AP is about to exceed the maximum limit
 * of buffered frames for power saving STAs. This situation should not really
 * happen often during normal operation, so dropping the oldest buffered packet
 * from each queue should be OK to make some room for new frames. */
static void purge_old_ps_buffers(struct ieee80211_local *local)
{
	int total = 0, purged = 0;
	struct sk_buff *skb;
	struct ieee80211_sub_if_data *sdata;
	struct sta_info *sta;

	/*
	 * virtual interfaces are protected by RCU
	 */
	rcu_read_lock();

	list_for_each_entry_rcu(sdata, &local->interfaces, list) {
		struct ieee80211_if_ap *ap;
		if (sdata->vif.type != NL80211_IFTYPE_AP)
			continue;
		ap = &sdata->u.ap;
		skb = skb_dequeue(&ap->ps_bc_buf);
		if (skb) {
			purged++;
			dev_kfree_skb(skb);
		}
		total += skb_queue_len(&ap->ps_bc_buf);
	}

	list_for_each_entry_rcu(sta, &local->sta_list, list) {
		skb = skb_dequeue(&sta->ps_tx_buf);
		if (skb) {
			purged++;
			dev_kfree_skb(skb);
		}
		total += skb_queue_len(&sta->ps_tx_buf);
	}

	rcu_read_unlock();

	local->total_ps_buffered = total;
#ifdef CONFIG_MAC80211_VERBOSE_PS_DEBUG
	wiphy_debug(local->hw.wiphy, "PS buffers full - purged %d frames\n",
		    purged);
#endif
}

static ieee80211_tx_result
ieee80211_tx_h_multicast_ps_buf(struct ieee80211_tx_data *tx)
{
	struct ieee80211_tx_info *info = IEEE80211_SKB_CB(tx->skb);
	struct ieee80211_hdr *hdr = (struct ieee80211_hdr *)tx->skb->data;

	/*
	 * broadcast/multicast frame
	 *
	 * If any of the associated stations is in power save mode,
	 * the frame is buffered to be sent after DTIM beacon frame.
	 * This is done either by the hardware or us.
	 */

	/* powersaving STAs only in AP/VLAN mode */
	if (!tx->sdata->bss)
		return TX_CONTINUE;

	/* no buffering for ordered frames */
	if (ieee80211_has_order(hdr->frame_control))
		return TX_CONTINUE;

	/* no stations in PS mode */
	if (!atomic_read(&tx->sdata->bss->num_sta_ps))
		return TX_CONTINUE;

	info->flags |= IEEE80211_TX_CTL_SEND_AFTER_DTIM;

	/* device releases frame after DTIM beacon */
	if (!(tx->local->hw.flags & IEEE80211_HW_HOST_BROADCAST_PS_BUFFERING))
		return TX_CONTINUE;

	/* buffered in mac80211 */
	if (tx->local->total_ps_buffered >= TOTAL_MAX_TX_BUFFER)
		purge_old_ps_buffers(tx->local);

	if (skb_queue_len(&tx->sdata->bss->ps_bc_buf) >= AP_MAX_BC_BUFFER) {
#ifdef CONFIG_MAC80211_VERBOSE_PS_DEBUG
		if (net_ratelimit())
			printk(KERN_DEBUG "%s: BC TX buffer full - dropping the oldest frame\n",
			       tx->sdata->name);
#endif
		dev_kfree_skb(skb_dequeue(&tx->sdata->bss->ps_bc_buf));
	} else
		tx->local->total_ps_buffered++;

	skb_queue_tail(&tx->sdata->bss->ps_bc_buf, tx->skb);

	return TX_QUEUED;
}

static int ieee80211_use_mfp(__le16 fc, struct sta_info *sta,
			     struct sk_buff *skb)
{
	if (!ieee80211_is_mgmt(fc))
		return 0;

	if (sta == NULL || !test_sta_flags(sta, WLAN_STA_MFP))
		return 0;

	if (!ieee80211_is_robust_mgmt_frame((struct ieee80211_hdr *)
					    skb->data))
		return 0;

	return 1;
}

static ieee80211_tx_result
ieee80211_tx_h_unicast_ps_buf(struct ieee80211_tx_data *tx)
{
	struct sta_info *sta = tx->sta;
	struct ieee80211_tx_info *info = IEEE80211_SKB_CB(tx->skb);
	struct ieee80211_hdr *hdr = (struct ieee80211_hdr *)tx->skb->data;
	struct ieee80211_local *local = tx->local;
	u32 staflags;

	if (unlikely(!sta ||
		     ieee80211_is_probe_resp(hdr->frame_control) ||
		     ieee80211_is_auth(hdr->frame_control) ||
		     ieee80211_is_assoc_resp(hdr->frame_control) ||
		     ieee80211_is_reassoc_resp(hdr->frame_control)))
		return TX_CONTINUE;

	staflags = get_sta_flags(sta);

	if (unlikely((staflags & (WLAN_STA_PS_STA | WLAN_STA_PS_DRIVER)) &&
		     !(info->flags & IEEE80211_TX_CTL_PSPOLL_RESPONSE))) {
#ifdef CONFIG_MAC80211_VERBOSE_PS_DEBUG
		printk(KERN_DEBUG "STA %pM aid %d: PS buffer (entries "
		       "before %d)\n",
		       sta->sta.addr, sta->sta.aid,
		       skb_queue_len(&sta->ps_tx_buf));
#endif /* CONFIG_MAC80211_VERBOSE_PS_DEBUG */
		if (tx->local->total_ps_buffered >= TOTAL_MAX_TX_BUFFER)
			purge_old_ps_buffers(tx->local);
		if (skb_queue_len(&sta->ps_tx_buf) >= STA_MAX_TX_BUFFER) {
			struct sk_buff *old = skb_dequeue(&sta->ps_tx_buf);
#ifdef CONFIG_MAC80211_VERBOSE_PS_DEBUG
			if (net_ratelimit()) {
				printk(KERN_DEBUG "%s: STA %pM TX "
				       "buffer full - dropping oldest frame\n",
				       tx->sdata->name, sta->sta.addr);
			}
#endif
			dev_kfree_skb(old);
		} else
			tx->local->total_ps_buffered++;

		/*
		 * Queue frame to be sent after STA wakes up/polls,
		 * but don't set the TIM bit if the driver is blocking
		 * wakeup or poll response transmissions anyway.
		 */
		if (skb_queue_empty(&sta->ps_tx_buf) &&
		    !(staflags & WLAN_STA_PS_DRIVER))
			sta_info_set_tim_bit(sta);

		info->control.jiffies = jiffies;
		info->control.vif = &tx->sdata->vif;
		info->flags |= IEEE80211_TX_INTFL_NEED_TXPROCESSING;
		skb_queue_tail(&sta->ps_tx_buf, tx->skb);

		if (!timer_pending(&local->sta_cleanup))
			mod_timer(&local->sta_cleanup,
				  round_jiffies(jiffies +
						STA_INFO_CLEANUP_INTERVAL));

		return TX_QUEUED;
	}
#ifdef CONFIG_MAC80211_VERBOSE_PS_DEBUG
	else if (unlikely(staflags & WLAN_STA_PS_STA)) {
		printk(KERN_DEBUG "%s: STA %pM in PS mode, but pspoll "
		       "set -> send frame\n", tx->sdata->name,
		       sta->sta.addr);
	}
#endif /* CONFIG_MAC80211_VERBOSE_PS_DEBUG */

	return TX_CONTINUE;
}

static ieee80211_tx_result debug_noinline
ieee80211_tx_h_ps_buf(struct ieee80211_tx_data *tx)
{
	if (unlikely(tx->flags & IEEE80211_TX_PS_BUFFERED))
		return TX_CONTINUE;

	if (tx->flags & IEEE80211_TX_UNICAST)
		return ieee80211_tx_h_unicast_ps_buf(tx);
	else
		return ieee80211_tx_h_multicast_ps_buf(tx);
}

static ieee80211_tx_result debug_noinline
ieee80211_tx_h_check_control_port_protocol(struct ieee80211_tx_data *tx)
{
	struct ieee80211_tx_info *info = IEEE80211_SKB_CB(tx->skb);

	if (unlikely(tx->sdata->control_port_protocol == tx->skb->protocol &&
		     tx->sdata->control_port_no_encrypt))
		info->flags |= IEEE80211_TX_INTFL_DONT_ENCRYPT;

	return TX_CONTINUE;
}

static ieee80211_tx_result debug_noinline
ieee80211_tx_h_select_key(struct ieee80211_tx_data *tx)
{
	struct ieee80211_key *key = NULL;
	struct ieee80211_tx_info *info = IEEE80211_SKB_CB(tx->skb);
	struct ieee80211_hdr *hdr = (struct ieee80211_hdr *)tx->skb->data;

	if (unlikely(info->flags & IEEE80211_TX_INTFL_DONT_ENCRYPT))
		tx->key = NULL;
	else if (tx->sta && (key = rcu_dereference(tx->sta->ptk)))
		tx->key = key;
	else if (ieee80211_is_mgmt(hdr->frame_control) &&
		 is_multicast_ether_addr(hdr->addr1) &&
		 ieee80211_is_robust_mgmt_frame(hdr) &&
		 (key = rcu_dereference(tx->sdata->default_mgmt_key)))
		tx->key = key;
	else if (is_multicast_ether_addr(hdr->addr1) &&
		 (key = rcu_dereference(tx->sdata->default_multicast_key)))
		tx->key = key;
	else if (!is_multicast_ether_addr(hdr->addr1) &&
		 (key = rcu_dereference(tx->sdata->default_unicast_key)))
		tx->key = key;
	else if (tx->sdata->drop_unencrypted &&
		 (tx->skb->protocol != tx->sdata->control_port_protocol) &&
		 !(info->flags & IEEE80211_TX_CTL_INJECTED) &&
		 (!ieee80211_is_robust_mgmt_frame(hdr) ||
		  (ieee80211_is_action(hdr->frame_control) &&
		   tx->sta && test_sta_flags(tx->sta, WLAN_STA_MFP)))) {
		I802_DEBUG_INC(tx->local->tx_handlers_drop_unencrypted);
		return TX_DROP;
	} else
		tx->key = NULL;

	if (tx->key) {
		bool skip_hw = false;

		tx->key->tx_rx_count++;
		/* TODO: add threshold stuff again */

		switch (tx->key->conf.cipher) {
		case WLAN_CIPHER_SUITE_WEP40:
		case WLAN_CIPHER_SUITE_WEP104:
			if (ieee80211_is_auth(hdr->frame_control))
				break;
		case WLAN_CIPHER_SUITE_TKIP:
			if (!ieee80211_is_data_present(hdr->frame_control))
				tx->key = NULL;
			break;
		case WLAN_CIPHER_SUITE_CCMP:
			if (!ieee80211_is_data_present(hdr->frame_control) &&
			    !ieee80211_use_mfp(hdr->frame_control, tx->sta,
					       tx->skb))
				tx->key = NULL;
			else
				skip_hw = (tx->key->conf.flags &
					   IEEE80211_KEY_FLAG_SW_MGMT) &&
					ieee80211_is_mgmt(hdr->frame_control);
			break;
		case WLAN_CIPHER_SUITE_AES_CMAC:
			if (!ieee80211_is_mgmt(hdr->frame_control))
				tx->key = NULL;
			break;
		}

		if (!skip_hw && tx->key &&
		    tx->key->flags & KEY_FLAG_UPLOADED_TO_HARDWARE)
			info->control.hw_key = &tx->key->conf;
	}

	return TX_CONTINUE;
}

static ieee80211_tx_result debug_noinline
ieee80211_tx_h_rate_ctrl(struct ieee80211_tx_data *tx)
{
	struct ieee80211_tx_info *info = IEEE80211_SKB_CB(tx->skb);
	struct ieee80211_hdr *hdr = (void *)tx->skb->data;
	struct ieee80211_supported_band *sband;
	struct ieee80211_rate *rate;
	int i;
	u32 len;
	bool inval = false, rts = false, short_preamble = false;
	struct ieee80211_tx_rate_control txrc;
	u32 sta_flags;

	memset(&txrc, 0, sizeof(txrc));

	sband = tx->local->hw.wiphy->bands[tx->channel->band];

	len = min_t(u32, tx->skb->len + FCS_LEN,
			 tx->local->hw.wiphy->frag_threshold);

	/* set up the tx rate control struct we give the RC algo */
	txrc.hw = local_to_hw(tx->local);
	txrc.sband = sband;
	txrc.bss_conf = &tx->sdata->vif.bss_conf;
	txrc.skb = tx->skb;
	txrc.reported_rate.idx = -1;
	txrc.rate_idx_mask = tx->sdata->rc_rateidx_mask[tx->channel->band];
	if (txrc.rate_idx_mask == (1 << sband->n_bitrates) - 1)
		txrc.max_rate_idx = -1;
	else
		txrc.max_rate_idx = fls(txrc.rate_idx_mask) - 1;
<<<<<<< HEAD
	txrc.ap = tx->sdata->vif.type == NL80211_IFTYPE_AP;
=======
	txrc.bss = (tx->sdata->vif.type == NL80211_IFTYPE_AP ||
		    tx->sdata->vif.type == NL80211_IFTYPE_ADHOC);
>>>>>>> 3cbea436

	/* set up RTS protection if desired */
	if (len > tx->local->hw.wiphy->rts_threshold) {
		txrc.rts = rts = true;
	}

	/*
	 * Use short preamble if the BSS can handle it, but not for
	 * management frames unless we know the receiver can handle
	 * that -- the management frame might be to a station that
	 * just wants a probe response.
	 */
	if (tx->sdata->vif.bss_conf.use_short_preamble &&
	    (ieee80211_is_data(hdr->frame_control) ||
	     (tx->sta && test_sta_flags(tx->sta, WLAN_STA_SHORT_PREAMBLE))))
		txrc.short_preamble = short_preamble = true;

	sta_flags = tx->sta ? get_sta_flags(tx->sta) : 0;

	/*
	 * Lets not bother rate control if we're associated and cannot
	 * talk to the sta. This should not happen.
	 */
	if (WARN(test_bit(SCAN_SW_SCANNING, &tx->local->scanning) &&
		 (sta_flags & WLAN_STA_ASSOC) &&
		 !rate_usable_index_exists(sband, &tx->sta->sta),
		 "%s: Dropped data frame as no usable bitrate found while "
		 "scanning and associated. Target station: "
		 "%pM on %d GHz band\n",
		 tx->sdata->name, hdr->addr1,
		 tx->channel->band ? 5 : 2))
		return TX_DROP;

	/*
	 * If we're associated with the sta at this point we know we can at
	 * least send the frame at the lowest bit rate.
	 */
	rate_control_get_rate(tx->sdata, tx->sta, &txrc);

	if (unlikely(info->control.rates[0].idx < 0))
		return TX_DROP;

	if (txrc.reported_rate.idx < 0) {
		txrc.reported_rate = info->control.rates[0];
		if (tx->sta && ieee80211_is_data(hdr->frame_control))
			tx->sta->last_tx_rate = txrc.reported_rate;
	} else if (tx->sta)
		tx->sta->last_tx_rate = txrc.reported_rate;

	if (unlikely(!info->control.rates[0].count))
		info->control.rates[0].count = 1;

	if (WARN_ON_ONCE((info->control.rates[0].count > 1) &&
			 (info->flags & IEEE80211_TX_CTL_NO_ACK)))
		info->control.rates[0].count = 1;

	if (is_multicast_ether_addr(hdr->addr1)) {
		/*
		 * XXX: verify the rate is in the basic rateset
		 */
		return TX_CONTINUE;
	}

	/*
	 * set up the RTS/CTS rate as the fastest basic rate
	 * that is not faster than the data rate
	 *
	 * XXX: Should this check all retry rates?
	 */
	if (!(info->control.rates[0].flags & IEEE80211_TX_RC_MCS)) {
		s8 baserate = 0;

		rate = &sband->bitrates[info->control.rates[0].idx];

		for (i = 0; i < sband->n_bitrates; i++) {
			/* must be a basic rate */
			if (!(tx->sdata->vif.bss_conf.basic_rates & BIT(i)))
				continue;
			/* must not be faster than the data rate */
			if (sband->bitrates[i].bitrate > rate->bitrate)
				continue;
			/* maximum */
			if (sband->bitrates[baserate].bitrate <
			     sband->bitrates[i].bitrate)
				baserate = i;
		}

		info->control.rts_cts_rate_idx = baserate;
	}

	for (i = 0; i < IEEE80211_TX_MAX_RATES; i++) {
		/*
		 * make sure there's no valid rate following
		 * an invalid one, just in case drivers don't
		 * take the API seriously to stop at -1.
		 */
		if (inval) {
			info->control.rates[i].idx = -1;
			continue;
		}
		if (info->control.rates[i].idx < 0) {
			inval = true;
			continue;
		}

		/*
		 * For now assume MCS is already set up correctly, this
		 * needs to be fixed.
		 */
		if (info->control.rates[i].flags & IEEE80211_TX_RC_MCS) {
			WARN_ON(info->control.rates[i].idx > 76);
			continue;
		}

		/* set up RTS protection if desired */
		if (rts)
			info->control.rates[i].flags |=
				IEEE80211_TX_RC_USE_RTS_CTS;

		/* RC is busted */
		if (WARN_ON_ONCE(info->control.rates[i].idx >=
				 sband->n_bitrates)) {
			info->control.rates[i].idx = -1;
			continue;
		}

		rate = &sband->bitrates[info->control.rates[i].idx];

		/* set up short preamble */
		if (short_preamble &&
		    rate->flags & IEEE80211_RATE_SHORT_PREAMBLE)
			info->control.rates[i].flags |=
				IEEE80211_TX_RC_USE_SHORT_PREAMBLE;

		/* set up G protection */
		if (!rts && tx->sdata->vif.bss_conf.use_cts_prot &&
		    rate->flags & IEEE80211_RATE_ERP_G)
			info->control.rates[i].flags |=
				IEEE80211_TX_RC_USE_CTS_PROTECT;
	}

	return TX_CONTINUE;
}

static ieee80211_tx_result debug_noinline
ieee80211_tx_h_sequence(struct ieee80211_tx_data *tx)
{
	struct ieee80211_tx_info *info = IEEE80211_SKB_CB(tx->skb);
	struct ieee80211_hdr *hdr = (struct ieee80211_hdr *)tx->skb->data;
	u16 *seq;
	u8 *qc;
	int tid;

	/*
	 * Packet injection may want to control the sequence
	 * number, if we have no matching interface then we
	 * neither assign one ourselves nor ask the driver to.
	 */
	if (unlikely(info->control.vif->type == NL80211_IFTYPE_MONITOR))
		return TX_CONTINUE;

	if (unlikely(ieee80211_is_ctl(hdr->frame_control)))
		return TX_CONTINUE;

	if (ieee80211_hdrlen(hdr->frame_control) < 24)
		return TX_CONTINUE;

	/*
	 * Anything but QoS data that has a sequence number field
	 * (is long enough) gets a sequence number from the global
	 * counter.
	 */
	if (!ieee80211_is_data_qos(hdr->frame_control)) {
		/* driver should assign sequence number */
		info->flags |= IEEE80211_TX_CTL_ASSIGN_SEQ;
		/* for pure STA mode without beacons, we can do it */
		hdr->seq_ctrl = cpu_to_le16(tx->sdata->sequence_number);
		tx->sdata->sequence_number += 0x10;
		return TX_CONTINUE;
	}

	/*
	 * This should be true for injected/management frames only, for
	 * management frames we have set the IEEE80211_TX_CTL_ASSIGN_SEQ
	 * above since they are not QoS-data frames.
	 */
	if (!tx->sta)
		return TX_CONTINUE;

	/* include per-STA, per-TID sequence counter */

	qc = ieee80211_get_qos_ctl(hdr);
	tid = *qc & IEEE80211_QOS_CTL_TID_MASK;
	seq = &tx->sta->tid_seq[tid];

	hdr->seq_ctrl = cpu_to_le16(*seq);

	/* Increase the sequence number. */
	*seq = (*seq + 0x10) & IEEE80211_SCTL_SEQ;

	return TX_CONTINUE;
}

static int ieee80211_fragment(struct ieee80211_local *local,
			      struct sk_buff *skb, int hdrlen,
			      int frag_threshold)
{
	struct sk_buff *tail = skb, *tmp;
	int per_fragm = frag_threshold - hdrlen - FCS_LEN;
	int pos = hdrlen + per_fragm;
	int rem = skb->len - hdrlen - per_fragm;

	if (WARN_ON(rem < 0))
		return -EINVAL;

	while (rem) {
		int fraglen = per_fragm;

		if (fraglen > rem)
			fraglen = rem;
		rem -= fraglen;
		tmp = dev_alloc_skb(local->tx_headroom +
				    frag_threshold +
				    IEEE80211_ENCRYPT_HEADROOM +
				    IEEE80211_ENCRYPT_TAILROOM);
		if (!tmp)
			return -ENOMEM;
		tail->next = tmp;
		tail = tmp;
		skb_reserve(tmp, local->tx_headroom +
				 IEEE80211_ENCRYPT_HEADROOM);
		/* copy control information */
		memcpy(tmp->cb, skb->cb, sizeof(tmp->cb));
		skb_copy_queue_mapping(tmp, skb);
		tmp->priority = skb->priority;
		tmp->dev = skb->dev;

		/* copy header and data */
		memcpy(skb_put(tmp, hdrlen), skb->data, hdrlen);
		memcpy(skb_put(tmp, fraglen), skb->data + pos, fraglen);

		pos += fraglen;
	}

	skb->len = hdrlen + per_fragm;
	return 0;
}

static ieee80211_tx_result debug_noinline
ieee80211_tx_h_fragment(struct ieee80211_tx_data *tx)
{
	struct sk_buff *skb = tx->skb;
	struct ieee80211_tx_info *info = IEEE80211_SKB_CB(skb);
	struct ieee80211_hdr *hdr = (void *)skb->data;
	int frag_threshold = tx->local->hw.wiphy->frag_threshold;
	int hdrlen;
	int fragnum;

	if (!(tx->flags & IEEE80211_TX_FRAGMENTED))
		return TX_CONTINUE;

	/*
	 * Warn when submitting a fragmented A-MPDU frame and drop it.
	 * This scenario is handled in ieee80211_tx_prepare but extra
	 * caution taken here as fragmented ampdu may cause Tx stop.
	 */
	if (WARN_ON(info->flags & IEEE80211_TX_CTL_AMPDU))
		return TX_DROP;

	hdrlen = ieee80211_hdrlen(hdr->frame_control);

	/* internal error, why is TX_FRAGMENTED set? */
	if (WARN_ON(skb->len + FCS_LEN <= frag_threshold))
		return TX_DROP;

	/*
	 * Now fragment the frame. This will allocate all the fragments and
	 * chain them (using skb as the first fragment) to skb->next.
	 * During transmission, we will remove the successfully transmitted
	 * fragments from this list. When the low-level driver rejects one
	 * of the fragments then we will simply pretend to accept the skb
	 * but store it away as pending.
	 */
	if (ieee80211_fragment(tx->local, skb, hdrlen, frag_threshold))
		return TX_DROP;

	/* update duration/seq/flags of fragments */
	fragnum = 0;
	do {
		int next_len;
		const __le16 morefrags = cpu_to_le16(IEEE80211_FCTL_MOREFRAGS);

		hdr = (void *)skb->data;
		info = IEEE80211_SKB_CB(skb);

		if (skb->next) {
			hdr->frame_control |= morefrags;
			next_len = skb->next->len;
			/*
			 * No multi-rate retries for fragmented frames, that
			 * would completely throw off the NAV at other STAs.
			 */
			info->control.rates[1].idx = -1;
			info->control.rates[2].idx = -1;
			info->control.rates[3].idx = -1;
			info->control.rates[4].idx = -1;
			BUILD_BUG_ON(IEEE80211_TX_MAX_RATES != 5);
			info->flags &= ~IEEE80211_TX_CTL_RATE_CTRL_PROBE;
		} else {
			hdr->frame_control &= ~morefrags;
			next_len = 0;
		}
		hdr->duration_id = ieee80211_duration(tx, 0, next_len);
		hdr->seq_ctrl |= cpu_to_le16(fragnum & IEEE80211_SCTL_FRAG);
		fragnum++;
	} while ((skb = skb->next));

	return TX_CONTINUE;
}

static ieee80211_tx_result debug_noinline
ieee80211_tx_h_stats(struct ieee80211_tx_data *tx)
{
	struct sk_buff *skb = tx->skb;

	if (!tx->sta)
		return TX_CONTINUE;

	tx->sta->tx_packets++;
	do {
		tx->sta->tx_fragments++;
		tx->sta->tx_bytes += skb->len;
	} while ((skb = skb->next));

	return TX_CONTINUE;
}

static ieee80211_tx_result debug_noinline
ieee80211_tx_h_encrypt(struct ieee80211_tx_data *tx)
{
	struct ieee80211_tx_info *info = IEEE80211_SKB_CB(tx->skb);

	if (!tx->key)
		return TX_CONTINUE;

	switch (tx->key->conf.cipher) {
	case WLAN_CIPHER_SUITE_WEP40:
	case WLAN_CIPHER_SUITE_WEP104:
		return ieee80211_crypto_wep_encrypt(tx);
	case WLAN_CIPHER_SUITE_TKIP:
		return ieee80211_crypto_tkip_encrypt(tx);
	case WLAN_CIPHER_SUITE_CCMP:
		return ieee80211_crypto_ccmp_encrypt(tx);
	case WLAN_CIPHER_SUITE_AES_CMAC:
		return ieee80211_crypto_aes_cmac_encrypt(tx);
	default:
		/* handle hw-only algorithm */
		if (info->control.hw_key) {
			ieee80211_tx_set_protected(tx);
			return TX_CONTINUE;
		}
		break;

	}

	return TX_DROP;
}

static ieee80211_tx_result debug_noinline
ieee80211_tx_h_calculate_duration(struct ieee80211_tx_data *tx)
{
	struct sk_buff *skb = tx->skb;
	struct ieee80211_hdr *hdr;
	int next_len;
	bool group_addr;

	do {
		hdr = (void *) skb->data;
		if (unlikely(ieee80211_is_pspoll(hdr->frame_control)))
			break; /* must not overwrite AID */
		next_len = skb->next ? skb->next->len : 0;
		group_addr = is_multicast_ether_addr(hdr->addr1);

		hdr->duration_id =
			ieee80211_duration(tx, group_addr, next_len);
	} while ((skb = skb->next));

	return TX_CONTINUE;
}

/* actual transmit path */

/*
 * deal with packet injection down monitor interface
 * with Radiotap Header -- only called for monitor mode interface
 */
static bool __ieee80211_parse_tx_radiotap(struct ieee80211_tx_data *tx,
					  struct sk_buff *skb)
{
	/*
	 * this is the moment to interpret and discard the radiotap header that
	 * must be at the start of the packet injected in Monitor mode
	 *
	 * Need to take some care with endian-ness since radiotap
	 * args are little-endian
	 */

	struct ieee80211_radiotap_iterator iterator;
	struct ieee80211_radiotap_header *rthdr =
		(struct ieee80211_radiotap_header *) skb->data;
	struct ieee80211_supported_band *sband;
	bool hw_frag;
	struct ieee80211_tx_info *info = IEEE80211_SKB_CB(skb);
	int ret = ieee80211_radiotap_iterator_init(&iterator, rthdr, skb->len,
						   NULL);

	sband = tx->local->hw.wiphy->bands[tx->channel->band];

	info->flags |= IEEE80211_TX_INTFL_DONT_ENCRYPT;
	tx->flags &= ~IEEE80211_TX_FRAGMENTED;

	/* packet is fragmented in HW if we have a non-NULL driver callback */
	hw_frag = (tx->local->ops->set_frag_threshold != NULL);

	/*
	 * for every radiotap entry that is present
	 * (ieee80211_radiotap_iterator_next returns -ENOENT when no more
	 * entries present, or -EINVAL on error)
	 */

	while (!ret) {
		ret = ieee80211_radiotap_iterator_next(&iterator);

		if (ret)
			continue;

		/* see if this argument is something we can use */
		switch (iterator.this_arg_index) {
		/*
		 * You must take care when dereferencing iterator.this_arg
		 * for multibyte types... the pointer is not aligned.  Use
		 * get_unaligned((type *)iterator.this_arg) to dereference
		 * iterator.this_arg for type "type" safely on all arches.
		*/
		case IEEE80211_RADIOTAP_FLAGS:
			if (*iterator.this_arg & IEEE80211_RADIOTAP_F_FCS) {
				/*
				 * this indicates that the skb we have been
				 * handed has the 32-bit FCS CRC at the end...
				 * we should react to that by snipping it off
				 * because it will be recomputed and added
				 * on transmission
				 */
				if (skb->len < (iterator._max_length + FCS_LEN))
					return false;

				skb_trim(skb, skb->len - FCS_LEN);
			}
			if (*iterator.this_arg & IEEE80211_RADIOTAP_F_WEP)
				info->flags &= ~IEEE80211_TX_INTFL_DONT_ENCRYPT;
			if ((*iterator.this_arg & IEEE80211_RADIOTAP_F_FRAG) &&
								!hw_frag)
				tx->flags |= IEEE80211_TX_FRAGMENTED;
			break;

		/*
		 * Please update the file
		 * Documentation/networking/mac80211-injection.txt
		 * when parsing new fields here.
		 */

		default:
			break;
		}
	}

	if (ret != -ENOENT) /* ie, if we didn't simply run out of fields */
		return false;

	/*
	 * remove the radiotap header
	 * iterator->_max_length was sanity-checked against
	 * skb->len by iterator init
	 */
	skb_pull(skb, iterator._max_length);

	return true;
}

static bool ieee80211_tx_prep_agg(struct ieee80211_tx_data *tx,
				  struct sk_buff *skb,
				  struct ieee80211_tx_info *info,
				  struct tid_ampdu_tx *tid_tx,
				  int tid)
{
	bool queued = false;

	if (test_bit(HT_AGG_STATE_OPERATIONAL, &tid_tx->state)) {
		info->flags |= IEEE80211_TX_CTL_AMPDU;
	} else if (test_bit(HT_AGG_STATE_WANT_START, &tid_tx->state)) {
		/*
		 * nothing -- this aggregation session is being started
		 * but that might still fail with the driver
		 */
	} else {
		spin_lock(&tx->sta->lock);
		/*
		 * Need to re-check now, because we may get here
		 *
		 *  1) in the window during which the setup is actually
		 *     already done, but not marked yet because not all
		 *     packets are spliced over to the driver pending
		 *     queue yet -- if this happened we acquire the lock
		 *     either before or after the splice happens, but
		 *     need to recheck which of these cases happened.
		 *
		 *  2) during session teardown, if the OPERATIONAL bit
		 *     was cleared due to the teardown but the pointer
		 *     hasn't been assigned NULL yet (or we loaded it
		 *     before it was assigned) -- in this case it may
		 *     now be NULL which means we should just let the
		 *     packet pass through because splicing the frames
		 *     back is already done.
		 */
		tid_tx = tx->sta->ampdu_mlme.tid_tx[tid];

		if (!tid_tx) {
			/* do nothing, let packet pass through */
		} else if (test_bit(HT_AGG_STATE_OPERATIONAL, &tid_tx->state)) {
			info->flags |= IEEE80211_TX_CTL_AMPDU;
		} else {
			queued = true;
			info->control.vif = &tx->sdata->vif;
			info->flags |= IEEE80211_TX_INTFL_NEED_TXPROCESSING;
			__skb_queue_tail(&tid_tx->pending, skb);
		}
		spin_unlock(&tx->sta->lock);
	}

	return queued;
}

/*
 * initialises @tx
 */
static ieee80211_tx_result
ieee80211_tx_prepare(struct ieee80211_sub_if_data *sdata,
		     struct ieee80211_tx_data *tx,
		     struct sk_buff *skb)
{
	struct ieee80211_local *local = sdata->local;
	struct ieee80211_hdr *hdr;
	struct ieee80211_tx_info *info = IEEE80211_SKB_CB(skb);
	int hdrlen, tid;
	u8 *qc;

	memset(tx, 0, sizeof(*tx));
	tx->skb = skb;
	tx->local = local;
	tx->sdata = sdata;
	tx->channel = local->hw.conf.channel;
	/*
	 * Set this flag (used below to indicate "automatic fragmentation"),
	 * it will be cleared/left by radiotap as desired.
	 * Only valid when fragmentation is done by the stack.
	 */
	if (!local->ops->set_frag_threshold)
		tx->flags |= IEEE80211_TX_FRAGMENTED;

	/* process and remove the injection radiotap header */
	if (unlikely(info->flags & IEEE80211_TX_INTFL_HAS_RADIOTAP)) {
		if (!__ieee80211_parse_tx_radiotap(tx, skb))
			return TX_DROP;

		/*
		 * __ieee80211_parse_tx_radiotap has now removed
		 * the radiotap header that was present and pre-filled
		 * 'tx' with tx control information.
		 */
		info->flags &= ~IEEE80211_TX_INTFL_HAS_RADIOTAP;
	}

	/*
	 * If this flag is set to true anywhere, and we get here,
	 * we are doing the needed processing, so remove the flag
	 * now.
	 */
	info->flags &= ~IEEE80211_TX_INTFL_NEED_TXPROCESSING;

	hdr = (struct ieee80211_hdr *) skb->data;

	if (sdata->vif.type == NL80211_IFTYPE_AP_VLAN) {
		tx->sta = rcu_dereference(sdata->u.vlan.sta);
		if (!tx->sta && sdata->dev->ieee80211_ptr->use_4addr)
			return TX_DROP;
	} else if (info->flags & IEEE80211_TX_CTL_INJECTED) {
		tx->sta = sta_info_get_bss(sdata, hdr->addr1);
	}
	if (!tx->sta)
		tx->sta = sta_info_get(sdata, hdr->addr1);

	if (tx->sta && ieee80211_is_data_qos(hdr->frame_control) &&
	    (local->hw.flags & IEEE80211_HW_AMPDU_AGGREGATION)) {
		struct tid_ampdu_tx *tid_tx;

		qc = ieee80211_get_qos_ctl(hdr);
		tid = *qc & IEEE80211_QOS_CTL_TID_MASK;

		tid_tx = rcu_dereference(tx->sta->ampdu_mlme.tid_tx[tid]);
		if (tid_tx) {
			bool queued;

			queued = ieee80211_tx_prep_agg(tx, skb, info,
						       tid_tx, tid);

			if (unlikely(queued))
				return TX_QUEUED;
		}
	}

	if (is_multicast_ether_addr(hdr->addr1)) {
		tx->flags &= ~IEEE80211_TX_UNICAST;
		info->flags |= IEEE80211_TX_CTL_NO_ACK;
	} else {
		tx->flags |= IEEE80211_TX_UNICAST;
		if (unlikely(local->wifi_wme_noack_test))
			info->flags |= IEEE80211_TX_CTL_NO_ACK;
		else
			info->flags &= ~IEEE80211_TX_CTL_NO_ACK;
	}

	if (tx->flags & IEEE80211_TX_FRAGMENTED) {
		if ((tx->flags & IEEE80211_TX_UNICAST) &&
		    skb->len + FCS_LEN > local->hw.wiphy->frag_threshold &&
		    !(info->flags & IEEE80211_TX_CTL_AMPDU))
			tx->flags |= IEEE80211_TX_FRAGMENTED;
		else
			tx->flags &= ~IEEE80211_TX_FRAGMENTED;
	}

	if (!tx->sta)
		info->flags |= IEEE80211_TX_CTL_CLEAR_PS_FILT;
	else if (test_and_clear_sta_flags(tx->sta, WLAN_STA_CLEAR_PS_FILT))
		info->flags |= IEEE80211_TX_CTL_CLEAR_PS_FILT;

	hdrlen = ieee80211_hdrlen(hdr->frame_control);
	if (skb->len > hdrlen + sizeof(rfc1042_header) + 2) {
		u8 *pos = &skb->data[hdrlen + sizeof(rfc1042_header)];
		tx->ethertype = (pos[0] << 8) | pos[1];
	}
	info->flags |= IEEE80211_TX_CTL_FIRST_FRAGMENT;

	return TX_CONTINUE;
}

static int __ieee80211_tx(struct ieee80211_local *local,
			  struct sk_buff **skbp,
			  struct sta_info *sta,
			  bool txpending)
{
	struct sk_buff *skb = *skbp, *next;
	struct ieee80211_tx_info *info;
	struct ieee80211_sub_if_data *sdata;
	unsigned long flags;
	int ret, len;
	bool fragm = false;

	while (skb) {
		int q = skb_get_queue_mapping(skb);
		__le16 fc;

		spin_lock_irqsave(&local->queue_stop_reason_lock, flags);
		ret = IEEE80211_TX_OK;
		if (local->queue_stop_reasons[q] ||
		    (!txpending && !skb_queue_empty(&local->pending[q])))
			ret = IEEE80211_TX_PENDING;
		spin_unlock_irqrestore(&local->queue_stop_reason_lock, flags);
		if (ret != IEEE80211_TX_OK)
			return ret;

		info = IEEE80211_SKB_CB(skb);

		if (fragm)
			info->flags &= ~(IEEE80211_TX_CTL_CLEAR_PS_FILT |
					 IEEE80211_TX_CTL_FIRST_FRAGMENT);

		next = skb->next;
		len = skb->len;

		if (next)
			info->flags |= IEEE80211_TX_CTL_MORE_FRAMES;

		sdata = vif_to_sdata(info->control.vif);

		switch (sdata->vif.type) {
		case NL80211_IFTYPE_MONITOR:
			info->control.vif = NULL;
			break;
		case NL80211_IFTYPE_AP_VLAN:
			info->control.vif = &container_of(sdata->bss,
				struct ieee80211_sub_if_data, u.ap)->vif;
			break;
		default:
			/* keep */
			break;
		}

		if (sta && sta->uploaded)
			info->control.sta = &sta->sta;
		else
			info->control.sta = NULL;

<<<<<<< HEAD
=======
		fc = ((struct ieee80211_hdr *)skb->data)->frame_control;
>>>>>>> 3cbea436
		ret = drv_tx(local, skb);
		if (WARN_ON(ret != NETDEV_TX_OK && skb->len != len)) {
			dev_kfree_skb(skb);
			ret = NETDEV_TX_OK;
		}
		if (ret != NETDEV_TX_OK) {
			info->control.vif = &sdata->vif;
			return IEEE80211_TX_AGAIN;
		}

		ieee80211_tpt_led_trig_tx(local, fc, len);
		*skbp = skb = next;
		ieee80211_led_tx(local, 1);
		fragm = true;
	}

	return IEEE80211_TX_OK;
}

/*
 * Invoke TX handlers, return 0 on success and non-zero if the
 * frame was dropped or queued.
 */
static int invoke_tx_handlers(struct ieee80211_tx_data *tx)
{
	struct sk_buff *skb = tx->skb;
	struct ieee80211_tx_info *info = IEEE80211_SKB_CB(skb);
	ieee80211_tx_result res = TX_DROP;

#define CALL_TXH(txh) \
	do {				\
		res = txh(tx);		\
		if (res != TX_CONTINUE)	\
			goto txh_done;	\
	} while (0)

	CALL_TXH(ieee80211_tx_h_dynamic_ps);
	CALL_TXH(ieee80211_tx_h_check_assoc);
	CALL_TXH(ieee80211_tx_h_ps_buf);
	CALL_TXH(ieee80211_tx_h_check_control_port_protocol);
	CALL_TXH(ieee80211_tx_h_select_key);
	if (!(tx->local->hw.flags & IEEE80211_HW_HAS_RATE_CONTROL))
		CALL_TXH(ieee80211_tx_h_rate_ctrl);

	if (unlikely(info->flags & IEEE80211_TX_INTFL_RETRANSMISSION))
		goto txh_done;

	CALL_TXH(ieee80211_tx_h_michael_mic_add);
	CALL_TXH(ieee80211_tx_h_sequence);
	CALL_TXH(ieee80211_tx_h_fragment);
	/* handlers after fragment must be aware of tx info fragmentation! */
	CALL_TXH(ieee80211_tx_h_stats);
	CALL_TXH(ieee80211_tx_h_encrypt);
	CALL_TXH(ieee80211_tx_h_calculate_duration);
#undef CALL_TXH

 txh_done:
	if (unlikely(res == TX_DROP)) {
		I802_DEBUG_INC(tx->local->tx_handlers_drop);
		while (skb) {
			struct sk_buff *next;

			next = skb->next;
			dev_kfree_skb(skb);
			skb = next;
		}
		return -1;
	} else if (unlikely(res == TX_QUEUED)) {
		I802_DEBUG_INC(tx->local->tx_handlers_queued);
		return -1;
	}

	return 0;
}

static void ieee80211_tx(struct ieee80211_sub_if_data *sdata,
			 struct sk_buff *skb, bool txpending)
{
	struct ieee80211_local *local = sdata->local;
	struct ieee80211_tx_data tx;
	ieee80211_tx_result res_prepare;
	struct ieee80211_tx_info *info = IEEE80211_SKB_CB(skb);
	struct sk_buff *next;
	unsigned long flags;
	int ret, retries;
	u16 queue;

	queue = skb_get_queue_mapping(skb);

	if (unlikely(skb->len < 10)) {
		dev_kfree_skb(skb);
		return;
	}

	rcu_read_lock();

	/* initialises tx */
	res_prepare = ieee80211_tx_prepare(sdata, &tx, skb);

	if (unlikely(res_prepare == TX_DROP)) {
		dev_kfree_skb(skb);
		rcu_read_unlock();
		return;
	} else if (unlikely(res_prepare == TX_QUEUED)) {
		rcu_read_unlock();
		return;
	}

	tx.channel = local->hw.conf.channel;
	info->band = tx.channel->band;

	if (invoke_tx_handlers(&tx))
		goto out;

	retries = 0;
 retry:
	ret = __ieee80211_tx(local, &tx.skb, tx.sta, txpending);
	switch (ret) {
	case IEEE80211_TX_OK:
		break;
	case IEEE80211_TX_AGAIN:
		/*
		 * Since there are no fragmented frames on A-MPDU
		 * queues, there's no reason for a driver to reject
		 * a frame there, warn and drop it.
		 */
		if (WARN_ON(info->flags & IEEE80211_TX_CTL_AMPDU))
			goto drop;
		/* fall through */
	case IEEE80211_TX_PENDING:
		skb = tx.skb;

		spin_lock_irqsave(&local->queue_stop_reason_lock, flags);

		if (local->queue_stop_reasons[queue] ||
		    !skb_queue_empty(&local->pending[queue])) {
			/*
			 * if queue is stopped, queue up frames for later
			 * transmission from the tasklet
			 */
			do {
				next = skb->next;
				skb->next = NULL;
				if (unlikely(txpending))
					__skb_queue_head(&local->pending[queue],
							 skb);
				else
					__skb_queue_tail(&local->pending[queue],
							 skb);
			} while ((skb = next));

			spin_unlock_irqrestore(&local->queue_stop_reason_lock,
					       flags);
		} else {
			/*
			 * otherwise retry, but this is a race condition or
			 * a driver bug (which we warn about if it persists)
			 */
			spin_unlock_irqrestore(&local->queue_stop_reason_lock,
					       flags);

			retries++;
			if (WARN(retries > 10, "tx refused but queue active\n"))
				goto drop;
			goto retry;
		}
	}
 out:
	rcu_read_unlock();
	return;

 drop:
	rcu_read_unlock();

	skb = tx.skb;
	while (skb) {
		next = skb->next;
		dev_kfree_skb(skb);
		skb = next;
	}
}

/* device xmit handlers */

static int ieee80211_skb_resize(struct ieee80211_local *local,
				struct sk_buff *skb,
				int head_need, bool may_encrypt)
{
	int tail_need = 0;

	/*
	 * This could be optimised, devices that do full hardware
	 * crypto (including TKIP MMIC) need no tailroom... But we
	 * have no drivers for such devices currently.
	 */
	if (may_encrypt) {
		tail_need = IEEE80211_ENCRYPT_TAILROOM;
		tail_need -= skb_tailroom(skb);
		tail_need = max_t(int, tail_need, 0);
	}

	if (head_need || tail_need) {
		/* Sorry. Can't account for this any more */
		skb_orphan(skb);
	}

	if (skb_header_cloned(skb))
		I802_DEBUG_INC(local->tx_expand_skb_head_cloned);
	else if (head_need || tail_need)
		I802_DEBUG_INC(local->tx_expand_skb_head);
	else
		return 0;

	if (pskb_expand_head(skb, head_need, tail_need, GFP_ATOMIC)) {
		wiphy_debug(local->hw.wiphy,
			    "failed to reallocate TX buffer\n");
		return -ENOMEM;
	}

	/* update truesize too */
	skb->truesize += head_need + tail_need;

	return 0;
}

static void ieee80211_xmit(struct ieee80211_sub_if_data *sdata,
			   struct sk_buff *skb)
{
	struct ieee80211_local *local = sdata->local;
	struct ieee80211_tx_info *info = IEEE80211_SKB_CB(skb);
	struct ieee80211_hdr *hdr = (struct ieee80211_hdr *) skb->data;
	struct ieee80211_sub_if_data *tmp_sdata;
	int headroom;
	bool may_encrypt;

	rcu_read_lock();

	if (unlikely(sdata->vif.type == NL80211_IFTYPE_MONITOR)) {
		int hdrlen;
		u16 len_rthdr;

		info->flags |= IEEE80211_TX_CTL_INJECTED |
			       IEEE80211_TX_INTFL_HAS_RADIOTAP;

		len_rthdr = ieee80211_get_radiotap_len(skb->data);
		hdr = (struct ieee80211_hdr *)(skb->data + len_rthdr);
		hdrlen = ieee80211_hdrlen(hdr->frame_control);

		/* check the header is complete in the frame */
		if (likely(skb->len >= len_rthdr + hdrlen)) {
			/*
			 * We process outgoing injected frames that have a
			 * local address we handle as though they are our
			 * own frames.
			 * This code here isn't entirely correct, the local
			 * MAC address is not necessarily enough to find
			 * the interface to use; for that proper VLAN/WDS
			 * support we will need a different mechanism.
			 */

			list_for_each_entry_rcu(tmp_sdata, &local->interfaces,
						list) {
				if (!ieee80211_sdata_running(tmp_sdata))
					continue;
				if (tmp_sdata->vif.type ==
				    NL80211_IFTYPE_MONITOR ||
				    tmp_sdata->vif.type ==
				    NL80211_IFTYPE_AP_VLAN ||
					tmp_sdata->vif.type ==
				    NL80211_IFTYPE_WDS)
					continue;
				if (compare_ether_addr(tmp_sdata->vif.addr,
						       hdr->addr2) == 0) {
					sdata = tmp_sdata;
					break;
				}
			}
		}
	}

	may_encrypt = !(info->flags & IEEE80211_TX_INTFL_DONT_ENCRYPT);

	headroom = local->tx_headroom;
	if (may_encrypt)
		headroom += IEEE80211_ENCRYPT_HEADROOM;
	headroom -= skb_headroom(skb);
	headroom = max_t(int, 0, headroom);

	if (ieee80211_skb_resize(local, skb, headroom, may_encrypt)) {
		dev_kfree_skb(skb);
		rcu_read_unlock();
		return;
	}

	hdr = (struct ieee80211_hdr *) skb->data;
	info->control.vif = &sdata->vif;

	if (ieee80211_vif_is_mesh(&sdata->vif) &&
	    ieee80211_is_data(hdr->frame_control) &&
		!is_multicast_ether_addr(hdr->addr1))
			if (mesh_nexthop_lookup(skb, sdata)) {
				/* skb queued: don't free */
				rcu_read_unlock();
				return;
			}

	ieee80211_set_qos_hdr(local, skb);
	ieee80211_tx(sdata, skb, false);
	rcu_read_unlock();
}

netdev_tx_t ieee80211_monitor_start_xmit(struct sk_buff *skb,
					 struct net_device *dev)
{
	struct ieee80211_local *local = wdev_priv(dev->ieee80211_ptr);
	struct ieee80211_channel *chan = local->hw.conf.channel;
	struct ieee80211_radiotap_header *prthdr =
		(struct ieee80211_radiotap_header *)skb->data;
	struct ieee80211_tx_info *info = IEEE80211_SKB_CB(skb);
	u16 len_rthdr;

	/*
	 * Frame injection is not allowed if beaconing is not allowed
	 * or if we need radar detection. Beaconing is usually not allowed when
	 * the mode or operation (Adhoc, AP, Mesh) does not support DFS.
	 * Passive scan is also used in world regulatory domains where
	 * your country is not known and as such it should be treated as
	 * NO TX unless the channel is explicitly allowed in which case
	 * your current regulatory domain would not have the passive scan
	 * flag.
	 *
	 * Since AP mode uses monitor interfaces to inject/TX management
	 * frames we can make AP mode the exception to this rule once it
	 * supports radar detection as its implementation can deal with
	 * radar detection by itself. We can do that later by adding a
	 * monitor flag interfaces used for AP support.
	 */
	if ((chan->flags & (IEEE80211_CHAN_NO_IBSS | IEEE80211_CHAN_RADAR |
	     IEEE80211_CHAN_PASSIVE_SCAN)))
		goto fail;

	/* check for not even having the fixed radiotap header part */
	if (unlikely(skb->len < sizeof(struct ieee80211_radiotap_header)))
		goto fail; /* too short to be possibly valid */

	/* is it a header version we can trust to find length from? */
	if (unlikely(prthdr->it_version))
		goto fail; /* only version 0 is supported */

	/* then there must be a radiotap header with a length we can use */
	len_rthdr = ieee80211_get_radiotap_len(skb->data);

	/* does the skb contain enough to deliver on the alleged length? */
	if (unlikely(skb->len < len_rthdr))
		goto fail; /* skb too short for claimed rt header extent */

	/*
	 * fix up the pointers accounting for the radiotap
	 * header still being in there.  We are being given
	 * a precooked IEEE80211 header so no need for
	 * normal processing
	 */
	skb_set_mac_header(skb, len_rthdr);
	/*
	 * these are just fixed to the end of the rt area since we
	 * don't have any better information and at this point, nobody cares
	 */
	skb_set_network_header(skb, len_rthdr);
	skb_set_transport_header(skb, len_rthdr);

	memset(info, 0, sizeof(*info));

	info->flags |= IEEE80211_TX_CTL_REQ_TX_STATUS;

	/* pass the radiotap header up to xmit */
	ieee80211_xmit(IEEE80211_DEV_TO_SUB_IF(dev), skb);
	return NETDEV_TX_OK;

fail:
	dev_kfree_skb(skb);
	return NETDEV_TX_OK; /* meaning, we dealt with the skb */
}

/**
 * ieee80211_subif_start_xmit - netif start_xmit function for Ethernet-type
 * subinterfaces (wlan#, WDS, and VLAN interfaces)
 * @skb: packet to be sent
 * @dev: incoming interface
 *
 * Returns: 0 on success (and frees skb in this case) or 1 on failure (skb will
 * not be freed, and caller is responsible for either retrying later or freeing
 * skb).
 *
 * This function takes in an Ethernet header and encapsulates it with suitable
 * IEEE 802.11 header based on which interface the packet is coming in. The
 * encapsulated packet will then be passed to master interface, wlan#.11, for
 * transmission (through low-level driver).
 */
netdev_tx_t ieee80211_subif_start_xmit(struct sk_buff *skb,
				    struct net_device *dev)
{
	struct ieee80211_sub_if_data *sdata = IEEE80211_DEV_TO_SUB_IF(dev);
	struct ieee80211_local *local = sdata->local;
	struct ieee80211_tx_info *info;
	int ret = NETDEV_TX_BUSY, head_need;
	u16 ethertype, hdrlen,  meshhdrlen = 0;
	__le16 fc;
	struct ieee80211_hdr hdr;
	struct ieee80211s_hdr mesh_hdr __maybe_unused;
<<<<<<< HEAD
=======
	struct mesh_path *mppath = NULL;
>>>>>>> 3cbea436
	const u8 *encaps_data;
	int encaps_len, skip_header_bytes;
	int nh_pos, h_pos;
	struct sta_info *sta = NULL;
	u32 sta_flags = 0;
	struct sk_buff *tmp_skb;

	if (unlikely(skb->len < ETH_HLEN)) {
		ret = NETDEV_TX_OK;
		goto fail;
	}

	/* convert Ethernet header to proper 802.11 header (based on
	 * operation mode) */
	ethertype = (skb->data[12] << 8) | skb->data[13];
	fc = cpu_to_le16(IEEE80211_FTYPE_DATA | IEEE80211_STYPE_DATA);

	switch (sdata->vif.type) {
	case NL80211_IFTYPE_AP_VLAN:
		rcu_read_lock();
		sta = rcu_dereference(sdata->u.vlan.sta);
		if (sta) {
			fc |= cpu_to_le16(IEEE80211_FCTL_FROMDS | IEEE80211_FCTL_TODS);
			/* RA TA DA SA */
			memcpy(hdr.addr1, sta->sta.addr, ETH_ALEN);
			memcpy(hdr.addr2, sdata->vif.addr, ETH_ALEN);
			memcpy(hdr.addr3, skb->data, ETH_ALEN);
			memcpy(hdr.addr4, skb->data + ETH_ALEN, ETH_ALEN);
			hdrlen = 30;
			sta_flags = get_sta_flags(sta);
		}
		rcu_read_unlock();
		if (sta)
			break;
		/* fall through */
	case NL80211_IFTYPE_AP:
		fc |= cpu_to_le16(IEEE80211_FCTL_FROMDS);
		/* DA BSSID SA */
		memcpy(hdr.addr1, skb->data, ETH_ALEN);
		memcpy(hdr.addr2, sdata->vif.addr, ETH_ALEN);
		memcpy(hdr.addr3, skb->data + ETH_ALEN, ETH_ALEN);
		hdrlen = 24;
		break;
	case NL80211_IFTYPE_WDS:
		fc |= cpu_to_le16(IEEE80211_FCTL_FROMDS | IEEE80211_FCTL_TODS);
		/* RA TA DA SA */
		memcpy(hdr.addr1, sdata->u.wds.remote_addr, ETH_ALEN);
		memcpy(hdr.addr2, sdata->vif.addr, ETH_ALEN);
		memcpy(hdr.addr3, skb->data, ETH_ALEN);
		memcpy(hdr.addr4, skb->data + ETH_ALEN, ETH_ALEN);
		hdrlen = 30;
		break;
#ifdef CONFIG_MAC80211_MESH
	case NL80211_IFTYPE_MESH_POINT:
		if (!sdata->u.mesh.mshcfg.dot11MeshTTL) {
			/* Do not send frames with mesh_ttl == 0 */
			sdata->u.mesh.mshstats.dropped_frames_ttl++;
			ret = NETDEV_TX_OK;
			goto fail;
		}
		if (!is_multicast_ether_addr(skb->data))
			mppath = mpp_path_lookup(skb->data, sdata);

<<<<<<< HEAD
		if (compare_ether_addr(sdata->vif.addr,
				       skb->data + ETH_ALEN) == 0) {
=======
		/*
		 * Do not use address extension, if it is a packet from
		 * the same interface and the destination is not being
		 * proxied by any other mest point.
		 */
		if (compare_ether_addr(sdata->vif.addr,
				       skb->data + ETH_ALEN) == 0 &&
		    (!mppath || !compare_ether_addr(mppath->mpp, skb->data))) {
>>>>>>> 3cbea436
			hdrlen = ieee80211_fill_mesh_addresses(&hdr, &fc,
					skb->data, skb->data + ETH_ALEN);
			meshhdrlen = ieee80211_new_mesh_header(&mesh_hdr,
					sdata, NULL, NULL);
		} else {
			/* packet from other interface */
			int is_mesh_mcast = 1;
			const u8 *mesh_da;

			rcu_read_lock();
			if (is_multicast_ether_addr(skb->data))
				/* DA TA mSA AE:SA */
				mesh_da = skb->data;
			else {
				static const u8 bcast[ETH_ALEN] =
					{ 0xff, 0xff, 0xff, 0xff, 0xff, 0xff };
				if (mppath) {
					/* RA TA mDA mSA AE:DA SA */
					mesh_da = mppath->mpp;
					is_mesh_mcast = 0;
				} else {
					/* DA TA mSA AE:SA */
					mesh_da = bcast;
				}
			}
			hdrlen = ieee80211_fill_mesh_addresses(&hdr, &fc,
					mesh_da, sdata->vif.addr);
			rcu_read_unlock();
			if (is_mesh_mcast)
				meshhdrlen =
					ieee80211_new_mesh_header(&mesh_hdr,
							sdata,
							skb->data + ETH_ALEN,
							NULL);
			else
				meshhdrlen =
					ieee80211_new_mesh_header(&mesh_hdr,
							sdata,
							skb->data,
							skb->data + ETH_ALEN);

		}
		break;
#endif
	case NL80211_IFTYPE_STATION:
		memcpy(hdr.addr1, sdata->u.mgd.bssid, ETH_ALEN);
		if (sdata->u.mgd.use_4addr &&
		    cpu_to_be16(ethertype) != sdata->control_port_protocol) {
			fc |= cpu_to_le16(IEEE80211_FCTL_FROMDS | IEEE80211_FCTL_TODS);
			/* RA TA DA SA */
			memcpy(hdr.addr2, sdata->vif.addr, ETH_ALEN);
			memcpy(hdr.addr3, skb->data, ETH_ALEN);
			memcpy(hdr.addr4, skb->data + ETH_ALEN, ETH_ALEN);
			hdrlen = 30;
		} else {
			fc |= cpu_to_le16(IEEE80211_FCTL_TODS);
			/* BSSID SA DA */
			memcpy(hdr.addr2, skb->data + ETH_ALEN, ETH_ALEN);
			memcpy(hdr.addr3, skb->data, ETH_ALEN);
			hdrlen = 24;
		}
		break;
	case NL80211_IFTYPE_ADHOC:
		/* DA SA BSSID */
		memcpy(hdr.addr1, skb->data, ETH_ALEN);
		memcpy(hdr.addr2, skb->data + ETH_ALEN, ETH_ALEN);
		memcpy(hdr.addr3, sdata->u.ibss.bssid, ETH_ALEN);
		hdrlen = 24;
		break;
	default:
		ret = NETDEV_TX_OK;
		goto fail;
	}

	/*
	 * There's no need to try to look up the destination
	 * if it is a multicast address (which can only happen
	 * in AP mode)
	 */
	if (!is_multicast_ether_addr(hdr.addr1)) {
		rcu_read_lock();
		sta = sta_info_get(sdata, hdr.addr1);
		if (sta)
			sta_flags = get_sta_flags(sta);
		rcu_read_unlock();
	}

	/* receiver and we are QoS enabled, use a QoS type frame */
	if ((sta_flags & WLAN_STA_WME) && local->hw.queues >= 4) {
		fc |= cpu_to_le16(IEEE80211_STYPE_QOS_DATA);
		hdrlen += 2;
	}

	/*
	 * Drop unicast frames to unauthorised stations unless they are
	 * EAPOL frames from the local station.
	 */
	if (!ieee80211_vif_is_mesh(&sdata->vif) &&
		unlikely(!is_multicast_ether_addr(hdr.addr1) &&
		      !(sta_flags & WLAN_STA_AUTHORIZED) &&
		      !(cpu_to_be16(ethertype) == sdata->control_port_protocol &&
		       compare_ether_addr(sdata->vif.addr,
					  skb->data + ETH_ALEN) == 0))) {
#ifdef CONFIG_MAC80211_VERBOSE_DEBUG
		if (net_ratelimit())
			printk(KERN_DEBUG "%s: dropped frame to %pM"
			       " (unauthorized port)\n", dev->name,
			       hdr.addr1);
#endif

		I802_DEBUG_INC(local->tx_handlers_drop_unauth_port);

		ret = NETDEV_TX_OK;
		goto fail;
	}

	/*
	 * If the skb is shared we need to obtain our own copy.
	 */
	if (skb_shared(skb)) {
		tmp_skb = skb;
		skb = skb_clone(skb, GFP_ATOMIC);
		kfree_skb(tmp_skb);

		if (!skb) {
			ret = NETDEV_TX_OK;
			goto fail;
		}
	}

	hdr.frame_control = fc;
	hdr.duration_id = 0;
	hdr.seq_ctrl = 0;

	skip_header_bytes = ETH_HLEN;
	if (ethertype == ETH_P_AARP || ethertype == ETH_P_IPX) {
		encaps_data = bridge_tunnel_header;
		encaps_len = sizeof(bridge_tunnel_header);
		skip_header_bytes -= 2;
	} else if (ethertype >= 0x600) {
		encaps_data = rfc1042_header;
		encaps_len = sizeof(rfc1042_header);
		skip_header_bytes -= 2;
	} else {
		encaps_data = NULL;
		encaps_len = 0;
	}

	nh_pos = skb_network_header(skb) - skb->data;
	h_pos = skb_transport_header(skb) - skb->data;

	skb_pull(skb, skip_header_bytes);
	nh_pos -= skip_header_bytes;
	h_pos -= skip_header_bytes;

	head_need = hdrlen + encaps_len + meshhdrlen - skb_headroom(skb);

	/*
	 * So we need to modify the skb header and hence need a copy of
	 * that. The head_need variable above doesn't, so far, include
	 * the needed header space that we don't need right away. If we
	 * can, then we don't reallocate right now but only after the
	 * frame arrives at the master device (if it does...)
	 *
	 * If we cannot, however, then we will reallocate to include all
	 * the ever needed space. Also, if we need to reallocate it anyway,
	 * make it big enough for everything we may ever need.
	 */

	if (head_need > 0 || skb_cloned(skb)) {
		head_need += IEEE80211_ENCRYPT_HEADROOM;
		head_need += local->tx_headroom;
		head_need = max_t(int, 0, head_need);
		if (ieee80211_skb_resize(local, skb, head_need, true))
			goto fail;
	}

	if (encaps_data) {
		memcpy(skb_push(skb, encaps_len), encaps_data, encaps_len);
		nh_pos += encaps_len;
		h_pos += encaps_len;
	}

#ifdef CONFIG_MAC80211_MESH
	if (meshhdrlen > 0) {
		memcpy(skb_push(skb, meshhdrlen), &mesh_hdr, meshhdrlen);
		nh_pos += meshhdrlen;
		h_pos += meshhdrlen;
	}
#endif

	if (ieee80211_is_data_qos(fc)) {
		__le16 *qos_control;

		qos_control = (__le16*) skb_push(skb, 2);
		memcpy(skb_push(skb, hdrlen - 2), &hdr, hdrlen - 2);
		/*
		 * Maybe we could actually set some fields here, for now just
		 * initialise to zero to indicate no special operation.
		 */
		*qos_control = 0;
	} else
		memcpy(skb_push(skb, hdrlen), &hdr, hdrlen);

	nh_pos += hdrlen;
	h_pos += hdrlen;

	dev->stats.tx_packets++;
	dev->stats.tx_bytes += skb->len;

	/* Update skb pointers to various headers since this modified frame
	 * is going to go through Linux networking code that may potentially
	 * need things like pointer to IP header. */
	skb_set_mac_header(skb, 0);
	skb_set_network_header(skb, nh_pos);
	skb_set_transport_header(skb, h_pos);

	info = IEEE80211_SKB_CB(skb);
	memset(info, 0, sizeof(*info));

	dev->trans_start = jiffies;
	ieee80211_xmit(sdata, skb);

	return NETDEV_TX_OK;

 fail:
	if (ret == NETDEV_TX_OK)
		dev_kfree_skb(skb);

	return ret;
}


/*
 * ieee80211_clear_tx_pending may not be called in a context where
 * it is possible that it packets could come in again.
 */
void ieee80211_clear_tx_pending(struct ieee80211_local *local)
{
	int i;

	for (i = 0; i < local->hw.queues; i++)
		skb_queue_purge(&local->pending[i]);
}

static bool ieee80211_tx_pending_skb(struct ieee80211_local *local,
				     struct sk_buff *skb)
{
	struct ieee80211_tx_info *info = IEEE80211_SKB_CB(skb);
	struct ieee80211_sub_if_data *sdata;
	struct sta_info *sta;
	struct ieee80211_hdr *hdr;
	int ret;
	bool result = true;

	sdata = vif_to_sdata(info->control.vif);

	if (info->flags & IEEE80211_TX_INTFL_NEED_TXPROCESSING) {
		ieee80211_tx(sdata, skb, true);
	} else {
		hdr = (struct ieee80211_hdr *)skb->data;
		sta = sta_info_get(sdata, hdr->addr1);

		ret = __ieee80211_tx(local, &skb, sta, true);
		if (ret != IEEE80211_TX_OK)
			result = false;
	}

	return result;
}

/*
 * Transmit all pending packets. Called from tasklet.
 */
void ieee80211_tx_pending(unsigned long data)
{
	struct ieee80211_local *local = (struct ieee80211_local *)data;
	struct ieee80211_sub_if_data *sdata;
	unsigned long flags;
	int i;
	bool txok;

	rcu_read_lock();

	spin_lock_irqsave(&local->queue_stop_reason_lock, flags);
	for (i = 0; i < local->hw.queues; i++) {
		/*
		 * If queue is stopped by something other than due to pending
		 * frames, or we have no pending frames, proceed to next queue.
		 */
		if (local->queue_stop_reasons[i] ||
		    skb_queue_empty(&local->pending[i]))
			continue;

		while (!skb_queue_empty(&local->pending[i])) {
			struct sk_buff *skb = __skb_dequeue(&local->pending[i]);
			struct ieee80211_tx_info *info = IEEE80211_SKB_CB(skb);

			if (WARN_ON(!info->control.vif)) {
				kfree_skb(skb);
				continue;
			}

			spin_unlock_irqrestore(&local->queue_stop_reason_lock,
						flags);

			txok = ieee80211_tx_pending_skb(local, skb);
			if (!txok)
				__skb_queue_head(&local->pending[i], skb);
			spin_lock_irqsave(&local->queue_stop_reason_lock,
					  flags);
			if (!txok)
				break;
		}

		if (skb_queue_empty(&local->pending[i]))
			list_for_each_entry_rcu(sdata, &local->interfaces, list)
				netif_wake_subqueue(sdata->dev, i);
	}
	spin_unlock_irqrestore(&local->queue_stop_reason_lock, flags);

	rcu_read_unlock();
}

/* functions for drivers to get certain frames */

static void ieee80211_beacon_add_tim(struct ieee80211_if_ap *bss,
				     struct sk_buff *skb,
				     struct beacon_data *beacon)
{
	u8 *pos, *tim;
	int aid0 = 0;
	int i, have_bits = 0, n1, n2;

	/* Generate bitmap for TIM only if there are any STAs in power save
	 * mode. */
	if (atomic_read(&bss->num_sta_ps) > 0)
		/* in the hope that this is faster than
		 * checking byte-for-byte */
		have_bits = !bitmap_empty((unsigned long*)bss->tim,
					  IEEE80211_MAX_AID+1);

	if (bss->dtim_count == 0)
		bss->dtim_count = beacon->dtim_period - 1;
	else
		bss->dtim_count--;

	tim = pos = (u8 *) skb_put(skb, 6);
	*pos++ = WLAN_EID_TIM;
	*pos++ = 4;
	*pos++ = bss->dtim_count;
	*pos++ = beacon->dtim_period;

	if (bss->dtim_count == 0 && !skb_queue_empty(&bss->ps_bc_buf))
		aid0 = 1;

	if (have_bits) {
		/* Find largest even number N1 so that bits numbered 1 through
		 * (N1 x 8) - 1 in the bitmap are 0 and number N2 so that bits
		 * (N2 + 1) x 8 through 2007 are 0. */
		n1 = 0;
		for (i = 0; i < IEEE80211_MAX_TIM_LEN; i++) {
			if (bss->tim[i]) {
				n1 = i & 0xfe;
				break;
			}
		}
		n2 = n1;
		for (i = IEEE80211_MAX_TIM_LEN - 1; i >= n1; i--) {
			if (bss->tim[i]) {
				n2 = i;
				break;
			}
		}

		/* Bitmap control */
		*pos++ = n1 | aid0;
		/* Part Virt Bitmap */
		memcpy(pos, bss->tim + n1, n2 - n1 + 1);

		tim[1] = n2 - n1 + 4;
		skb_put(skb, n2 - n1);
	} else {
		*pos++ = aid0; /* Bitmap control */
		*pos++ = 0; /* Part Virt Bitmap */
	}
}

struct sk_buff *ieee80211_beacon_get_tim(struct ieee80211_hw *hw,
					 struct ieee80211_vif *vif,
					 u16 *tim_offset, u16 *tim_length)
{
	struct ieee80211_local *local = hw_to_local(hw);
	struct sk_buff *skb = NULL;
	struct ieee80211_tx_info *info;
	struct ieee80211_sub_if_data *sdata = NULL;
	struct ieee80211_if_ap *ap = NULL;
	struct beacon_data *beacon;
	struct ieee80211_supported_band *sband;
	enum ieee80211_band band = local->hw.conf.channel->band;
	struct ieee80211_tx_rate_control txrc;

	sband = local->hw.wiphy->bands[band];

	rcu_read_lock();

	sdata = vif_to_sdata(vif);

	if (tim_offset)
		*tim_offset = 0;
	if (tim_length)
		*tim_length = 0;

	if (sdata->vif.type == NL80211_IFTYPE_AP) {
		ap = &sdata->u.ap;
		beacon = rcu_dereference(ap->beacon);
		if (ap && beacon) {
			/*
			 * headroom, head length,
			 * tail length and maximum TIM length
			 */
			skb = dev_alloc_skb(local->tx_headroom +
					    beacon->head_len +
					    beacon->tail_len + 256);
			if (!skb)
				goto out;

			skb_reserve(skb, local->tx_headroom);
			memcpy(skb_put(skb, beacon->head_len), beacon->head,
			       beacon->head_len);

			/*
			 * Not very nice, but we want to allow the driver to call
			 * ieee80211_beacon_get() as a response to the set_tim()
			 * callback. That, however, is already invoked under the
			 * sta_lock to guarantee consistent and race-free update
			 * of the tim bitmap in mac80211 and the driver.
			 */
			if (local->tim_in_locked_section) {
				ieee80211_beacon_add_tim(ap, skb, beacon);
			} else {
				unsigned long flags;

				spin_lock_irqsave(&local->sta_lock, flags);
				ieee80211_beacon_add_tim(ap, skb, beacon);
				spin_unlock_irqrestore(&local->sta_lock, flags);
			}

			if (tim_offset)
				*tim_offset = beacon->head_len;
			if (tim_length)
				*tim_length = skb->len - beacon->head_len;

			if (beacon->tail)
				memcpy(skb_put(skb, beacon->tail_len),
				       beacon->tail, beacon->tail_len);
		} else
			goto out;
	} else if (sdata->vif.type == NL80211_IFTYPE_ADHOC) {
		struct ieee80211_if_ibss *ifibss = &sdata->u.ibss;
		struct ieee80211_hdr *hdr;
		struct sk_buff *presp = rcu_dereference(ifibss->presp);

		if (!presp)
			goto out;

		skb = skb_copy(presp, GFP_ATOMIC);
		if (!skb)
			goto out;

		hdr = (struct ieee80211_hdr *) skb->data;
		hdr->frame_control = cpu_to_le16(IEEE80211_FTYPE_MGMT |
						 IEEE80211_STYPE_BEACON);
	} else if (ieee80211_vif_is_mesh(&sdata->vif)) {
		struct ieee80211_mgmt *mgmt;
		u8 *pos;

		/* headroom, head length, tail length and maximum TIM length */
		skb = dev_alloc_skb(local->tx_headroom + 400 +
				sdata->u.mesh.vendor_ie_len);
		if (!skb)
			goto out;

		skb_reserve(skb, local->hw.extra_tx_headroom);
		mgmt = (struct ieee80211_mgmt *)
			skb_put(skb, 24 + sizeof(mgmt->u.beacon));
		memset(mgmt, 0, 24 + sizeof(mgmt->u.beacon));
		mgmt->frame_control =
		    cpu_to_le16(IEEE80211_FTYPE_MGMT | IEEE80211_STYPE_BEACON);
		memset(mgmt->da, 0xff, ETH_ALEN);
		memcpy(mgmt->sa, sdata->vif.addr, ETH_ALEN);
		memcpy(mgmt->bssid, sdata->vif.addr, ETH_ALEN);
		mgmt->u.beacon.beacon_int =
			cpu_to_le16(sdata->vif.bss_conf.beacon_int);
		mgmt->u.beacon.capab_info = 0x0; /* 0x0 for MPs */

		pos = skb_put(skb, 2);
		*pos++ = WLAN_EID_SSID;
		*pos++ = 0x0;

		mesh_mgmt_ies_add(skb, sdata);
	} else {
		WARN_ON(1);
		goto out;
	}

	info = IEEE80211_SKB_CB(skb);

	info->flags |= IEEE80211_TX_INTFL_DONT_ENCRYPT;
	info->flags |= IEEE80211_TX_CTL_NO_ACK;
	info->band = band;

	memset(&txrc, 0, sizeof(txrc));
	txrc.hw = hw;
	txrc.sband = sband;
	txrc.bss_conf = &sdata->vif.bss_conf;
	txrc.skb = skb;
	txrc.reported_rate.idx = -1;
	txrc.rate_idx_mask = sdata->rc_rateidx_mask[band];
	if (txrc.rate_idx_mask == (1 << sband->n_bitrates) - 1)
		txrc.max_rate_idx = -1;
	else
		txrc.max_rate_idx = fls(txrc.rate_idx_mask) - 1;
<<<<<<< HEAD
	txrc.ap = true;
=======
	txrc.bss = true;
>>>>>>> 3cbea436
	rate_control_get_rate(sdata, NULL, &txrc);

	info->control.vif = vif;

	info->flags |= IEEE80211_TX_CTL_CLEAR_PS_FILT |
			IEEE80211_TX_CTL_ASSIGN_SEQ |
			IEEE80211_TX_CTL_FIRST_FRAGMENT;
 out:
	rcu_read_unlock();
	return skb;
}
EXPORT_SYMBOL(ieee80211_beacon_get_tim);

struct sk_buff *ieee80211_pspoll_get(struct ieee80211_hw *hw,
				     struct ieee80211_vif *vif)
{
	struct ieee80211_sub_if_data *sdata;
	struct ieee80211_if_managed *ifmgd;
	struct ieee80211_pspoll *pspoll;
	struct ieee80211_local *local;
	struct sk_buff *skb;

	if (WARN_ON(vif->type != NL80211_IFTYPE_STATION))
		return NULL;

	sdata = vif_to_sdata(vif);
	ifmgd = &sdata->u.mgd;
	local = sdata->local;

	skb = dev_alloc_skb(local->hw.extra_tx_headroom + sizeof(*pspoll));
	if (!skb) {
		printk(KERN_DEBUG "%s: failed to allocate buffer for "
		       "pspoll template\n", sdata->name);
		return NULL;
	}
	skb_reserve(skb, local->hw.extra_tx_headroom);

	pspoll = (struct ieee80211_pspoll *) skb_put(skb, sizeof(*pspoll));
	memset(pspoll, 0, sizeof(*pspoll));
	pspoll->frame_control = cpu_to_le16(IEEE80211_FTYPE_CTL |
					    IEEE80211_STYPE_PSPOLL);
	pspoll->aid = cpu_to_le16(ifmgd->aid);

	/* aid in PS-Poll has its two MSBs each set to 1 */
	pspoll->aid |= cpu_to_le16(1 << 15 | 1 << 14);

	memcpy(pspoll->bssid, ifmgd->bssid, ETH_ALEN);
	memcpy(pspoll->ta, vif->addr, ETH_ALEN);

	return skb;
}
EXPORT_SYMBOL(ieee80211_pspoll_get);

struct sk_buff *ieee80211_nullfunc_get(struct ieee80211_hw *hw,
				       struct ieee80211_vif *vif)
{
	struct ieee80211_hdr_3addr *nullfunc;
	struct ieee80211_sub_if_data *sdata;
	struct ieee80211_if_managed *ifmgd;
	struct ieee80211_local *local;
	struct sk_buff *skb;

	if (WARN_ON(vif->type != NL80211_IFTYPE_STATION))
		return NULL;

	sdata = vif_to_sdata(vif);
	ifmgd = &sdata->u.mgd;
	local = sdata->local;

	skb = dev_alloc_skb(local->hw.extra_tx_headroom + sizeof(*nullfunc));
	if (!skb) {
		printk(KERN_DEBUG "%s: failed to allocate buffer for nullfunc "
		       "template\n", sdata->name);
		return NULL;
	}
	skb_reserve(skb, local->hw.extra_tx_headroom);

	nullfunc = (struct ieee80211_hdr_3addr *) skb_put(skb,
							  sizeof(*nullfunc));
	memset(nullfunc, 0, sizeof(*nullfunc));
	nullfunc->frame_control = cpu_to_le16(IEEE80211_FTYPE_DATA |
					      IEEE80211_STYPE_NULLFUNC |
					      IEEE80211_FCTL_TODS);
	memcpy(nullfunc->addr1, ifmgd->bssid, ETH_ALEN);
	memcpy(nullfunc->addr2, vif->addr, ETH_ALEN);
	memcpy(nullfunc->addr3, ifmgd->bssid, ETH_ALEN);

	return skb;
}
EXPORT_SYMBOL(ieee80211_nullfunc_get);

struct sk_buff *ieee80211_probereq_get(struct ieee80211_hw *hw,
				       struct ieee80211_vif *vif,
				       const u8 *ssid, size_t ssid_len,
				       const u8 *ie, size_t ie_len)
{
	struct ieee80211_sub_if_data *sdata;
	struct ieee80211_local *local;
	struct ieee80211_hdr_3addr *hdr;
	struct sk_buff *skb;
	size_t ie_ssid_len;
	u8 *pos;

	sdata = vif_to_sdata(vif);
	local = sdata->local;
	ie_ssid_len = 2 + ssid_len;

	skb = dev_alloc_skb(local->hw.extra_tx_headroom + sizeof(*hdr) +
			    ie_ssid_len + ie_len);
	if (!skb) {
		printk(KERN_DEBUG "%s: failed to allocate buffer for probe "
		       "request template\n", sdata->name);
		return NULL;
	}

	skb_reserve(skb, local->hw.extra_tx_headroom);

	hdr = (struct ieee80211_hdr_3addr *) skb_put(skb, sizeof(*hdr));
	memset(hdr, 0, sizeof(*hdr));
	hdr->frame_control = cpu_to_le16(IEEE80211_FTYPE_MGMT |
					 IEEE80211_STYPE_PROBE_REQ);
	memset(hdr->addr1, 0xff, ETH_ALEN);
	memcpy(hdr->addr2, vif->addr, ETH_ALEN);
	memset(hdr->addr3, 0xff, ETH_ALEN);

	pos = skb_put(skb, ie_ssid_len);
	*pos++ = WLAN_EID_SSID;
	*pos++ = ssid_len;
	if (ssid)
		memcpy(pos, ssid, ssid_len);
	pos += ssid_len;

	if (ie) {
		pos = skb_put(skb, ie_len);
		memcpy(pos, ie, ie_len);
	}

	return skb;
}
EXPORT_SYMBOL(ieee80211_probereq_get);

void ieee80211_rts_get(struct ieee80211_hw *hw, struct ieee80211_vif *vif,
		       const void *frame, size_t frame_len,
		       const struct ieee80211_tx_info *frame_txctl,
		       struct ieee80211_rts *rts)
{
	const struct ieee80211_hdr *hdr = frame;

	rts->frame_control =
	    cpu_to_le16(IEEE80211_FTYPE_CTL | IEEE80211_STYPE_RTS);
	rts->duration = ieee80211_rts_duration(hw, vif, frame_len,
					       frame_txctl);
	memcpy(rts->ra, hdr->addr1, sizeof(rts->ra));
	memcpy(rts->ta, hdr->addr2, sizeof(rts->ta));
}
EXPORT_SYMBOL(ieee80211_rts_get);

void ieee80211_ctstoself_get(struct ieee80211_hw *hw, struct ieee80211_vif *vif,
			     const void *frame, size_t frame_len,
			     const struct ieee80211_tx_info *frame_txctl,
			     struct ieee80211_cts *cts)
{
	const struct ieee80211_hdr *hdr = frame;

	cts->frame_control =
	    cpu_to_le16(IEEE80211_FTYPE_CTL | IEEE80211_STYPE_CTS);
	cts->duration = ieee80211_ctstoself_duration(hw, vif,
						     frame_len, frame_txctl);
	memcpy(cts->ra, hdr->addr1, sizeof(cts->ra));
}
EXPORT_SYMBOL(ieee80211_ctstoself_get);

struct sk_buff *
ieee80211_get_buffered_bc(struct ieee80211_hw *hw,
			  struct ieee80211_vif *vif)
{
	struct ieee80211_local *local = hw_to_local(hw);
	struct sk_buff *skb = NULL;
	struct sta_info *sta;
	struct ieee80211_tx_data tx;
	struct ieee80211_sub_if_data *sdata;
	struct ieee80211_if_ap *bss = NULL;
	struct beacon_data *beacon;
	struct ieee80211_tx_info *info;

	sdata = vif_to_sdata(vif);
	bss = &sdata->u.ap;

	rcu_read_lock();
	beacon = rcu_dereference(bss->beacon);

	if (sdata->vif.type != NL80211_IFTYPE_AP || !beacon || !beacon->head)
		goto out;

	if (bss->dtim_count != 0)
		goto out; /* send buffered bc/mc only after DTIM beacon */

	while (1) {
		skb = skb_dequeue(&bss->ps_bc_buf);
		if (!skb)
			goto out;
		local->total_ps_buffered--;

		if (!skb_queue_empty(&bss->ps_bc_buf) && skb->len >= 2) {
			struct ieee80211_hdr *hdr =
				(struct ieee80211_hdr *) skb->data;
			/* more buffered multicast/broadcast frames ==> set
			 * MoreData flag in IEEE 802.11 header to inform PS
			 * STAs */
			hdr->frame_control |=
				cpu_to_le16(IEEE80211_FCTL_MOREDATA);
		}

		if (!ieee80211_tx_prepare(sdata, &tx, skb))
			break;
		dev_kfree_skb_any(skb);
	}

	info = IEEE80211_SKB_CB(skb);

	sta = tx.sta;
	tx.flags |= IEEE80211_TX_PS_BUFFERED;
	tx.channel = local->hw.conf.channel;
	info->band = tx.channel->band;

	if (invoke_tx_handlers(&tx))
		skb = NULL;
 out:
	rcu_read_unlock();

	return skb;
}
EXPORT_SYMBOL(ieee80211_get_buffered_bc);

void ieee80211_tx_skb(struct ieee80211_sub_if_data *sdata, struct sk_buff *skb)
{
	skb_set_mac_header(skb, 0);
	skb_set_network_header(skb, 0);
	skb_set_transport_header(skb, 0);

	/* send all internal mgmt frames on VO */
	skb_set_queue_mapping(skb, 0);

	/*
	 * The other path calling ieee80211_xmit is from the tasklet,
	 * and while we can handle concurrent transmissions locking
	 * requirements are that we do not come into tx with bhs on.
	 */
	local_bh_disable();
	ieee80211_xmit(sdata, skb);
	local_bh_enable();
}<|MERGE_RESOLUTION|>--- conflicted
+++ resolved
@@ -626,12 +626,8 @@
 		txrc.max_rate_idx = -1;
 	else
 		txrc.max_rate_idx = fls(txrc.rate_idx_mask) - 1;
-<<<<<<< HEAD
-	txrc.ap = tx->sdata->vif.type == NL80211_IFTYPE_AP;
-=======
 	txrc.bss = (tx->sdata->vif.type == NL80211_IFTYPE_AP ||
 		    tx->sdata->vif.type == NL80211_IFTYPE_ADHOC);
->>>>>>> 3cbea436
 
 	/* set up RTS protection if desired */
 	if (len > tx->local->hw.wiphy->rts_threshold) {
@@ -1344,10 +1340,7 @@
 		else
 			info->control.sta = NULL;
 
-<<<<<<< HEAD
-=======
 		fc = ((struct ieee80211_hdr *)skb->data)->frame_control;
->>>>>>> 3cbea436
 		ret = drv_tx(local, skb);
 		if (WARN_ON(ret != NETDEV_TX_OK && skb->len != len)) {
 			dev_kfree_skb(skb);
@@ -1757,10 +1750,7 @@
 	__le16 fc;
 	struct ieee80211_hdr hdr;
 	struct ieee80211s_hdr mesh_hdr __maybe_unused;
-<<<<<<< HEAD
-=======
 	struct mesh_path *mppath = NULL;
->>>>>>> 3cbea436
 	const u8 *encaps_data;
 	int encaps_len, skip_header_bytes;
 	int nh_pos, h_pos;
@@ -1824,10 +1814,6 @@
 		if (!is_multicast_ether_addr(skb->data))
 			mppath = mpp_path_lookup(skb->data, sdata);
 
-<<<<<<< HEAD
-		if (compare_ether_addr(sdata->vif.addr,
-				       skb->data + ETH_ALEN) == 0) {
-=======
 		/*
 		 * Do not use address extension, if it is a packet from
 		 * the same interface and the destination is not being
@@ -1836,7 +1822,6 @@
 		if (compare_ether_addr(sdata->vif.addr,
 				       skb->data + ETH_ALEN) == 0 &&
 		    (!mppath || !compare_ether_addr(mppath->mpp, skb->data))) {
->>>>>>> 3cbea436
 			hdrlen = ieee80211_fill_mesh_addresses(&hdr, &fc,
 					skb->data, skb->data + ETH_ALEN);
 			meshhdrlen = ieee80211_new_mesh_header(&mesh_hdr,
@@ -2360,11 +2345,7 @@
 		txrc.max_rate_idx = -1;
 	else
 		txrc.max_rate_idx = fls(txrc.rate_idx_mask) - 1;
-<<<<<<< HEAD
-	txrc.ap = true;
-=======
 	txrc.bss = true;
->>>>>>> 3cbea436
 	rate_control_get_rate(sdata, NULL, &txrc);
 
 	info->control.vif = vif;
