/* net/sched/sch_dsmark.c - Differentiated Services field marker */

/* Written 1998-2000 by Werner Almesberger, EPFL ICA */


#include <linux/module.h>
#include <linux/init.h>
#include <linux/slab.h>
#include <linux/types.h>
#include <linux/string.h>
#include <linux/errno.h>
#include <linux/skbuff.h>
#include <linux/rtnetlink.h>
#include <linux/bitops.h>
#include <net/pkt_sched.h>
#include <net/dsfield.h>
#include <net/inet_ecn.h>
#include <asm/byteorder.h>

/*
 * classid	class		marking
 * -------	-----		-------
 *   n/a	  0		n/a
 *   x:0	  1		use entry [0]
 *   ...	 ...		...
 *   x:y y>0	 y+1		use entry [y]
 *   ...	 ...		...
 * x:indices-1	indices		use entry [indices-1]
 *   ...	 ...		...
 *   x:y	 y+1		use entry [y & (indices-1)]
 *   ...	 ...		...
 * 0xffff	0x10000		use entry [indices-1]
 */


#define NO_DEFAULT_INDEX	(1 << 16)

struct dsmark_qdisc_data {
	struct Qdisc		*q;
	struct tcf_proto	*filter_list;
	u8			*mask;	/* "owns" the array */
	u8			*value;
	u16			indices;
	u32			default_index;	/* index range is 0...0xffff */
	int			set_tc_index;
};

static inline int dsmark_valid_index(struct dsmark_qdisc_data *p, u16 index)
{
	return (index <= p->indices && index > 0);
}

/* ------------------------- Class/flow operations ------------------------- */

static int dsmark_graft(struct Qdisc *sch, unsigned long arg,
			struct Qdisc *new, struct Qdisc **old)
{
	struct dsmark_qdisc_data *p = qdisc_priv(sch);

	pr_debug("dsmark_graft(sch %p,[qdisc %p],new %p,old %p)\n",
		sch, p, new, old);

	if (new == NULL) {
		new = qdisc_create_dflt(sch->dev_queue, &pfifo_qdisc_ops,
					sch->handle);
		if (new == NULL)
			new = &noop_qdisc;
	}

	sch_tree_lock(sch);
	*old = p->q;
	p->q = new;
	qdisc_tree_decrease_qlen(*old, (*old)->q.qlen);
	qdisc_reset(*old);
	sch_tree_unlock(sch);

	return 0;
}

static struct Qdisc *dsmark_leaf(struct Qdisc *sch, unsigned long arg)
{
	struct dsmark_qdisc_data *p = qdisc_priv(sch);
	return p->q;
}

static unsigned long dsmark_get(struct Qdisc *sch, u32 classid)
{
	pr_debug("dsmark_get(sch %p,[qdisc %p],classid %x)\n",
		sch, qdisc_priv(sch), classid);

	return TC_H_MIN(classid) + 1;
}

static unsigned long dsmark_bind_filter(struct Qdisc *sch,
					unsigned long parent, u32 classid)
{
	return dsmark_get(sch, classid);
}

static void dsmark_put(struct Qdisc *sch, unsigned long cl)
{
}

static const struct nla_policy dsmark_policy[TCA_DSMARK_MAX + 1] = {
	[TCA_DSMARK_INDICES]		= { .type = NLA_U16 },
	[TCA_DSMARK_DEFAULT_INDEX]	= { .type = NLA_U16 },
	[TCA_DSMARK_SET_TC_INDEX]	= { .type = NLA_FLAG },
	[TCA_DSMARK_MASK]		= { .type = NLA_U8 },
	[TCA_DSMARK_VALUE]		= { .type = NLA_U8 },
};

static int dsmark_change(struct Qdisc *sch, u32 classid, u32 parent,
			 struct nlattr **tca, unsigned long *arg)
{
	struct dsmark_qdisc_data *p = qdisc_priv(sch);
	struct nlattr *opt = tca[TCA_OPTIONS];
	struct nlattr *tb[TCA_DSMARK_MAX + 1];
	int err = -EINVAL;
	u8 mask = 0;

	pr_debug("dsmark_change(sch %p,[qdisc %p],classid %x,parent %x),"
		"arg 0x%lx\n", sch, p, classid, parent, *arg);

	if (!dsmark_valid_index(p, *arg)) {
		err = -ENOENT;
		goto errout;
	}

	if (!opt)
		goto errout;

	err = nla_parse_nested(tb, TCA_DSMARK_MAX, opt, dsmark_policy);
	if (err < 0)
		goto errout;

	if (tb[TCA_DSMARK_MASK])
		mask = nla_get_u8(tb[TCA_DSMARK_MASK]);

	if (tb[TCA_DSMARK_VALUE])
		p->value[*arg - 1] = nla_get_u8(tb[TCA_DSMARK_VALUE]);

	if (tb[TCA_DSMARK_MASK])
		p->mask[*arg - 1] = mask;

	err = 0;

errout:
	return err;
}

static int dsmark_delete(struct Qdisc *sch, unsigned long arg)
{
	struct dsmark_qdisc_data *p = qdisc_priv(sch);

	if (!dsmark_valid_index(p, arg))
		return -EINVAL;

	p->mask[arg - 1] = 0xff;
	p->value[arg - 1] = 0;

	return 0;
}

static void dsmark_walk(struct Qdisc *sch, struct qdisc_walker *walker)
{
	struct dsmark_qdisc_data *p = qdisc_priv(sch);
	int i;

	pr_debug("dsmark_walk(sch %p,[qdisc %p],walker %p)\n", sch, p, walker);

	if (walker->stop)
		return;

	for (i = 0; i < p->indices; i++) {
		if (p->mask[i] == 0xff && !p->value[i])
			goto ignore;
		if (walker->count >= walker->skip) {
			if (walker->fn(sch, i + 1, walker) < 0) {
				walker->stop = 1;
				break;
			}
		}
ignore:
		walker->count++;
	}
}

static inline struct tcf_proto **dsmark_find_tcf(struct Qdisc *sch,
						 unsigned long cl)
{
	struct dsmark_qdisc_data *p = qdisc_priv(sch);
	return &p->filter_list;
}

/* --------------------------- Qdisc operations ---------------------------- */

static int dsmark_enqueue(struct sk_buff *skb, struct Qdisc *sch)
{
	struct dsmark_qdisc_data *p = qdisc_priv(sch);
	int err;

	pr_debug("dsmark_enqueue(skb %p,sch %p,[qdisc %p])\n", skb, sch, p);

	if (p->set_tc_index) {
		switch (skb->protocol) {
		case htons(ETH_P_IP):
			if (skb_cow_head(skb, sizeof(struct iphdr)))
				goto drop;

			skb->tc_index = ipv4_get_dsfield(ip_hdr(skb))
				& ~INET_ECN_MASK;
			break;

		case htons(ETH_P_IPV6):
			if (skb_cow_head(skb, sizeof(struct ipv6hdr)))
				goto drop;

			skb->tc_index = ipv6_get_dsfield(ipv6_hdr(skb))
				& ~INET_ECN_MASK;
			break;
		default:
			skb->tc_index = 0;
			break;
		}
	}

	if (TC_H_MAJ(skb->priority) == sch->handle)
		skb->tc_index = TC_H_MIN(skb->priority);
	else {
		struct tcf_result res;
		int result = tc_classify(skb, p->filter_list, &res);

		pr_debug("result %d class 0x%04x\n", result, res.classid);

		switch (result) {
#ifdef CONFIG_NET_CLS_ACT
		case TC_ACT_QUEUED:
		case TC_ACT_STOLEN:
			kfree_skb(skb);
			return NET_XMIT_SUCCESS | __NET_XMIT_STOLEN;

		case TC_ACT_SHOT:
			goto drop;
#endif
		case TC_ACT_OK:
			skb->tc_index = TC_H_MIN(res.classid);
			break;

		default:
			if (p->default_index != NO_DEFAULT_INDEX)
				skb->tc_index = p->default_index;
			break;
		}
	}

	err = qdisc_enqueue(skb, p->q);
	if (err != NET_XMIT_SUCCESS) {
		if (net_xmit_drop_count(err))
			sch->qstats.drops++;
		return err;
	}

<<<<<<< HEAD
	qdisc_bstats_update(sch, skb);
=======
>>>>>>> 105e53f8
	sch->q.qlen++;

	return NET_XMIT_SUCCESS;

drop:
	kfree_skb(skb);
	sch->qstats.drops++;
	return NET_XMIT_SUCCESS | __NET_XMIT_BYPASS;
}

static struct sk_buff *dsmark_dequeue(struct Qdisc *sch)
{
	struct dsmark_qdisc_data *p = qdisc_priv(sch);
	struct sk_buff *skb;
	u32 index;

	pr_debug("dsmark_dequeue(sch %p,[qdisc %p])\n", sch, p);

	skb = p->q->ops->dequeue(p->q);
	if (skb == NULL)
		return NULL;

	qdisc_bstats_update(sch, skb);
	sch->q.qlen--;

	index = skb->tc_index & (p->indices - 1);
	pr_debug("index %d->%d\n", skb->tc_index, index);

	switch (skb->protocol) {
	case htons(ETH_P_IP):
		ipv4_change_dsfield(ip_hdr(skb), p->mask[index],
				    p->value[index]);
			break;
	case htons(ETH_P_IPV6):
		ipv6_change_dsfield(ipv6_hdr(skb), p->mask[index],
				    p->value[index]);
			break;
	default:
		/*
		 * Only complain if a change was actually attempted.
		 * This way, we can send non-IP traffic through dsmark
		 * and don't need yet another qdisc as a bypass.
		 */
		if (p->mask[index] != 0xff || p->value[index])
			pr_warning("dsmark_dequeue: unsupported protocol %d\n",
				   ntohs(skb->protocol));
		break;
	}

	return skb;
}

static struct sk_buff *dsmark_peek(struct Qdisc *sch)
{
	struct dsmark_qdisc_data *p = qdisc_priv(sch);

	pr_debug("dsmark_peek(sch %p,[qdisc %p])\n", sch, p);

	return p->q->ops->peek(p->q);
}

static unsigned int dsmark_drop(struct Qdisc *sch)
{
	struct dsmark_qdisc_data *p = qdisc_priv(sch);
	unsigned int len;

	pr_debug("dsmark_reset(sch %p,[qdisc %p])\n", sch, p);

	if (p->q->ops->drop == NULL)
		return 0;

	len = p->q->ops->drop(p->q);
	if (len)
		sch->q.qlen--;

	return len;
}

static int dsmark_init(struct Qdisc *sch, struct nlattr *opt)
{
	struct dsmark_qdisc_data *p = qdisc_priv(sch);
	struct nlattr *tb[TCA_DSMARK_MAX + 1];
	int err = -EINVAL;
	u32 default_index = NO_DEFAULT_INDEX;
	u16 indices;
	u8 *mask;

	pr_debug("dsmark_init(sch %p,[qdisc %p],opt %p)\n", sch, p, opt);

	if (!opt)
		goto errout;

	err = nla_parse_nested(tb, TCA_DSMARK_MAX, opt, dsmark_policy);
	if (err < 0)
		goto errout;

	err = -EINVAL;
	indices = nla_get_u16(tb[TCA_DSMARK_INDICES]);

	if (hweight32(indices) != 1)
		goto errout;

	if (tb[TCA_DSMARK_DEFAULT_INDEX])
		default_index = nla_get_u16(tb[TCA_DSMARK_DEFAULT_INDEX]);

	mask = kmalloc(indices * 2, GFP_KERNEL);
	if (mask == NULL) {
		err = -ENOMEM;
		goto errout;
	}

	p->mask = mask;
	memset(p->mask, 0xff, indices);

	p->value = p->mask + indices;
	memset(p->value, 0, indices);

	p->indices = indices;
	p->default_index = default_index;
	p->set_tc_index = nla_get_flag(tb[TCA_DSMARK_SET_TC_INDEX]);

	p->q = qdisc_create_dflt(sch->dev_queue, &pfifo_qdisc_ops, sch->handle);
	if (p->q == NULL)
		p->q = &noop_qdisc;

	pr_debug("dsmark_init: qdisc %p\n", p->q);

	err = 0;
errout:
	return err;
}

static void dsmark_reset(struct Qdisc *sch)
{
	struct dsmark_qdisc_data *p = qdisc_priv(sch);

	pr_debug("dsmark_reset(sch %p,[qdisc %p])\n", sch, p);
	qdisc_reset(p->q);
	sch->q.qlen = 0;
}

static void dsmark_destroy(struct Qdisc *sch)
{
	struct dsmark_qdisc_data *p = qdisc_priv(sch);

	pr_debug("dsmark_destroy(sch %p,[qdisc %p])\n", sch, p);

	tcf_destroy_chain(&p->filter_list);
	qdisc_destroy(p->q);
	kfree(p->mask);
}

static int dsmark_dump_class(struct Qdisc *sch, unsigned long cl,
			     struct sk_buff *skb, struct tcmsg *tcm)
{
	struct dsmark_qdisc_data *p = qdisc_priv(sch);
	struct nlattr *opts = NULL;

	pr_debug("dsmark_dump_class(sch %p,[qdisc %p],class %ld\n", sch, p, cl);

	if (!dsmark_valid_index(p, cl))
		return -EINVAL;

	tcm->tcm_handle = TC_H_MAKE(TC_H_MAJ(sch->handle), cl - 1);
	tcm->tcm_info = p->q->handle;

	opts = nla_nest_start(skb, TCA_OPTIONS);
	if (opts == NULL)
		goto nla_put_failure;
	NLA_PUT_U8(skb, TCA_DSMARK_MASK, p->mask[cl - 1]);
	NLA_PUT_U8(skb, TCA_DSMARK_VALUE, p->value[cl - 1]);

	return nla_nest_end(skb, opts);

nla_put_failure:
	nla_nest_cancel(skb, opts);
	return -EMSGSIZE;
}

static int dsmark_dump(struct Qdisc *sch, struct sk_buff *skb)
{
	struct dsmark_qdisc_data *p = qdisc_priv(sch);
	struct nlattr *opts = NULL;

	opts = nla_nest_start(skb, TCA_OPTIONS);
	if (opts == NULL)
		goto nla_put_failure;
	NLA_PUT_U16(skb, TCA_DSMARK_INDICES, p->indices);

	if (p->default_index != NO_DEFAULT_INDEX)
		NLA_PUT_U16(skb, TCA_DSMARK_DEFAULT_INDEX, p->default_index);

	if (p->set_tc_index)
		NLA_PUT_FLAG(skb, TCA_DSMARK_SET_TC_INDEX);

	return nla_nest_end(skb, opts);

nla_put_failure:
	nla_nest_cancel(skb, opts);
	return -EMSGSIZE;
}

static const struct Qdisc_class_ops dsmark_class_ops = {
	.graft		=	dsmark_graft,
	.leaf		=	dsmark_leaf,
	.get		=	dsmark_get,
	.put		=	dsmark_put,
	.change		=	dsmark_change,
	.delete		=	dsmark_delete,
	.walk		=	dsmark_walk,
	.tcf_chain	=	dsmark_find_tcf,
	.bind_tcf	=	dsmark_bind_filter,
	.unbind_tcf	=	dsmark_put,
	.dump		=	dsmark_dump_class,
};

static struct Qdisc_ops dsmark_qdisc_ops __read_mostly = {
	.next		=	NULL,
	.cl_ops		=	&dsmark_class_ops,
	.id		=	"dsmark",
	.priv_size	=	sizeof(struct dsmark_qdisc_data),
	.enqueue	=	dsmark_enqueue,
	.dequeue	=	dsmark_dequeue,
	.peek		=	dsmark_peek,
	.drop		=	dsmark_drop,
	.init		=	dsmark_init,
	.reset		=	dsmark_reset,
	.destroy	=	dsmark_destroy,
	.change		=	NULL,
	.dump		=	dsmark_dump,
	.owner		=	THIS_MODULE,
};

static int __init dsmark_module_init(void)
{
	return register_qdisc(&dsmark_qdisc_ops);
}

static void __exit dsmark_module_exit(void)
{
	unregister_qdisc(&dsmark_qdisc_ops);
}

module_init(dsmark_module_init)
module_exit(dsmark_module_exit)

MODULE_LICENSE("GPL");<|MERGE_RESOLUTION|>--- conflicted
+++ resolved
@@ -260,10 +260,6 @@
 		return err;
 	}
 
-<<<<<<< HEAD
-	qdisc_bstats_update(sch, skb);
-=======
->>>>>>> 105e53f8
 	sch->q.qlen++;
 
 	return NET_XMIT_SUCCESS;
