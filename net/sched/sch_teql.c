/* net/sched/sch_teql.c	"True" (or "trivial") link equalizer.
 *
 *		This program is free software; you can redistribute it and/or
 *		modify it under the terms of the GNU General Public License
 *		as published by the Free Software Foundation; either version
 *		2 of the License, or (at your option) any later version.
 *
 * Authors:	Alexey Kuznetsov, <kuznet@ms2.inr.ac.ru>
 */

#include <linux/module.h>
#include <linux/types.h>
#include <linux/kernel.h>
#include <linux/slab.h>
#include <linux/string.h>
#include <linux/errno.h>
#include <linux/if_arp.h>
#include <linux/netdevice.h>
#include <linux/init.h>
#include <linux/skbuff.h>
#include <linux/moduleparam.h>
#include <net/dst.h>
#include <net/neighbour.h>
#include <net/pkt_sched.h>

/*
   How to setup it.
   ----------------

   After loading this module you will find a new device teqlN
   and new qdisc with the same name. To join a slave to the equalizer
   you should just set this qdisc on a device f.e.

   # tc qdisc add dev eth0 root teql0
   # tc qdisc add dev eth1 root teql0

   That's all. Full PnP 8)

   Applicability.
   --------------

   1. Slave devices MUST be active devices, i.e., they must raise the tbusy
      signal and generate EOI events. If you want to equalize virtual devices
      like tunnels, use a normal eql device.
   2. This device puts no limitations on physical slave characteristics
      f.e. it will equalize 9600baud line and 100Mb ethernet perfectly :-)
      Certainly, large difference in link speeds will make the resulting
      eqalized link unusable, because of huge packet reordering.
      I estimate an upper useful difference as ~10 times.
   3. If the slave requires address resolution, only protocols using
      neighbour cache (IPv4/IPv6) will work over the equalized link.
      Other protocols are still allowed to use the slave device directly,
      which will not break load balancing, though native slave
      traffic will have the highest priority.  */

struct teql_master
{
	struct Qdisc_ops qops;
	struct net_device *dev;
	struct Qdisc *slaves;
	struct list_head master_list;
	unsigned long	tx_bytes;
	unsigned long	tx_packets;
	unsigned long	tx_errors;
	unsigned long	tx_dropped;
};

struct teql_sched_data
{
	struct Qdisc *next;
	struct teql_master *m;
	struct neighbour *ncache;
	struct sk_buff_head q;
};

#define NEXT_SLAVE(q) (((struct teql_sched_data*)qdisc_priv(q))->next)

#define FMASK (IFF_BROADCAST|IFF_POINTOPOINT)

/* "teql*" qdisc routines */

static int
teql_enqueue(struct sk_buff *skb, struct Qdisc* sch)
{
	struct net_device *dev = qdisc_dev(sch);
	struct teql_sched_data *q = qdisc_priv(sch);

	if (q->q.qlen < dev->tx_queue_len) {
		__skb_queue_tail(&q->q, skb);
<<<<<<< HEAD
		sch->bstats.bytes += qdisc_pkt_len(skb);
		sch->bstats.packets++;
=======
		qdisc_bstats_update(sch, skb);
>>>>>>> 3cbea436
		return NET_XMIT_SUCCESS;
	}

	kfree_skb(skb);
	sch->qstats.drops++;
	return NET_XMIT_DROP;
}

static struct sk_buff *
teql_dequeue(struct Qdisc* sch)
{
	struct teql_sched_data *dat = qdisc_priv(sch);
	struct netdev_queue *dat_queue;
	struct sk_buff *skb;

	skb = __skb_dequeue(&dat->q);
	dat_queue = netdev_get_tx_queue(dat->m->dev, 0);
	if (skb == NULL) {
		struct net_device *m = qdisc_dev(dat_queue->qdisc);
		if (m) {
			dat->m->slaves = sch;
			netif_wake_queue(m);
		}
	}
	sch->q.qlen = dat->q.qlen + dat_queue->qdisc->q.qlen;
	return skb;
}

static struct sk_buff *
teql_peek(struct Qdisc* sch)
{
	/* teql is meant to be used as root qdisc */
	return NULL;
}

static __inline__ void
teql_neigh_release(struct neighbour *n)
{
	if (n)
		neigh_release(n);
}

static void
teql_reset(struct Qdisc* sch)
{
	struct teql_sched_data *dat = qdisc_priv(sch);

	skb_queue_purge(&dat->q);
	sch->q.qlen = 0;
	teql_neigh_release(xchg(&dat->ncache, NULL));
}

static void
teql_destroy(struct Qdisc* sch)
{
	struct Qdisc *q, *prev;
	struct teql_sched_data *dat = qdisc_priv(sch);
	struct teql_master *master = dat->m;

	if ((prev = master->slaves) != NULL) {
		do {
			q = NEXT_SLAVE(prev);
			if (q == sch) {
				NEXT_SLAVE(prev) = NEXT_SLAVE(q);
				if (q == master->slaves) {
					master->slaves = NEXT_SLAVE(q);
					if (q == master->slaves) {
						struct netdev_queue *txq;
						spinlock_t *root_lock;

						txq = netdev_get_tx_queue(master->dev, 0);
						master->slaves = NULL;

						root_lock = qdisc_root_sleeping_lock(txq->qdisc);
						spin_lock_bh(root_lock);
						qdisc_reset(txq->qdisc);
						spin_unlock_bh(root_lock);
					}
				}
				skb_queue_purge(&dat->q);
				teql_neigh_release(xchg(&dat->ncache, NULL));
				break;
			}

		} while ((prev = q) != master->slaves);
	}
}

static int teql_qdisc_init(struct Qdisc *sch, struct nlattr *opt)
{
	struct net_device *dev = qdisc_dev(sch);
	struct teql_master *m = (struct teql_master*)sch->ops;
	struct teql_sched_data *q = qdisc_priv(sch);

	if (dev->hard_header_len > m->dev->hard_header_len)
		return -EINVAL;

	if (m->dev == dev)
		return -ELOOP;

	q->m = m;

	skb_queue_head_init(&q->q);

	if (m->slaves) {
		if (m->dev->flags & IFF_UP) {
			if ((m->dev->flags & IFF_POINTOPOINT &&
			     !(dev->flags & IFF_POINTOPOINT)) ||
			    (m->dev->flags & IFF_BROADCAST &&
			     !(dev->flags & IFF_BROADCAST)) ||
			    (m->dev->flags & IFF_MULTICAST &&
			     !(dev->flags & IFF_MULTICAST)) ||
			    dev->mtu < m->dev->mtu)
				return -EINVAL;
		} else {
			if (!(dev->flags&IFF_POINTOPOINT))
				m->dev->flags &= ~IFF_POINTOPOINT;
			if (!(dev->flags&IFF_BROADCAST))
				m->dev->flags &= ~IFF_BROADCAST;
			if (!(dev->flags&IFF_MULTICAST))
				m->dev->flags &= ~IFF_MULTICAST;
			if (dev->mtu < m->dev->mtu)
				m->dev->mtu = dev->mtu;
		}
		q->next = NEXT_SLAVE(m->slaves);
		NEXT_SLAVE(m->slaves) = sch;
	} else {
		q->next = sch;
		m->slaves = sch;
		m->dev->mtu = dev->mtu;
		m->dev->flags = (m->dev->flags&~FMASK)|(dev->flags&FMASK);
	}
	return 0;
}


static int
__teql_resolve(struct sk_buff *skb, struct sk_buff *skb_res, struct net_device *dev)
{
	struct netdev_queue *dev_queue = netdev_get_tx_queue(dev, 0);
	struct teql_sched_data *q = qdisc_priv(dev_queue->qdisc);
	struct neighbour *mn = skb_dst(skb)->neighbour;
	struct neighbour *n = q->ncache;

	if (mn->tbl == NULL)
		return -EINVAL;
	if (n && n->tbl == mn->tbl &&
	    memcmp(n->primary_key, mn->primary_key, mn->tbl->key_len) == 0) {
		atomic_inc(&n->refcnt);
	} else {
		n = __neigh_lookup_errno(mn->tbl, mn->primary_key, dev);
		if (IS_ERR(n))
			return PTR_ERR(n);
	}
	if (neigh_event_send(n, skb_res) == 0) {
		int err;
		char haddr[MAX_ADDR_LEN];

		neigh_ha_snapshot(haddr, n, dev);
		err = dev_hard_header(skb, dev, ntohs(skb->protocol), haddr,
				      NULL, skb->len);

		if (err < 0) {
			neigh_release(n);
			return -EINVAL;
		}
		teql_neigh_release(xchg(&q->ncache, n));
		return 0;
	}
	neigh_release(n);
	return (skb_res == NULL) ? -EAGAIN : 1;
}

static inline int teql_resolve(struct sk_buff *skb,
			       struct sk_buff *skb_res, struct net_device *dev)
{
	struct netdev_queue *txq = netdev_get_tx_queue(dev, 0);
	if (txq->qdisc == &noop_qdisc)
		return -ENODEV;

	if (dev->header_ops == NULL ||
	    skb_dst(skb) == NULL ||
	    skb_dst(skb)->neighbour == NULL)
		return 0;
	return __teql_resolve(skb, skb_res, dev);
}

static netdev_tx_t teql_master_xmit(struct sk_buff *skb, struct net_device *dev)
{
	struct teql_master *master = netdev_priv(dev);
	struct Qdisc *start, *q;
	int busy;
	int nores;
	int subq = skb_get_queue_mapping(skb);
	struct sk_buff *skb_res = NULL;

	start = master->slaves;

restart:
	nores = 0;
	busy = 0;

	if ((q = start) == NULL)
		goto drop;

	do {
		struct net_device *slave = qdisc_dev(q);
		struct netdev_queue *slave_txq = netdev_get_tx_queue(slave, 0);
		const struct net_device_ops *slave_ops = slave->netdev_ops;

		if (slave_txq->qdisc_sleeping != q)
			continue;
		if (__netif_subqueue_stopped(slave, subq) ||
		    !netif_running(slave)) {
			busy = 1;
			continue;
		}

		switch (teql_resolve(skb, skb_res, slave)) {
		case 0:
			if (__netif_tx_trylock(slave_txq)) {
				unsigned int length = qdisc_pkt_len(skb);

				if (!netif_tx_queue_frozen_or_stopped(slave_txq) &&
				    slave_ops->ndo_start_xmit(skb, slave) == NETDEV_TX_OK) {
					txq_trans_update(slave_txq);
					__netif_tx_unlock(slave_txq);
					master->slaves = NEXT_SLAVE(q);
					netif_wake_queue(dev);
					master->tx_packets++;
					master->tx_bytes += length;
					return NETDEV_TX_OK;
				}
				__netif_tx_unlock(slave_txq);
			}
			if (netif_queue_stopped(dev))
				busy = 1;
			break;
		case 1:
			master->slaves = NEXT_SLAVE(q);
			return NETDEV_TX_OK;
		default:
			nores = 1;
			break;
		}
		__skb_pull(skb, skb_network_offset(skb));
	} while ((q = NEXT_SLAVE(q)) != start);

	if (nores && skb_res == NULL) {
		skb_res = skb;
		goto restart;
	}

	if (busy) {
		netif_stop_queue(dev);
		return NETDEV_TX_BUSY;
	}
	master->tx_errors++;

drop:
	master->tx_dropped++;
	dev_kfree_skb(skb);
	return NETDEV_TX_OK;
}

static int teql_master_open(struct net_device *dev)
{
	struct Qdisc * q;
	struct teql_master *m = netdev_priv(dev);
	int mtu = 0xFFFE;
	unsigned flags = IFF_NOARP|IFF_MULTICAST;

	if (m->slaves == NULL)
		return -EUNATCH;

	flags = FMASK;

	q = m->slaves;
	do {
		struct net_device *slave = qdisc_dev(q);

		if (slave == NULL)
			return -EUNATCH;

		if (slave->mtu < mtu)
			mtu = slave->mtu;
		if (slave->hard_header_len > LL_MAX_HEADER)
			return -EINVAL;

		/* If all the slaves are BROADCAST, master is BROADCAST
		   If all the slaves are PtP, master is PtP
		   Otherwise, master is NBMA.
		 */
		if (!(slave->flags&IFF_POINTOPOINT))
			flags &= ~IFF_POINTOPOINT;
		if (!(slave->flags&IFF_BROADCAST))
			flags &= ~IFF_BROADCAST;
		if (!(slave->flags&IFF_MULTICAST))
			flags &= ~IFF_MULTICAST;
	} while ((q = NEXT_SLAVE(q)) != m->slaves);

	m->dev->mtu = mtu;
	m->dev->flags = (m->dev->flags&~FMASK) | flags;
	netif_start_queue(m->dev);
	return 0;
}

static int teql_master_close(struct net_device *dev)
{
	netif_stop_queue(dev);
	return 0;
}

static struct rtnl_link_stats64 *teql_master_stats64(struct net_device *dev,
						     struct rtnl_link_stats64 *stats)
{
	struct teql_master *m = netdev_priv(dev);

	stats->tx_packets	= m->tx_packets;
	stats->tx_bytes		= m->tx_bytes;
	stats->tx_errors	= m->tx_errors;
	stats->tx_dropped	= m->tx_dropped;
	return stats;
}

static int teql_master_mtu(struct net_device *dev, int new_mtu)
{
	struct teql_master *m = netdev_priv(dev);
	struct Qdisc *q;

	if (new_mtu < 68)
		return -EINVAL;

	q = m->slaves;
	if (q) {
		do {
			if (new_mtu > qdisc_dev(q)->mtu)
				return -EINVAL;
		} while ((q=NEXT_SLAVE(q)) != m->slaves);
	}

	dev->mtu = new_mtu;
	return 0;
}

static const struct net_device_ops teql_netdev_ops = {
	.ndo_open	= teql_master_open,
	.ndo_stop	= teql_master_close,
	.ndo_start_xmit	= teql_master_xmit,
	.ndo_get_stats64 = teql_master_stats64,
	.ndo_change_mtu	= teql_master_mtu,
};

static __init void teql_master_setup(struct net_device *dev)
{
	struct teql_master *master = netdev_priv(dev);
	struct Qdisc_ops *ops = &master->qops;

	master->dev	= dev;
	ops->priv_size  = sizeof(struct teql_sched_data);

	ops->enqueue	=	teql_enqueue;
	ops->dequeue	=	teql_dequeue;
	ops->peek	=	teql_peek;
	ops->init	=	teql_qdisc_init;
	ops->reset	=	teql_reset;
	ops->destroy	=	teql_destroy;
	ops->owner	=	THIS_MODULE;

	dev->netdev_ops =       &teql_netdev_ops;
	dev->type		= ARPHRD_VOID;
	dev->mtu		= 1500;
	dev->tx_queue_len	= 100;
	dev->flags		= IFF_NOARP;
	dev->hard_header_len	= LL_MAX_HEADER;
	dev->priv_flags		&= ~IFF_XMIT_DST_RELEASE;
}

static LIST_HEAD(master_dev_list);
static int max_equalizers = 1;
module_param(max_equalizers, int, 0);
MODULE_PARM_DESC(max_equalizers, "Max number of link equalizers");

static int __init teql_init(void)
{
	int i;
	int err = -ENODEV;

	for (i = 0; i < max_equalizers; i++) {
		struct net_device *dev;
		struct teql_master *master;

		dev = alloc_netdev(sizeof(struct teql_master),
				  "teql%d", teql_master_setup);
		if (!dev) {
			err = -ENOMEM;
			break;
		}

		if ((err = register_netdev(dev))) {
			free_netdev(dev);
			break;
		}

		master = netdev_priv(dev);

		strlcpy(master->qops.id, dev->name, IFNAMSIZ);
		err = register_qdisc(&master->qops);

		if (err) {
			unregister_netdev(dev);
			free_netdev(dev);
			break;
		}

		list_add_tail(&master->master_list, &master_dev_list);
	}
	return i ? 0 : err;
}

static void __exit teql_exit(void)
{
	struct teql_master *master, *nxt;

	list_for_each_entry_safe(master, nxt, &master_dev_list, master_list) {

		list_del(&master->master_list);

		unregister_qdisc(&master->qops);
		unregister_netdev(master->dev);
		free_netdev(master->dev);
	}
}

module_init(teql_init);
module_exit(teql_exit);

MODULE_LICENSE("GPL");<|MERGE_RESOLUTION|>--- conflicted
+++ resolved
@@ -87,12 +87,7 @@
 
 	if (q->q.qlen < dev->tx_queue_len) {
 		__skb_queue_tail(&q->q, skb);
-<<<<<<< HEAD
-		sch->bstats.bytes += qdisc_pkt_len(skb);
-		sch->bstats.packets++;
-=======
 		qdisc_bstats_update(sch, skb);
->>>>>>> 3cbea436
 		return NET_XMIT_SUCCESS;
 	}
 
