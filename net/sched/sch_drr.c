/*
 * net/sched/sch_drr.c         Deficit Round Robin scheduler
 *
 * Copyright (c) 2008 Patrick McHardy <kaber@trash.net>
 *
 * This program is free software; you can redistribute it and/or
 * modify it under the terms of the GNU General Public License
 * version 2 as published by the Free Software Foundation.
 */

#include <linux/module.h>
#include <linux/slab.h>
#include <linux/init.h>
#include <linux/errno.h>
#include <linux/netdevice.h>
#include <linux/pkt_sched.h>
#include <net/sch_generic.h>
#include <net/pkt_sched.h>
#include <net/pkt_cls.h>

struct drr_class {
	struct Qdisc_class_common	common;
	unsigned int			refcnt;
	unsigned int			filter_cnt;

	struct gnet_stats_basic_packed		bstats;
	struct gnet_stats_queue		qstats;
	struct gnet_stats_rate_est	rate_est;
	struct list_head		alist;
	struct Qdisc			*qdisc;

	u32				quantum;
	u32				deficit;
};

struct drr_sched {
	struct list_head		active;
	struct tcf_proto		*filter_list;
	struct Qdisc_class_hash		clhash;
};

static struct drr_class *drr_find_class(struct Qdisc *sch, u32 classid)
{
	struct drr_sched *q = qdisc_priv(sch);
	struct Qdisc_class_common *clc;

	clc = qdisc_class_find(&q->clhash, classid);
	if (clc == NULL)
		return NULL;
	return container_of(clc, struct drr_class, common);
}

static void drr_purge_queue(struct drr_class *cl)
{
	unsigned int len = cl->qdisc->q.qlen;

	qdisc_reset(cl->qdisc);
	qdisc_tree_decrease_qlen(cl->qdisc, len);
}

static const struct nla_policy drr_policy[TCA_DRR_MAX + 1] = {
	[TCA_DRR_QUANTUM]	= { .type = NLA_U32 },
};

static int drr_change_class(struct Qdisc *sch, u32 classid, u32 parentid,
			    struct nlattr **tca, unsigned long *arg)
{
	struct drr_sched *q = qdisc_priv(sch);
	struct drr_class *cl = (struct drr_class *)*arg;
	struct nlattr *opt = tca[TCA_OPTIONS];
	struct nlattr *tb[TCA_DRR_MAX + 1];
	u32 quantum;
	int err;

	if (!opt)
		return -EINVAL;

	err = nla_parse_nested(tb, TCA_DRR_MAX, opt, drr_policy);
	if (err < 0)
		return err;

	if (tb[TCA_DRR_QUANTUM]) {
		quantum = nla_get_u32(tb[TCA_DRR_QUANTUM]);
		if (quantum == 0)
			return -EINVAL;
	} else
		quantum = psched_mtu(qdisc_dev(sch));

	if (cl != NULL) {
		if (tca[TCA_RATE]) {
			err = gen_replace_estimator(&cl->bstats, &cl->rate_est,
						    qdisc_root_sleeping_lock(sch),
						    tca[TCA_RATE]);
			if (err)
				return err;
		}

		sch_tree_lock(sch);
		if (tb[TCA_DRR_QUANTUM])
			cl->quantum = quantum;
		sch_tree_unlock(sch);

		return 0;
	}

	cl = kzalloc(sizeof(struct drr_class), GFP_KERNEL);
	if (cl == NULL)
		return -ENOBUFS;

	cl->refcnt	   = 1;
	cl->common.classid = classid;
	cl->quantum	   = quantum;
	cl->qdisc	   = qdisc_create_dflt(sch->dev_queue,
					       &pfifo_qdisc_ops, classid);
	if (cl->qdisc == NULL)
		cl->qdisc = &noop_qdisc;

	if (tca[TCA_RATE]) {
		err = gen_replace_estimator(&cl->bstats, &cl->rate_est,
					    qdisc_root_sleeping_lock(sch),
					    tca[TCA_RATE]);
		if (err) {
			qdisc_destroy(cl->qdisc);
			kfree(cl);
			return err;
		}
	}

	sch_tree_lock(sch);
	qdisc_class_hash_insert(&q->clhash, &cl->common);
	sch_tree_unlock(sch);

	qdisc_class_hash_grow(sch, &q->clhash);

	*arg = (unsigned long)cl;
	return 0;
}

static void drr_destroy_class(struct Qdisc *sch, struct drr_class *cl)
{
	gen_kill_estimator(&cl->bstats, &cl->rate_est);
	qdisc_destroy(cl->qdisc);
	kfree(cl);
}

static int drr_delete_class(struct Qdisc *sch, unsigned long arg)
{
	struct drr_sched *q = qdisc_priv(sch);
	struct drr_class *cl = (struct drr_class *)arg;

	if (cl->filter_cnt > 0)
		return -EBUSY;

	sch_tree_lock(sch);

	drr_purge_queue(cl);
	qdisc_class_hash_remove(&q->clhash, &cl->common);

	BUG_ON(--cl->refcnt == 0);
	/*
	 * This shouldn't happen: we "hold" one cops->get() when called
	 * from tc_ctl_tclass; the destroy method is done from cops->put().
	 */

	sch_tree_unlock(sch);
	return 0;
}

static unsigned long drr_get_class(struct Qdisc *sch, u32 classid)
{
	struct drr_class *cl = drr_find_class(sch, classid);

	if (cl != NULL)
		cl->refcnt++;

	return (unsigned long)cl;
}

static void drr_put_class(struct Qdisc *sch, unsigned long arg)
{
	struct drr_class *cl = (struct drr_class *)arg;

	if (--cl->refcnt == 0)
		drr_destroy_class(sch, cl);
}

static struct tcf_proto **drr_tcf_chain(struct Qdisc *sch, unsigned long cl)
{
	struct drr_sched *q = qdisc_priv(sch);

	if (cl)
		return NULL;

	return &q->filter_list;
}

static unsigned long drr_bind_tcf(struct Qdisc *sch, unsigned long parent,
				  u32 classid)
{
	struct drr_class *cl = drr_find_class(sch, classid);

	if (cl != NULL)
		cl->filter_cnt++;

	return (unsigned long)cl;
}

static void drr_unbind_tcf(struct Qdisc *sch, unsigned long arg)
{
	struct drr_class *cl = (struct drr_class *)arg;

	cl->filter_cnt--;
}

static int drr_graft_class(struct Qdisc *sch, unsigned long arg,
			   struct Qdisc *new, struct Qdisc **old)
{
	struct drr_class *cl = (struct drr_class *)arg;

	if (new == NULL) {
		new = qdisc_create_dflt(sch->dev_queue,
					&pfifo_qdisc_ops, cl->common.classid);
		if (new == NULL)
			new = &noop_qdisc;
	}

	sch_tree_lock(sch);
	drr_purge_queue(cl);
	*old = cl->qdisc;
	cl->qdisc = new;
	sch_tree_unlock(sch);
	return 0;
}

static struct Qdisc *drr_class_leaf(struct Qdisc *sch, unsigned long arg)
{
	struct drr_class *cl = (struct drr_class *)arg;

	return cl->qdisc;
}

static void drr_qlen_notify(struct Qdisc *csh, unsigned long arg)
{
	struct drr_class *cl = (struct drr_class *)arg;

	if (cl->qdisc->q.qlen == 0)
		list_del(&cl->alist);
}

static int drr_dump_class(struct Qdisc *sch, unsigned long arg,
			  struct sk_buff *skb, struct tcmsg *tcm)
{
	struct drr_class *cl = (struct drr_class *)arg;
	struct nlattr *nest;

	tcm->tcm_parent	= TC_H_ROOT;
	tcm->tcm_handle	= cl->common.classid;
	tcm->tcm_info	= cl->qdisc->handle;

	nest = nla_nest_start(skb, TCA_OPTIONS);
	if (nest == NULL)
		goto nla_put_failure;
	NLA_PUT_U32(skb, TCA_DRR_QUANTUM, cl->quantum);
	return nla_nest_end(skb, nest);

nla_put_failure:
	nla_nest_cancel(skb, nest);
	return -EMSGSIZE;
}

static int drr_dump_class_stats(struct Qdisc *sch, unsigned long arg,
				struct gnet_dump *d)
{
	struct drr_class *cl = (struct drr_class *)arg;
	struct tc_drr_stats xstats;

	memset(&xstats, 0, sizeof(xstats));
	if (cl->qdisc->q.qlen) {
		xstats.deficit = cl->deficit;
		cl->qdisc->qstats.qlen = cl->qdisc->q.qlen;
	}

	if (gnet_stats_copy_basic(d, &cl->bstats) < 0 ||
	    gnet_stats_copy_rate_est(d, &cl->bstats, &cl->rate_est) < 0 ||
	    gnet_stats_copy_queue(d, &cl->qdisc->qstats) < 0)
		return -1;

	return gnet_stats_copy_app(d, &xstats, sizeof(xstats));
}

static void drr_walk(struct Qdisc *sch, struct qdisc_walker *arg)
{
	struct drr_sched *q = qdisc_priv(sch);
	struct drr_class *cl;
	struct hlist_node *n;
	unsigned int i;

	if (arg->stop)
		return;

	for (i = 0; i < q->clhash.hashsize; i++) {
		hlist_for_each_entry(cl, n, &q->clhash.hash[i], common.hnode) {
			if (arg->count < arg->skip) {
				arg->count++;
				continue;
			}
			if (arg->fn(sch, (unsigned long)cl, arg) < 0) {
				arg->stop = 1;
				return;
			}
			arg->count++;
		}
	}
}

static struct drr_class *drr_classify(struct sk_buff *skb, struct Qdisc *sch,
				      int *qerr)
{
	struct drr_sched *q = qdisc_priv(sch);
	struct drr_class *cl;
	struct tcf_result res;
	int result;

	if (TC_H_MAJ(skb->priority ^ sch->handle) == 0) {
		cl = drr_find_class(sch, skb->priority);
		if (cl != NULL)
			return cl;
	}

	*qerr = NET_XMIT_SUCCESS | __NET_XMIT_BYPASS;
	result = tc_classify(skb, q->filter_list, &res);
	if (result >= 0) {
#ifdef CONFIG_NET_CLS_ACT
		switch (result) {
		case TC_ACT_QUEUED:
		case TC_ACT_STOLEN:
			*qerr = NET_XMIT_SUCCESS | __NET_XMIT_STOLEN;
		case TC_ACT_SHOT:
			return NULL;
		}
#endif
		cl = (struct drr_class *)res.class;
		if (cl == NULL)
			cl = drr_find_class(sch, res.classid);
		return cl;
	}
	return NULL;
}

static int drr_enqueue(struct sk_buff *skb, struct Qdisc *sch)
{
	struct drr_sched *q = qdisc_priv(sch);
	struct drr_class *cl;
	int err;

	cl = drr_classify(skb, sch, &err);
	if (cl == NULL) {
		if (err & __NET_XMIT_BYPASS)
			sch->qstats.drops++;
		kfree_skb(skb);
		return err;
	}

	err = qdisc_enqueue(skb, cl->qdisc);
	if (unlikely(err != NET_XMIT_SUCCESS)) {
		if (net_xmit_drop_count(err)) {
			cl->qstats.drops++;
			sch->qstats.drops++;
		}
		return err;
	}

	if (cl->qdisc->q.qlen == 1) {
		list_add_tail(&cl->alist, &q->active);
		cl->deficit = cl->quantum;
	}

	bstats_update(&cl->bstats, skb);
<<<<<<< HEAD
	qdisc_bstats_update(sch, skb);
=======
>>>>>>> 105e53f8

	sch->q.qlen++;
	return err;
}

static struct sk_buff *drr_dequeue(struct Qdisc *sch)
{
	struct drr_sched *q = qdisc_priv(sch);
	struct drr_class *cl;
	struct sk_buff *skb;
	unsigned int len;

	if (list_empty(&q->active))
		goto out;
	while (1) {
		cl = list_first_entry(&q->active, struct drr_class, alist);
		skb = cl->qdisc->ops->peek(cl->qdisc);
		if (skb == NULL)
			goto out;

		len = qdisc_pkt_len(skb);
		if (len <= cl->deficit) {
			cl->deficit -= len;
			skb = qdisc_dequeue_peeked(cl->qdisc);
			if (cl->qdisc->q.qlen == 0)
				list_del(&cl->alist);
			qdisc_bstats_update(sch, skb);
			sch->q.qlen--;
			return skb;
		}

		cl->deficit += cl->quantum;
		list_move_tail(&cl->alist, &q->active);
	}
out:
	return NULL;
}

static unsigned int drr_drop(struct Qdisc *sch)
{
	struct drr_sched *q = qdisc_priv(sch);
	struct drr_class *cl;
	unsigned int len;

	list_for_each_entry(cl, &q->active, alist) {
		if (cl->qdisc->ops->drop) {
			len = cl->qdisc->ops->drop(cl->qdisc);
			if (len > 0) {
				sch->q.qlen--;
				if (cl->qdisc->q.qlen == 0)
					list_del(&cl->alist);
				return len;
			}
		}
	}
	return 0;
}

static int drr_init_qdisc(struct Qdisc *sch, struct nlattr *opt)
{
	struct drr_sched *q = qdisc_priv(sch);
	int err;

	err = qdisc_class_hash_init(&q->clhash);
	if (err < 0)
		return err;
	INIT_LIST_HEAD(&q->active);
	return 0;
}

static void drr_reset_qdisc(struct Qdisc *sch)
{
	struct drr_sched *q = qdisc_priv(sch);
	struct drr_class *cl;
	struct hlist_node *n;
	unsigned int i;

	for (i = 0; i < q->clhash.hashsize; i++) {
		hlist_for_each_entry(cl, n, &q->clhash.hash[i], common.hnode) {
			if (cl->qdisc->q.qlen)
				list_del(&cl->alist);
			qdisc_reset(cl->qdisc);
		}
	}
	sch->q.qlen = 0;
}

static void drr_destroy_qdisc(struct Qdisc *sch)
{
	struct drr_sched *q = qdisc_priv(sch);
	struct drr_class *cl;
	struct hlist_node *n, *next;
	unsigned int i;

	tcf_destroy_chain(&q->filter_list);

	for (i = 0; i < q->clhash.hashsize; i++) {
		hlist_for_each_entry_safe(cl, n, next, &q->clhash.hash[i],
					  common.hnode)
			drr_destroy_class(sch, cl);
	}
	qdisc_class_hash_destroy(&q->clhash);
}

static const struct Qdisc_class_ops drr_class_ops = {
	.change		= drr_change_class,
	.delete		= drr_delete_class,
	.get		= drr_get_class,
	.put		= drr_put_class,
	.tcf_chain	= drr_tcf_chain,
	.bind_tcf	= drr_bind_tcf,
	.unbind_tcf	= drr_unbind_tcf,
	.graft		= drr_graft_class,
	.leaf		= drr_class_leaf,
	.qlen_notify	= drr_qlen_notify,
	.dump		= drr_dump_class,
	.dump_stats	= drr_dump_class_stats,
	.walk		= drr_walk,
};

static struct Qdisc_ops drr_qdisc_ops __read_mostly = {
	.cl_ops		= &drr_class_ops,
	.id		= "drr",
	.priv_size	= sizeof(struct drr_sched),
	.enqueue	= drr_enqueue,
	.dequeue	= drr_dequeue,
	.peek		= qdisc_peek_dequeued,
	.drop		= drr_drop,
	.init		= drr_init_qdisc,
	.reset		= drr_reset_qdisc,
	.destroy	= drr_destroy_qdisc,
	.owner		= THIS_MODULE,
};

static int __init drr_init(void)
{
	return register_qdisc(&drr_qdisc_ops);
}

static void __exit drr_exit(void)
{
	unregister_qdisc(&drr_qdisc_ops);
}

module_init(drr_init);
module_exit(drr_exit);
MODULE_LICENSE("GPL");<|MERGE_RESOLUTION|>--- conflicted
+++ resolved
@@ -376,10 +376,6 @@
 	}
 
 	bstats_update(&cl->bstats, skb);
-<<<<<<< HEAD
-	qdisc_bstats_update(sch, skb);
-=======
->>>>>>> 105e53f8
 
 	sch->q.qlen++;
 	return err;
