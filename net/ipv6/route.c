/*
 *	Linux INET6 implementation
 *	FIB front-end.
 *
 *	Authors:
 *	Pedro Roque		<roque@di.fc.ul.pt>
 *
 *	This program is free software; you can redistribute it and/or
 *      modify it under the terms of the GNU General Public License
 *      as published by the Free Software Foundation; either version
 *      2 of the License, or (at your option) any later version.
 */

/*	Changes:
 *
 *	YOSHIFUJI Hideaki @USAGI
 *		reworked default router selection.
 *		- respect outgoing interface
 *		- select from (probably) reachable routers (i.e.
 *		routers in REACHABLE, STALE, DELAY or PROBE states).
 *		- always select the same router if it is (probably)
 *		reachable.  otherwise, round-robin the list.
 *	Ville Nuorvala
 *		Fixed routing subtrees.
 */

#include <linux/capability.h>
#include <linux/errno.h>
#include <linux/types.h>
#include <linux/times.h>
#include <linux/socket.h>
#include <linux/sockios.h>
#include <linux/net.h>
#include <linux/route.h>
#include <linux/netdevice.h>
#include <linux/in6.h>
#include <linux/mroute6.h>
#include <linux/init.h>
#include <linux/if_arp.h>
#include <linux/proc_fs.h>
#include <linux/seq_file.h>
#include <linux/nsproxy.h>
#include <linux/slab.h>
#include <net/net_namespace.h>
#include <net/snmp.h>
#include <net/ipv6.h>
#include <net/ip6_fib.h>
#include <net/ip6_route.h>
#include <net/ndisc.h>
#include <net/addrconf.h>
#include <net/tcp.h>
#include <linux/rtnetlink.h>
#include <net/dst.h>
#include <net/xfrm.h>
#include <net/netevent.h>
#include <net/netlink.h>

#include <asm/uaccess.h>

#ifdef CONFIG_SYSCTL
#include <linux/sysctl.h>
#endif

/* Set to 3 to get tracing. */
#define RT6_DEBUG 2

#if RT6_DEBUG >= 3
#define RDBG(x) printk x
#define RT6_TRACE(x...) printk(KERN_DEBUG x)
#else
#define RDBG(x)
#define RT6_TRACE(x...) do { ; } while (0)
#endif

static struct rt6_info * ip6_rt_copy(struct rt6_info *ort);
static struct dst_entry	*ip6_dst_check(struct dst_entry *dst, u32 cookie);
static unsigned int	 ip6_default_advmss(const struct dst_entry *dst);
static unsigned int	 ip6_default_mtu(const struct dst_entry *dst);
static struct dst_entry *ip6_negative_advice(struct dst_entry *);
static void		ip6_dst_destroy(struct dst_entry *);
static void		ip6_dst_ifdown(struct dst_entry *,
				       struct net_device *dev, int how);
static int		 ip6_dst_gc(struct dst_ops *ops);

static int		ip6_pkt_discard(struct sk_buff *skb);
static int		ip6_pkt_discard_out(struct sk_buff *skb);
static void		ip6_link_failure(struct sk_buff *skb);
static void		ip6_rt_update_pmtu(struct dst_entry *dst, u32 mtu);

#ifdef CONFIG_IPV6_ROUTE_INFO
static struct rt6_info *rt6_add_route_info(struct net *net,
					   struct in6_addr *prefix, int prefixlen,
					   struct in6_addr *gwaddr, int ifindex,
					   unsigned pref);
static struct rt6_info *rt6_get_route_info(struct net *net,
					   struct in6_addr *prefix, int prefixlen,
					   struct in6_addr *gwaddr, int ifindex);
#endif

static u32 *ipv6_cow_metrics(struct dst_entry *dst, unsigned long old)
{
	struct rt6_info *rt = (struct rt6_info *) dst;
	struct inet_peer *peer;
	u32 *p = NULL;

	if (!rt->rt6i_peer)
		rt6_bind_peer(rt, 1);

	peer = rt->rt6i_peer;
	if (peer) {
		u32 *old_p = __DST_METRICS_PTR(old);
		unsigned long prev, new;

		p = peer->metrics;
		if (inet_metrics_new(peer))
			memcpy(p, old_p, sizeof(u32) * RTAX_MAX);

		new = (unsigned long) p;
		prev = cmpxchg(&dst->_metrics, old, new);

		if (prev != old) {
			p = __DST_METRICS_PTR(prev);
			if (prev & DST_METRICS_READ_ONLY)
				p = NULL;
		}
	}
	return p;
}

static struct dst_ops ip6_dst_ops_template = {
	.family			=	AF_INET6,
	.protocol		=	cpu_to_be16(ETH_P_IPV6),
	.gc			=	ip6_dst_gc,
	.gc_thresh		=	1024,
	.check			=	ip6_dst_check,
	.default_advmss		=	ip6_default_advmss,
	.default_mtu		=	ip6_default_mtu,
<<<<<<< HEAD
=======
	.cow_metrics		=	ipv6_cow_metrics,
>>>>>>> 105e53f8
	.destroy		=	ip6_dst_destroy,
	.ifdown			=	ip6_dst_ifdown,
	.negative_advice	=	ip6_negative_advice,
	.link_failure		=	ip6_link_failure,
	.update_pmtu		=	ip6_rt_update_pmtu,
	.local_out		=	__ip6_local_out,
};

static unsigned int ip6_blackhole_default_mtu(const struct dst_entry *dst)
{
	return 0;
}

static void ip6_rt_blackhole_update_pmtu(struct dst_entry *dst, u32 mtu)
{
}

static u32 *ip6_rt_blackhole_cow_metrics(struct dst_entry *dst,
					 unsigned long old)
{
	return NULL;
}

static struct dst_ops ip6_dst_blackhole_ops = {
	.family			=	AF_INET6,
	.protocol		=	cpu_to_be16(ETH_P_IPV6),
	.destroy		=	ip6_dst_destroy,
	.check			=	ip6_dst_check,
	.default_mtu		=	ip6_blackhole_default_mtu,
	.default_advmss		=	ip6_default_advmss,
	.update_pmtu		=	ip6_rt_blackhole_update_pmtu,
	.cow_metrics		=	ip6_rt_blackhole_cow_metrics,
};

static const u32 ip6_template_metrics[RTAX_MAX] = {
	[RTAX_HOPLIMIT - 1] = 255,
};

static struct rt6_info ip6_null_entry_template = {
	.dst = {
		.__refcnt	= ATOMIC_INIT(1),
		.__use		= 1,
		.obsolete	= -1,
		.error		= -ENETUNREACH,
		.input		= ip6_pkt_discard,
		.output		= ip6_pkt_discard_out,
	},
	.rt6i_flags	= (RTF_REJECT | RTF_NONEXTHOP),
	.rt6i_protocol  = RTPROT_KERNEL,
	.rt6i_metric	= ~(u32) 0,
	.rt6i_ref	= ATOMIC_INIT(1),
};

#ifdef CONFIG_IPV6_MULTIPLE_TABLES

static int ip6_pkt_prohibit(struct sk_buff *skb);
static int ip6_pkt_prohibit_out(struct sk_buff *skb);

static struct rt6_info ip6_prohibit_entry_template = {
	.dst = {
		.__refcnt	= ATOMIC_INIT(1),
		.__use		= 1,
		.obsolete	= -1,
		.error		= -EACCES,
		.input		= ip6_pkt_prohibit,
		.output		= ip6_pkt_prohibit_out,
	},
	.rt6i_flags	= (RTF_REJECT | RTF_NONEXTHOP),
	.rt6i_protocol  = RTPROT_KERNEL,
	.rt6i_metric	= ~(u32) 0,
	.rt6i_ref	= ATOMIC_INIT(1),
};

static struct rt6_info ip6_blk_hole_entry_template = {
	.dst = {
		.__refcnt	= ATOMIC_INIT(1),
		.__use		= 1,
		.obsolete	= -1,
		.error		= -EINVAL,
		.input		= dst_discard,
		.output		= dst_discard,
	},
	.rt6i_flags	= (RTF_REJECT | RTF_NONEXTHOP),
	.rt6i_protocol  = RTPROT_KERNEL,
	.rt6i_metric	= ~(u32) 0,
	.rt6i_ref	= ATOMIC_INIT(1),
};

#endif

/* allocate dst with ip6_dst_ops */
static inline struct rt6_info *ip6_dst_alloc(struct dst_ops *ops)
{
	return (struct rt6_info *)dst_alloc(ops, 0);
}

static void ip6_dst_destroy(struct dst_entry *dst)
{
	struct rt6_info *rt = (struct rt6_info *)dst;
	struct inet6_dev *idev = rt->rt6i_idev;
	struct inet_peer *peer = rt->rt6i_peer;

	if (idev != NULL) {
		rt->rt6i_idev = NULL;
		in6_dev_put(idev);
	}
	if (peer) {
<<<<<<< HEAD
		BUG_ON(!(rt->rt6i_flags & RTF_CACHE));
=======
>>>>>>> 105e53f8
		rt->rt6i_peer = NULL;
		inet_putpeer(peer);
	}
}

<<<<<<< HEAD
=======
static atomic_t __rt6_peer_genid = ATOMIC_INIT(0);

static u32 rt6_peer_genid(void)
{
	return atomic_read(&__rt6_peer_genid);
}

>>>>>>> 105e53f8
void rt6_bind_peer(struct rt6_info *rt, int create)
{
	struct inet_peer *peer;

<<<<<<< HEAD
	if (WARN_ON(!(rt->rt6i_flags & RTF_CACHE)))
		return;

	peer = inet_getpeer_v6(&rt->rt6i_dst.addr, create);
	if (peer && cmpxchg(&rt->rt6i_peer, NULL, peer) != NULL)
		inet_putpeer(peer);
=======
	peer = inet_getpeer_v6(&rt->rt6i_dst.addr, create);
	if (peer && cmpxchg(&rt->rt6i_peer, NULL, peer) != NULL)
		inet_putpeer(peer);
	else
		rt->rt6i_peer_genid = rt6_peer_genid();
>>>>>>> 105e53f8
}

static void ip6_dst_ifdown(struct dst_entry *dst, struct net_device *dev,
			   int how)
{
	struct rt6_info *rt = (struct rt6_info *)dst;
	struct inet6_dev *idev = rt->rt6i_idev;
	struct net_device *loopback_dev =
		dev_net(dev)->loopback_dev;

	if (dev != loopback_dev && idev != NULL && idev->dev == dev) {
		struct inet6_dev *loopback_idev =
			in6_dev_get(loopback_dev);
		if (loopback_idev != NULL) {
			rt->rt6i_idev = loopback_idev;
			in6_dev_put(idev);
		}
	}
}

static __inline__ int rt6_check_expired(const struct rt6_info *rt)
{
	return (rt->rt6i_flags & RTF_EXPIRES) &&
		time_after(jiffies, rt->rt6i_expires);
}

static inline int rt6_need_strict(struct in6_addr *daddr)
{
	return ipv6_addr_type(daddr) &
		(IPV6_ADDR_MULTICAST | IPV6_ADDR_LINKLOCAL | IPV6_ADDR_LOOPBACK);
}

/*
 *	Route lookup. Any table->tb6_lock is implied.
 */

static inline struct rt6_info *rt6_device_match(struct net *net,
						    struct rt6_info *rt,
						    struct in6_addr *saddr,
						    int oif,
						    int flags)
{
	struct rt6_info *local = NULL;
	struct rt6_info *sprt;

	if (!oif && ipv6_addr_any(saddr))
		goto out;

	for (sprt = rt; sprt; sprt = sprt->dst.rt6_next) {
		struct net_device *dev = sprt->rt6i_dev;

		if (oif) {
			if (dev->ifindex == oif)
				return sprt;
			if (dev->flags & IFF_LOOPBACK) {
				if (sprt->rt6i_idev == NULL ||
				    sprt->rt6i_idev->dev->ifindex != oif) {
					if (flags & RT6_LOOKUP_F_IFACE && oif)
						continue;
					if (local && (!oif ||
						      local->rt6i_idev->dev->ifindex == oif))
						continue;
				}
				local = sprt;
			}
		} else {
			if (ipv6_chk_addr(net, saddr, dev,
					  flags & RT6_LOOKUP_F_IFACE))
				return sprt;
		}
	}

	if (oif) {
		if (local)
			return local;

		if (flags & RT6_LOOKUP_F_IFACE)
			return net->ipv6.ip6_null_entry;
	}
out:
	return rt;
}

#ifdef CONFIG_IPV6_ROUTER_PREF
static void rt6_probe(struct rt6_info *rt)
{
	struct neighbour *neigh = rt ? rt->rt6i_nexthop : NULL;
	/*
	 * Okay, this does not seem to be appropriate
	 * for now, however, we need to check if it
	 * is really so; aka Router Reachability Probing.
	 *
	 * Router Reachability Probe MUST be rate-limited
	 * to no more than one per minute.
	 */
	if (!neigh || (neigh->nud_state & NUD_VALID))
		return;
	read_lock_bh(&neigh->lock);
	if (!(neigh->nud_state & NUD_VALID) &&
	    time_after(jiffies, neigh->updated + rt->rt6i_idev->cnf.rtr_probe_interval)) {
		struct in6_addr mcaddr;
		struct in6_addr *target;

		neigh->updated = jiffies;
		read_unlock_bh(&neigh->lock);

		target = (struct in6_addr *)&neigh->primary_key;
		addrconf_addr_solict_mult(target, &mcaddr);
		ndisc_send_ns(rt->rt6i_dev, NULL, target, &mcaddr, NULL);
	} else
		read_unlock_bh(&neigh->lock);
}
#else
static inline void rt6_probe(struct rt6_info *rt)
{
}
#endif

/*
 * Default Router Selection (RFC 2461 6.3.6)
 */
static inline int rt6_check_dev(struct rt6_info *rt, int oif)
{
	struct net_device *dev = rt->rt6i_dev;
	if (!oif || dev->ifindex == oif)
		return 2;
	if ((dev->flags & IFF_LOOPBACK) &&
	    rt->rt6i_idev && rt->rt6i_idev->dev->ifindex == oif)
		return 1;
	return 0;
}

static inline int rt6_check_neigh(struct rt6_info *rt)
{
	struct neighbour *neigh = rt->rt6i_nexthop;
	int m;
	if (rt->rt6i_flags & RTF_NONEXTHOP ||
	    !(rt->rt6i_flags & RTF_GATEWAY))
		m = 1;
	else if (neigh) {
		read_lock_bh(&neigh->lock);
		if (neigh->nud_state & NUD_VALID)
			m = 2;
#ifdef CONFIG_IPV6_ROUTER_PREF
		else if (neigh->nud_state & NUD_FAILED)
			m = 0;
#endif
		else
			m = 1;
		read_unlock_bh(&neigh->lock);
	} else
		m = 0;
	return m;
}

static int rt6_score_route(struct rt6_info *rt, int oif,
			   int strict)
{
	int m, n;

	m = rt6_check_dev(rt, oif);
	if (!m && (strict & RT6_LOOKUP_F_IFACE))
		return -1;
#ifdef CONFIG_IPV6_ROUTER_PREF
	m |= IPV6_DECODE_PREF(IPV6_EXTRACT_PREF(rt->rt6i_flags)) << 2;
#endif
	n = rt6_check_neigh(rt);
	if (!n && (strict & RT6_LOOKUP_F_REACHABLE))
		return -1;
	return m;
}

static struct rt6_info *find_match(struct rt6_info *rt, int oif, int strict,
				   int *mpri, struct rt6_info *match)
{
	int m;

	if (rt6_check_expired(rt))
		goto out;

	m = rt6_score_route(rt, oif, strict);
	if (m < 0)
		goto out;

	if (m > *mpri) {
		if (strict & RT6_LOOKUP_F_REACHABLE)
			rt6_probe(match);
		*mpri = m;
		match = rt;
	} else if (strict & RT6_LOOKUP_F_REACHABLE) {
		rt6_probe(rt);
	}

out:
	return match;
}

static struct rt6_info *find_rr_leaf(struct fib6_node *fn,
				     struct rt6_info *rr_head,
				     u32 metric, int oif, int strict)
{
	struct rt6_info *rt, *match;
	int mpri = -1;

	match = NULL;
	for (rt = rr_head; rt && rt->rt6i_metric == metric;
	     rt = rt->dst.rt6_next)
		match = find_match(rt, oif, strict, &mpri, match);
	for (rt = fn->leaf; rt && rt != rr_head && rt->rt6i_metric == metric;
	     rt = rt->dst.rt6_next)
		match = find_match(rt, oif, strict, &mpri, match);

	return match;
}

static struct rt6_info *rt6_select(struct fib6_node *fn, int oif, int strict)
{
	struct rt6_info *match, *rt0;
	struct net *net;

	RT6_TRACE("%s(fn->leaf=%p, oif=%d)\n",
		  __func__, fn->leaf, oif);

	rt0 = fn->rr_ptr;
	if (!rt0)
		fn->rr_ptr = rt0 = fn->leaf;

	match = find_rr_leaf(fn, rt0, rt0->rt6i_metric, oif, strict);

	if (!match &&
	    (strict & RT6_LOOKUP_F_REACHABLE)) {
		struct rt6_info *next = rt0->dst.rt6_next;

		/* no entries matched; do round-robin */
		if (!next || next->rt6i_metric != rt0->rt6i_metric)
			next = fn->leaf;

		if (next != rt0)
			fn->rr_ptr = next;
	}

	RT6_TRACE("%s() => %p\n",
		  __func__, match);

	net = dev_net(rt0->rt6i_dev);
	return match ? match : net->ipv6.ip6_null_entry;
}

#ifdef CONFIG_IPV6_ROUTE_INFO
int rt6_route_rcv(struct net_device *dev, u8 *opt, int len,
		  struct in6_addr *gwaddr)
{
	struct net *net = dev_net(dev);
	struct route_info *rinfo = (struct route_info *) opt;
	struct in6_addr prefix_buf, *prefix;
	unsigned int pref;
	unsigned long lifetime;
	struct rt6_info *rt;

	if (len < sizeof(struct route_info)) {
		return -EINVAL;
	}

	/* Sanity check for prefix_len and length */
	if (rinfo->length > 3) {
		return -EINVAL;
	} else if (rinfo->prefix_len > 128) {
		return -EINVAL;
	} else if (rinfo->prefix_len > 64) {
		if (rinfo->length < 2) {
			return -EINVAL;
		}
	} else if (rinfo->prefix_len > 0) {
		if (rinfo->length < 1) {
			return -EINVAL;
		}
	}

	pref = rinfo->route_pref;
	if (pref == ICMPV6_ROUTER_PREF_INVALID)
		return -EINVAL;

	lifetime = addrconf_timeout_fixup(ntohl(rinfo->lifetime), HZ);

	if (rinfo->length == 3)
		prefix = (struct in6_addr *)rinfo->prefix;
	else {
		/* this function is safe */
		ipv6_addr_prefix(&prefix_buf,
				 (struct in6_addr *)rinfo->prefix,
				 rinfo->prefix_len);
		prefix = &prefix_buf;
	}

	rt = rt6_get_route_info(net, prefix, rinfo->prefix_len, gwaddr,
				dev->ifindex);

	if (rt && !lifetime) {
		ip6_del_rt(rt);
		rt = NULL;
	}

	if (!rt && lifetime)
		rt = rt6_add_route_info(net, prefix, rinfo->prefix_len, gwaddr, dev->ifindex,
					pref);
	else if (rt)
		rt->rt6i_flags = RTF_ROUTEINFO |
				 (rt->rt6i_flags & ~RTF_PREF_MASK) | RTF_PREF(pref);

	if (rt) {
		if (!addrconf_finite_timeout(lifetime)) {
			rt->rt6i_flags &= ~RTF_EXPIRES;
		} else {
			rt->rt6i_expires = jiffies + HZ * lifetime;
			rt->rt6i_flags |= RTF_EXPIRES;
		}
		dst_release(&rt->dst);
	}
	return 0;
}
#endif

#define BACKTRACK(__net, saddr)			\
do { \
	if (rt == __net->ipv6.ip6_null_entry) {	\
		struct fib6_node *pn; \
		while (1) { \
			if (fn->fn_flags & RTN_TL_ROOT) \
				goto out; \
			pn = fn->parent; \
			if (FIB6_SUBTREE(pn) && FIB6_SUBTREE(pn) != fn) \
				fn = fib6_lookup(FIB6_SUBTREE(pn), NULL, saddr); \
			else \
				fn = pn; \
			if (fn->fn_flags & RTN_RTINFO) \
				goto restart; \
		} \
	} \
} while(0)

static struct rt6_info *ip6_pol_route_lookup(struct net *net,
					     struct fib6_table *table,
					     struct flowi6 *fl6, int flags)
{
	struct fib6_node *fn;
	struct rt6_info *rt;

	read_lock_bh(&table->tb6_lock);
	fn = fib6_lookup(&table->tb6_root, &fl6->daddr, &fl6->saddr);
restart:
	rt = fn->leaf;
	rt = rt6_device_match(net, rt, &fl6->saddr, fl6->flowi6_oif, flags);
	BACKTRACK(net, &fl6->saddr);
out:
	dst_use(&rt->dst, jiffies);
	read_unlock_bh(&table->tb6_lock);
	return rt;

}

struct rt6_info *rt6_lookup(struct net *net, const struct in6_addr *daddr,
			    const struct in6_addr *saddr, int oif, int strict)
{
<<<<<<< HEAD
	struct flowi fl = {
		.oif = oif,
		.fl6_dst = *daddr,
=======
	struct flowi6 fl6 = {
		.flowi6_oif = oif,
		.daddr = *daddr,
>>>>>>> 105e53f8
	};
	struct dst_entry *dst;
	int flags = strict ? RT6_LOOKUP_F_IFACE : 0;

	if (saddr) {
		memcpy(&fl6.saddr, saddr, sizeof(*saddr));
		flags |= RT6_LOOKUP_F_HAS_SADDR;
	}

	dst = fib6_rule_lookup(net, &fl6, flags, ip6_pol_route_lookup);
	if (dst->error == 0)
		return (struct rt6_info *) dst;

	dst_release(dst);

	return NULL;
}

EXPORT_SYMBOL(rt6_lookup);

/* ip6_ins_rt is called with FREE table->tb6_lock.
   It takes new route entry, the addition fails by any reason the
   route is freed. In any case, if caller does not hold it, it may
   be destroyed.
 */

static int __ip6_ins_rt(struct rt6_info *rt, struct nl_info *info)
{
	int err;
	struct fib6_table *table;

	table = rt->rt6i_table;
	write_lock_bh(&table->tb6_lock);
	err = fib6_add(&table->tb6_root, rt, info);
	write_unlock_bh(&table->tb6_lock);

	return err;
}

int ip6_ins_rt(struct rt6_info *rt)
{
	struct nl_info info = {
		.nl_net = dev_net(rt->rt6i_dev),
	};
	return __ip6_ins_rt(rt, &info);
}

static struct rt6_info *rt6_alloc_cow(struct rt6_info *ort, struct in6_addr *daddr,
				      struct in6_addr *saddr)
{
	struct rt6_info *rt;

	/*
	 *	Clone the route.
	 */

	rt = ip6_rt_copy(ort);

	if (rt) {
		struct neighbour *neigh;
		int attempts = !in_softirq();

		if (!(rt->rt6i_flags&RTF_GATEWAY)) {
			if (rt->rt6i_dst.plen != 128 &&
			    ipv6_addr_equal(&rt->rt6i_dst.addr, daddr))
				rt->rt6i_flags |= RTF_ANYCAST;
			ipv6_addr_copy(&rt->rt6i_gateway, daddr);
		}

		ipv6_addr_copy(&rt->rt6i_dst.addr, daddr);
		rt->rt6i_dst.plen = 128;
		rt->rt6i_flags |= RTF_CACHE;
		rt->dst.flags |= DST_HOST;

#ifdef CONFIG_IPV6_SUBTREES
		if (rt->rt6i_src.plen && saddr) {
			ipv6_addr_copy(&rt->rt6i_src.addr, saddr);
			rt->rt6i_src.plen = 128;
		}
#endif

	retry:
		neigh = ndisc_get_neigh(rt->rt6i_dev, &rt->rt6i_gateway);
		if (IS_ERR(neigh)) {
			struct net *net = dev_net(rt->rt6i_dev);
			int saved_rt_min_interval =
				net->ipv6.sysctl.ip6_rt_gc_min_interval;
			int saved_rt_elasticity =
				net->ipv6.sysctl.ip6_rt_gc_elasticity;

			if (attempts-- > 0) {
				net->ipv6.sysctl.ip6_rt_gc_elasticity = 1;
				net->ipv6.sysctl.ip6_rt_gc_min_interval = 0;

				ip6_dst_gc(&net->ipv6.ip6_dst_ops);

				net->ipv6.sysctl.ip6_rt_gc_elasticity =
					saved_rt_elasticity;
				net->ipv6.sysctl.ip6_rt_gc_min_interval =
					saved_rt_min_interval;
				goto retry;
			}

			if (net_ratelimit())
				printk(KERN_WARNING
				       "ipv6: Neighbour table overflow.\n");
			dst_free(&rt->dst);
			return NULL;
		}
		rt->rt6i_nexthop = neigh;

	}

	return rt;
}

static struct rt6_info *rt6_alloc_clone(struct rt6_info *ort, struct in6_addr *daddr)
{
	struct rt6_info *rt = ip6_rt_copy(ort);
	if (rt) {
		ipv6_addr_copy(&rt->rt6i_dst.addr, daddr);
		rt->rt6i_dst.plen = 128;
		rt->rt6i_flags |= RTF_CACHE;
		rt->dst.flags |= DST_HOST;
		rt->rt6i_nexthop = neigh_clone(ort->rt6i_nexthop);
	}
	return rt;
}

static struct rt6_info *ip6_pol_route(struct net *net, struct fib6_table *table, int oif,
				      struct flowi6 *fl6, int flags)
{
	struct fib6_node *fn;
	struct rt6_info *rt, *nrt;
	int strict = 0;
	int attempts = 3;
	int err;
	int reachable = net->ipv6.devconf_all->forwarding ? 0 : RT6_LOOKUP_F_REACHABLE;

	strict |= flags & RT6_LOOKUP_F_IFACE;

relookup:
	read_lock_bh(&table->tb6_lock);

restart_2:
	fn = fib6_lookup(&table->tb6_root, &fl6->daddr, &fl6->saddr);

restart:
	rt = rt6_select(fn, oif, strict | reachable);

	BACKTRACK(net, &fl6->saddr);
	if (rt == net->ipv6.ip6_null_entry ||
	    rt->rt6i_flags & RTF_CACHE)
		goto out;

	dst_hold(&rt->dst);
	read_unlock_bh(&table->tb6_lock);

	if (!rt->rt6i_nexthop && !(rt->rt6i_flags & RTF_NONEXTHOP))
		nrt = rt6_alloc_cow(rt, &fl6->daddr, &fl6->saddr);
	else if (!(rt->dst.flags & DST_HOST))
		nrt = rt6_alloc_clone(rt, &fl6->daddr);
	else
		goto out2;

	dst_release(&rt->dst);
	rt = nrt ? : net->ipv6.ip6_null_entry;

	dst_hold(&rt->dst);
	if (nrt) {
		err = ip6_ins_rt(nrt);
		if (!err)
			goto out2;
	}

	if (--attempts <= 0)
		goto out2;

	/*
	 * Race condition! In the gap, when table->tb6_lock was
	 * released someone could insert this route.  Relookup.
	 */
	dst_release(&rt->dst);
	goto relookup;

out:
	if (reachable) {
		reachable = 0;
		goto restart_2;
	}
	dst_hold(&rt->dst);
	read_unlock_bh(&table->tb6_lock);
out2:
	rt->dst.lastuse = jiffies;
	rt->dst.__use++;

	return rt;
}

static struct rt6_info *ip6_pol_route_input(struct net *net, struct fib6_table *table,
					    struct flowi6 *fl6, int flags)
{
	return ip6_pol_route(net, table, fl6->flowi6_iif, fl6, flags);
}

void ip6_route_input(struct sk_buff *skb)
{
	struct ipv6hdr *iph = ipv6_hdr(skb);
	struct net *net = dev_net(skb->dev);
	int flags = RT6_LOOKUP_F_HAS_SADDR;
<<<<<<< HEAD
	struct flowi fl = {
		.iif = skb->dev->ifindex,
		.fl6_dst = iph->daddr,
		.fl6_src = iph->saddr,
		.fl6_flowlabel = (* (__be32 *) iph)&IPV6_FLOWINFO_MASK,
		.mark = skb->mark,
		.proto = iph->nexthdr,
=======
	struct flowi6 fl6 = {
		.flowi6_iif = skb->dev->ifindex,
		.daddr = iph->daddr,
		.saddr = iph->saddr,
		.flowlabel = (* (__be32 *) iph)&IPV6_FLOWINFO_MASK,
		.flowi6_mark = skb->mark,
		.flowi6_proto = iph->nexthdr,
>>>>>>> 105e53f8
	};

	if (rt6_need_strict(&iph->daddr) && skb->dev->type != ARPHRD_PIMREG)
		flags |= RT6_LOOKUP_F_IFACE;

	skb_dst_set(skb, fib6_rule_lookup(net, &fl6, flags, ip6_pol_route_input));
}

static struct rt6_info *ip6_pol_route_output(struct net *net, struct fib6_table *table,
					     struct flowi6 *fl6, int flags)
{
	return ip6_pol_route(net, table, fl6->flowi6_oif, fl6, flags);
}

struct dst_entry * ip6_route_output(struct net *net, const struct sock *sk,
				    struct flowi6 *fl6)
{
	int flags = 0;

	if ((sk && sk->sk_bound_dev_if) || rt6_need_strict(&fl6->daddr))
		flags |= RT6_LOOKUP_F_IFACE;

	if (!ipv6_addr_any(&fl6->saddr))
		flags |= RT6_LOOKUP_F_HAS_SADDR;
	else if (sk)
		flags |= rt6_srcprefs2flags(inet6_sk(sk)->srcprefs);

	return fib6_rule_lookup(net, fl6, flags, ip6_pol_route_output);
}

EXPORT_SYMBOL(ip6_route_output);

struct dst_entry *ip6_blackhole_route(struct net *net, struct dst_entry *dst_orig)
{
	struct rt6_info *rt = dst_alloc(&ip6_dst_blackhole_ops, 1);
	struct rt6_info *ort = (struct rt6_info *) dst_orig;
	struct dst_entry *new = NULL;

	if (rt) {
		new = &rt->dst;

		new->__use = 1;
		new->input = dst_discard;
		new->output = dst_discard;

		dst_copy_metrics(new, &ort->dst);
		new->dev = ort->dst.dev;
		if (new->dev)
			dev_hold(new->dev);
		rt->rt6i_idev = ort->rt6i_idev;
		if (rt->rt6i_idev)
			in6_dev_hold(rt->rt6i_idev);
		rt->rt6i_expires = 0;

		ipv6_addr_copy(&rt->rt6i_gateway, &ort->rt6i_gateway);
		rt->rt6i_flags = ort->rt6i_flags & ~RTF_EXPIRES;
		rt->rt6i_metric = 0;

		memcpy(&rt->rt6i_dst, &ort->rt6i_dst, sizeof(struct rt6key));
#ifdef CONFIG_IPV6_SUBTREES
		memcpy(&rt->rt6i_src, &ort->rt6i_src, sizeof(struct rt6key));
#endif

		dst_free(new);
	}

	dst_release(dst_orig);
	return new ? new : ERR_PTR(-ENOMEM);
}

/*
 *	Destination cache support functions
 */

static struct dst_entry *ip6_dst_check(struct dst_entry *dst, u32 cookie)
{
	struct rt6_info *rt;

	rt = (struct rt6_info *) dst;

	if (rt->rt6i_node && (rt->rt6i_node->fn_sernum == cookie)) {
		if (rt->rt6i_peer_genid != rt6_peer_genid()) {
			if (!rt->rt6i_peer)
				rt6_bind_peer(rt, 0);
			rt->rt6i_peer_genid = rt6_peer_genid();
		}
		return dst;
	}
	return NULL;
}

static struct dst_entry *ip6_negative_advice(struct dst_entry *dst)
{
	struct rt6_info *rt = (struct rt6_info *) dst;

	if (rt) {
		if (rt->rt6i_flags & RTF_CACHE) {
			if (rt6_check_expired(rt)) {
				ip6_del_rt(rt);
				dst = NULL;
			}
		} else {
			dst_release(dst);
			dst = NULL;
		}
	}
	return dst;
}

static void ip6_link_failure(struct sk_buff *skb)
{
	struct rt6_info *rt;

	icmpv6_send(skb, ICMPV6_DEST_UNREACH, ICMPV6_ADDR_UNREACH, 0);

	rt = (struct rt6_info *) skb_dst(skb);
	if (rt) {
		if (rt->rt6i_flags&RTF_CACHE) {
			dst_set_expires(&rt->dst, 0);
			rt->rt6i_flags |= RTF_EXPIRES;
		} else if (rt->rt6i_node && (rt->rt6i_flags & RTF_DEFAULT))
			rt->rt6i_node->fn_sernum = -1;
	}
}

static void ip6_rt_update_pmtu(struct dst_entry *dst, u32 mtu)
{
	struct rt6_info *rt6 = (struct rt6_info*)dst;

	if (mtu < dst_mtu(dst) && rt6->rt6i_dst.plen == 128) {
		rt6->rt6i_flags |= RTF_MODIFIED;
		if (mtu < IPV6_MIN_MTU) {
			u32 features = dst_metric(dst, RTAX_FEATURES);
			mtu = IPV6_MIN_MTU;
			features |= RTAX_FEATURE_ALLFRAG;
			dst_metric_set(dst, RTAX_FEATURES, features);
		}
		dst_metric_set(dst, RTAX_MTU, mtu);
<<<<<<< HEAD
		call_netevent_notifiers(NETEVENT_PMTU_UPDATE, dst);
=======
>>>>>>> 105e53f8
	}
}

static unsigned int ip6_default_advmss(const struct dst_entry *dst)
{
	struct net_device *dev = dst->dev;
	unsigned int mtu = dst_mtu(dst);
	struct net *net = dev_net(dev);

	mtu -= sizeof(struct ipv6hdr) + sizeof(struct tcphdr);

	if (mtu < net->ipv6.sysctl.ip6_rt_min_advmss)
		mtu = net->ipv6.sysctl.ip6_rt_min_advmss;

	/*
	 * Maximal non-jumbo IPv6 payload is IPV6_MAXPLEN and
	 * corresponding MSS is IPV6_MAXPLEN - tcp_header_size.
	 * IPV6_MAXPLEN is also valid and means: "any MSS,
	 * rely only on pmtu discovery"
	 */
	if (mtu > IPV6_MAXPLEN - sizeof(struct tcphdr))
		mtu = IPV6_MAXPLEN;
	return mtu;
}

static unsigned int ip6_default_mtu(const struct dst_entry *dst)
{
	unsigned int mtu = IPV6_MIN_MTU;
	struct inet6_dev *idev;

	rcu_read_lock();
	idev = __in6_dev_get(dst->dev);
	if (idev)
		mtu = idev->cnf.mtu6;
	rcu_read_unlock();

	return mtu;
}

static struct dst_entry *icmp6_dst_gc_list;
static DEFINE_SPINLOCK(icmp6_dst_lock);

struct dst_entry *icmp6_dst_alloc(struct net_device *dev,
				  struct neighbour *neigh,
				  const struct in6_addr *addr)
{
	struct rt6_info *rt;
	struct inet6_dev *idev = in6_dev_get(dev);
	struct net *net = dev_net(dev);

	if (unlikely(idev == NULL))
		return NULL;

	rt = ip6_dst_alloc(&net->ipv6.ip6_dst_ops);
	if (unlikely(rt == NULL)) {
		in6_dev_put(idev);
		goto out;
	}

	dev_hold(dev);
	if (neigh)
		neigh_hold(neigh);
	else {
		neigh = ndisc_get_neigh(dev, addr);
		if (IS_ERR(neigh))
			neigh = NULL;
	}

	rt->rt6i_dev	  = dev;
	rt->rt6i_idev     = idev;
	rt->rt6i_nexthop  = neigh;
	atomic_set(&rt->dst.__refcnt, 1);
	dst_metric_set(&rt->dst, RTAX_HOPLIMIT, 255);
	rt->dst.output  = ip6_output;

#if 0	/* there's no chance to use these for ndisc */
	rt->dst.flags   = ipv6_addr_type(addr) & IPV6_ADDR_UNICAST
				? DST_HOST
				: 0;
	ipv6_addr_copy(&rt->rt6i_dst.addr, addr);
	rt->rt6i_dst.plen = 128;
#endif

	spin_lock_bh(&icmp6_dst_lock);
	rt->dst.next = icmp6_dst_gc_list;
	icmp6_dst_gc_list = &rt->dst;
	spin_unlock_bh(&icmp6_dst_lock);

	fib6_force_start_gc(net);

out:
	return &rt->dst;
}

int icmp6_dst_gc(void)
{
	struct dst_entry *dst, **pprev;
	int more = 0;

	spin_lock_bh(&icmp6_dst_lock);
	pprev = &icmp6_dst_gc_list;

	while ((dst = *pprev) != NULL) {
		if (!atomic_read(&dst->__refcnt)) {
			*pprev = dst->next;
			dst_free(dst);
		} else {
			pprev = &dst->next;
			++more;
		}
	}

	spin_unlock_bh(&icmp6_dst_lock);

	return more;
}

static void icmp6_clean_all(int (*func)(struct rt6_info *rt, void *arg),
			    void *arg)
{
	struct dst_entry *dst, **pprev;

	spin_lock_bh(&icmp6_dst_lock);
	pprev = &icmp6_dst_gc_list;
	while ((dst = *pprev) != NULL) {
		struct rt6_info *rt = (struct rt6_info *) dst;
		if (func(rt, arg)) {
			*pprev = dst->next;
			dst_free(dst);
		} else {
			pprev = &dst->next;
		}
	}
	spin_unlock_bh(&icmp6_dst_lock);
}

static int ip6_dst_gc(struct dst_ops *ops)
{
	unsigned long now = jiffies;
	struct net *net = container_of(ops, struct net, ipv6.ip6_dst_ops);
	int rt_min_interval = net->ipv6.sysctl.ip6_rt_gc_min_interval;
	int rt_max_size = net->ipv6.sysctl.ip6_rt_max_size;
	int rt_elasticity = net->ipv6.sysctl.ip6_rt_gc_elasticity;
	int rt_gc_timeout = net->ipv6.sysctl.ip6_rt_gc_timeout;
	unsigned long rt_last_gc = net->ipv6.ip6_rt_last_gc;
	int entries;

	entries = dst_entries_get_fast(ops);
	if (time_after(rt_last_gc + rt_min_interval, now) &&
	    entries <= rt_max_size)
		goto out;

	net->ipv6.ip6_rt_gc_expire++;
	fib6_run_gc(net->ipv6.ip6_rt_gc_expire, net);
	net->ipv6.ip6_rt_last_gc = now;
	entries = dst_entries_get_slow(ops);
	if (entries < ops->gc_thresh)
		net->ipv6.ip6_rt_gc_expire = rt_gc_timeout>>1;
out:
	net->ipv6.ip6_rt_gc_expire -= net->ipv6.ip6_rt_gc_expire>>rt_elasticity;
	return entries > rt_max_size;
}

/* Clean host part of a prefix. Not necessary in radix tree,
   but results in cleaner routing tables.

   Remove it only when all the things will work!
 */

int ip6_dst_hoplimit(struct dst_entry *dst)
{
	int hoplimit = dst_metric_raw(dst, RTAX_HOPLIMIT);
	if (hoplimit == 0) {
		struct net_device *dev = dst->dev;
		struct inet6_dev *idev;

		rcu_read_lock();
		idev = __in6_dev_get(dev);
		if (idev)
			hoplimit = idev->cnf.hop_limit;
		else
			hoplimit = dev_net(dev)->ipv6.devconf_all->hop_limit;
		rcu_read_unlock();
	}
	return hoplimit;
}
EXPORT_SYMBOL(ip6_dst_hoplimit);

/*
 *
 */

int ip6_route_add(struct fib6_config *cfg)
{
	int err;
	struct net *net = cfg->fc_nlinfo.nl_net;
	struct rt6_info *rt = NULL;
	struct net_device *dev = NULL;
	struct inet6_dev *idev = NULL;
	struct fib6_table *table;
	int addr_type;

	if (cfg->fc_dst_len > 128 || cfg->fc_src_len > 128)
		return -EINVAL;
#ifndef CONFIG_IPV6_SUBTREES
	if (cfg->fc_src_len)
		return -EINVAL;
#endif
	if (cfg->fc_ifindex) {
		err = -ENODEV;
		dev = dev_get_by_index(net, cfg->fc_ifindex);
		if (!dev)
			goto out;
		idev = in6_dev_get(dev);
		if (!idev)
			goto out;
	}

	if (cfg->fc_metric == 0)
		cfg->fc_metric = IP6_RT_PRIO_USER;

	table = fib6_new_table(net, cfg->fc_table);
	if (table == NULL) {
		err = -ENOBUFS;
		goto out;
	}

	rt = ip6_dst_alloc(&net->ipv6.ip6_dst_ops);

	if (rt == NULL) {
		err = -ENOMEM;
		goto out;
	}

	rt->dst.obsolete = -1;
	rt->rt6i_expires = (cfg->fc_flags & RTF_EXPIRES) ?
				jiffies + clock_t_to_jiffies(cfg->fc_expires) :
				0;

	if (cfg->fc_protocol == RTPROT_UNSPEC)
		cfg->fc_protocol = RTPROT_BOOT;
	rt->rt6i_protocol = cfg->fc_protocol;

	addr_type = ipv6_addr_type(&cfg->fc_dst);

	if (addr_type & IPV6_ADDR_MULTICAST)
		rt->dst.input = ip6_mc_input;
	else if (cfg->fc_flags & RTF_LOCAL)
		rt->dst.input = ip6_input;
	else
		rt->dst.input = ip6_forward;

	rt->dst.output = ip6_output;

	ipv6_addr_prefix(&rt->rt6i_dst.addr, &cfg->fc_dst, cfg->fc_dst_len);
	rt->rt6i_dst.plen = cfg->fc_dst_len;
	if (rt->rt6i_dst.plen == 128)
	       rt->dst.flags = DST_HOST;

#ifdef CONFIG_IPV6_SUBTREES
	ipv6_addr_prefix(&rt->rt6i_src.addr, &cfg->fc_src, cfg->fc_src_len);
	rt->rt6i_src.plen = cfg->fc_src_len;
#endif

	rt->rt6i_metric = cfg->fc_metric;

	/* We cannot add true routes via loopback here,
	   they would result in kernel looping; promote them to reject routes
	 */
	if ((cfg->fc_flags & RTF_REJECT) ||
	    (dev && (dev->flags&IFF_LOOPBACK) && !(addr_type&IPV6_ADDR_LOOPBACK)
					      && !(cfg->fc_flags&RTF_LOCAL))) {
		/* hold loopback dev/idev if we haven't done so. */
		if (dev != net->loopback_dev) {
			if (dev) {
				dev_put(dev);
				in6_dev_put(idev);
			}
			dev = net->loopback_dev;
			dev_hold(dev);
			idev = in6_dev_get(dev);
			if (!idev) {
				err = -ENODEV;
				goto out;
			}
		}
		rt->dst.output = ip6_pkt_discard_out;
		rt->dst.input = ip6_pkt_discard;
		rt->dst.error = -ENETUNREACH;
		rt->rt6i_flags = RTF_REJECT|RTF_NONEXTHOP;
		goto install_route;
	}

	if (cfg->fc_flags & RTF_GATEWAY) {
		struct in6_addr *gw_addr;
		int gwa_type;

		gw_addr = &cfg->fc_gateway;
		ipv6_addr_copy(&rt->rt6i_gateway, gw_addr);
		gwa_type = ipv6_addr_type(gw_addr);

		if (gwa_type != (IPV6_ADDR_LINKLOCAL|IPV6_ADDR_UNICAST)) {
			struct rt6_info *grt;

			/* IPv6 strictly inhibits using not link-local
			   addresses as nexthop address.
			   Otherwise, router will not able to send redirects.
			   It is very good, but in some (rare!) circumstances
			   (SIT, PtP, NBMA NOARP links) it is handy to allow
			   some exceptions. --ANK
			 */
			err = -EINVAL;
			if (!(gwa_type&IPV6_ADDR_UNICAST))
				goto out;

			grt = rt6_lookup(net, gw_addr, NULL, cfg->fc_ifindex, 1);

			err = -EHOSTUNREACH;
			if (grt == NULL)
				goto out;
			if (dev) {
				if (dev != grt->rt6i_dev) {
					dst_release(&grt->dst);
					goto out;
				}
			} else {
				dev = grt->rt6i_dev;
				idev = grt->rt6i_idev;
				dev_hold(dev);
				in6_dev_hold(grt->rt6i_idev);
			}
			if (!(grt->rt6i_flags&RTF_GATEWAY))
				err = 0;
			dst_release(&grt->dst);

			if (err)
				goto out;
		}
		err = -EINVAL;
		if (dev == NULL || (dev->flags&IFF_LOOPBACK))
			goto out;
	}

	err = -ENODEV;
	if (dev == NULL)
		goto out;

	if (cfg->fc_flags & (RTF_GATEWAY | RTF_NONEXTHOP)) {
		rt->rt6i_nexthop = __neigh_lookup_errno(&nd_tbl, &rt->rt6i_gateway, dev);
		if (IS_ERR(rt->rt6i_nexthop)) {
			err = PTR_ERR(rt->rt6i_nexthop);
			rt->rt6i_nexthop = NULL;
			goto out;
		}
	}

	rt->rt6i_flags = cfg->fc_flags;

install_route:
	if (cfg->fc_mx) {
		struct nlattr *nla;
		int remaining;

		nla_for_each_attr(nla, cfg->fc_mx, cfg->fc_mx_len, remaining) {
			int type = nla_type(nla);

			if (type) {
				if (type > RTAX_MAX) {
					err = -EINVAL;
					goto out;
				}

				dst_metric_set(&rt->dst, type, nla_get_u32(nla));
			}
		}
	}

	rt->dst.dev = dev;
	rt->rt6i_idev = idev;
	rt->rt6i_table = table;

	cfg->fc_nlinfo.nl_net = dev_net(dev);

	return __ip6_ins_rt(rt, &cfg->fc_nlinfo);

out:
	if (dev)
		dev_put(dev);
	if (idev)
		in6_dev_put(idev);
	if (rt)
		dst_free(&rt->dst);
	return err;
}

static int __ip6_del_rt(struct rt6_info *rt, struct nl_info *info)
{
	int err;
	struct fib6_table *table;
	struct net *net = dev_net(rt->rt6i_dev);

	if (rt == net->ipv6.ip6_null_entry)
		return -ENOENT;

	table = rt->rt6i_table;
	write_lock_bh(&table->tb6_lock);

	err = fib6_del(rt, info);
	dst_release(&rt->dst);

	write_unlock_bh(&table->tb6_lock);

	return err;
}

int ip6_del_rt(struct rt6_info *rt)
{
	struct nl_info info = {
		.nl_net = dev_net(rt->rt6i_dev),
	};
	return __ip6_del_rt(rt, &info);
}

static int ip6_route_del(struct fib6_config *cfg)
{
	struct fib6_table *table;
	struct fib6_node *fn;
	struct rt6_info *rt;
	int err = -ESRCH;

	table = fib6_get_table(cfg->fc_nlinfo.nl_net, cfg->fc_table);
	if (table == NULL)
		return err;

	read_lock_bh(&table->tb6_lock);

	fn = fib6_locate(&table->tb6_root,
			 &cfg->fc_dst, cfg->fc_dst_len,
			 &cfg->fc_src, cfg->fc_src_len);

	if (fn) {
		for (rt = fn->leaf; rt; rt = rt->dst.rt6_next) {
			if (cfg->fc_ifindex &&
			    (rt->rt6i_dev == NULL ||
			     rt->rt6i_dev->ifindex != cfg->fc_ifindex))
				continue;
			if (cfg->fc_flags & RTF_GATEWAY &&
			    !ipv6_addr_equal(&cfg->fc_gateway, &rt->rt6i_gateway))
				continue;
			if (cfg->fc_metric && cfg->fc_metric != rt->rt6i_metric)
				continue;
			dst_hold(&rt->dst);
			read_unlock_bh(&table->tb6_lock);

			return __ip6_del_rt(rt, &cfg->fc_nlinfo);
		}
	}
	read_unlock_bh(&table->tb6_lock);

	return err;
}

/*
 *	Handle redirects
 */
struct ip6rd_flowi {
	struct flowi6 fl6;
	struct in6_addr gateway;
};

static struct rt6_info *__ip6_route_redirect(struct net *net,
					     struct fib6_table *table,
					     struct flowi6 *fl6,
					     int flags)
{
	struct ip6rd_flowi *rdfl = (struct ip6rd_flowi *)fl6;
	struct rt6_info *rt;
	struct fib6_node *fn;

	/*
	 * Get the "current" route for this destination and
	 * check if the redirect has come from approriate router.
	 *
	 * RFC 2461 specifies that redirects should only be
	 * accepted if they come from the nexthop to the target.
	 * Due to the way the routes are chosen, this notion
	 * is a bit fuzzy and one might need to check all possible
	 * routes.
	 */

	read_lock_bh(&table->tb6_lock);
	fn = fib6_lookup(&table->tb6_root, &fl6->daddr, &fl6->saddr);
restart:
	for (rt = fn->leaf; rt; rt = rt->dst.rt6_next) {
		/*
		 * Current route is on-link; redirect is always invalid.
		 *
		 * Seems, previous statement is not true. It could
		 * be node, which looks for us as on-link (f.e. proxy ndisc)
		 * But then router serving it might decide, that we should
		 * know truth 8)8) --ANK (980726).
		 */
		if (rt6_check_expired(rt))
			continue;
		if (!(rt->rt6i_flags & RTF_GATEWAY))
			continue;
		if (fl6->flowi6_oif != rt->rt6i_dev->ifindex)
			continue;
		if (!ipv6_addr_equal(&rdfl->gateway, &rt->rt6i_gateway))
			continue;
		break;
	}

	if (!rt)
		rt = net->ipv6.ip6_null_entry;
	BACKTRACK(net, &fl6->saddr);
out:
	dst_hold(&rt->dst);

	read_unlock_bh(&table->tb6_lock);

	return rt;
};

static struct rt6_info *ip6_route_redirect(struct in6_addr *dest,
					   struct in6_addr *src,
					   struct in6_addr *gateway,
					   struct net_device *dev)
{
	int flags = RT6_LOOKUP_F_HAS_SADDR;
	struct net *net = dev_net(dev);
	struct ip6rd_flowi rdfl = {
<<<<<<< HEAD
		.fl = {
			.oif = dev->ifindex,
			.fl6_dst = *dest,
			.fl6_src = *src,
=======
		.fl6 = {
			.flowi6_oif = dev->ifindex,
			.daddr = *dest,
			.saddr = *src,
>>>>>>> 105e53f8
		},
	};

	ipv6_addr_copy(&rdfl.gateway, gateway);

	if (rt6_need_strict(dest))
		flags |= RT6_LOOKUP_F_IFACE;

	return (struct rt6_info *)fib6_rule_lookup(net, &rdfl.fl6,
						   flags, __ip6_route_redirect);
}

void rt6_redirect(struct in6_addr *dest, struct in6_addr *src,
		  struct in6_addr *saddr,
		  struct neighbour *neigh, u8 *lladdr, int on_link)
{
	struct rt6_info *rt, *nrt = NULL;
	struct netevent_redirect netevent;
	struct net *net = dev_net(neigh->dev);

	rt = ip6_route_redirect(dest, src, saddr, neigh->dev);

	if (rt == net->ipv6.ip6_null_entry) {
		if (net_ratelimit())
			printk(KERN_DEBUG "rt6_redirect: source isn't a valid nexthop "
			       "for redirect target\n");
		goto out;
	}

	/*
	 *	We have finally decided to accept it.
	 */

	neigh_update(neigh, lladdr, NUD_STALE,
		     NEIGH_UPDATE_F_WEAK_OVERRIDE|
		     NEIGH_UPDATE_F_OVERRIDE|
		     (on_link ? 0 : (NEIGH_UPDATE_F_OVERRIDE_ISROUTER|
				     NEIGH_UPDATE_F_ISROUTER))
		     );

	/*
	 * Redirect received -> path was valid.
	 * Look, redirects are sent only in response to data packets,
	 * so that this nexthop apparently is reachable. --ANK
	 */
	dst_confirm(&rt->dst);

	/* Duplicate redirect: silently ignore. */
	if (neigh == rt->dst.neighbour)
		goto out;

	nrt = ip6_rt_copy(rt);
	if (nrt == NULL)
		goto out;

	nrt->rt6i_flags = RTF_GATEWAY|RTF_UP|RTF_DYNAMIC|RTF_CACHE;
	if (on_link)
		nrt->rt6i_flags &= ~RTF_GATEWAY;

	ipv6_addr_copy(&nrt->rt6i_dst.addr, dest);
	nrt->rt6i_dst.plen = 128;
	nrt->dst.flags |= DST_HOST;

	ipv6_addr_copy(&nrt->rt6i_gateway, (struct in6_addr*)neigh->primary_key);
	nrt->rt6i_nexthop = neigh_clone(neigh);

	if (ip6_ins_rt(nrt))
		goto out;

	netevent.old = &rt->dst;
	netevent.new = &nrt->dst;
	call_netevent_notifiers(NETEVENT_REDIRECT, &netevent);

	if (rt->rt6i_flags&RTF_CACHE) {
		ip6_del_rt(rt);
		return;
	}

out:
	dst_release(&rt->dst);
}

/*
 *	Handle ICMP "packet too big" messages
 *	i.e. Path MTU discovery
 */

static void rt6_do_pmtu_disc(struct in6_addr *daddr, struct in6_addr *saddr,
			     struct net *net, u32 pmtu, int ifindex)
{
	struct rt6_info *rt, *nrt;
	int allfrag = 0;
again:
	rt = rt6_lookup(net, daddr, saddr, ifindex, 0);
	if (rt == NULL)
		return;

	if (rt6_check_expired(rt)) {
		ip6_del_rt(rt);
		goto again;
	}

	if (pmtu >= dst_mtu(&rt->dst))
		goto out;

	if (pmtu < IPV6_MIN_MTU) {
		/*
		 * According to RFC2460, PMTU is set to the IPv6 Minimum Link
		 * MTU (1280) and a fragment header should always be included
		 * after a node receiving Too Big message reporting PMTU is
		 * less than the IPv6 Minimum Link MTU.
		 */
		pmtu = IPV6_MIN_MTU;
		allfrag = 1;
	}

	/* New mtu received -> path was valid.
	   They are sent only in response to data packets,
	   so that this nexthop apparently is reachable. --ANK
	 */
	dst_confirm(&rt->dst);

	/* Host route. If it is static, it would be better
	   not to override it, but add new one, so that
	   when cache entry will expire old pmtu
	   would return automatically.
	 */
	if (rt->rt6i_flags & RTF_CACHE) {
		dst_metric_set(&rt->dst, RTAX_MTU, pmtu);
		if (allfrag) {
			u32 features = dst_metric(&rt->dst, RTAX_FEATURES);
			features |= RTAX_FEATURE_ALLFRAG;
			dst_metric_set(&rt->dst, RTAX_FEATURES, features);
		}
		dst_set_expires(&rt->dst, net->ipv6.sysctl.ip6_rt_mtu_expires);
		rt->rt6i_flags |= RTF_MODIFIED|RTF_EXPIRES;
		goto out;
	}

	/* Network route.
	   Two cases are possible:
	   1. It is connected route. Action: COW
	   2. It is gatewayed route or NONEXTHOP route. Action: clone it.
	 */
	if (!rt->rt6i_nexthop && !(rt->rt6i_flags & RTF_NONEXTHOP))
		nrt = rt6_alloc_cow(rt, daddr, saddr);
	else
		nrt = rt6_alloc_clone(rt, daddr);

	if (nrt) {
		dst_metric_set(&nrt->dst, RTAX_MTU, pmtu);
		if (allfrag) {
			u32 features = dst_metric(&nrt->dst, RTAX_FEATURES);
			features |= RTAX_FEATURE_ALLFRAG;
			dst_metric_set(&nrt->dst, RTAX_FEATURES, features);
		}

		/* According to RFC 1981, detecting PMTU increase shouldn't be
		 * happened within 5 mins, the recommended timer is 10 mins.
		 * Here this route expiration time is set to ip6_rt_mtu_expires
		 * which is 10 mins. After 10 mins the decreased pmtu is expired
		 * and detecting PMTU increase will be automatically happened.
		 */
		dst_set_expires(&nrt->dst, net->ipv6.sysctl.ip6_rt_mtu_expires);
		nrt->rt6i_flags |= RTF_DYNAMIC|RTF_EXPIRES;

		ip6_ins_rt(nrt);
	}
out:
	dst_release(&rt->dst);
}

void rt6_pmtu_discovery(struct in6_addr *daddr, struct in6_addr *saddr,
			struct net_device *dev, u32 pmtu)
{
	struct net *net = dev_net(dev);

	/*
	 * RFC 1981 states that a node "MUST reduce the size of the packets it
	 * is sending along the path" that caused the Packet Too Big message.
	 * Since it's not possible in the general case to determine which
	 * interface was used to send the original packet, we update the MTU
	 * on the interface that will be used to send future packets. We also
	 * update the MTU on the interface that received the Packet Too Big in
	 * case the original packet was forced out that interface with
	 * SO_BINDTODEVICE or similar. This is the next best thing to the
	 * correct behaviour, which would be to update the MTU on all
	 * interfaces.
	 */
	rt6_do_pmtu_disc(daddr, saddr, net, pmtu, 0);
	rt6_do_pmtu_disc(daddr, saddr, net, pmtu, dev->ifindex);
}

/*
 *	Misc support functions
 */

static struct rt6_info * ip6_rt_copy(struct rt6_info *ort)
{
	struct net *net = dev_net(ort->rt6i_dev);
	struct rt6_info *rt = ip6_dst_alloc(&net->ipv6.ip6_dst_ops);

	if (rt) {
		rt->dst.input = ort->dst.input;
		rt->dst.output = ort->dst.output;

		dst_copy_metrics(&rt->dst, &ort->dst);
		rt->dst.error = ort->dst.error;
		rt->dst.dev = ort->dst.dev;
		if (rt->dst.dev)
			dev_hold(rt->dst.dev);
		rt->rt6i_idev = ort->rt6i_idev;
		if (rt->rt6i_idev)
			in6_dev_hold(rt->rt6i_idev);
		rt->dst.lastuse = jiffies;
		rt->rt6i_expires = 0;

		ipv6_addr_copy(&rt->rt6i_gateway, &ort->rt6i_gateway);
		rt->rt6i_flags = ort->rt6i_flags & ~RTF_EXPIRES;
		rt->rt6i_metric = 0;

		memcpy(&rt->rt6i_dst, &ort->rt6i_dst, sizeof(struct rt6key));
#ifdef CONFIG_IPV6_SUBTREES
		memcpy(&rt->rt6i_src, &ort->rt6i_src, sizeof(struct rt6key));
#endif
		rt->rt6i_table = ort->rt6i_table;
	}
	return rt;
}

#ifdef CONFIG_IPV6_ROUTE_INFO
static struct rt6_info *rt6_get_route_info(struct net *net,
					   struct in6_addr *prefix, int prefixlen,
					   struct in6_addr *gwaddr, int ifindex)
{
	struct fib6_node *fn;
	struct rt6_info *rt = NULL;
	struct fib6_table *table;

	table = fib6_get_table(net, RT6_TABLE_INFO);
	if (table == NULL)
		return NULL;

	write_lock_bh(&table->tb6_lock);
	fn = fib6_locate(&table->tb6_root, prefix ,prefixlen, NULL, 0);
	if (!fn)
		goto out;

	for (rt = fn->leaf; rt; rt = rt->dst.rt6_next) {
		if (rt->rt6i_dev->ifindex != ifindex)
			continue;
		if ((rt->rt6i_flags & (RTF_ROUTEINFO|RTF_GATEWAY)) != (RTF_ROUTEINFO|RTF_GATEWAY))
			continue;
		if (!ipv6_addr_equal(&rt->rt6i_gateway, gwaddr))
			continue;
		dst_hold(&rt->dst);
		break;
	}
out:
	write_unlock_bh(&table->tb6_lock);
	return rt;
}

static struct rt6_info *rt6_add_route_info(struct net *net,
					   struct in6_addr *prefix, int prefixlen,
					   struct in6_addr *gwaddr, int ifindex,
					   unsigned pref)
{
	struct fib6_config cfg = {
		.fc_table	= RT6_TABLE_INFO,
		.fc_metric	= IP6_RT_PRIO_USER,
		.fc_ifindex	= ifindex,
		.fc_dst_len	= prefixlen,
		.fc_flags	= RTF_GATEWAY | RTF_ADDRCONF | RTF_ROUTEINFO |
				  RTF_UP | RTF_PREF(pref),
		.fc_nlinfo.pid = 0,
		.fc_nlinfo.nlh = NULL,
		.fc_nlinfo.nl_net = net,
	};

	ipv6_addr_copy(&cfg.fc_dst, prefix);
	ipv6_addr_copy(&cfg.fc_gateway, gwaddr);

	/* We should treat it as a default route if prefix length is 0. */
	if (!prefixlen)
		cfg.fc_flags |= RTF_DEFAULT;

	ip6_route_add(&cfg);

	return rt6_get_route_info(net, prefix, prefixlen, gwaddr, ifindex);
}
#endif

struct rt6_info *rt6_get_dflt_router(struct in6_addr *addr, struct net_device *dev)
{
	struct rt6_info *rt;
	struct fib6_table *table;

	table = fib6_get_table(dev_net(dev), RT6_TABLE_DFLT);
	if (table == NULL)
		return NULL;

	write_lock_bh(&table->tb6_lock);
	for (rt = table->tb6_root.leaf; rt; rt=rt->dst.rt6_next) {
		if (dev == rt->rt6i_dev &&
		    ((rt->rt6i_flags & (RTF_ADDRCONF | RTF_DEFAULT)) == (RTF_ADDRCONF | RTF_DEFAULT)) &&
		    ipv6_addr_equal(&rt->rt6i_gateway, addr))
			break;
	}
	if (rt)
		dst_hold(&rt->dst);
	write_unlock_bh(&table->tb6_lock);
	return rt;
}

struct rt6_info *rt6_add_dflt_router(struct in6_addr *gwaddr,
				     struct net_device *dev,
				     unsigned int pref)
{
	struct fib6_config cfg = {
		.fc_table	= RT6_TABLE_DFLT,
		.fc_metric	= IP6_RT_PRIO_USER,
		.fc_ifindex	= dev->ifindex,
		.fc_flags	= RTF_GATEWAY | RTF_ADDRCONF | RTF_DEFAULT |
				  RTF_UP | RTF_EXPIRES | RTF_PREF(pref),
		.fc_nlinfo.pid = 0,
		.fc_nlinfo.nlh = NULL,
		.fc_nlinfo.nl_net = dev_net(dev),
	};

	ipv6_addr_copy(&cfg.fc_gateway, gwaddr);

	ip6_route_add(&cfg);

	return rt6_get_dflt_router(gwaddr, dev);
}

void rt6_purge_dflt_routers(struct net *net)
{
	struct rt6_info *rt;
	struct fib6_table *table;

	/* NOTE: Keep consistent with rt6_get_dflt_router */
	table = fib6_get_table(net, RT6_TABLE_DFLT);
	if (table == NULL)
		return;

restart:
	read_lock_bh(&table->tb6_lock);
	for (rt = table->tb6_root.leaf; rt; rt = rt->dst.rt6_next) {
		if (rt->rt6i_flags & (RTF_DEFAULT | RTF_ADDRCONF)) {
			dst_hold(&rt->dst);
			read_unlock_bh(&table->tb6_lock);
			ip6_del_rt(rt);
			goto restart;
		}
	}
	read_unlock_bh(&table->tb6_lock);
}

static void rtmsg_to_fib6_config(struct net *net,
				 struct in6_rtmsg *rtmsg,
				 struct fib6_config *cfg)
{
	memset(cfg, 0, sizeof(*cfg));

	cfg->fc_table = RT6_TABLE_MAIN;
	cfg->fc_ifindex = rtmsg->rtmsg_ifindex;
	cfg->fc_metric = rtmsg->rtmsg_metric;
	cfg->fc_expires = rtmsg->rtmsg_info;
	cfg->fc_dst_len = rtmsg->rtmsg_dst_len;
	cfg->fc_src_len = rtmsg->rtmsg_src_len;
	cfg->fc_flags = rtmsg->rtmsg_flags;

	cfg->fc_nlinfo.nl_net = net;

	ipv6_addr_copy(&cfg->fc_dst, &rtmsg->rtmsg_dst);
	ipv6_addr_copy(&cfg->fc_src, &rtmsg->rtmsg_src);
	ipv6_addr_copy(&cfg->fc_gateway, &rtmsg->rtmsg_gateway);
}

int ipv6_route_ioctl(struct net *net, unsigned int cmd, void __user *arg)
{
	struct fib6_config cfg;
	struct in6_rtmsg rtmsg;
	int err;

	switch(cmd) {
	case SIOCADDRT:		/* Add a route */
	case SIOCDELRT:		/* Delete a route */
		if (!capable(CAP_NET_ADMIN))
			return -EPERM;
		err = copy_from_user(&rtmsg, arg,
				     sizeof(struct in6_rtmsg));
		if (err)
			return -EFAULT;

		rtmsg_to_fib6_config(net, &rtmsg, &cfg);

		rtnl_lock();
		switch (cmd) {
		case SIOCADDRT:
			err = ip6_route_add(&cfg);
			break;
		case SIOCDELRT:
			err = ip6_route_del(&cfg);
			break;
		default:
			err = -EINVAL;
		}
		rtnl_unlock();

		return err;
	}

	return -EINVAL;
}

/*
 *	Drop the packet on the floor
 */

static int ip6_pkt_drop(struct sk_buff *skb, u8 code, int ipstats_mib_noroutes)
{
	int type;
	struct dst_entry *dst = skb_dst(skb);
	switch (ipstats_mib_noroutes) {
	case IPSTATS_MIB_INNOROUTES:
		type = ipv6_addr_type(&ipv6_hdr(skb)->daddr);
		if (type == IPV6_ADDR_ANY) {
			IP6_INC_STATS(dev_net(dst->dev), ip6_dst_idev(dst),
				      IPSTATS_MIB_INADDRERRORS);
			break;
		}
		/* FALLTHROUGH */
	case IPSTATS_MIB_OUTNOROUTES:
		IP6_INC_STATS(dev_net(dst->dev), ip6_dst_idev(dst),
			      ipstats_mib_noroutes);
		break;
	}
	icmpv6_send(skb, ICMPV6_DEST_UNREACH, code, 0);
	kfree_skb(skb);
	return 0;
}

static int ip6_pkt_discard(struct sk_buff *skb)
{
	return ip6_pkt_drop(skb, ICMPV6_NOROUTE, IPSTATS_MIB_INNOROUTES);
}

static int ip6_pkt_discard_out(struct sk_buff *skb)
{
	skb->dev = skb_dst(skb)->dev;
	return ip6_pkt_drop(skb, ICMPV6_NOROUTE, IPSTATS_MIB_OUTNOROUTES);
}

#ifdef CONFIG_IPV6_MULTIPLE_TABLES

static int ip6_pkt_prohibit(struct sk_buff *skb)
{
	return ip6_pkt_drop(skb, ICMPV6_ADM_PROHIBITED, IPSTATS_MIB_INNOROUTES);
}

static int ip6_pkt_prohibit_out(struct sk_buff *skb)
{
	skb->dev = skb_dst(skb)->dev;
	return ip6_pkt_drop(skb, ICMPV6_ADM_PROHIBITED, IPSTATS_MIB_OUTNOROUTES);
}

#endif

/*
 *	Allocate a dst for local (unicast / anycast) address.
 */

struct rt6_info *addrconf_dst_alloc(struct inet6_dev *idev,
				    const struct in6_addr *addr,
				    int anycast)
{
	struct net *net = dev_net(idev->dev);
	struct rt6_info *rt = ip6_dst_alloc(&net->ipv6.ip6_dst_ops);
	struct neighbour *neigh;

	if (rt == NULL) {
		if (net_ratelimit())
			pr_warning("IPv6:  Maximum number of routes reached,"
				   " consider increasing route/max_size.\n");
		return ERR_PTR(-ENOMEM);
	}

	dev_hold(net->loopback_dev);
	in6_dev_hold(idev);

	rt->dst.flags = DST_HOST;
	rt->dst.input = ip6_input;
	rt->dst.output = ip6_output;
	rt->rt6i_dev = net->loopback_dev;
	rt->rt6i_idev = idev;
<<<<<<< HEAD
	dst_metric_set(&rt->dst, RTAX_HOPLIMIT, -1);
=======
>>>>>>> 105e53f8
	rt->dst.obsolete = -1;

	rt->rt6i_flags = RTF_UP | RTF_NONEXTHOP;
	if (anycast)
		rt->rt6i_flags |= RTF_ANYCAST;
	else
		rt->rt6i_flags |= RTF_LOCAL;
	neigh = ndisc_get_neigh(rt->rt6i_dev, &rt->rt6i_gateway);
	if (IS_ERR(neigh)) {
		dst_free(&rt->dst);

		return ERR_CAST(neigh);
	}
	rt->rt6i_nexthop = neigh;

	ipv6_addr_copy(&rt->rt6i_dst.addr, addr);
	rt->rt6i_dst.plen = 128;
	rt->rt6i_table = fib6_get_table(net, RT6_TABLE_LOCAL);

	atomic_set(&rt->dst.__refcnt, 1);

	return rt;
}

struct arg_dev_net {
	struct net_device *dev;
	struct net *net;
};

static int fib6_ifdown(struct rt6_info *rt, void *arg)
{
	const struct arg_dev_net *adn = arg;
	const struct net_device *dev = adn->dev;

	if ((rt->rt6i_dev == dev || dev == NULL) &&
	    rt != adn->net->ipv6.ip6_null_entry) {
		RT6_TRACE("deleted by ifdown %p\n", rt);
		return -1;
	}
	return 0;
}

void rt6_ifdown(struct net *net, struct net_device *dev)
{
	struct arg_dev_net adn = {
		.dev = dev,
		.net = net,
	};

	fib6_clean_all(net, fib6_ifdown, 0, &adn);
	icmp6_clean_all(fib6_ifdown, &adn);
}

struct rt6_mtu_change_arg
{
	struct net_device *dev;
	unsigned mtu;
};

static int rt6_mtu_change_route(struct rt6_info *rt, void *p_arg)
{
	struct rt6_mtu_change_arg *arg = (struct rt6_mtu_change_arg *) p_arg;
	struct inet6_dev *idev;

	/* In IPv6 pmtu discovery is not optional,
	   so that RTAX_MTU lock cannot disable it.
	   We still use this lock to block changes
	   caused by addrconf/ndisc.
	*/

	idev = __in6_dev_get(arg->dev);
	if (idev == NULL)
		return 0;

	/* For administrative MTU increase, there is no way to discover
	   IPv6 PMTU increase, so PMTU increase should be updated here.
	   Since RFC 1981 doesn't include administrative MTU increase
	   update PMTU increase is a MUST. (i.e. jumbo frame)
	 */
	/*
	   If new MTU is less than route PMTU, this new MTU will be the
	   lowest MTU in the path, update the route PMTU to reflect PMTU
	   decreases; if new MTU is greater than route PMTU, and the
	   old MTU is the lowest MTU in the path, update the route PMTU
	   to reflect the increase. In this case if the other nodes' MTU
	   also have the lowest MTU, TOO BIG MESSAGE will be lead to
	   PMTU discouvery.
	 */
	if (rt->rt6i_dev == arg->dev &&
	    !dst_metric_locked(&rt->dst, RTAX_MTU) &&
	    (dst_mtu(&rt->dst) >= arg->mtu ||
	     (dst_mtu(&rt->dst) < arg->mtu &&
	      dst_mtu(&rt->dst) == idev->cnf.mtu6))) {
		dst_metric_set(&rt->dst, RTAX_MTU, arg->mtu);
	}
	return 0;
}

void rt6_mtu_change(struct net_device *dev, unsigned mtu)
{
	struct rt6_mtu_change_arg arg = {
		.dev = dev,
		.mtu = mtu,
	};

	fib6_clean_all(dev_net(dev), rt6_mtu_change_route, 0, &arg);
}

static const struct nla_policy rtm_ipv6_policy[RTA_MAX+1] = {
	[RTA_GATEWAY]           = { .len = sizeof(struct in6_addr) },
	[RTA_OIF]               = { .type = NLA_U32 },
	[RTA_IIF]		= { .type = NLA_U32 },
	[RTA_PRIORITY]          = { .type = NLA_U32 },
	[RTA_METRICS]           = { .type = NLA_NESTED },
};

static int rtm_to_fib6_config(struct sk_buff *skb, struct nlmsghdr *nlh,
			      struct fib6_config *cfg)
{
	struct rtmsg *rtm;
	struct nlattr *tb[RTA_MAX+1];
	int err;

	err = nlmsg_parse(nlh, sizeof(*rtm), tb, RTA_MAX, rtm_ipv6_policy);
	if (err < 0)
		goto errout;

	err = -EINVAL;
	rtm = nlmsg_data(nlh);
	memset(cfg, 0, sizeof(*cfg));

	cfg->fc_table = rtm->rtm_table;
	cfg->fc_dst_len = rtm->rtm_dst_len;
	cfg->fc_src_len = rtm->rtm_src_len;
	cfg->fc_flags = RTF_UP;
	cfg->fc_protocol = rtm->rtm_protocol;

	if (rtm->rtm_type == RTN_UNREACHABLE)
		cfg->fc_flags |= RTF_REJECT;

	if (rtm->rtm_type == RTN_LOCAL)
		cfg->fc_flags |= RTF_LOCAL;

	cfg->fc_nlinfo.pid = NETLINK_CB(skb).pid;
	cfg->fc_nlinfo.nlh = nlh;
	cfg->fc_nlinfo.nl_net = sock_net(skb->sk);

	if (tb[RTA_GATEWAY]) {
		nla_memcpy(&cfg->fc_gateway, tb[RTA_GATEWAY], 16);
		cfg->fc_flags |= RTF_GATEWAY;
	}

	if (tb[RTA_DST]) {
		int plen = (rtm->rtm_dst_len + 7) >> 3;

		if (nla_len(tb[RTA_DST]) < plen)
			goto errout;

		nla_memcpy(&cfg->fc_dst, tb[RTA_DST], plen);
	}

	if (tb[RTA_SRC]) {
		int plen = (rtm->rtm_src_len + 7) >> 3;

		if (nla_len(tb[RTA_SRC]) < plen)
			goto errout;

		nla_memcpy(&cfg->fc_src, tb[RTA_SRC], plen);
	}

	if (tb[RTA_OIF])
		cfg->fc_ifindex = nla_get_u32(tb[RTA_OIF]);

	if (tb[RTA_PRIORITY])
		cfg->fc_metric = nla_get_u32(tb[RTA_PRIORITY]);

	if (tb[RTA_METRICS]) {
		cfg->fc_mx = nla_data(tb[RTA_METRICS]);
		cfg->fc_mx_len = nla_len(tb[RTA_METRICS]);
	}

	if (tb[RTA_TABLE])
		cfg->fc_table = nla_get_u32(tb[RTA_TABLE]);

	err = 0;
errout:
	return err;
}

static int inet6_rtm_delroute(struct sk_buff *skb, struct nlmsghdr* nlh, void *arg)
{
	struct fib6_config cfg;
	int err;

	err = rtm_to_fib6_config(skb, nlh, &cfg);
	if (err < 0)
		return err;

	return ip6_route_del(&cfg);
}

static int inet6_rtm_newroute(struct sk_buff *skb, struct nlmsghdr* nlh, void *arg)
{
	struct fib6_config cfg;
	int err;

	err = rtm_to_fib6_config(skb, nlh, &cfg);
	if (err < 0)
		return err;

	return ip6_route_add(&cfg);
}

static inline size_t rt6_nlmsg_size(void)
{
	return NLMSG_ALIGN(sizeof(struct rtmsg))
	       + nla_total_size(16) /* RTA_SRC */
	       + nla_total_size(16) /* RTA_DST */
	       + nla_total_size(16) /* RTA_GATEWAY */
	       + nla_total_size(16) /* RTA_PREFSRC */
	       + nla_total_size(4) /* RTA_TABLE */
	       + nla_total_size(4) /* RTA_IIF */
	       + nla_total_size(4) /* RTA_OIF */
	       + nla_total_size(4) /* RTA_PRIORITY */
	       + RTAX_MAX * nla_total_size(4) /* RTA_METRICS */
	       + nla_total_size(sizeof(struct rta_cacheinfo));
}

static int rt6_fill_node(struct net *net,
			 struct sk_buff *skb, struct rt6_info *rt,
			 struct in6_addr *dst, struct in6_addr *src,
			 int iif, int type, u32 pid, u32 seq,
			 int prefix, int nowait, unsigned int flags)
{
	struct rtmsg *rtm;
	struct nlmsghdr *nlh;
	long expires;
	u32 table;

	if (prefix) {	/* user wants prefix routes only */
		if (!(rt->rt6i_flags & RTF_PREFIX_RT)) {
			/* success since this is not a prefix route */
			return 1;
		}
	}

	nlh = nlmsg_put(skb, pid, seq, type, sizeof(*rtm), flags);
	if (nlh == NULL)
		return -EMSGSIZE;

	rtm = nlmsg_data(nlh);
	rtm->rtm_family = AF_INET6;
	rtm->rtm_dst_len = rt->rt6i_dst.plen;
	rtm->rtm_src_len = rt->rt6i_src.plen;
	rtm->rtm_tos = 0;
	if (rt->rt6i_table)
		table = rt->rt6i_table->tb6_id;
	else
		table = RT6_TABLE_UNSPEC;
	rtm->rtm_table = table;
	NLA_PUT_U32(skb, RTA_TABLE, table);
	if (rt->rt6i_flags&RTF_REJECT)
		rtm->rtm_type = RTN_UNREACHABLE;
	else if (rt->rt6i_flags&RTF_LOCAL)
		rtm->rtm_type = RTN_LOCAL;
	else if (rt->rt6i_dev && (rt->rt6i_dev->flags&IFF_LOOPBACK))
		rtm->rtm_type = RTN_LOCAL;
	else
		rtm->rtm_type = RTN_UNICAST;
	rtm->rtm_flags = 0;
	rtm->rtm_scope = RT_SCOPE_UNIVERSE;
	rtm->rtm_protocol = rt->rt6i_protocol;
	if (rt->rt6i_flags&RTF_DYNAMIC)
		rtm->rtm_protocol = RTPROT_REDIRECT;
	else if (rt->rt6i_flags & RTF_ADDRCONF)
		rtm->rtm_protocol = RTPROT_KERNEL;
	else if (rt->rt6i_flags&RTF_DEFAULT)
		rtm->rtm_protocol = RTPROT_RA;

	if (rt->rt6i_flags&RTF_CACHE)
		rtm->rtm_flags |= RTM_F_CLONED;

	if (dst) {
		NLA_PUT(skb, RTA_DST, 16, dst);
		rtm->rtm_dst_len = 128;
	} else if (rtm->rtm_dst_len)
		NLA_PUT(skb, RTA_DST, 16, &rt->rt6i_dst.addr);
#ifdef CONFIG_IPV6_SUBTREES
	if (src) {
		NLA_PUT(skb, RTA_SRC, 16, src);
		rtm->rtm_src_len = 128;
	} else if (rtm->rtm_src_len)
		NLA_PUT(skb, RTA_SRC, 16, &rt->rt6i_src.addr);
#endif
	if (iif) {
#ifdef CONFIG_IPV6_MROUTE
		if (ipv6_addr_is_multicast(&rt->rt6i_dst.addr)) {
			int err = ip6mr_get_route(net, skb, rtm, nowait);
			if (err <= 0) {
				if (!nowait) {
					if (err == 0)
						return 0;
					goto nla_put_failure;
				} else {
					if (err == -EMSGSIZE)
						goto nla_put_failure;
				}
			}
		} else
#endif
			NLA_PUT_U32(skb, RTA_IIF, iif);
	} else if (dst) {
		struct inet6_dev *idev = ip6_dst_idev(&rt->dst);
		struct in6_addr saddr_buf;
		if (ipv6_dev_get_saddr(net, idev ? idev->dev : NULL,
				       dst, 0, &saddr_buf) == 0)
			NLA_PUT(skb, RTA_PREFSRC, 16, &saddr_buf);
	}

	if (rtnetlink_put_metrics(skb, dst_metrics_ptr(&rt->dst)) < 0)
		goto nla_put_failure;

	if (rt->dst.neighbour)
		NLA_PUT(skb, RTA_GATEWAY, 16, &rt->dst.neighbour->primary_key);

	if (rt->dst.dev)
		NLA_PUT_U32(skb, RTA_OIF, rt->rt6i_dev->ifindex);

	NLA_PUT_U32(skb, RTA_PRIORITY, rt->rt6i_metric);

	if (!(rt->rt6i_flags & RTF_EXPIRES))
		expires = 0;
	else if (rt->rt6i_expires - jiffies < INT_MAX)
		expires = rt->rt6i_expires - jiffies;
	else
		expires = INT_MAX;

	if (rtnl_put_cacheinfo(skb, &rt->dst, 0, 0, 0,
			       expires, rt->dst.error) < 0)
		goto nla_put_failure;

	return nlmsg_end(skb, nlh);

nla_put_failure:
	nlmsg_cancel(skb, nlh);
	return -EMSGSIZE;
}

int rt6_dump_route(struct rt6_info *rt, void *p_arg)
{
	struct rt6_rtnl_dump_arg *arg = (struct rt6_rtnl_dump_arg *) p_arg;
	int prefix;

	if (nlmsg_len(arg->cb->nlh) >= sizeof(struct rtmsg)) {
		struct rtmsg *rtm = nlmsg_data(arg->cb->nlh);
		prefix = (rtm->rtm_flags & RTM_F_PREFIX) != 0;
	} else
		prefix = 0;

	return rt6_fill_node(arg->net,
		     arg->skb, rt, NULL, NULL, 0, RTM_NEWROUTE,
		     NETLINK_CB(arg->cb->skb).pid, arg->cb->nlh->nlmsg_seq,
		     prefix, 0, NLM_F_MULTI);
}

static int inet6_rtm_getroute(struct sk_buff *in_skb, struct nlmsghdr* nlh, void *arg)
{
	struct net *net = sock_net(in_skb->sk);
	struct nlattr *tb[RTA_MAX+1];
	struct rt6_info *rt;
	struct sk_buff *skb;
	struct rtmsg *rtm;
	struct flowi6 fl6;
	int err, iif = 0;

	err = nlmsg_parse(nlh, sizeof(*rtm), tb, RTA_MAX, rtm_ipv6_policy);
	if (err < 0)
		goto errout;

	err = -EINVAL;
	memset(&fl6, 0, sizeof(fl6));

	if (tb[RTA_SRC]) {
		if (nla_len(tb[RTA_SRC]) < sizeof(struct in6_addr))
			goto errout;

		ipv6_addr_copy(&fl6.saddr, nla_data(tb[RTA_SRC]));
	}

	if (tb[RTA_DST]) {
		if (nla_len(tb[RTA_DST]) < sizeof(struct in6_addr))
			goto errout;

		ipv6_addr_copy(&fl6.daddr, nla_data(tb[RTA_DST]));
	}

	if (tb[RTA_IIF])
		iif = nla_get_u32(tb[RTA_IIF]);

	if (tb[RTA_OIF])
		fl6.flowi6_oif = nla_get_u32(tb[RTA_OIF]);

	if (iif) {
		struct net_device *dev;
		dev = __dev_get_by_index(net, iif);
		if (!dev) {
			err = -ENODEV;
			goto errout;
		}
	}

	skb = alloc_skb(NLMSG_GOODSIZE, GFP_KERNEL);
	if (skb == NULL) {
		err = -ENOBUFS;
		goto errout;
	}

	/* Reserve room for dummy headers, this skb can pass
	   through good chunk of routing engine.
	 */
	skb_reset_mac_header(skb);
	skb_reserve(skb, MAX_HEADER + sizeof(struct ipv6hdr));

	rt = (struct rt6_info*) ip6_route_output(net, NULL, &fl6);
	skb_dst_set(skb, &rt->dst);

	err = rt6_fill_node(net, skb, rt, &fl6.daddr, &fl6.saddr, iif,
			    RTM_NEWROUTE, NETLINK_CB(in_skb).pid,
			    nlh->nlmsg_seq, 0, 0, 0);
	if (err < 0) {
		kfree_skb(skb);
		goto errout;
	}

	err = rtnl_unicast(skb, net, NETLINK_CB(in_skb).pid);
errout:
	return err;
}

void inet6_rt_notify(int event, struct rt6_info *rt, struct nl_info *info)
{
	struct sk_buff *skb;
	struct net *net = info->nl_net;
	u32 seq;
	int err;

	err = -ENOBUFS;
	seq = info->nlh != NULL ? info->nlh->nlmsg_seq : 0;

	skb = nlmsg_new(rt6_nlmsg_size(), gfp_any());
	if (skb == NULL)
		goto errout;

	err = rt6_fill_node(net, skb, rt, NULL, NULL, 0,
				event, info->pid, seq, 0, 0, 0);
	if (err < 0) {
		/* -EMSGSIZE implies BUG in rt6_nlmsg_size() */
		WARN_ON(err == -EMSGSIZE);
		kfree_skb(skb);
		goto errout;
	}
	rtnl_notify(skb, net, info->pid, RTNLGRP_IPV6_ROUTE,
		    info->nlh, gfp_any());
	return;
errout:
	if (err < 0)
		rtnl_set_sk_err(net, RTNLGRP_IPV6_ROUTE, err);
}

static int ip6_route_dev_notify(struct notifier_block *this,
				unsigned long event, void *data)
{
	struct net_device *dev = (struct net_device *)data;
	struct net *net = dev_net(dev);

	if (event == NETDEV_REGISTER && (dev->flags & IFF_LOOPBACK)) {
		net->ipv6.ip6_null_entry->dst.dev = dev;
		net->ipv6.ip6_null_entry->rt6i_idev = in6_dev_get(dev);
#ifdef CONFIG_IPV6_MULTIPLE_TABLES
		net->ipv6.ip6_prohibit_entry->dst.dev = dev;
		net->ipv6.ip6_prohibit_entry->rt6i_idev = in6_dev_get(dev);
		net->ipv6.ip6_blk_hole_entry->dst.dev = dev;
		net->ipv6.ip6_blk_hole_entry->rt6i_idev = in6_dev_get(dev);
#endif
	}

	return NOTIFY_OK;
}

/*
 *	/proc
 */

#ifdef CONFIG_PROC_FS

struct rt6_proc_arg
{
	char *buffer;
	int offset;
	int length;
	int skip;
	int len;
};

static int rt6_info_route(struct rt6_info *rt, void *p_arg)
{
	struct seq_file *m = p_arg;

	seq_printf(m, "%pi6 %02x ", &rt->rt6i_dst.addr, rt->rt6i_dst.plen);

#ifdef CONFIG_IPV6_SUBTREES
	seq_printf(m, "%pi6 %02x ", &rt->rt6i_src.addr, rt->rt6i_src.plen);
#else
	seq_puts(m, "00000000000000000000000000000000 00 ");
#endif

	if (rt->rt6i_nexthop) {
		seq_printf(m, "%pi6", rt->rt6i_nexthop->primary_key);
	} else {
		seq_puts(m, "00000000000000000000000000000000");
	}
	seq_printf(m, " %08x %08x %08x %08x %8s\n",
		   rt->rt6i_metric, atomic_read(&rt->dst.__refcnt),
		   rt->dst.__use, rt->rt6i_flags,
		   rt->rt6i_dev ? rt->rt6i_dev->name : "");
	return 0;
}

static int ipv6_route_show(struct seq_file *m, void *v)
{
	struct net *net = (struct net *)m->private;
	fib6_clean_all(net, rt6_info_route, 0, m);
	return 0;
}

static int ipv6_route_open(struct inode *inode, struct file *file)
{
	return single_open_net(inode, file, ipv6_route_show);
}

static const struct file_operations ipv6_route_proc_fops = {
	.owner		= THIS_MODULE,
	.open		= ipv6_route_open,
	.read		= seq_read,
	.llseek		= seq_lseek,
	.release	= single_release_net,
};

static int rt6_stats_seq_show(struct seq_file *seq, void *v)
{
	struct net *net = (struct net *)seq->private;
	seq_printf(seq, "%04x %04x %04x %04x %04x %04x %04x\n",
		   net->ipv6.rt6_stats->fib_nodes,
		   net->ipv6.rt6_stats->fib_route_nodes,
		   net->ipv6.rt6_stats->fib_rt_alloc,
		   net->ipv6.rt6_stats->fib_rt_entries,
		   net->ipv6.rt6_stats->fib_rt_cache,
		   dst_entries_get_slow(&net->ipv6.ip6_dst_ops),
		   net->ipv6.rt6_stats->fib_discarded_routes);

	return 0;
}

static int rt6_stats_seq_open(struct inode *inode, struct file *file)
{
	return single_open_net(inode, file, rt6_stats_seq_show);
}

static const struct file_operations rt6_stats_seq_fops = {
	.owner	 = THIS_MODULE,
	.open	 = rt6_stats_seq_open,
	.read	 = seq_read,
	.llseek	 = seq_lseek,
	.release = single_release_net,
};
#endif	/* CONFIG_PROC_FS */

#ifdef CONFIG_SYSCTL

static
int ipv6_sysctl_rtcache_flush(ctl_table *ctl, int write,
			      void __user *buffer, size_t *lenp, loff_t *ppos)
{
	struct net *net;
	int delay;
	if (!write)
		return -EINVAL;

	net = (struct net *)ctl->extra1;
	delay = net->ipv6.sysctl.flush_delay;
	proc_dointvec(ctl, write, buffer, lenp, ppos);
	fib6_run_gc(delay <= 0 ? ~0UL : (unsigned long)delay, net);
	return 0;
}

ctl_table ipv6_route_table_template[] = {
	{
		.procname	=	"flush",
		.data		=	&init_net.ipv6.sysctl.flush_delay,
		.maxlen		=	sizeof(int),
		.mode		=	0200,
		.proc_handler	=	ipv6_sysctl_rtcache_flush
	},
	{
		.procname	=	"gc_thresh",
		.data		=	&ip6_dst_ops_template.gc_thresh,
		.maxlen		=	sizeof(int),
		.mode		=	0644,
		.proc_handler	=	proc_dointvec,
	},
	{
		.procname	=	"max_size",
		.data		=	&init_net.ipv6.sysctl.ip6_rt_max_size,
		.maxlen		=	sizeof(int),
		.mode		=	0644,
		.proc_handler	=	proc_dointvec,
	},
	{
		.procname	=	"gc_min_interval",
		.data		=	&init_net.ipv6.sysctl.ip6_rt_gc_min_interval,
		.maxlen		=	sizeof(int),
		.mode		=	0644,
		.proc_handler	=	proc_dointvec_jiffies,
	},
	{
		.procname	=	"gc_timeout",
		.data		=	&init_net.ipv6.sysctl.ip6_rt_gc_timeout,
		.maxlen		=	sizeof(int),
		.mode		=	0644,
		.proc_handler	=	proc_dointvec_jiffies,
	},
	{
		.procname	=	"gc_interval",
		.data		=	&init_net.ipv6.sysctl.ip6_rt_gc_interval,
		.maxlen		=	sizeof(int),
		.mode		=	0644,
		.proc_handler	=	proc_dointvec_jiffies,
	},
	{
		.procname	=	"gc_elasticity",
		.data		=	&init_net.ipv6.sysctl.ip6_rt_gc_elasticity,
		.maxlen		=	sizeof(int),
		.mode		=	0644,
		.proc_handler	=	proc_dointvec,
	},
	{
		.procname	=	"mtu_expires",
		.data		=	&init_net.ipv6.sysctl.ip6_rt_mtu_expires,
		.maxlen		=	sizeof(int),
		.mode		=	0644,
		.proc_handler	=	proc_dointvec_jiffies,
	},
	{
		.procname	=	"min_adv_mss",
		.data		=	&init_net.ipv6.sysctl.ip6_rt_min_advmss,
		.maxlen		=	sizeof(int),
		.mode		=	0644,
		.proc_handler	=	proc_dointvec,
	},
	{
		.procname	=	"gc_min_interval_ms",
		.data		=	&init_net.ipv6.sysctl.ip6_rt_gc_min_interval,
		.maxlen		=	sizeof(int),
		.mode		=	0644,
		.proc_handler	=	proc_dointvec_ms_jiffies,
	},
	{ }
};

struct ctl_table * __net_init ipv6_route_sysctl_init(struct net *net)
{
	struct ctl_table *table;

	table = kmemdup(ipv6_route_table_template,
			sizeof(ipv6_route_table_template),
			GFP_KERNEL);

	if (table) {
		table[0].data = &net->ipv6.sysctl.flush_delay;
		table[0].extra1 = net;
		table[1].data = &net->ipv6.ip6_dst_ops.gc_thresh;
		table[2].data = &net->ipv6.sysctl.ip6_rt_max_size;
		table[3].data = &net->ipv6.sysctl.ip6_rt_gc_min_interval;
		table[4].data = &net->ipv6.sysctl.ip6_rt_gc_timeout;
		table[5].data = &net->ipv6.sysctl.ip6_rt_gc_interval;
		table[6].data = &net->ipv6.sysctl.ip6_rt_gc_elasticity;
		table[7].data = &net->ipv6.sysctl.ip6_rt_mtu_expires;
		table[8].data = &net->ipv6.sysctl.ip6_rt_min_advmss;
		table[9].data = &net->ipv6.sysctl.ip6_rt_gc_min_interval;
	}

	return table;
}
#endif

static int __net_init ip6_route_net_init(struct net *net)
{
	int ret = -ENOMEM;

	memcpy(&net->ipv6.ip6_dst_ops, &ip6_dst_ops_template,
	       sizeof(net->ipv6.ip6_dst_ops));

	if (dst_entries_init(&net->ipv6.ip6_dst_ops) < 0)
		goto out_ip6_dst_ops;

	net->ipv6.ip6_null_entry = kmemdup(&ip6_null_entry_template,
					   sizeof(*net->ipv6.ip6_null_entry),
					   GFP_KERNEL);
	if (!net->ipv6.ip6_null_entry)
		goto out_ip6_dst_entries;
	net->ipv6.ip6_null_entry->dst.path =
		(struct dst_entry *)net->ipv6.ip6_null_entry;
	net->ipv6.ip6_null_entry->dst.ops = &net->ipv6.ip6_dst_ops;
<<<<<<< HEAD
	dst_metric_set(&net->ipv6.ip6_null_entry->dst, RTAX_HOPLIMIT, 255);
=======
	dst_init_metrics(&net->ipv6.ip6_null_entry->dst,
			 ip6_template_metrics, true);
>>>>>>> 105e53f8

#ifdef CONFIG_IPV6_MULTIPLE_TABLES
	net->ipv6.ip6_prohibit_entry = kmemdup(&ip6_prohibit_entry_template,
					       sizeof(*net->ipv6.ip6_prohibit_entry),
					       GFP_KERNEL);
	if (!net->ipv6.ip6_prohibit_entry)
		goto out_ip6_null_entry;
	net->ipv6.ip6_prohibit_entry->dst.path =
		(struct dst_entry *)net->ipv6.ip6_prohibit_entry;
	net->ipv6.ip6_prohibit_entry->dst.ops = &net->ipv6.ip6_dst_ops;
<<<<<<< HEAD
	dst_metric_set(&net->ipv6.ip6_prohibit_entry->dst, RTAX_HOPLIMIT, 255);
=======
	dst_init_metrics(&net->ipv6.ip6_prohibit_entry->dst,
			 ip6_template_metrics, true);
>>>>>>> 105e53f8

	net->ipv6.ip6_blk_hole_entry = kmemdup(&ip6_blk_hole_entry_template,
					       sizeof(*net->ipv6.ip6_blk_hole_entry),
					       GFP_KERNEL);
	if (!net->ipv6.ip6_blk_hole_entry)
		goto out_ip6_prohibit_entry;
	net->ipv6.ip6_blk_hole_entry->dst.path =
		(struct dst_entry *)net->ipv6.ip6_blk_hole_entry;
	net->ipv6.ip6_blk_hole_entry->dst.ops = &net->ipv6.ip6_dst_ops;
<<<<<<< HEAD
	dst_metric_set(&net->ipv6.ip6_blk_hole_entry->dst, RTAX_HOPLIMIT, 255);
=======
	dst_init_metrics(&net->ipv6.ip6_blk_hole_entry->dst,
			 ip6_template_metrics, true);
>>>>>>> 105e53f8
#endif

	net->ipv6.sysctl.flush_delay = 0;
	net->ipv6.sysctl.ip6_rt_max_size = 4096;
	net->ipv6.sysctl.ip6_rt_gc_min_interval = HZ / 2;
	net->ipv6.sysctl.ip6_rt_gc_timeout = 60*HZ;
	net->ipv6.sysctl.ip6_rt_gc_interval = 30*HZ;
	net->ipv6.sysctl.ip6_rt_gc_elasticity = 9;
	net->ipv6.sysctl.ip6_rt_mtu_expires = 10*60*HZ;
	net->ipv6.sysctl.ip6_rt_min_advmss = IPV6_MIN_MTU - 20 - 40;

#ifdef CONFIG_PROC_FS
	proc_net_fops_create(net, "ipv6_route", 0, &ipv6_route_proc_fops);
	proc_net_fops_create(net, "rt6_stats", S_IRUGO, &rt6_stats_seq_fops);
#endif
	net->ipv6.ip6_rt_gc_expire = 30*HZ;

	ret = 0;
out:
	return ret;

#ifdef CONFIG_IPV6_MULTIPLE_TABLES
out_ip6_prohibit_entry:
	kfree(net->ipv6.ip6_prohibit_entry);
out_ip6_null_entry:
	kfree(net->ipv6.ip6_null_entry);
#endif
out_ip6_dst_entries:
	dst_entries_destroy(&net->ipv6.ip6_dst_ops);
out_ip6_dst_ops:
	goto out;
}

static void __net_exit ip6_route_net_exit(struct net *net)
{
#ifdef CONFIG_PROC_FS
	proc_net_remove(net, "ipv6_route");
	proc_net_remove(net, "rt6_stats");
#endif
	kfree(net->ipv6.ip6_null_entry);
#ifdef CONFIG_IPV6_MULTIPLE_TABLES
	kfree(net->ipv6.ip6_prohibit_entry);
	kfree(net->ipv6.ip6_blk_hole_entry);
#endif
	dst_entries_destroy(&net->ipv6.ip6_dst_ops);
}

static struct pernet_operations ip6_route_net_ops = {
	.init = ip6_route_net_init,
	.exit = ip6_route_net_exit,
};

static struct notifier_block ip6_route_dev_notifier = {
	.notifier_call = ip6_route_dev_notify,
	.priority = 0,
};

int __init ip6_route_init(void)
{
	int ret;

	ret = -ENOMEM;
	ip6_dst_ops_template.kmem_cachep =
		kmem_cache_create("ip6_dst_cache", sizeof(struct rt6_info), 0,
				  SLAB_HWCACHE_ALIGN, NULL);
	if (!ip6_dst_ops_template.kmem_cachep)
		goto out;

	ret = dst_entries_init(&ip6_dst_blackhole_ops);
	if (ret)
		goto out_kmem_cache;

	ret = register_pernet_subsys(&ip6_route_net_ops);
	if (ret)
		goto out_dst_entries;

	ip6_dst_blackhole_ops.kmem_cachep = ip6_dst_ops_template.kmem_cachep;

	/* Registering of the loopback is done before this portion of code,
	 * the loopback reference in rt6_info will not be taken, do it
	 * manually for init_net */
	init_net.ipv6.ip6_null_entry->dst.dev = init_net.loopback_dev;
	init_net.ipv6.ip6_null_entry->rt6i_idev = in6_dev_get(init_net.loopback_dev);
  #ifdef CONFIG_IPV6_MULTIPLE_TABLES
	init_net.ipv6.ip6_prohibit_entry->dst.dev = init_net.loopback_dev;
	init_net.ipv6.ip6_prohibit_entry->rt6i_idev = in6_dev_get(init_net.loopback_dev);
	init_net.ipv6.ip6_blk_hole_entry->dst.dev = init_net.loopback_dev;
	init_net.ipv6.ip6_blk_hole_entry->rt6i_idev = in6_dev_get(init_net.loopback_dev);
  #endif
	ret = fib6_init();
	if (ret)
		goto out_register_subsys;

	ret = xfrm6_init();
	if (ret)
		goto out_fib6_init;

	ret = fib6_rules_init();
	if (ret)
		goto xfrm6_init;

	ret = -ENOBUFS;
	if (__rtnl_register(PF_INET6, RTM_NEWROUTE, inet6_rtm_newroute, NULL) ||
	    __rtnl_register(PF_INET6, RTM_DELROUTE, inet6_rtm_delroute, NULL) ||
	    __rtnl_register(PF_INET6, RTM_GETROUTE, inet6_rtm_getroute, NULL))
		goto fib6_rules_init;

	ret = register_netdevice_notifier(&ip6_route_dev_notifier);
	if (ret)
		goto fib6_rules_init;

out:
	return ret;

fib6_rules_init:
	fib6_rules_cleanup();
xfrm6_init:
	xfrm6_fini();
out_fib6_init:
	fib6_gc_cleanup();
out_register_subsys:
	unregister_pernet_subsys(&ip6_route_net_ops);
out_dst_entries:
	dst_entries_destroy(&ip6_dst_blackhole_ops);
out_kmem_cache:
	kmem_cache_destroy(ip6_dst_ops_template.kmem_cachep);
	goto out;
}

void ip6_route_cleanup(void)
{
	unregister_netdevice_notifier(&ip6_route_dev_notifier);
	fib6_rules_cleanup();
	xfrm6_fini();
	fib6_gc_cleanup();
	unregister_pernet_subsys(&ip6_route_net_ops);
	dst_entries_destroy(&ip6_dst_blackhole_ops);
	kmem_cache_destroy(ip6_dst_ops_template.kmem_cachep);
}<|MERGE_RESOLUTION|>--- conflicted
+++ resolved
@@ -135,10 +135,7 @@
 	.check			=	ip6_dst_check,
 	.default_advmss		=	ip6_default_advmss,
 	.default_mtu		=	ip6_default_mtu,
-<<<<<<< HEAD
-=======
 	.cow_metrics		=	ipv6_cow_metrics,
->>>>>>> 105e53f8
 	.destroy		=	ip6_dst_destroy,
 	.ifdown			=	ip6_dst_ifdown,
 	.negative_advice	=	ip6_negative_advice,
@@ -246,17 +243,11 @@
 		in6_dev_put(idev);
 	}
 	if (peer) {
-<<<<<<< HEAD
-		BUG_ON(!(rt->rt6i_flags & RTF_CACHE));
-=======
->>>>>>> 105e53f8
 		rt->rt6i_peer = NULL;
 		inet_putpeer(peer);
 	}
 }
 
-<<<<<<< HEAD
-=======
 static atomic_t __rt6_peer_genid = ATOMIC_INIT(0);
 
 static u32 rt6_peer_genid(void)
@@ -264,25 +255,15 @@
 	return atomic_read(&__rt6_peer_genid);
 }
 
->>>>>>> 105e53f8
 void rt6_bind_peer(struct rt6_info *rt, int create)
 {
 	struct inet_peer *peer;
 
-<<<<<<< HEAD
-	if (WARN_ON(!(rt->rt6i_flags & RTF_CACHE)))
-		return;
-
-	peer = inet_getpeer_v6(&rt->rt6i_dst.addr, create);
-	if (peer && cmpxchg(&rt->rt6i_peer, NULL, peer) != NULL)
-		inet_putpeer(peer);
-=======
 	peer = inet_getpeer_v6(&rt->rt6i_dst.addr, create);
 	if (peer && cmpxchg(&rt->rt6i_peer, NULL, peer) != NULL)
 		inet_putpeer(peer);
 	else
 		rt->rt6i_peer_genid = rt6_peer_genid();
->>>>>>> 105e53f8
 }
 
 static void ip6_dst_ifdown(struct dst_entry *dst, struct net_device *dev,
@@ -646,15 +627,9 @@
 struct rt6_info *rt6_lookup(struct net *net, const struct in6_addr *daddr,
 			    const struct in6_addr *saddr, int oif, int strict)
 {
-<<<<<<< HEAD
-	struct flowi fl = {
-		.oif = oif,
-		.fl6_dst = *daddr,
-=======
 	struct flowi6 fl6 = {
 		.flowi6_oif = oif,
 		.daddr = *daddr,
->>>>>>> 105e53f8
 	};
 	struct dst_entry *dst;
 	int flags = strict ? RT6_LOOKUP_F_IFACE : 0;
@@ -865,15 +840,6 @@
 	struct ipv6hdr *iph = ipv6_hdr(skb);
 	struct net *net = dev_net(skb->dev);
 	int flags = RT6_LOOKUP_F_HAS_SADDR;
-<<<<<<< HEAD
-	struct flowi fl = {
-		.iif = skb->dev->ifindex,
-		.fl6_dst = iph->daddr,
-		.fl6_src = iph->saddr,
-		.fl6_flowlabel = (* (__be32 *) iph)&IPV6_FLOWINFO_MASK,
-		.mark = skb->mark,
-		.proto = iph->nexthdr,
-=======
 	struct flowi6 fl6 = {
 		.flowi6_iif = skb->dev->ifindex,
 		.daddr = iph->daddr,
@@ -881,7 +847,6 @@
 		.flowlabel = (* (__be32 *) iph)&IPV6_FLOWINFO_MASK,
 		.flowi6_mark = skb->mark,
 		.flowi6_proto = iph->nexthdr,
->>>>>>> 105e53f8
 	};
 
 	if (rt6_need_strict(&iph->daddr) && skb->dev->type != ARPHRD_PIMREG)
@@ -1020,10 +985,6 @@
 			dst_metric_set(dst, RTAX_FEATURES, features);
 		}
 		dst_metric_set(dst, RTAX_MTU, mtu);
-<<<<<<< HEAD
-		call_netevent_notifiers(NETEVENT_PMTU_UPDATE, dst);
-=======
->>>>>>> 105e53f8
 	}
 }
 
@@ -1556,17 +1517,10 @@
 	int flags = RT6_LOOKUP_F_HAS_SADDR;
 	struct net *net = dev_net(dev);
 	struct ip6rd_flowi rdfl = {
-<<<<<<< HEAD
-		.fl = {
-			.oif = dev->ifindex,
-			.fl6_dst = *dest,
-			.fl6_src = *src,
-=======
 		.fl6 = {
 			.flowi6_oif = dev->ifindex,
 			.daddr = *dest,
 			.saddr = *src,
->>>>>>> 105e53f8
 		},
 	};
 
@@ -2065,10 +2019,6 @@
 	rt->dst.output = ip6_output;
 	rt->rt6i_dev = net->loopback_dev;
 	rt->rt6i_idev = idev;
-<<<<<<< HEAD
-	dst_metric_set(&rt->dst, RTAX_HOPLIMIT, -1);
-=======
->>>>>>> 105e53f8
 	rt->dst.obsolete = -1;
 
 	rt->rt6i_flags = RTF_UP | RTF_NONEXTHOP;
@@ -2782,12 +2732,8 @@
 	net->ipv6.ip6_null_entry->dst.path =
 		(struct dst_entry *)net->ipv6.ip6_null_entry;
 	net->ipv6.ip6_null_entry->dst.ops = &net->ipv6.ip6_dst_ops;
-<<<<<<< HEAD
-	dst_metric_set(&net->ipv6.ip6_null_entry->dst, RTAX_HOPLIMIT, 255);
-=======
 	dst_init_metrics(&net->ipv6.ip6_null_entry->dst,
 			 ip6_template_metrics, true);
->>>>>>> 105e53f8
 
 #ifdef CONFIG_IPV6_MULTIPLE_TABLES
 	net->ipv6.ip6_prohibit_entry = kmemdup(&ip6_prohibit_entry_template,
@@ -2798,12 +2744,8 @@
 	net->ipv6.ip6_prohibit_entry->dst.path =
 		(struct dst_entry *)net->ipv6.ip6_prohibit_entry;
 	net->ipv6.ip6_prohibit_entry->dst.ops = &net->ipv6.ip6_dst_ops;
-<<<<<<< HEAD
-	dst_metric_set(&net->ipv6.ip6_prohibit_entry->dst, RTAX_HOPLIMIT, 255);
-=======
 	dst_init_metrics(&net->ipv6.ip6_prohibit_entry->dst,
 			 ip6_template_metrics, true);
->>>>>>> 105e53f8
 
 	net->ipv6.ip6_blk_hole_entry = kmemdup(&ip6_blk_hole_entry_template,
 					       sizeof(*net->ipv6.ip6_blk_hole_entry),
@@ -2813,12 +2755,8 @@
 	net->ipv6.ip6_blk_hole_entry->dst.path =
 		(struct dst_entry *)net->ipv6.ip6_blk_hole_entry;
 	net->ipv6.ip6_blk_hole_entry->dst.ops = &net->ipv6.ip6_dst_ops;
-<<<<<<< HEAD
-	dst_metric_set(&net->ipv6.ip6_blk_hole_entry->dst, RTAX_HOPLIMIT, 255);
-=======
 	dst_init_metrics(&net->ipv6.ip6_blk_hole_entry->dst,
 			 ip6_template_metrics, true);
->>>>>>> 105e53f8
 #endif
 
 	net->ipv6.sysctl.flush_delay = 0;
