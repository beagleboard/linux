/*
 *	IPv6 Address [auto]configuration
 *	Linux INET6 implementation
 *
 *	Authors:
 *	Pedro Roque		<roque@di.fc.ul.pt>
 *	Alexey Kuznetsov	<kuznet@ms2.inr.ac.ru>
 *
 *	This program is free software; you can redistribute it and/or
 *      modify it under the terms of the GNU General Public License
 *      as published by the Free Software Foundation; either version
 *      2 of the License, or (at your option) any later version.
 */

/*
 *	Changes:
 *
 *	Janos Farkas			:	delete timer on ifdown
 *	<chexum@bankinf.banki.hu>
 *	Andi Kleen			:	kill double kfree on module
 *						unload.
 *	Maciej W. Rozycki		:	FDDI support
 *	sekiya@USAGI			:	Don't send too many RS
 *						packets.
 *	yoshfuji@USAGI			:       Fixed interval between DAD
 *						packets.
 *	YOSHIFUJI Hideaki @USAGI	:	improved accuracy of
 *						address validation timer.
 *	YOSHIFUJI Hideaki @USAGI	:	Privacy Extensions (RFC3041)
 *						support.
 *	Yuji SEKIYA @USAGI		:	Don't assign a same IPv6
 *						address on a same interface.
 *	YOSHIFUJI Hideaki @USAGI	:	ARCnet support
 *	YOSHIFUJI Hideaki @USAGI	:	convert /proc/net/if_inet6 to
 *						seq_file.
 *	YOSHIFUJI Hideaki @USAGI	:	improved source address
 *						selection; consider scope,
 *						status etc.
 */

#include <linux/errno.h>
#include <linux/types.h>
#include <linux/kernel.h>
#include <linux/socket.h>
#include <linux/sockios.h>
#include <linux/net.h>
#include <linux/in6.h>
#include <linux/netdevice.h>
#include <linux/if_addr.h>
#include <linux/if_arp.h>
#include <linux/if_arcnet.h>
#include <linux/if_infiniband.h>
#include <linux/route.h>
#include <linux/inetdevice.h>
#include <linux/init.h>
#include <linux/slab.h>
#ifdef CONFIG_SYSCTL
#include <linux/sysctl.h>
#endif
#include <linux/capability.h>
#include <linux/delay.h>
#include <linux/notifier.h>
#include <linux/string.h>

#include <net/net_namespace.h>
#include <net/sock.h>
#include <net/snmp.h>

#include <net/ipv6.h>
#include <net/protocol.h>
#include <net/ndisc.h>
#include <net/ip6_route.h>
#include <net/addrconf.h>
#include <net/tcp.h>
#include <net/ip.h>
#include <net/netlink.h>
#include <net/pkt_sched.h>
#include <linux/if_tunnel.h>
#include <linux/rtnetlink.h>

#ifdef CONFIG_IPV6_PRIVACY
#include <linux/random.h>
#endif

#include <linux/uaccess.h>
#include <asm/unaligned.h>

#include <linux/proc_fs.h>
#include <linux/seq_file.h>

/* Set to 3 to get tracing... */
#define ACONF_DEBUG 2

#if ACONF_DEBUG >= 3
#define ADBG(x) printk x
#else
#define ADBG(x)
#endif

#define	INFINITY_LIFE_TIME	0xFFFFFFFF
#define TIME_DELTA(a, b) ((unsigned long)((long)(a) - (long)(b)))

#define ADDRCONF_TIMER_FUZZ_MINUS	(HZ > 50 ? HZ/50 : 1)
#define ADDRCONF_TIMER_FUZZ		(HZ / 4)
#define ADDRCONF_TIMER_FUZZ_MAX		(HZ)

#ifdef CONFIG_SYSCTL
static void addrconf_sysctl_register(struct inet6_dev *idev);
static void addrconf_sysctl_unregister(struct inet6_dev *idev);
#else
static inline void addrconf_sysctl_register(struct inet6_dev *idev)
{
}

static inline void addrconf_sysctl_unregister(struct inet6_dev *idev)
{
}
#endif

#ifdef CONFIG_IPV6_PRIVACY
static int __ipv6_regen_rndid(struct inet6_dev *idev);
static int __ipv6_try_regen_rndid(struct inet6_dev *idev, struct in6_addr *tmpaddr);
static void ipv6_regen_rndid(unsigned long data);
#endif

static int ipv6_generate_eui64(u8 *eui, struct net_device *dev);
static int ipv6_count_addresses(struct inet6_dev *idev);

/*
 *	Configured unicast address hash table
 */
static struct hlist_head inet6_addr_lst[IN6_ADDR_HSIZE];
static DEFINE_SPINLOCK(addrconf_hash_lock);

static void addrconf_verify(unsigned long);

static DEFINE_TIMER(addr_chk_timer, addrconf_verify, 0, 0);
static DEFINE_SPINLOCK(addrconf_verify_lock);

static void addrconf_join_anycast(struct inet6_ifaddr *ifp);
static void addrconf_leave_anycast(struct inet6_ifaddr *ifp);

static void addrconf_type_change(struct net_device *dev,
				 unsigned long event);
static int addrconf_ifdown(struct net_device *dev, int how);

static void addrconf_dad_start(struct inet6_ifaddr *ifp, u32 flags);
static void addrconf_dad_timer(unsigned long data);
static void addrconf_dad_completed(struct inet6_ifaddr *ifp);
static void addrconf_dad_run(struct inet6_dev *idev);
static void addrconf_rs_timer(unsigned long data);
static void __ipv6_ifa_notify(int event, struct inet6_ifaddr *ifa);
static void ipv6_ifa_notify(int event, struct inet6_ifaddr *ifa);

static void inet6_prefix_notify(int event, struct inet6_dev *idev,
				struct prefix_info *pinfo);
static bool ipv6_chk_same_addr(struct net *net, const struct in6_addr *addr,
			       struct net_device *dev);

static ATOMIC_NOTIFIER_HEAD(inet6addr_chain);

static struct ipv6_devconf ipv6_devconf __read_mostly = {
	.forwarding		= 0,
	.hop_limit		= IPV6_DEFAULT_HOPLIMIT,
	.mtu6			= IPV6_MIN_MTU,
	.accept_ra		= 1,
	.accept_redirects	= 1,
	.autoconf		= 1,
	.force_mld_version	= 0,
	.dad_transmits		= 1,
	.rtr_solicits		= MAX_RTR_SOLICITATIONS,
	.rtr_solicit_interval	= RTR_SOLICITATION_INTERVAL,
	.rtr_solicit_delay	= MAX_RTR_SOLICITATION_DELAY,
#ifdef CONFIG_IPV6_PRIVACY
	.use_tempaddr 		= 0,
	.temp_valid_lft		= TEMP_VALID_LIFETIME,
	.temp_prefered_lft	= TEMP_PREFERRED_LIFETIME,
	.regen_max_retry	= REGEN_MAX_RETRY,
	.max_desync_factor	= MAX_DESYNC_FACTOR,
#endif
	.max_addresses		= IPV6_MAX_ADDRESSES,
	.accept_ra_defrtr	= 1,
	.accept_ra_pinfo	= 1,
#ifdef CONFIG_IPV6_ROUTER_PREF
	.accept_ra_rtr_pref	= 1,
	.rtr_probe_interval	= 60 * HZ,
#ifdef CONFIG_IPV6_ROUTE_INFO
	.accept_ra_rt_info_max_plen = 0,
#endif
#endif
	.proxy_ndp		= 0,
	.accept_source_route	= 0,	/* we do not accept RH0 by default. */
	.disable_ipv6		= 0,
	.accept_dad		= 1,
};

static struct ipv6_devconf ipv6_devconf_dflt __read_mostly = {
	.forwarding		= 0,
	.hop_limit		= IPV6_DEFAULT_HOPLIMIT,
	.mtu6			= IPV6_MIN_MTU,
	.accept_ra		= 1,
	.accept_redirects	= 1,
	.autoconf		= 1,
	.dad_transmits		= 1,
	.rtr_solicits		= MAX_RTR_SOLICITATIONS,
	.rtr_solicit_interval	= RTR_SOLICITATION_INTERVAL,
	.rtr_solicit_delay	= MAX_RTR_SOLICITATION_DELAY,
#ifdef CONFIG_IPV6_PRIVACY
	.use_tempaddr		= 0,
	.temp_valid_lft		= TEMP_VALID_LIFETIME,
	.temp_prefered_lft	= TEMP_PREFERRED_LIFETIME,
	.regen_max_retry	= REGEN_MAX_RETRY,
	.max_desync_factor	= MAX_DESYNC_FACTOR,
#endif
	.max_addresses		= IPV6_MAX_ADDRESSES,
	.accept_ra_defrtr	= 1,
	.accept_ra_pinfo	= 1,
#ifdef CONFIG_IPV6_ROUTER_PREF
	.accept_ra_rtr_pref	= 1,
	.rtr_probe_interval	= 60 * HZ,
#ifdef CONFIG_IPV6_ROUTE_INFO
	.accept_ra_rt_info_max_plen = 0,
#endif
#endif
	.proxy_ndp		= 0,
	.accept_source_route	= 0,	/* we do not accept RH0 by default. */
	.disable_ipv6		= 0,
	.accept_dad		= 1,
};

/* IPv6 Wildcard Address and Loopback Address defined by RFC2553 */
const struct in6_addr in6addr_any = IN6ADDR_ANY_INIT;
const struct in6_addr in6addr_loopback = IN6ADDR_LOOPBACK_INIT;
const struct in6_addr in6addr_linklocal_allnodes = IN6ADDR_LINKLOCAL_ALLNODES_INIT;
const struct in6_addr in6addr_linklocal_allrouters = IN6ADDR_LINKLOCAL_ALLROUTERS_INIT;

/* Check if a valid qdisc is available */
static inline bool addrconf_qdisc_ok(const struct net_device *dev)
{
	return !qdisc_tx_is_noop(dev);
}

/* Check if a route is valid prefix route */
static inline int addrconf_is_prefix_route(const struct rt6_info *rt)
{
	return (rt->rt6i_flags & (RTF_GATEWAY | RTF_DEFAULT)) == 0;
}

static void addrconf_del_timer(struct inet6_ifaddr *ifp)
{
	if (del_timer(&ifp->timer))
		__in6_ifa_put(ifp);
}

enum addrconf_timer_t {
	AC_NONE,
	AC_DAD,
	AC_RS,
};

static void addrconf_mod_timer(struct inet6_ifaddr *ifp,
			       enum addrconf_timer_t what,
			       unsigned long when)
{
	if (!del_timer(&ifp->timer))
		in6_ifa_hold(ifp);

	switch (what) {
	case AC_DAD:
		ifp->timer.function = addrconf_dad_timer;
		break;
	case AC_RS:
		ifp->timer.function = addrconf_rs_timer;
		break;
	default:
		break;
	}
	ifp->timer.expires = jiffies + when;
	add_timer(&ifp->timer);
}

static int snmp6_alloc_dev(struct inet6_dev *idev)
{
	if (snmp_mib_init((void __percpu **)idev->stats.ipv6,
			  sizeof(struct ipstats_mib),
			  __alignof__(struct ipstats_mib)) < 0)
		goto err_ip;
	if (snmp_mib_init((void __percpu **)idev->stats.icmpv6,
			  sizeof(struct icmpv6_mib),
			  __alignof__(struct icmpv6_mib)) < 0)
		goto err_icmp;
	if (snmp_mib_init((void __percpu **)idev->stats.icmpv6msg,
			  sizeof(struct icmpv6msg_mib),
			  __alignof__(struct icmpv6msg_mib)) < 0)
		goto err_icmpmsg;

	return 0;

err_icmpmsg:
	snmp_mib_free((void __percpu **)idev->stats.icmpv6);
err_icmp:
	snmp_mib_free((void __percpu **)idev->stats.ipv6);
err_ip:
	return -ENOMEM;
}

static void snmp6_free_dev(struct inet6_dev *idev)
{
	snmp_mib_free((void __percpu **)idev->stats.icmpv6msg);
	snmp_mib_free((void __percpu **)idev->stats.icmpv6);
	snmp_mib_free((void __percpu **)idev->stats.ipv6);
}

/* Nobody refers to this device, we may destroy it. */

static void in6_dev_finish_destroy_rcu(struct rcu_head *head)
{
	struct inet6_dev *idev = container_of(head, struct inet6_dev, rcu);
	kfree(idev);
}

void in6_dev_finish_destroy(struct inet6_dev *idev)
{
	struct net_device *dev = idev->dev;

	WARN_ON(!list_empty(&idev->addr_list));
	WARN_ON(idev->mc_list != NULL);

#ifdef NET_REFCNT_DEBUG
	printk(KERN_DEBUG "in6_dev_finish_destroy: %s\n", dev ? dev->name : "NIL");
#endif
	dev_put(dev);
	if (!idev->dead) {
		pr_warning("Freeing alive inet6 device %p\n", idev);
		return;
	}
	snmp6_free_dev(idev);
	call_rcu(&idev->rcu, in6_dev_finish_destroy_rcu);
}

EXPORT_SYMBOL(in6_dev_finish_destroy);

static struct inet6_dev * ipv6_add_dev(struct net_device *dev)
{
	struct inet6_dev *ndev;

	ASSERT_RTNL();

	if (dev->mtu < IPV6_MIN_MTU)
		return NULL;

	ndev = kzalloc(sizeof(struct inet6_dev), GFP_KERNEL);

	if (ndev == NULL)
		return NULL;

	rwlock_init(&ndev->lock);
	ndev->dev = dev;
	INIT_LIST_HEAD(&ndev->addr_list);

	memcpy(&ndev->cnf, dev_net(dev)->ipv6.devconf_dflt, sizeof(ndev->cnf));
	ndev->cnf.mtu6 = dev->mtu;
	ndev->cnf.sysctl = NULL;
	ndev->nd_parms = neigh_parms_alloc(dev, &nd_tbl);
	if (ndev->nd_parms == NULL) {
		kfree(ndev);
		return NULL;
	}
	if (ndev->cnf.forwarding)
		dev_disable_lro(dev);
	/* We refer to the device */
	dev_hold(dev);

	if (snmp6_alloc_dev(ndev) < 0) {
		ADBG((KERN_WARNING
			"%s(): cannot allocate memory for statistics; dev=%s.\n",
			__func__, dev->name));
		neigh_parms_release(&nd_tbl, ndev->nd_parms);
		ndev->dead = 1;
		in6_dev_finish_destroy(ndev);
		return NULL;
	}

	if (snmp6_register_dev(ndev) < 0) {
		ADBG((KERN_WARNING
			"%s(): cannot create /proc/net/dev_snmp6/%s\n",
			__func__, dev->name));
		neigh_parms_release(&nd_tbl, ndev->nd_parms);
		ndev->dead = 1;
		in6_dev_finish_destroy(ndev);
		return NULL;
	}

	/* One reference from device.  We must do this before
	 * we invoke __ipv6_regen_rndid().
	 */
	in6_dev_hold(ndev);

	if (dev->flags & (IFF_NOARP | IFF_LOOPBACK))
		ndev->cnf.accept_dad = -1;

#if defined(CONFIG_IPV6_SIT) || defined(CONFIG_IPV6_SIT_MODULE)
	if (dev->type == ARPHRD_SIT && (dev->priv_flags & IFF_ISATAP)) {
		printk(KERN_INFO
		       "%s: Disabled Multicast RS\n",
		       dev->name);
		ndev->cnf.rtr_solicits = 0;
	}
#endif

#ifdef CONFIG_IPV6_PRIVACY
	INIT_LIST_HEAD(&ndev->tempaddr_list);
	setup_timer(&ndev->regen_timer, ipv6_regen_rndid, (unsigned long)ndev);
	if ((dev->flags&IFF_LOOPBACK) ||
	    dev->type == ARPHRD_TUNNEL ||
	    dev->type == ARPHRD_TUNNEL6 ||
	    dev->type == ARPHRD_SIT ||
	    dev->type == ARPHRD_NONE) {
		printk(KERN_INFO
		       "%s: Disabled Privacy Extensions\n",
		       dev->name);
		ndev->cnf.use_tempaddr = -1;
	} else {
		in6_dev_hold(ndev);
		ipv6_regen_rndid((unsigned long) ndev);
	}
#endif

	if (netif_running(dev) && addrconf_qdisc_ok(dev))
		ndev->if_flags |= IF_READY;

	ipv6_mc_init_dev(ndev);
	ndev->tstamp = jiffies;
	addrconf_sysctl_register(ndev);
	/* protected by rtnl_lock */
	rcu_assign_pointer(dev->ip6_ptr, ndev);

	/* Join all-node multicast group */
	ipv6_dev_mc_inc(dev, &in6addr_linklocal_allnodes);

	return ndev;
}

static struct inet6_dev * ipv6_find_idev(struct net_device *dev)
{
	struct inet6_dev *idev;

	ASSERT_RTNL();

	idev = __in6_dev_get(dev);
	if (!idev) {
		idev = ipv6_add_dev(dev);
		if (!idev)
			return NULL;
	}

	if (dev->flags&IFF_UP)
		ipv6_mc_up(idev);
	return idev;
}

#ifdef CONFIG_SYSCTL
static void dev_forward_change(struct inet6_dev *idev)
{
	struct net_device *dev;
	struct inet6_ifaddr *ifa;

	if (!idev)
		return;
	dev = idev->dev;
	if (idev->cnf.forwarding)
		dev_disable_lro(dev);
	if (dev && (dev->flags & IFF_MULTICAST)) {
		if (idev->cnf.forwarding)
			ipv6_dev_mc_inc(dev, &in6addr_linklocal_allrouters);
		else
			ipv6_dev_mc_dec(dev, &in6addr_linklocal_allrouters);
	}

	list_for_each_entry(ifa, &idev->addr_list, if_list) {
		if (ifa->flags&IFA_F_TENTATIVE)
			continue;
		if (idev->cnf.forwarding)
			addrconf_join_anycast(ifa);
		else
			addrconf_leave_anycast(ifa);
	}
}


static void addrconf_forward_change(struct net *net, __s32 newf)
{
	struct net_device *dev;
	struct inet6_dev *idev;

	rcu_read_lock();
	for_each_netdev_rcu(net, dev) {
		idev = __in6_dev_get(dev);
		if (idev) {
			int changed = (!idev->cnf.forwarding) ^ (!newf);
			idev->cnf.forwarding = newf;
			if (changed)
				dev_forward_change(idev);
		}
	}
	rcu_read_unlock();
}

static int addrconf_fixup_forwarding(struct ctl_table *table, int *p, int old)
{
	struct net *net;

	net = (struct net *)table->extra2;
	if (p == &net->ipv6.devconf_dflt->forwarding)
		return 0;

	if (!rtnl_trylock()) {
		/* Restore the original values before restarting */
		*p = old;
		return restart_syscall();
	}

	if (p == &net->ipv6.devconf_all->forwarding) {
		__s32 newf = net->ipv6.devconf_all->forwarding;
		net->ipv6.devconf_dflt->forwarding = newf;
		addrconf_forward_change(net, newf);
	} else if ((!*p) ^ (!old))
		dev_forward_change((struct inet6_dev *)table->extra1);
	rtnl_unlock();

	if (*p)
		rt6_purge_dflt_routers(net);
	return 1;
}
#endif

static void inet6_ifa_finish_destroy_rcu(struct rcu_head *head)
{
	struct inet6_ifaddr *ifp = container_of(head, struct inet6_ifaddr, rcu);
	kfree(ifp);
}

/* Nobody refers to this ifaddr, destroy it */
void inet6_ifa_finish_destroy(struct inet6_ifaddr *ifp)
{
	WARN_ON(!hlist_unhashed(&ifp->addr_lst));

#ifdef NET_REFCNT_DEBUG
	printk(KERN_DEBUG "inet6_ifa_finish_destroy\n");
#endif

	in6_dev_put(ifp->idev);

	if (del_timer(&ifp->timer))
		pr_notice("Timer is still running, when freeing ifa=%p\n", ifp);

	if (ifp->state != INET6_IFADDR_STATE_DEAD) {
		pr_warning("Freeing alive inet6 address %p\n", ifp);
		return;
	}
	dst_release(&ifp->rt->dst);

	call_rcu(&ifp->rcu, inet6_ifa_finish_destroy_rcu);
}

static void
ipv6_link_dev_addr(struct inet6_dev *idev, struct inet6_ifaddr *ifp)
{
	struct list_head *p;
	int ifp_scope = ipv6_addr_src_scope(&ifp->addr);

	/*
	 * Each device address list is sorted in order of scope -
	 * global before linklocal.
	 */
	list_for_each(p, &idev->addr_list) {
		struct inet6_ifaddr *ifa
			= list_entry(p, struct inet6_ifaddr, if_list);
		if (ifp_scope >= ipv6_addr_src_scope(&ifa->addr))
			break;
	}

	list_add_tail(&ifp->if_list, p);
}

static u32 ipv6_addr_hash(const struct in6_addr *addr)
{
	/*
	 * We perform the hash function over the last 64 bits of the address
	 * This will include the IEEE address token on links that support it.
	 */
	return jhash_2words((__force u32)addr->s6_addr32[2],
			    (__force u32)addr->s6_addr32[3], 0)
		& (IN6_ADDR_HSIZE - 1);
}

/* On success it returns ifp with increased reference count */

static struct inet6_ifaddr *
ipv6_add_addr(struct inet6_dev *idev, const struct in6_addr *addr, int pfxlen,
	      int scope, u32 flags)
{
	struct inet6_ifaddr *ifa = NULL;
	struct rt6_info *rt;
	unsigned int hash;
	int err = 0;
	int addr_type = ipv6_addr_type(addr);

	if (addr_type == IPV6_ADDR_ANY ||
	    addr_type & IPV6_ADDR_MULTICAST ||
	    (!(idev->dev->flags & IFF_LOOPBACK) &&
	     addr_type & IPV6_ADDR_LOOPBACK))
		return ERR_PTR(-EADDRNOTAVAIL);

	rcu_read_lock_bh();
	if (idev->dead) {
		err = -ENODEV;			/*XXX*/
		goto out2;
	}

	if (idev->cnf.disable_ipv6) {
		err = -EACCES;
		goto out2;
	}

	spin_lock(&addrconf_hash_lock);

	/* Ignore adding duplicate addresses on an interface */
	if (ipv6_chk_same_addr(dev_net(idev->dev), addr, idev->dev)) {
		ADBG(("ipv6_add_addr: already assigned\n"));
		err = -EEXIST;
		goto out;
	}

	ifa = kzalloc(sizeof(struct inet6_ifaddr), GFP_ATOMIC);

	if (ifa == NULL) {
		ADBG(("ipv6_add_addr: malloc failed\n"));
		err = -ENOBUFS;
		goto out;
	}

	rt = addrconf_dst_alloc(idev, addr, 0);
	if (IS_ERR(rt)) {
		err = PTR_ERR(rt);
		goto out;
	}

	ipv6_addr_copy(&ifa->addr, addr);

	spin_lock_init(&ifa->lock);
	spin_lock_init(&ifa->state_lock);
	init_timer(&ifa->timer);
	INIT_HLIST_NODE(&ifa->addr_lst);
	ifa->timer.data = (unsigned long) ifa;
	ifa->scope = scope;
	ifa->prefix_len = pfxlen;
	ifa->flags = flags | IFA_F_TENTATIVE;
	ifa->cstamp = ifa->tstamp = jiffies;

	ifa->rt = rt;

	/*
	 * part one of RFC 4429, section 3.3
	 * We should not configure an address as
	 * optimistic if we do not yet know the link
	 * layer address of our nexhop router
	 */

	if (rt->rt6i_nexthop == NULL)
		ifa->flags &= ~IFA_F_OPTIMISTIC;

	ifa->idev = idev;
	in6_dev_hold(idev);
	/* For caller */
	in6_ifa_hold(ifa);

	/* Add to big hash table */
	hash = ipv6_addr_hash(addr);

	hlist_add_head_rcu(&ifa->addr_lst, &inet6_addr_lst[hash]);
	spin_unlock(&addrconf_hash_lock);

	write_lock(&idev->lock);
	/* Add to inet6_dev unicast addr list. */
	ipv6_link_dev_addr(idev, ifa);

#ifdef CONFIG_IPV6_PRIVACY
	if (ifa->flags&IFA_F_TEMPORARY) {
		list_add(&ifa->tmp_list, &idev->tempaddr_list);
		in6_ifa_hold(ifa);
	}
#endif

	in6_ifa_hold(ifa);
	write_unlock(&idev->lock);
out2:
	rcu_read_unlock_bh();

	if (likely(err == 0))
		atomic_notifier_call_chain(&inet6addr_chain, NETDEV_UP, ifa);
	else {
		kfree(ifa);
		ifa = ERR_PTR(err);
	}

	return ifa;
out:
	spin_unlock(&addrconf_hash_lock);
	goto out2;
}

/* This function wants to get referenced ifp and releases it before return */

static void ipv6_del_addr(struct inet6_ifaddr *ifp)
{
	struct inet6_ifaddr *ifa, *ifn;
	struct inet6_dev *idev = ifp->idev;
	int state;
	int hash;
	int deleted = 0, onlink = 0;
	unsigned long expires = jiffies;

	hash = ipv6_addr_hash(&ifp->addr);

	spin_lock_bh(&ifp->state_lock);
	state = ifp->state;
	ifp->state = INET6_IFADDR_STATE_DEAD;
	spin_unlock_bh(&ifp->state_lock);

	if (state == INET6_IFADDR_STATE_DEAD)
		goto out;

	spin_lock_bh(&addrconf_hash_lock);
	hlist_del_init_rcu(&ifp->addr_lst);
	spin_unlock_bh(&addrconf_hash_lock);

	write_lock_bh(&idev->lock);
#ifdef CONFIG_IPV6_PRIVACY
	if (ifp->flags&IFA_F_TEMPORARY) {
		list_del(&ifp->tmp_list);
		if (ifp->ifpub) {
			in6_ifa_put(ifp->ifpub);
			ifp->ifpub = NULL;
		}
		__in6_ifa_put(ifp);
	}
#endif

	list_for_each_entry_safe(ifa, ifn, &idev->addr_list, if_list) {
		if (ifa == ifp) {
			list_del_init(&ifp->if_list);
			__in6_ifa_put(ifp);

			if (!(ifp->flags & IFA_F_PERMANENT) || onlink > 0)
				break;
			deleted = 1;
			continue;
		} else if (ifp->flags & IFA_F_PERMANENT) {
			if (ipv6_prefix_equal(&ifa->addr, &ifp->addr,
					      ifp->prefix_len)) {
				if (ifa->flags & IFA_F_PERMANENT) {
					onlink = 1;
					if (deleted)
						break;
				} else {
					unsigned long lifetime;

					if (!onlink)
						onlink = -1;

					spin_lock(&ifa->lock);

					lifetime = addrconf_timeout_fixup(ifa->valid_lft, HZ);
					/*
					 * Note: Because this address is
					 * not permanent, lifetime <
					 * LONG_MAX / HZ here.
					 */
					if (time_before(expires,
							ifa->tstamp + lifetime * HZ))
						expires = ifa->tstamp + lifetime * HZ;
					spin_unlock(&ifa->lock);
				}
			}
		}
	}
	write_unlock_bh(&idev->lock);

	addrconf_del_timer(ifp);

	ipv6_ifa_notify(RTM_DELADDR, ifp);

	atomic_notifier_call_chain(&inet6addr_chain, NETDEV_DOWN, ifp);

	/*
	 * Purge or update corresponding prefix
	 *
	 * 1) we don't purge prefix here if address was not permanent.
	 *    prefix is managed by its own lifetime.
	 * 2) if there're no addresses, delete prefix.
	 * 3) if there're still other permanent address(es),
	 *    corresponding prefix is still permanent.
	 * 4) otherwise, update prefix lifetime to the
	 *    longest valid lifetime among the corresponding
	 *    addresses on the device.
	 *    Note: subsequent RA will update lifetime.
	 *
	 * --yoshfuji
	 */
	if ((ifp->flags & IFA_F_PERMANENT) && onlink < 1) {
		struct in6_addr prefix;
		struct rt6_info *rt;
		struct net *net = dev_net(ifp->idev->dev);
		ipv6_addr_prefix(&prefix, &ifp->addr, ifp->prefix_len);
		rt = rt6_lookup(net, &prefix, NULL, ifp->idev->dev->ifindex, 1);

		if (rt && addrconf_is_prefix_route(rt)) {
			if (onlink == 0) {
				ip6_del_rt(rt);
				rt = NULL;
			} else if (!(rt->rt6i_flags & RTF_EXPIRES)) {
				rt->rt6i_expires = expires;
				rt->rt6i_flags |= RTF_EXPIRES;
			}
		}
		dst_release(&rt->dst);
	}

out:
	in6_ifa_put(ifp);
}

#ifdef CONFIG_IPV6_PRIVACY
static int ipv6_create_tempaddr(struct inet6_ifaddr *ifp, struct inet6_ifaddr *ift)
{
	struct inet6_dev *idev = ifp->idev;
	struct in6_addr addr, *tmpaddr;
	unsigned long tmp_prefered_lft, tmp_valid_lft, tmp_cstamp, tmp_tstamp, age;
	unsigned long regen_advance;
	int tmp_plen;
	int ret = 0;
	int max_addresses;
	u32 addr_flags;

	write_lock(&idev->lock);
	if (ift) {
		spin_lock_bh(&ift->lock);
		memcpy(&addr.s6_addr[8], &ift->addr.s6_addr[8], 8);
		spin_unlock_bh(&ift->lock);
		tmpaddr = &addr;
	} else {
		tmpaddr = NULL;
	}
retry:
	in6_dev_hold(idev);
	if (idev->cnf.use_tempaddr <= 0) {
		write_unlock(&idev->lock);
		printk(KERN_INFO
			"ipv6_create_tempaddr(): use_tempaddr is disabled.\n");
		in6_dev_put(idev);
		ret = -1;
		goto out;
	}
	spin_lock_bh(&ifp->lock);
	if (ifp->regen_count++ >= idev->cnf.regen_max_retry) {
		idev->cnf.use_tempaddr = -1;	/*XXX*/
		spin_unlock_bh(&ifp->lock);
		write_unlock(&idev->lock);
		printk(KERN_WARNING
			"ipv6_create_tempaddr(): regeneration time exceeded. disabled temporary address support.\n");
		in6_dev_put(idev);
		ret = -1;
		goto out;
	}
	in6_ifa_hold(ifp);
	memcpy(addr.s6_addr, ifp->addr.s6_addr, 8);
	if (__ipv6_try_regen_rndid(idev, tmpaddr) < 0) {
		spin_unlock_bh(&ifp->lock);
		write_unlock(&idev->lock);
		printk(KERN_WARNING
			"ipv6_create_tempaddr(): regeneration of randomized interface id failed.\n");
		in6_ifa_put(ifp);
		in6_dev_put(idev);
		ret = -1;
		goto out;
	}
	memcpy(&addr.s6_addr[8], idev->rndid, 8);
	age = (jiffies - ifp->tstamp) / HZ;
	tmp_valid_lft = min_t(__u32,
			      ifp->valid_lft,
			      idev->cnf.temp_valid_lft + age);
	tmp_prefered_lft = min_t(__u32,
				 ifp->prefered_lft,
<<<<<<< HEAD
				 idev->cnf.temp_prefered_lft -
=======
				 idev->cnf.temp_prefered_lft + age -
>>>>>>> 45f53cc9
				 idev->cnf.max_desync_factor);
	tmp_plen = ifp->prefix_len;
	max_addresses = idev->cnf.max_addresses;
	tmp_cstamp = ifp->cstamp;
	tmp_tstamp = ifp->tstamp;
	spin_unlock_bh(&ifp->lock);

	regen_advance = idev->cnf.regen_max_retry *
	                idev->cnf.dad_transmits *
	                idev->nd_parms->retrans_time / HZ;
	write_unlock(&idev->lock);

	/* A temporary address is created only if this calculated Preferred
	 * Lifetime is greater than REGEN_ADVANCE time units.  In particular,
	 * an implementation must not create a temporary address with a zero
	 * Preferred Lifetime.
	 */
	if (tmp_prefered_lft <= regen_advance) {
		in6_ifa_put(ifp);
		in6_dev_put(idev);
		ret = -1;
		goto out;
	}

	addr_flags = IFA_F_TEMPORARY;
	/* set in addrconf_prefix_rcv() */
	if (ifp->flags & IFA_F_OPTIMISTIC)
		addr_flags |= IFA_F_OPTIMISTIC;

	ift = !max_addresses ||
	      ipv6_count_addresses(idev) < max_addresses ?
		ipv6_add_addr(idev, &addr, tmp_plen,
			      ipv6_addr_type(&addr)&IPV6_ADDR_SCOPE_MASK,
			      addr_flags) : NULL;
	if (!ift || IS_ERR(ift)) {
		in6_ifa_put(ifp);
		in6_dev_put(idev);
		printk(KERN_INFO
			"ipv6_create_tempaddr(): retry temporary address regeneration.\n");
		tmpaddr = &addr;
		write_lock(&idev->lock);
		goto retry;
	}

	spin_lock_bh(&ift->lock);
	ift->ifpub = ifp;
	ift->valid_lft = tmp_valid_lft;
	ift->prefered_lft = tmp_prefered_lft;
	ift->cstamp = tmp_cstamp;
	ift->tstamp = tmp_tstamp;
	spin_unlock_bh(&ift->lock);

	addrconf_dad_start(ift, 0);
	in6_ifa_put(ift);
	in6_dev_put(idev);
out:
	return ret;
}
#endif

/*
 *	Choose an appropriate source address (RFC3484)
 */
enum {
	IPV6_SADDR_RULE_INIT = 0,
	IPV6_SADDR_RULE_LOCAL,
	IPV6_SADDR_RULE_SCOPE,
	IPV6_SADDR_RULE_PREFERRED,
#ifdef CONFIG_IPV6_MIP6
	IPV6_SADDR_RULE_HOA,
#endif
	IPV6_SADDR_RULE_OIF,
	IPV6_SADDR_RULE_LABEL,
#ifdef CONFIG_IPV6_PRIVACY
	IPV6_SADDR_RULE_PRIVACY,
#endif
	IPV6_SADDR_RULE_ORCHID,
	IPV6_SADDR_RULE_PREFIX,
	IPV6_SADDR_RULE_MAX
};

struct ipv6_saddr_score {
	int			rule;
	int			addr_type;
	struct inet6_ifaddr	*ifa;
	DECLARE_BITMAP(scorebits, IPV6_SADDR_RULE_MAX);
	int			scopedist;
	int			matchlen;
};

struct ipv6_saddr_dst {
	const struct in6_addr *addr;
	int ifindex;
	int scope;
	int label;
	unsigned int prefs;
};

static inline int ipv6_saddr_preferred(int type)
{
	if (type & (IPV6_ADDR_MAPPED|IPV6_ADDR_COMPATv4|IPV6_ADDR_LOOPBACK))
		return 1;
	return 0;
}

static int ipv6_get_saddr_eval(struct net *net,
			       struct ipv6_saddr_score *score,
			       struct ipv6_saddr_dst *dst,
			       int i)
{
	int ret;

	if (i <= score->rule) {
		switch (i) {
		case IPV6_SADDR_RULE_SCOPE:
			ret = score->scopedist;
			break;
		case IPV6_SADDR_RULE_PREFIX:
			ret = score->matchlen;
			break;
		default:
			ret = !!test_bit(i, score->scorebits);
		}
		goto out;
	}

	switch (i) {
	case IPV6_SADDR_RULE_INIT:
		/* Rule 0: remember if hiscore is not ready yet */
		ret = !!score->ifa;
		break;
	case IPV6_SADDR_RULE_LOCAL:
		/* Rule 1: Prefer same address */
		ret = ipv6_addr_equal(&score->ifa->addr, dst->addr);
		break;
	case IPV6_SADDR_RULE_SCOPE:
		/* Rule 2: Prefer appropriate scope
		 *
		 *      ret
		 *       ^
		 *    -1 |  d 15
		 *    ---+--+-+---> scope
		 *       |
		 *       |             d is scope of the destination.
		 *  B-d  |  \
		 *       |   \      <- smaller scope is better if
		 *  B-15 |    \        if scope is enough for destinaion.
		 *       |             ret = B - scope (-1 <= scope >= d <= 15).
		 * d-C-1 | /
		 *       |/         <- greater is better
		 *   -C  /             if scope is not enough for destination.
		 *      /|             ret = scope - C (-1 <= d < scope <= 15).
		 *
		 * d - C - 1 < B -15 (for all -1 <= d <= 15).
		 * C > d + 14 - B >= 15 + 14 - B = 29 - B.
		 * Assume B = 0 and we get C > 29.
		 */
		ret = __ipv6_addr_src_scope(score->addr_type);
		if (ret >= dst->scope)
			ret = -ret;
		else
			ret -= 128;	/* 30 is enough */
		score->scopedist = ret;
		break;
	case IPV6_SADDR_RULE_PREFERRED:
		/* Rule 3: Avoid deprecated and optimistic addresses */
		ret = ipv6_saddr_preferred(score->addr_type) ||
		      !(score->ifa->flags & (IFA_F_DEPRECATED|IFA_F_OPTIMISTIC));
		break;
#ifdef CONFIG_IPV6_MIP6
	case IPV6_SADDR_RULE_HOA:
	    {
		/* Rule 4: Prefer home address */
		int prefhome = !(dst->prefs & IPV6_PREFER_SRC_COA);
		ret = !(score->ifa->flags & IFA_F_HOMEADDRESS) ^ prefhome;
		break;
	    }
#endif
	case IPV6_SADDR_RULE_OIF:
		/* Rule 5: Prefer outgoing interface */
		ret = (!dst->ifindex ||
		       dst->ifindex == score->ifa->idev->dev->ifindex);
		break;
	case IPV6_SADDR_RULE_LABEL:
		/* Rule 6: Prefer matching label */
		ret = ipv6_addr_label(net,
				      &score->ifa->addr, score->addr_type,
				      score->ifa->idev->dev->ifindex) == dst->label;
		break;
#ifdef CONFIG_IPV6_PRIVACY
	case IPV6_SADDR_RULE_PRIVACY:
	    {
		/* Rule 7: Prefer public address
		 * Note: prefer temprary address if use_tempaddr >= 2
		 */
		int preftmp = dst->prefs & (IPV6_PREFER_SRC_PUBLIC|IPV6_PREFER_SRC_TMP) ?
				!!(dst->prefs & IPV6_PREFER_SRC_TMP) :
				score->ifa->idev->cnf.use_tempaddr >= 2;
		ret = (!(score->ifa->flags & IFA_F_TEMPORARY)) ^ preftmp;
		break;
	    }
#endif
	case IPV6_SADDR_RULE_ORCHID:
		/* Rule 8-: Prefer ORCHID vs ORCHID or
		 *	    non-ORCHID vs non-ORCHID
		 */
		ret = !(ipv6_addr_orchid(&score->ifa->addr) ^
			ipv6_addr_orchid(dst->addr));
		break;
	case IPV6_SADDR_RULE_PREFIX:
		/* Rule 8: Use longest matching prefix */
		score->matchlen = ret = ipv6_addr_diff(&score->ifa->addr,
						       dst->addr);
		break;
	default:
		ret = 0;
	}

	if (ret)
		__set_bit(i, score->scorebits);
	score->rule = i;
out:
	return ret;
}

int ipv6_dev_get_saddr(struct net *net, struct net_device *dst_dev,
		       const struct in6_addr *daddr, unsigned int prefs,
		       struct in6_addr *saddr)
{
	struct ipv6_saddr_score scores[2],
				*score = &scores[0], *hiscore = &scores[1];
	struct ipv6_saddr_dst dst;
	struct net_device *dev;
	int dst_type;

	dst_type = __ipv6_addr_type(daddr);
	dst.addr = daddr;
	dst.ifindex = dst_dev ? dst_dev->ifindex : 0;
	dst.scope = __ipv6_addr_src_scope(dst_type);
	dst.label = ipv6_addr_label(net, daddr, dst_type, dst.ifindex);
	dst.prefs = prefs;

	hiscore->rule = -1;
	hiscore->ifa = NULL;

	rcu_read_lock();

	for_each_netdev_rcu(net, dev) {
		struct inet6_dev *idev;

		/* Candidate Source Address (section 4)
		 *  - multicast and link-local destination address,
		 *    the set of candidate source address MUST only
		 *    include addresses assigned to interfaces
		 *    belonging to the same link as the outgoing
		 *    interface.
		 * (- For site-local destination addresses, the
		 *    set of candidate source addresses MUST only
		 *    include addresses assigned to interfaces
		 *    belonging to the same site as the outgoing
		 *    interface.)
		 */
		if (((dst_type & IPV6_ADDR_MULTICAST) ||
		     dst.scope <= IPV6_ADDR_SCOPE_LINKLOCAL) &&
		    dst.ifindex && dev->ifindex != dst.ifindex)
			continue;

		idev = __in6_dev_get(dev);
		if (!idev)
			continue;

		read_lock_bh(&idev->lock);
		list_for_each_entry(score->ifa, &idev->addr_list, if_list) {
			int i;

			/*
			 * - Tentative Address (RFC2462 section 5.4)
			 *  - A tentative address is not considered
			 *    "assigned to an interface" in the traditional
			 *    sense, unless it is also flagged as optimistic.
			 * - Candidate Source Address (section 4)
			 *  - In any case, anycast addresses, multicast
			 *    addresses, and the unspecified address MUST
			 *    NOT be included in a candidate set.
			 */
			if ((score->ifa->flags & IFA_F_TENTATIVE) &&
			    (!(score->ifa->flags & IFA_F_OPTIMISTIC)))
				continue;

			score->addr_type = __ipv6_addr_type(&score->ifa->addr);

			if (unlikely(score->addr_type == IPV6_ADDR_ANY ||
				     score->addr_type & IPV6_ADDR_MULTICAST)) {
				LIMIT_NETDEBUG(KERN_DEBUG
					       "ADDRCONF: unspecified / multicast address "
					       "assigned as unicast address on %s",
					       dev->name);
				continue;
			}

			score->rule = -1;
			bitmap_zero(score->scorebits, IPV6_SADDR_RULE_MAX);

			for (i = 0; i < IPV6_SADDR_RULE_MAX; i++) {
				int minihiscore, miniscore;

				minihiscore = ipv6_get_saddr_eval(net, hiscore, &dst, i);
				miniscore = ipv6_get_saddr_eval(net, score, &dst, i);

				if (minihiscore > miniscore) {
					if (i == IPV6_SADDR_RULE_SCOPE &&
					    score->scopedist > 0) {
						/*
						 * special case:
						 * each remaining entry
						 * has too small (not enough)
						 * scope, because ifa entries
						 * are sorted by their scope
						 * values.
						 */
						goto try_nextdev;
					}
					break;
				} else if (minihiscore < miniscore) {
					if (hiscore->ifa)
						in6_ifa_put(hiscore->ifa);

					in6_ifa_hold(score->ifa);

					swap(hiscore, score);

					/* restore our iterator */
					score->ifa = hiscore->ifa;

					break;
				}
			}
		}
try_nextdev:
		read_unlock_bh(&idev->lock);
	}
	rcu_read_unlock();

	if (!hiscore->ifa)
		return -EADDRNOTAVAIL;

	ipv6_addr_copy(saddr, &hiscore->ifa->addr);
	in6_ifa_put(hiscore->ifa);
	return 0;
}
EXPORT_SYMBOL(ipv6_dev_get_saddr);

int ipv6_get_lladdr(struct net_device *dev, struct in6_addr *addr,
		    unsigned char banned_flags)
{
	struct inet6_dev *idev;
	int err = -EADDRNOTAVAIL;

	rcu_read_lock();
	idev = __in6_dev_get(dev);
	if (idev) {
		struct inet6_ifaddr *ifp;

		read_lock_bh(&idev->lock);
		list_for_each_entry(ifp, &idev->addr_list, if_list) {
			if (ifp->scope == IFA_LINK &&
			    !(ifp->flags & banned_flags)) {
				ipv6_addr_copy(addr, &ifp->addr);
				err = 0;
				break;
			}
		}
		read_unlock_bh(&idev->lock);
	}
	rcu_read_unlock();
	return err;
}

static int ipv6_count_addresses(struct inet6_dev *idev)
{
	int cnt = 0;
	struct inet6_ifaddr *ifp;

	read_lock_bh(&idev->lock);
	list_for_each_entry(ifp, &idev->addr_list, if_list)
		cnt++;
	read_unlock_bh(&idev->lock);
	return cnt;
}

int ipv6_chk_addr(struct net *net, struct in6_addr *addr,
		  struct net_device *dev, int strict)
{
	struct inet6_ifaddr *ifp;
	struct hlist_node *node;
	unsigned int hash = ipv6_addr_hash(addr);

	rcu_read_lock_bh();
	hlist_for_each_entry_rcu(ifp, node, &inet6_addr_lst[hash], addr_lst) {
		if (!net_eq(dev_net(ifp->idev->dev), net))
			continue;
		if (ipv6_addr_equal(&ifp->addr, addr) &&
		    !(ifp->flags&IFA_F_TENTATIVE) &&
		    (dev == NULL || ifp->idev->dev == dev ||
		     !(ifp->scope&(IFA_LINK|IFA_HOST) || strict))) {
			rcu_read_unlock_bh();
			return 1;
		}
	}

	rcu_read_unlock_bh();
	return 0;
}
EXPORT_SYMBOL(ipv6_chk_addr);

static bool ipv6_chk_same_addr(struct net *net, const struct in6_addr *addr,
			       struct net_device *dev)
{
	unsigned int hash = ipv6_addr_hash(addr);
	struct inet6_ifaddr *ifp;
	struct hlist_node *node;

	hlist_for_each_entry(ifp, node, &inet6_addr_lst[hash], addr_lst) {
		if (!net_eq(dev_net(ifp->idev->dev), net))
			continue;
		if (ipv6_addr_equal(&ifp->addr, addr)) {
			if (dev == NULL || ifp->idev->dev == dev)
				return true;
		}
	}
	return false;
}

int ipv6_chk_prefix(struct in6_addr *addr, struct net_device *dev)
{
	struct inet6_dev *idev;
	struct inet6_ifaddr *ifa;
	int	onlink;

	onlink = 0;
	rcu_read_lock();
	idev = __in6_dev_get(dev);
	if (idev) {
		read_lock_bh(&idev->lock);
		list_for_each_entry(ifa, &idev->addr_list, if_list) {
			onlink = ipv6_prefix_equal(addr, &ifa->addr,
						   ifa->prefix_len);
			if (onlink)
				break;
		}
		read_unlock_bh(&idev->lock);
	}
	rcu_read_unlock();
	return onlink;
}

EXPORT_SYMBOL(ipv6_chk_prefix);

struct inet6_ifaddr *ipv6_get_ifaddr(struct net *net, const struct in6_addr *addr,
				     struct net_device *dev, int strict)
{
	struct inet6_ifaddr *ifp, *result = NULL;
	unsigned int hash = ipv6_addr_hash(addr);
	struct hlist_node *node;

	rcu_read_lock_bh();
	hlist_for_each_entry_rcu_bh(ifp, node, &inet6_addr_lst[hash], addr_lst) {
		if (!net_eq(dev_net(ifp->idev->dev), net))
			continue;
		if (ipv6_addr_equal(&ifp->addr, addr)) {
			if (dev == NULL || ifp->idev->dev == dev ||
			    !(ifp->scope&(IFA_LINK|IFA_HOST) || strict)) {
				result = ifp;
				in6_ifa_hold(ifp);
				break;
			}
		}
	}
	rcu_read_unlock_bh();

	return result;
}

/* Gets referenced address, destroys ifaddr */

static void addrconf_dad_stop(struct inet6_ifaddr *ifp, int dad_failed)
{
	if (ifp->flags&IFA_F_PERMANENT) {
		spin_lock_bh(&ifp->lock);
		addrconf_del_timer(ifp);
		ifp->flags |= IFA_F_TENTATIVE;
		if (dad_failed)
			ifp->flags |= IFA_F_DADFAILED;
		spin_unlock_bh(&ifp->lock);
		if (dad_failed)
			ipv6_ifa_notify(0, ifp);
		in6_ifa_put(ifp);
#ifdef CONFIG_IPV6_PRIVACY
	} else if (ifp->flags&IFA_F_TEMPORARY) {
		struct inet6_ifaddr *ifpub;
		spin_lock_bh(&ifp->lock);
		ifpub = ifp->ifpub;
		if (ifpub) {
			in6_ifa_hold(ifpub);
			spin_unlock_bh(&ifp->lock);
			ipv6_create_tempaddr(ifpub, ifp);
			in6_ifa_put(ifpub);
		} else {
			spin_unlock_bh(&ifp->lock);
		}
		ipv6_del_addr(ifp);
#endif
	} else
		ipv6_del_addr(ifp);
}

static int addrconf_dad_end(struct inet6_ifaddr *ifp)
{
	int err = -ENOENT;

	spin_lock(&ifp->state_lock);
	if (ifp->state == INET6_IFADDR_STATE_DAD) {
		ifp->state = INET6_IFADDR_STATE_POSTDAD;
		err = 0;
	}
	spin_unlock(&ifp->state_lock);

	return err;
}

void addrconf_dad_failure(struct inet6_ifaddr *ifp)
{
	struct inet6_dev *idev = ifp->idev;

	if (addrconf_dad_end(ifp)) {
		in6_ifa_put(ifp);
		return;
	}

	if (net_ratelimit())
		printk(KERN_INFO "%s: IPv6 duplicate address %pI6c detected!\n",
			ifp->idev->dev->name, &ifp->addr);

	if (idev->cnf.accept_dad > 1 && !idev->cnf.disable_ipv6) {
		struct in6_addr addr;

		addr.s6_addr32[0] = htonl(0xfe800000);
		addr.s6_addr32[1] = 0;

		if (!ipv6_generate_eui64(addr.s6_addr + 8, idev->dev) &&
		    ipv6_addr_equal(&ifp->addr, &addr)) {
			/* DAD failed for link-local based on MAC address */
			idev->cnf.disable_ipv6 = 1;

			printk(KERN_INFO "%s: IPv6 being disabled!\n",
				ifp->idev->dev->name);
		}
	}

	addrconf_dad_stop(ifp, 1);
}

/* Join to solicited addr multicast group. */

void addrconf_join_solict(struct net_device *dev, struct in6_addr *addr)
{
	struct in6_addr maddr;

	if (dev->flags&(IFF_LOOPBACK|IFF_NOARP))
		return;

	addrconf_addr_solict_mult(addr, &maddr);
	ipv6_dev_mc_inc(dev, &maddr);
}

void addrconf_leave_solict(struct inet6_dev *idev, struct in6_addr *addr)
{
	struct in6_addr maddr;

	if (idev->dev->flags&(IFF_LOOPBACK|IFF_NOARP))
		return;

	addrconf_addr_solict_mult(addr, &maddr);
	__ipv6_dev_mc_dec(idev, &maddr);
}

static void addrconf_join_anycast(struct inet6_ifaddr *ifp)
{
	struct in6_addr addr;
	ipv6_addr_prefix(&addr, &ifp->addr, ifp->prefix_len);
	if (ipv6_addr_any(&addr))
		return;
	ipv6_dev_ac_inc(ifp->idev->dev, &addr);
}

static void addrconf_leave_anycast(struct inet6_ifaddr *ifp)
{
	struct in6_addr addr;
	ipv6_addr_prefix(&addr, &ifp->addr, ifp->prefix_len);
	if (ipv6_addr_any(&addr))
		return;
	__ipv6_dev_ac_dec(ifp->idev, &addr);
}

static int addrconf_ifid_eui48(u8 *eui, struct net_device *dev)
{
	if (dev->addr_len != ETH_ALEN)
		return -1;
	memcpy(eui, dev->dev_addr, 3);
	memcpy(eui + 5, dev->dev_addr + 3, 3);

	/*
	 * The zSeries OSA network cards can be shared among various
	 * OS instances, but the OSA cards have only one MAC address.
	 * This leads to duplicate address conflicts in conjunction
	 * with IPv6 if more than one instance uses the same card.
	 *
	 * The driver for these cards can deliver a unique 16-bit
	 * identifier for each instance sharing the same card.  It is
	 * placed instead of 0xFFFE in the interface identifier.  The
	 * "u" bit of the interface identifier is not inverted in this
	 * case.  Hence the resulting interface identifier has local
	 * scope according to RFC2373.
	 */
	if (dev->dev_id) {
		eui[3] = (dev->dev_id >> 8) & 0xFF;
		eui[4] = dev->dev_id & 0xFF;
	} else {
		eui[3] = 0xFF;
		eui[4] = 0xFE;
		eui[0] ^= 2;
	}
	return 0;
}

static int addrconf_ifid_arcnet(u8 *eui, struct net_device *dev)
{
	/* XXX: inherit EUI-64 from other interface -- yoshfuji */
	if (dev->addr_len != ARCNET_ALEN)
		return -1;
	memset(eui, 0, 7);
	eui[7] = *(u8*)dev->dev_addr;
	return 0;
}

static int addrconf_ifid_infiniband(u8 *eui, struct net_device *dev)
{
	if (dev->addr_len != INFINIBAND_ALEN)
		return -1;
	memcpy(eui, dev->dev_addr + 12, 8);
	eui[0] |= 2;
	return 0;
}

static int __ipv6_isatap_ifid(u8 *eui, __be32 addr)
{
	if (addr == 0)
		return -1;
	eui[0] = (ipv4_is_zeronet(addr) || ipv4_is_private_10(addr) ||
		  ipv4_is_loopback(addr) || ipv4_is_linklocal_169(addr) ||
		  ipv4_is_private_172(addr) || ipv4_is_test_192(addr) ||
		  ipv4_is_anycast_6to4(addr) || ipv4_is_private_192(addr) ||
		  ipv4_is_test_198(addr) || ipv4_is_multicast(addr) ||
		  ipv4_is_lbcast(addr)) ? 0x00 : 0x02;
	eui[1] = 0;
	eui[2] = 0x5E;
	eui[3] = 0xFE;
	memcpy(eui + 4, &addr, 4);
	return 0;
}

static int addrconf_ifid_sit(u8 *eui, struct net_device *dev)
{
	if (dev->priv_flags & IFF_ISATAP)
		return __ipv6_isatap_ifid(eui, *(__be32 *)dev->dev_addr);
	return -1;
}

static int ipv6_generate_eui64(u8 *eui, struct net_device *dev)
{
	switch (dev->type) {
	case ARPHRD_ETHER:
	case ARPHRD_FDDI:
	case ARPHRD_IEEE802_TR:
		return addrconf_ifid_eui48(eui, dev);
	case ARPHRD_ARCNET:
		return addrconf_ifid_arcnet(eui, dev);
	case ARPHRD_INFINIBAND:
		return addrconf_ifid_infiniband(eui, dev);
	case ARPHRD_SIT:
		return addrconf_ifid_sit(eui, dev);
	}
	return -1;
}

static int ipv6_inherit_eui64(u8 *eui, struct inet6_dev *idev)
{
	int err = -1;
	struct inet6_ifaddr *ifp;

	read_lock_bh(&idev->lock);
	list_for_each_entry(ifp, &idev->addr_list, if_list) {
		if (ifp->scope == IFA_LINK && !(ifp->flags&IFA_F_TENTATIVE)) {
			memcpy(eui, ifp->addr.s6_addr+8, 8);
			err = 0;
			break;
		}
	}
	read_unlock_bh(&idev->lock);
	return err;
}

#ifdef CONFIG_IPV6_PRIVACY
/* (re)generation of randomized interface identifier (RFC 3041 3.2, 3.5) */
static int __ipv6_regen_rndid(struct inet6_dev *idev)
{
regen:
	get_random_bytes(idev->rndid, sizeof(idev->rndid));
	idev->rndid[0] &= ~0x02;

	/*
	 * <draft-ietf-ipngwg-temp-addresses-v2-00.txt>:
	 * check if generated address is not inappropriate
	 *
	 *  - Reserved subnet anycast (RFC 2526)
	 *	11111101 11....11 1xxxxxxx
	 *  - ISATAP (RFC4214) 6.1
	 *	00-00-5E-FE-xx-xx-xx-xx
	 *  - value 0
	 *  - XXX: already assigned to an address on the device
	 */
	if (idev->rndid[0] == 0xfd &&
	    (idev->rndid[1]&idev->rndid[2]&idev->rndid[3]&idev->rndid[4]&idev->rndid[5]&idev->rndid[6]) == 0xff &&
	    (idev->rndid[7]&0x80))
		goto regen;
	if ((idev->rndid[0]|idev->rndid[1]) == 0) {
		if (idev->rndid[2] == 0x5e && idev->rndid[3] == 0xfe)
			goto regen;
		if ((idev->rndid[2]|idev->rndid[3]|idev->rndid[4]|idev->rndid[5]|idev->rndid[6]|idev->rndid[7]) == 0x00)
			goto regen;
	}

	return 0;
}

static void ipv6_regen_rndid(unsigned long data)
{
	struct inet6_dev *idev = (struct inet6_dev *) data;
	unsigned long expires;

	rcu_read_lock_bh();
	write_lock_bh(&idev->lock);

	if (idev->dead)
		goto out;

	if (__ipv6_regen_rndid(idev) < 0)
		goto out;

	expires = jiffies +
		idev->cnf.temp_prefered_lft * HZ -
		idev->cnf.regen_max_retry * idev->cnf.dad_transmits * idev->nd_parms->retrans_time -
		idev->cnf.max_desync_factor * HZ;
	if (time_before(expires, jiffies)) {
		printk(KERN_WARNING
			"ipv6_regen_rndid(): too short regeneration interval; timer disabled for %s.\n",
			idev->dev->name);
		goto out;
	}

	if (!mod_timer(&idev->regen_timer, expires))
		in6_dev_hold(idev);

out:
	write_unlock_bh(&idev->lock);
	rcu_read_unlock_bh();
	in6_dev_put(idev);
}

static int __ipv6_try_regen_rndid(struct inet6_dev *idev, struct in6_addr *tmpaddr) {
	int ret = 0;

	if (tmpaddr && memcmp(idev->rndid, &tmpaddr->s6_addr[8], 8) == 0)
		ret = __ipv6_regen_rndid(idev);
	return ret;
}
#endif

/*
 *	Add prefix route.
 */

static void
addrconf_prefix_route(struct in6_addr *pfx, int plen, struct net_device *dev,
		      unsigned long expires, u32 flags)
{
	struct fib6_config cfg = {
		.fc_table = RT6_TABLE_PREFIX,
		.fc_metric = IP6_RT_PRIO_ADDRCONF,
		.fc_ifindex = dev->ifindex,
		.fc_expires = expires,
		.fc_dst_len = plen,
		.fc_flags = RTF_UP | flags,
		.fc_nlinfo.nl_net = dev_net(dev),
		.fc_protocol = RTPROT_KERNEL,
	};

	ipv6_addr_copy(&cfg.fc_dst, pfx);

	/* Prevent useless cloning on PtP SIT.
	   This thing is done here expecting that the whole
	   class of non-broadcast devices need not cloning.
	 */
#if defined(CONFIG_IPV6_SIT) || defined(CONFIG_IPV6_SIT_MODULE)
	if (dev->type == ARPHRD_SIT && (dev->flags & IFF_POINTOPOINT))
		cfg.fc_flags |= RTF_NONEXTHOP;
#endif

	ip6_route_add(&cfg);
}

/* Create "default" multicast route to the interface */

static void addrconf_add_mroute(struct net_device *dev)
{
	struct fib6_config cfg = {
		.fc_table = RT6_TABLE_LOCAL,
		.fc_metric = IP6_RT_PRIO_ADDRCONF,
		.fc_ifindex = dev->ifindex,
		.fc_dst_len = 8,
		.fc_flags = RTF_UP,
		.fc_nlinfo.nl_net = dev_net(dev),
	};

	ipv6_addr_set(&cfg.fc_dst, htonl(0xFF000000), 0, 0, 0);

	ip6_route_add(&cfg);
}

#if defined(CONFIG_IPV6_SIT) || defined(CONFIG_IPV6_SIT_MODULE)
static void sit_route_add(struct net_device *dev)
{
	struct fib6_config cfg = {
		.fc_table = RT6_TABLE_MAIN,
		.fc_metric = IP6_RT_PRIO_ADDRCONF,
		.fc_ifindex = dev->ifindex,
		.fc_dst_len = 96,
		.fc_flags = RTF_UP | RTF_NONEXTHOP,
		.fc_nlinfo.nl_net = dev_net(dev),
	};

	/* prefix length - 96 bits "::d.d.d.d" */
	ip6_route_add(&cfg);
}
#endif

static void addrconf_add_lroute(struct net_device *dev)
{
	struct in6_addr addr;

	ipv6_addr_set(&addr,  htonl(0xFE800000), 0, 0, 0);
	addrconf_prefix_route(&addr, 64, dev, 0, 0);
}

static struct inet6_dev *addrconf_add_dev(struct net_device *dev)
{
	struct inet6_dev *idev;

	ASSERT_RTNL();

	idev = ipv6_find_idev(dev);
	if (!idev)
		return ERR_PTR(-ENOBUFS);

	if (idev->cnf.disable_ipv6)
		return ERR_PTR(-EACCES);

	/* Add default multicast route */
	addrconf_add_mroute(dev);

	/* Add link local route */
	addrconf_add_lroute(dev);
	return idev;
}

void addrconf_prefix_rcv(struct net_device *dev, u8 *opt, int len)
{
	struct prefix_info *pinfo;
	__u32 valid_lft;
	__u32 prefered_lft;
	int addr_type;
	struct inet6_dev *in6_dev;
	struct net *net = dev_net(dev);

	pinfo = (struct prefix_info *) opt;

	if (len < sizeof(struct prefix_info)) {
		ADBG(("addrconf: prefix option too short\n"));
		return;
	}

	/*
	 *	Validation checks ([ADDRCONF], page 19)
	 */

	addr_type = ipv6_addr_type(&pinfo->prefix);

	if (addr_type & (IPV6_ADDR_MULTICAST|IPV6_ADDR_LINKLOCAL))
		return;

	valid_lft = ntohl(pinfo->valid);
	prefered_lft = ntohl(pinfo->prefered);

	if (prefered_lft > valid_lft) {
		if (net_ratelimit())
			printk(KERN_WARNING "addrconf: prefix option has invalid lifetime\n");
		return;
	}

	in6_dev = in6_dev_get(dev);

	if (in6_dev == NULL) {
		if (net_ratelimit())
			printk(KERN_DEBUG "addrconf: device %s not configured\n", dev->name);
		return;
	}

	/*
	 *	Two things going on here:
	 *	1) Add routes for on-link prefixes
	 *	2) Configure prefixes with the auto flag set
	 */

	if (pinfo->onlink) {
		struct rt6_info *rt;
		unsigned long rt_expires;

		/* Avoid arithmetic overflow. Really, we could
		 * save rt_expires in seconds, likely valid_lft,
		 * but it would require division in fib gc, that it
		 * not good.
		 */
		if (HZ > USER_HZ)
			rt_expires = addrconf_timeout_fixup(valid_lft, HZ);
		else
			rt_expires = addrconf_timeout_fixup(valid_lft, USER_HZ);

		if (addrconf_finite_timeout(rt_expires))
			rt_expires *= HZ;

		rt = rt6_lookup(net, &pinfo->prefix, NULL,
				dev->ifindex, 1);

		if (rt && addrconf_is_prefix_route(rt)) {
			/* Autoconf prefix route */
			if (valid_lft == 0) {
				ip6_del_rt(rt);
				rt = NULL;
			} else if (addrconf_finite_timeout(rt_expires)) {
				/* not infinity */
				rt->rt6i_expires = jiffies + rt_expires;
				rt->rt6i_flags |= RTF_EXPIRES;
			} else {
				rt->rt6i_flags &= ~RTF_EXPIRES;
				rt->rt6i_expires = 0;
			}
		} else if (valid_lft) {
			clock_t expires = 0;
			int flags = RTF_ADDRCONF | RTF_PREFIX_RT;
			if (addrconf_finite_timeout(rt_expires)) {
				/* not infinity */
				flags |= RTF_EXPIRES;
				expires = jiffies_to_clock_t(rt_expires);
			}
			addrconf_prefix_route(&pinfo->prefix, pinfo->prefix_len,
					      dev, expires, flags);
		}
		if (rt)
			dst_release(&rt->dst);
	}

	/* Try to figure out our local address for this prefix */

	if (pinfo->autoconf && in6_dev->cnf.autoconf) {
		struct inet6_ifaddr * ifp;
		struct in6_addr addr;
		int create = 0, update_lft = 0;

		if (pinfo->prefix_len == 64) {
			memcpy(&addr, &pinfo->prefix, 8);
			if (ipv6_generate_eui64(addr.s6_addr + 8, dev) &&
			    ipv6_inherit_eui64(addr.s6_addr + 8, in6_dev)) {
				in6_dev_put(in6_dev);
				return;
			}
			goto ok;
		}
		if (net_ratelimit())
			printk(KERN_DEBUG "IPv6 addrconf: prefix with wrong length %d\n",
			       pinfo->prefix_len);
		in6_dev_put(in6_dev);
		return;

ok:

		ifp = ipv6_get_ifaddr(net, &addr, dev, 1);

		if (ifp == NULL && valid_lft) {
			int max_addresses = in6_dev->cnf.max_addresses;
			u32 addr_flags = 0;

#ifdef CONFIG_IPV6_OPTIMISTIC_DAD
			if (in6_dev->cnf.optimistic_dad &&
			    !net->ipv6.devconf_all->forwarding)
				addr_flags = IFA_F_OPTIMISTIC;
#endif

			/* Do not allow to create too much of autoconfigured
			 * addresses; this would be too easy way to crash kernel.
			 */
			if (!max_addresses ||
			    ipv6_count_addresses(in6_dev) < max_addresses)
				ifp = ipv6_add_addr(in6_dev, &addr, pinfo->prefix_len,
						    addr_type&IPV6_ADDR_SCOPE_MASK,
						    addr_flags);

			if (!ifp || IS_ERR(ifp)) {
				in6_dev_put(in6_dev);
				return;
			}

			update_lft = create = 1;
			ifp->cstamp = jiffies;
			addrconf_dad_start(ifp, RTF_ADDRCONF|RTF_PREFIX_RT);
		}

		if (ifp) {
			int flags;
			unsigned long now;
#ifdef CONFIG_IPV6_PRIVACY
			struct inet6_ifaddr *ift;
#endif
			u32 stored_lft;

			/* update lifetime (RFC2462 5.5.3 e) */
			spin_lock(&ifp->lock);
			now = jiffies;
			if (ifp->valid_lft > (now - ifp->tstamp) / HZ)
				stored_lft = ifp->valid_lft - (now - ifp->tstamp) / HZ;
			else
				stored_lft = 0;
			if (!update_lft && stored_lft) {
				if (valid_lft > MIN_VALID_LIFETIME ||
				    valid_lft > stored_lft)
					update_lft = 1;
				else if (stored_lft <= MIN_VALID_LIFETIME) {
					/* valid_lft <= stored_lft is always true */
					/*
					 * RFC 4862 Section 5.5.3e:
					 * "Note that the preferred lifetime of
					 *  the corresponding address is always
					 *  reset to the Preferred Lifetime in
					 *  the received Prefix Information
					 *  option, regardless of whether the
					 *  valid lifetime is also reset or
					 *  ignored."
					 *
					 *  So if the preferred lifetime in
					 *  this advertisement is different
					 *  than what we have stored, but the
					 *  valid lifetime is invalid, just
					 *  reset prefered_lft.
					 *
					 *  We must set the valid lifetime
					 *  to the stored lifetime since we'll
					 *  be updating the timestamp below,
					 *  else we'll set it back to the
					 *  minumum.
					 */
					if (prefered_lft != ifp->prefered_lft) {
						valid_lft = stored_lft;
						update_lft = 1;
					}
				} else {
					valid_lft = MIN_VALID_LIFETIME;
					if (valid_lft < prefered_lft)
						prefered_lft = valid_lft;
					update_lft = 1;
				}
			}

			if (update_lft) {
				ifp->valid_lft = valid_lft;
				ifp->prefered_lft = prefered_lft;
				ifp->tstamp = now;
				flags = ifp->flags;
				ifp->flags &= ~IFA_F_DEPRECATED;
				spin_unlock(&ifp->lock);

				if (!(flags&IFA_F_TENTATIVE))
					ipv6_ifa_notify(0, ifp);
			} else
				spin_unlock(&ifp->lock);

#ifdef CONFIG_IPV6_PRIVACY
			read_lock_bh(&in6_dev->lock);
			/* update all temporary addresses in the list */
			list_for_each_entry(ift, &in6_dev->tempaddr_list, tmp_list) {
				/*
				 * When adjusting the lifetimes of an existing
				 * temporary address, only lower the lifetimes.
				 * Implementations must not increase the
				 * lifetimes of an existing temporary address
				 * when processing a Prefix Information Option.
				 */
				if (ifp != ift->ifpub)
					continue;

				spin_lock(&ift->lock);
				flags = ift->flags;
				if (ift->valid_lft > valid_lft &&
				    ift->valid_lft - valid_lft > (jiffies - ift->tstamp) / HZ)
					ift->valid_lft = valid_lft + (jiffies - ift->tstamp) / HZ;
				if (ift->prefered_lft > prefered_lft &&
				    ift->prefered_lft - prefered_lft > (jiffies - ift->tstamp) / HZ)
					ift->prefered_lft = prefered_lft + (jiffies - ift->tstamp) / HZ;
				spin_unlock(&ift->lock);
				if (!(flags&IFA_F_TENTATIVE))
					ipv6_ifa_notify(0, ift);
			}

			if ((create || list_empty(&in6_dev->tempaddr_list)) && in6_dev->cnf.use_tempaddr > 0) {
				/*
				 * When a new public address is created as described in [ADDRCONF],
				 * also create a new temporary address. Also create a temporary
				 * address if it's enabled but no temporary address currently exists.
				 */
				read_unlock_bh(&in6_dev->lock);
				ipv6_create_tempaddr(ifp, NULL);
			} else {
				read_unlock_bh(&in6_dev->lock);
			}
#endif
			in6_ifa_put(ifp);
			addrconf_verify(0);
		}
	}
	inet6_prefix_notify(RTM_NEWPREFIX, in6_dev, pinfo);
	in6_dev_put(in6_dev);
}

/*
 *	Set destination address.
 *	Special case for SIT interfaces where we create a new "virtual"
 *	device.
 */
int addrconf_set_dstaddr(struct net *net, void __user *arg)
{
	struct in6_ifreq ireq;
	struct net_device *dev;
	int err = -EINVAL;

	rtnl_lock();

	err = -EFAULT;
	if (copy_from_user(&ireq, arg, sizeof(struct in6_ifreq)))
		goto err_exit;

	dev = __dev_get_by_index(net, ireq.ifr6_ifindex);

	err = -ENODEV;
	if (dev == NULL)
		goto err_exit;

#if defined(CONFIG_IPV6_SIT) || defined(CONFIG_IPV6_SIT_MODULE)
	if (dev->type == ARPHRD_SIT) {
		const struct net_device_ops *ops = dev->netdev_ops;
		struct ifreq ifr;
		struct ip_tunnel_parm p;

		err = -EADDRNOTAVAIL;
		if (!(ipv6_addr_type(&ireq.ifr6_addr) & IPV6_ADDR_COMPATv4))
			goto err_exit;

		memset(&p, 0, sizeof(p));
		p.iph.daddr = ireq.ifr6_addr.s6_addr32[3];
		p.iph.saddr = 0;
		p.iph.version = 4;
		p.iph.ihl = 5;
		p.iph.protocol = IPPROTO_IPV6;
		p.iph.ttl = 64;
		ifr.ifr_ifru.ifru_data = (__force void __user *)&p;

		if (ops->ndo_do_ioctl) {
			mm_segment_t oldfs = get_fs();

			set_fs(KERNEL_DS);
			err = ops->ndo_do_ioctl(dev, &ifr, SIOCADDTUNNEL);
			set_fs(oldfs);
		} else
			err = -EOPNOTSUPP;

		if (err == 0) {
			err = -ENOBUFS;
			dev = __dev_get_by_name(net, p.name);
			if (!dev)
				goto err_exit;
			err = dev_open(dev);
		}
	}
#endif

err_exit:
	rtnl_unlock();
	return err;
}

/*
 *	Manual configuration of address on an interface
 */
static int inet6_addr_add(struct net *net, int ifindex, struct in6_addr *pfx,
			  unsigned int plen, __u8 ifa_flags, __u32 prefered_lft,
			  __u32 valid_lft)
{
	struct inet6_ifaddr *ifp;
	struct inet6_dev *idev;
	struct net_device *dev;
	int scope;
	u32 flags;
	clock_t expires;
	unsigned long timeout;

	ASSERT_RTNL();

	if (plen > 128)
		return -EINVAL;

	/* check the lifetime */
	if (!valid_lft || prefered_lft > valid_lft)
		return -EINVAL;

	dev = __dev_get_by_index(net, ifindex);
	if (!dev)
		return -ENODEV;

	idev = addrconf_add_dev(dev);
	if (IS_ERR(idev))
		return PTR_ERR(idev);

	scope = ipv6_addr_scope(pfx);

	timeout = addrconf_timeout_fixup(valid_lft, HZ);
	if (addrconf_finite_timeout(timeout)) {
		expires = jiffies_to_clock_t(timeout * HZ);
		valid_lft = timeout;
		flags = RTF_EXPIRES;
	} else {
		expires = 0;
		flags = 0;
		ifa_flags |= IFA_F_PERMANENT;
	}

	timeout = addrconf_timeout_fixup(prefered_lft, HZ);
	if (addrconf_finite_timeout(timeout)) {
		if (timeout == 0)
			ifa_flags |= IFA_F_DEPRECATED;
		prefered_lft = timeout;
	}

	ifp = ipv6_add_addr(idev, pfx, plen, scope, ifa_flags);

	if (!IS_ERR(ifp)) {
		spin_lock_bh(&ifp->lock);
		ifp->valid_lft = valid_lft;
		ifp->prefered_lft = prefered_lft;
		ifp->tstamp = jiffies;
		spin_unlock_bh(&ifp->lock);

		addrconf_prefix_route(&ifp->addr, ifp->prefix_len, dev,
				      expires, flags);
		/*
		 * Note that section 3.1 of RFC 4429 indicates
		 * that the Optimistic flag should not be set for
		 * manually configured addresses
		 */
		addrconf_dad_start(ifp, 0);
		in6_ifa_put(ifp);
		addrconf_verify(0);
		return 0;
	}

	return PTR_ERR(ifp);
}

static int inet6_addr_del(struct net *net, int ifindex, struct in6_addr *pfx,
			  unsigned int plen)
{
	struct inet6_ifaddr *ifp;
	struct inet6_dev *idev;
	struct net_device *dev;

	if (plen > 128)
		return -EINVAL;

	dev = __dev_get_by_index(net, ifindex);
	if (!dev)
		return -ENODEV;

	if ((idev = __in6_dev_get(dev)) == NULL)
		return -ENXIO;

	read_lock_bh(&idev->lock);
	list_for_each_entry(ifp, &idev->addr_list, if_list) {
		if (ifp->prefix_len == plen &&
		    ipv6_addr_equal(pfx, &ifp->addr)) {
			in6_ifa_hold(ifp);
			read_unlock_bh(&idev->lock);

			ipv6_del_addr(ifp);

			/* If the last address is deleted administratively,
			   disable IPv6 on this interface.
			 */
			if (list_empty(&idev->addr_list))
				addrconf_ifdown(idev->dev, 1);
			return 0;
		}
	}
	read_unlock_bh(&idev->lock);
	return -EADDRNOTAVAIL;
}


int addrconf_add_ifaddr(struct net *net, void __user *arg)
{
	struct in6_ifreq ireq;
	int err;

	if (!capable(CAP_NET_ADMIN))
		return -EPERM;

	if (copy_from_user(&ireq, arg, sizeof(struct in6_ifreq)))
		return -EFAULT;

	rtnl_lock();
	err = inet6_addr_add(net, ireq.ifr6_ifindex, &ireq.ifr6_addr,
			     ireq.ifr6_prefixlen, IFA_F_PERMANENT,
			     INFINITY_LIFE_TIME, INFINITY_LIFE_TIME);
	rtnl_unlock();
	return err;
}

int addrconf_del_ifaddr(struct net *net, void __user *arg)
{
	struct in6_ifreq ireq;
	int err;

	if (!capable(CAP_NET_ADMIN))
		return -EPERM;

	if (copy_from_user(&ireq, arg, sizeof(struct in6_ifreq)))
		return -EFAULT;

	rtnl_lock();
	err = inet6_addr_del(net, ireq.ifr6_ifindex, &ireq.ifr6_addr,
			     ireq.ifr6_prefixlen);
	rtnl_unlock();
	return err;
}

static void add_addr(struct inet6_dev *idev, const struct in6_addr *addr,
		     int plen, int scope)
{
	struct inet6_ifaddr *ifp;

	ifp = ipv6_add_addr(idev, addr, plen, scope, IFA_F_PERMANENT);
	if (!IS_ERR(ifp)) {
		spin_lock_bh(&ifp->lock);
		ifp->flags &= ~IFA_F_TENTATIVE;
		spin_unlock_bh(&ifp->lock);
		ipv6_ifa_notify(RTM_NEWADDR, ifp);
		in6_ifa_put(ifp);
	}
}

#if defined(CONFIG_IPV6_SIT) || defined(CONFIG_IPV6_SIT_MODULE)
static void sit_add_v4_addrs(struct inet6_dev *idev)
{
	struct in6_addr addr;
	struct net_device *dev;
	struct net *net = dev_net(idev->dev);
	int scope;

	ASSERT_RTNL();

	memset(&addr, 0, sizeof(struct in6_addr));
	memcpy(&addr.s6_addr32[3], idev->dev->dev_addr, 4);

	if (idev->dev->flags&IFF_POINTOPOINT) {
		addr.s6_addr32[0] = htonl(0xfe800000);
		scope = IFA_LINK;
	} else {
		scope = IPV6_ADDR_COMPATv4;
	}

	if (addr.s6_addr32[3]) {
		add_addr(idev, &addr, 128, scope);
		return;
	}

	for_each_netdev(net, dev) {
		struct in_device * in_dev = __in_dev_get_rtnl(dev);
		if (in_dev && (dev->flags & IFF_UP)) {
			struct in_ifaddr * ifa;

			int flag = scope;

			for (ifa = in_dev->ifa_list; ifa; ifa = ifa->ifa_next) {
				int plen;

				addr.s6_addr32[3] = ifa->ifa_local;

				if (ifa->ifa_scope == RT_SCOPE_LINK)
					continue;
				if (ifa->ifa_scope >= RT_SCOPE_HOST) {
					if (idev->dev->flags&IFF_POINTOPOINT)
						continue;
					flag |= IFA_HOST;
				}
				if (idev->dev->flags&IFF_POINTOPOINT)
					plen = 64;
				else
					plen = 96;

				add_addr(idev, &addr, plen, flag);
			}
		}
	}
}
#endif

static void init_loopback(struct net_device *dev)
{
	struct inet6_dev  *idev;

	/* ::1 */

	ASSERT_RTNL();

	if ((idev = ipv6_find_idev(dev)) == NULL) {
		printk(KERN_DEBUG "init loopback: add_dev failed\n");
		return;
	}

	add_addr(idev, &in6addr_loopback, 128, IFA_HOST);
}

static void addrconf_add_linklocal(struct inet6_dev *idev, struct in6_addr *addr)
{
	struct inet6_ifaddr * ifp;
	u32 addr_flags = IFA_F_PERMANENT;

#ifdef CONFIG_IPV6_OPTIMISTIC_DAD
	if (idev->cnf.optimistic_dad &&
	    !dev_net(idev->dev)->ipv6.devconf_all->forwarding)
		addr_flags |= IFA_F_OPTIMISTIC;
#endif


	ifp = ipv6_add_addr(idev, addr, 64, IFA_LINK, addr_flags);
	if (!IS_ERR(ifp)) {
		addrconf_prefix_route(&ifp->addr, ifp->prefix_len, idev->dev, 0, 0);
		addrconf_dad_start(ifp, 0);
		in6_ifa_put(ifp);
	}
}

static void addrconf_dev_config(struct net_device *dev)
{
	struct in6_addr addr;
	struct inet6_dev    * idev;

	ASSERT_RTNL();

	if ((dev->type != ARPHRD_ETHER) &&
	    (dev->type != ARPHRD_FDDI) &&
	    (dev->type != ARPHRD_IEEE802_TR) &&
	    (dev->type != ARPHRD_ARCNET) &&
	    (dev->type != ARPHRD_INFINIBAND)) {
		/* Alas, we support only Ethernet autoconfiguration. */
		return;
	}

	idev = addrconf_add_dev(dev);
	if (IS_ERR(idev))
		return;

	memset(&addr, 0, sizeof(struct in6_addr));
	addr.s6_addr32[0] = htonl(0xFE800000);

	if (ipv6_generate_eui64(addr.s6_addr + 8, dev) == 0)
		addrconf_add_linklocal(idev, &addr);
}

#if defined(CONFIG_IPV6_SIT) || defined(CONFIG_IPV6_SIT_MODULE)
static void addrconf_sit_config(struct net_device *dev)
{
	struct inet6_dev *idev;

	ASSERT_RTNL();

	/*
	 * Configure the tunnel with one of our IPv4
	 * addresses... we should configure all of
	 * our v4 addrs in the tunnel
	 */

	if ((idev = ipv6_find_idev(dev)) == NULL) {
		printk(KERN_DEBUG "init sit: add_dev failed\n");
		return;
	}

	if (dev->priv_flags & IFF_ISATAP) {
		struct in6_addr addr;

		ipv6_addr_set(&addr,  htonl(0xFE800000), 0, 0, 0);
		addrconf_prefix_route(&addr, 64, dev, 0, 0);
		if (!ipv6_generate_eui64(addr.s6_addr + 8, dev))
			addrconf_add_linklocal(idev, &addr);
		return;
	}

	sit_add_v4_addrs(idev);

	if (dev->flags&IFF_POINTOPOINT) {
		addrconf_add_mroute(dev);
		addrconf_add_lroute(dev);
	} else
		sit_route_add(dev);
}
#endif

static inline int
ipv6_inherit_linklocal(struct inet6_dev *idev, struct net_device *link_dev)
{
	struct in6_addr lladdr;

	if (!ipv6_get_lladdr(link_dev, &lladdr, IFA_F_TENTATIVE)) {
		addrconf_add_linklocal(idev, &lladdr);
		return 0;
	}
	return -1;
}

static void ip6_tnl_add_linklocal(struct inet6_dev *idev)
{
	struct net_device *link_dev;
	struct net *net = dev_net(idev->dev);

	/* first try to inherit the link-local address from the link device */
	if (idev->dev->iflink &&
	    (link_dev = __dev_get_by_index(net, idev->dev->iflink))) {
		if (!ipv6_inherit_linklocal(idev, link_dev))
			return;
	}
	/* then try to inherit it from any device */
	for_each_netdev(net, link_dev) {
		if (!ipv6_inherit_linklocal(idev, link_dev))
			return;
	}
	printk(KERN_DEBUG "init ip6-ip6: add_linklocal failed\n");
}

/*
 * Autoconfigure tunnel with a link-local address so routing protocols,
 * DHCPv6, MLD etc. can be run over the virtual link
 */

static void addrconf_ip6_tnl_config(struct net_device *dev)
{
	struct inet6_dev *idev;

	ASSERT_RTNL();

	idev = addrconf_add_dev(dev);
	if (IS_ERR(idev)) {
		printk(KERN_DEBUG "init ip6-ip6: add_dev failed\n");
		return;
	}
	ip6_tnl_add_linklocal(idev);
}

static int addrconf_notify(struct notifier_block *this, unsigned long event,
			   void * data)
{
	struct net_device *dev = (struct net_device *) data;
	struct inet6_dev *idev = __in6_dev_get(dev);
	int run_pending = 0;
	int err;

	switch (event) {
	case NETDEV_REGISTER:
		if (!idev && dev->mtu >= IPV6_MIN_MTU) {
			idev = ipv6_add_dev(dev);
			if (!idev)
				return notifier_from_errno(-ENOMEM);
		}
		break;

	case NETDEV_UP:
	case NETDEV_CHANGE:
		if (dev->flags & IFF_SLAVE)
			break;

		if (event == NETDEV_UP) {
			if (!addrconf_qdisc_ok(dev)) {
				/* device is not ready yet. */
				printk(KERN_INFO
					"ADDRCONF(NETDEV_UP): %s: "
					"link is not ready\n",
					dev->name);
				break;
			}

			if (!idev && dev->mtu >= IPV6_MIN_MTU)
				idev = ipv6_add_dev(dev);

			if (idev) {
				idev->if_flags |= IF_READY;
				run_pending = 1;
			}
		} else {
			if (!addrconf_qdisc_ok(dev)) {
				/* device is still not ready. */
				break;
			}

			if (idev) {
				if (idev->if_flags & IF_READY)
					/* device is already configured. */
					break;
				idev->if_flags |= IF_READY;
			}

			printk(KERN_INFO
					"ADDRCONF(NETDEV_CHANGE): %s: "
					"link becomes ready\n",
					dev->name);

			run_pending = 1;
		}

		switch (dev->type) {
#if defined(CONFIG_IPV6_SIT) || defined(CONFIG_IPV6_SIT_MODULE)
		case ARPHRD_SIT:
			addrconf_sit_config(dev);
			break;
#endif
		case ARPHRD_TUNNEL6:
			addrconf_ip6_tnl_config(dev);
			break;
		case ARPHRD_LOOPBACK:
			init_loopback(dev);
			break;

		default:
			addrconf_dev_config(dev);
			break;
		}

		if (idev) {
			if (run_pending)
				addrconf_dad_run(idev);

			/*
			 * If the MTU changed during the interface down,
			 * when the interface up, the changed MTU must be
			 * reflected in the idev as well as routers.
			 */
			if (idev->cnf.mtu6 != dev->mtu &&
			    dev->mtu >= IPV6_MIN_MTU) {
				rt6_mtu_change(dev, dev->mtu);
				idev->cnf.mtu6 = dev->mtu;
			}
			idev->tstamp = jiffies;
			inet6_ifinfo_notify(RTM_NEWLINK, idev);

			/*
			 * If the changed mtu during down is lower than
			 * IPV6_MIN_MTU stop IPv6 on this interface.
			 */
			if (dev->mtu < IPV6_MIN_MTU)
				addrconf_ifdown(dev, 1);
		}
		break;

	case NETDEV_CHANGEMTU:
		if (idev && dev->mtu >= IPV6_MIN_MTU) {
			rt6_mtu_change(dev, dev->mtu);
			idev->cnf.mtu6 = dev->mtu;
			break;
		}

		if (!idev && dev->mtu >= IPV6_MIN_MTU) {
			idev = ipv6_add_dev(dev);
			if (idev)
				break;
		}

		/*
		 * MTU falled under IPV6_MIN_MTU.
		 * Stop IPv6 on this interface.
		 */

	case NETDEV_DOWN:
	case NETDEV_UNREGISTER:
		/*
		 *	Remove all addresses from this interface.
		 */
		addrconf_ifdown(dev, event != NETDEV_DOWN);
		break;

	case NETDEV_CHANGENAME:
		if (idev) {
			snmp6_unregister_dev(idev);
			addrconf_sysctl_unregister(idev);
			addrconf_sysctl_register(idev);
			err = snmp6_register_dev(idev);
			if (err)
				return notifier_from_errno(err);
		}
		break;

	case NETDEV_PRE_TYPE_CHANGE:
	case NETDEV_POST_TYPE_CHANGE:
		addrconf_type_change(dev, event);
		break;
	}

	return NOTIFY_OK;
}

/*
 *	addrconf module should be notified of a device going up
 */
static struct notifier_block ipv6_dev_notf = {
	.notifier_call = addrconf_notify,
};

static void addrconf_type_change(struct net_device *dev, unsigned long event)
{
	struct inet6_dev *idev;
	ASSERT_RTNL();

	idev = __in6_dev_get(dev);

	if (event == NETDEV_POST_TYPE_CHANGE)
		ipv6_mc_remap(idev);
	else if (event == NETDEV_PRE_TYPE_CHANGE)
		ipv6_mc_unmap(idev);
}

static int addrconf_ifdown(struct net_device *dev, int how)
{
	struct net *net = dev_net(dev);
	struct inet6_dev *idev;
	struct inet6_ifaddr *ifa;
	LIST_HEAD(keep_list);
	int state;

	ASSERT_RTNL();

	rt6_ifdown(net, dev);
	neigh_ifdown(&nd_tbl, dev);

	idev = __in6_dev_get(dev);
	if (idev == NULL)
		return -ENODEV;

	/*
	 * Step 1: remove reference to ipv6 device from parent device.
	 *	   Do not dev_put!
	 */
	if (how) {
		idev->dead = 1;

		/* protected by rtnl_lock */
		rcu_assign_pointer(dev->ip6_ptr, NULL);

		/* Step 1.5: remove snmp6 entry */
		snmp6_unregister_dev(idev);

	}

	write_lock_bh(&idev->lock);

	/* Step 2: clear flags for stateless addrconf */
	if (!how)
		idev->if_flags &= ~(IF_RS_SENT|IF_RA_RCVD|IF_READY);

#ifdef CONFIG_IPV6_PRIVACY
	if (how && del_timer(&idev->regen_timer))
		in6_dev_put(idev);

	/* Step 3: clear tempaddr list */
	while (!list_empty(&idev->tempaddr_list)) {
		ifa = list_first_entry(&idev->tempaddr_list,
				       struct inet6_ifaddr, tmp_list);
		list_del(&ifa->tmp_list);
		write_unlock_bh(&idev->lock);
		spin_lock_bh(&ifa->lock);

		if (ifa->ifpub) {
			in6_ifa_put(ifa->ifpub);
			ifa->ifpub = NULL;
		}
		spin_unlock_bh(&ifa->lock);
		in6_ifa_put(ifa);
		write_lock_bh(&idev->lock);
	}
#endif

	while (!list_empty(&idev->addr_list)) {
		ifa = list_first_entry(&idev->addr_list,
				       struct inet6_ifaddr, if_list);
		addrconf_del_timer(ifa);

		/* If just doing link down, and address is permanent
		   and not link-local, then retain it. */
		if (!how &&
		    (ifa->flags&IFA_F_PERMANENT) &&
		    !(ipv6_addr_type(&ifa->addr) & IPV6_ADDR_LINKLOCAL)) {
			list_move_tail(&ifa->if_list, &keep_list);

			/* If not doing DAD on this address, just keep it. */
			if ((dev->flags&(IFF_NOARP|IFF_LOOPBACK)) ||
			    idev->cnf.accept_dad <= 0 ||
			    (ifa->flags & IFA_F_NODAD))
				continue;

			/* If it was tentative already, no need to notify */
			if (ifa->flags & IFA_F_TENTATIVE)
				continue;

			/* Flag it for later restoration when link comes up */
			ifa->flags |= IFA_F_TENTATIVE;
			ifa->state = INET6_IFADDR_STATE_DAD;

			write_unlock_bh(&idev->lock);

			in6_ifa_hold(ifa);
		} else {
			list_del(&ifa->if_list);

			/* clear hash table */
			spin_lock_bh(&addrconf_hash_lock);
			hlist_del_init_rcu(&ifa->addr_lst);
			spin_unlock_bh(&addrconf_hash_lock);

			write_unlock_bh(&idev->lock);
			spin_lock_bh(&ifa->state_lock);
			state = ifa->state;
			ifa->state = INET6_IFADDR_STATE_DEAD;
			spin_unlock_bh(&ifa->state_lock);

			if (state == INET6_IFADDR_STATE_DEAD)
				goto put_ifa;
		}

		__ipv6_ifa_notify(RTM_DELADDR, ifa);
		if (ifa->state == INET6_IFADDR_STATE_DEAD)
			atomic_notifier_call_chain(&inet6addr_chain,
						   NETDEV_DOWN, ifa);

put_ifa:
		in6_ifa_put(ifa);

		write_lock_bh(&idev->lock);
	}

	list_splice(&keep_list, &idev->addr_list);

	write_unlock_bh(&idev->lock);

	/* Step 5: Discard multicast list */
	if (how)
		ipv6_mc_destroy_dev(idev);
	else
		ipv6_mc_down(idev);

	idev->tstamp = jiffies;

	/* Last: Shot the device (if unregistered) */
	if (how) {
		addrconf_sysctl_unregister(idev);
		neigh_parms_release(&nd_tbl, idev->nd_parms);
		neigh_ifdown(&nd_tbl, dev);
		in6_dev_put(idev);
	}
	return 0;
}

static void addrconf_rs_timer(unsigned long data)
{
	struct inet6_ifaddr *ifp = (struct inet6_ifaddr *) data;
	struct inet6_dev *idev = ifp->idev;

	read_lock(&idev->lock);
	if (idev->dead || !(idev->if_flags & IF_READY))
		goto out;

	if (idev->cnf.forwarding)
		goto out;

	/* Announcement received after solicitation was sent */
	if (idev->if_flags & IF_RA_RCVD)
		goto out;

	spin_lock(&ifp->lock);
	if (ifp->probes++ < idev->cnf.rtr_solicits) {
		/* The wait after the last probe can be shorter */
		addrconf_mod_timer(ifp, AC_RS,
				   (ifp->probes == idev->cnf.rtr_solicits) ?
				   idev->cnf.rtr_solicit_delay :
				   idev->cnf.rtr_solicit_interval);
		spin_unlock(&ifp->lock);

		ndisc_send_rs(idev->dev, &ifp->addr, &in6addr_linklocal_allrouters);
	} else {
		spin_unlock(&ifp->lock);
		/*
		 * Note: we do not support deprecated "all on-link"
		 * assumption any longer.
		 */
		printk(KERN_DEBUG "%s: no IPv6 routers present\n",
		       idev->dev->name);
	}

out:
	read_unlock(&idev->lock);
	in6_ifa_put(ifp);
}

/*
 *	Duplicate Address Detection
 */
static void addrconf_dad_kick(struct inet6_ifaddr *ifp)
{
	unsigned long rand_num;
	struct inet6_dev *idev = ifp->idev;

	if (ifp->flags & IFA_F_OPTIMISTIC)
		rand_num = 0;
	else
		rand_num = net_random() % (idev->cnf.rtr_solicit_delay ? : 1);

	ifp->probes = idev->cnf.dad_transmits;
	addrconf_mod_timer(ifp, AC_DAD, rand_num);
}

static void addrconf_dad_start(struct inet6_ifaddr *ifp, u32 flags)
{
	struct inet6_dev *idev = ifp->idev;
	struct net_device *dev = idev->dev;

	addrconf_join_solict(dev, &ifp->addr);

	net_srandom(ifp->addr.s6_addr32[3]);

	read_lock_bh(&idev->lock);
	spin_lock(&ifp->lock);
	if (ifp->state == INET6_IFADDR_STATE_DEAD)
		goto out;

	if (dev->flags&(IFF_NOARP|IFF_LOOPBACK) ||
	    idev->cnf.accept_dad < 1 ||
	    !(ifp->flags&IFA_F_TENTATIVE) ||
	    ifp->flags & IFA_F_NODAD) {
		ifp->flags &= ~(IFA_F_TENTATIVE|IFA_F_OPTIMISTIC|IFA_F_DADFAILED);
		spin_unlock(&ifp->lock);
		read_unlock_bh(&idev->lock);

		addrconf_dad_completed(ifp);
		return;
	}

	if (!(idev->if_flags & IF_READY)) {
		spin_unlock(&ifp->lock);
		read_unlock_bh(&idev->lock);
		/*
		 * If the device is not ready:
		 * - keep it tentative if it is a permanent address.
		 * - otherwise, kill it.
		 */
		in6_ifa_hold(ifp);
		addrconf_dad_stop(ifp, 0);
		return;
	}

	/*
	 * Optimistic nodes can start receiving
	 * Frames right away
	 */
	if (ifp->flags & IFA_F_OPTIMISTIC)
		ip6_ins_rt(ifp->rt);

	addrconf_dad_kick(ifp);
out:
	spin_unlock(&ifp->lock);
	read_unlock_bh(&idev->lock);
}

static void addrconf_dad_timer(unsigned long data)
{
	struct inet6_ifaddr *ifp = (struct inet6_ifaddr *) data;
	struct inet6_dev *idev = ifp->idev;
	struct in6_addr mcaddr;

	if (!ifp->probes && addrconf_dad_end(ifp))
		goto out;

	read_lock(&idev->lock);
	if (idev->dead || !(idev->if_flags & IF_READY)) {
		read_unlock(&idev->lock);
		goto out;
	}

	spin_lock(&ifp->lock);
	if (ifp->state == INET6_IFADDR_STATE_DEAD) {
		spin_unlock(&ifp->lock);
		read_unlock(&idev->lock);
		goto out;
	}

	if (ifp->probes == 0) {
		/*
		 * DAD was successful
		 */

		ifp->flags &= ~(IFA_F_TENTATIVE|IFA_F_OPTIMISTIC|IFA_F_DADFAILED);
		spin_unlock(&ifp->lock);
		read_unlock(&idev->lock);

		addrconf_dad_completed(ifp);

		goto out;
	}

	ifp->probes--;
	addrconf_mod_timer(ifp, AC_DAD, ifp->idev->nd_parms->retrans_time);
	spin_unlock(&ifp->lock);
	read_unlock(&idev->lock);

	/* send a neighbour solicitation for our addr */
	addrconf_addr_solict_mult(&ifp->addr, &mcaddr);
	ndisc_send_ns(ifp->idev->dev, NULL, &ifp->addr, &mcaddr, &in6addr_any);
out:
	in6_ifa_put(ifp);
}

static void addrconf_dad_completed(struct inet6_ifaddr *ifp)
{
	struct net_device *dev = ifp->idev->dev;

	/*
	 *	Configure the address for reception. Now it is valid.
	 */

	ipv6_ifa_notify(RTM_NEWADDR, ifp);

	/* If added prefix is link local and forwarding is off,
	   start sending router solicitations.
	 */

	if ((ifp->idev->cnf.forwarding == 0 ||
	     ifp->idev->cnf.forwarding == 2) &&
	    ifp->idev->cnf.rtr_solicits > 0 &&
	    (dev->flags&IFF_LOOPBACK) == 0 &&
	    (ipv6_addr_type(&ifp->addr) & IPV6_ADDR_LINKLOCAL)) {
		/*
		 *	If a host as already performed a random delay
		 *	[...] as part of DAD [...] there is no need
		 *	to delay again before sending the first RS
		 */
		ndisc_send_rs(ifp->idev->dev, &ifp->addr, &in6addr_linklocal_allrouters);

		spin_lock_bh(&ifp->lock);
		ifp->probes = 1;
		ifp->idev->if_flags |= IF_RS_SENT;
		addrconf_mod_timer(ifp, AC_RS, ifp->idev->cnf.rtr_solicit_interval);
		spin_unlock_bh(&ifp->lock);
	}
}

static void addrconf_dad_run(struct inet6_dev *idev)
{
	struct inet6_ifaddr *ifp;

	read_lock_bh(&idev->lock);
	list_for_each_entry(ifp, &idev->addr_list, if_list) {
		spin_lock(&ifp->lock);
		if (ifp->flags & IFA_F_TENTATIVE &&
		    ifp->state == INET6_IFADDR_STATE_DAD)
			addrconf_dad_kick(ifp);
		spin_unlock(&ifp->lock);
	}
	read_unlock_bh(&idev->lock);
}

#ifdef CONFIG_PROC_FS
struct if6_iter_state {
	struct seq_net_private p;
	int bucket;
};

static struct inet6_ifaddr *if6_get_first(struct seq_file *seq)
{
	struct inet6_ifaddr *ifa = NULL;
	struct if6_iter_state *state = seq->private;
	struct net *net = seq_file_net(seq);

	for (state->bucket = 0; state->bucket < IN6_ADDR_HSIZE; ++state->bucket) {
		struct hlist_node *n;
		hlist_for_each_entry_rcu_bh(ifa, n, &inet6_addr_lst[state->bucket],
					 addr_lst)
			if (net_eq(dev_net(ifa->idev->dev), net))
				return ifa;
	}
	return NULL;
}

static struct inet6_ifaddr *if6_get_next(struct seq_file *seq,
					 struct inet6_ifaddr *ifa)
{
	struct if6_iter_state *state = seq->private;
	struct net *net = seq_file_net(seq);
	struct hlist_node *n = &ifa->addr_lst;

	hlist_for_each_entry_continue_rcu_bh(ifa, n, addr_lst)
		if (net_eq(dev_net(ifa->idev->dev), net))
			return ifa;

	while (++state->bucket < IN6_ADDR_HSIZE) {
		hlist_for_each_entry_rcu_bh(ifa, n,
				     &inet6_addr_lst[state->bucket], addr_lst) {
			if (net_eq(dev_net(ifa->idev->dev), net))
				return ifa;
		}
	}

	return NULL;
}

static struct inet6_ifaddr *if6_get_idx(struct seq_file *seq, loff_t pos)
{
	struct inet6_ifaddr *ifa = if6_get_first(seq);

	if (ifa)
		while (pos && (ifa = if6_get_next(seq, ifa)) != NULL)
			--pos;
	return pos ? NULL : ifa;
}

static void *if6_seq_start(struct seq_file *seq, loff_t *pos)
	__acquires(rcu_bh)
{
	rcu_read_lock_bh();
	return if6_get_idx(seq, *pos);
}

static void *if6_seq_next(struct seq_file *seq, void *v, loff_t *pos)
{
	struct inet6_ifaddr *ifa;

	ifa = if6_get_next(seq, v);
	++*pos;
	return ifa;
}

static void if6_seq_stop(struct seq_file *seq, void *v)
	__releases(rcu_bh)
{
	rcu_read_unlock_bh();
}

static int if6_seq_show(struct seq_file *seq, void *v)
{
	struct inet6_ifaddr *ifp = (struct inet6_ifaddr *)v;
	seq_printf(seq, "%pi6 %02x %02x %02x %02x %8s\n",
		   &ifp->addr,
		   ifp->idev->dev->ifindex,
		   ifp->prefix_len,
		   ifp->scope,
		   ifp->flags,
		   ifp->idev->dev->name);
	return 0;
}

static const struct seq_operations if6_seq_ops = {
	.start	= if6_seq_start,
	.next	= if6_seq_next,
	.show	= if6_seq_show,
	.stop	= if6_seq_stop,
};

static int if6_seq_open(struct inode *inode, struct file *file)
{
	return seq_open_net(inode, file, &if6_seq_ops,
			    sizeof(struct if6_iter_state));
}

static const struct file_operations if6_fops = {
	.owner		= THIS_MODULE,
	.open		= if6_seq_open,
	.read		= seq_read,
	.llseek		= seq_lseek,
	.release	= seq_release_net,
};

static int __net_init if6_proc_net_init(struct net *net)
{
	if (!proc_net_fops_create(net, "if_inet6", S_IRUGO, &if6_fops))
		return -ENOMEM;
	return 0;
}

static void __net_exit if6_proc_net_exit(struct net *net)
{
       proc_net_remove(net, "if_inet6");
}

static struct pernet_operations if6_proc_net_ops = {
       .init = if6_proc_net_init,
       .exit = if6_proc_net_exit,
};

int __init if6_proc_init(void)
{
	return register_pernet_subsys(&if6_proc_net_ops);
}

void if6_proc_exit(void)
{
	unregister_pernet_subsys(&if6_proc_net_ops);
}
#endif	/* CONFIG_PROC_FS */

#if defined(CONFIG_IPV6_MIP6) || defined(CONFIG_IPV6_MIP6_MODULE)
/* Check if address is a home address configured on any interface. */
int ipv6_chk_home_addr(struct net *net, struct in6_addr *addr)
{
	int ret = 0;
	struct inet6_ifaddr *ifp = NULL;
	struct hlist_node *n;
	unsigned int hash = ipv6_addr_hash(addr);

	rcu_read_lock_bh();
	hlist_for_each_entry_rcu_bh(ifp, n, &inet6_addr_lst[hash], addr_lst) {
		if (!net_eq(dev_net(ifp->idev->dev), net))
			continue;
		if (ipv6_addr_equal(&ifp->addr, addr) &&
		    (ifp->flags & IFA_F_HOMEADDRESS)) {
			ret = 1;
			break;
		}
	}
	rcu_read_unlock_bh();
	return ret;
}
#endif

/*
 *	Periodic address status verification
 */

static void addrconf_verify(unsigned long foo)
{
	unsigned long now, next, next_sec, next_sched;
	struct inet6_ifaddr *ifp;
	struct hlist_node *node;
	int i;

	rcu_read_lock_bh();
	spin_lock(&addrconf_verify_lock);
	now = jiffies;
	next = round_jiffies_up(now + ADDR_CHECK_FREQUENCY);

	del_timer(&addr_chk_timer);

	for (i = 0; i < IN6_ADDR_HSIZE; i++) {
restart:
		hlist_for_each_entry_rcu_bh(ifp, node,
					 &inet6_addr_lst[i], addr_lst) {
			unsigned long age;

			if (ifp->flags & IFA_F_PERMANENT)
				continue;

			spin_lock(&ifp->lock);
			/* We try to batch several events at once. */
			age = (now - ifp->tstamp + ADDRCONF_TIMER_FUZZ_MINUS) / HZ;

			if (ifp->valid_lft != INFINITY_LIFE_TIME &&
			    age >= ifp->valid_lft) {
				spin_unlock(&ifp->lock);
				in6_ifa_hold(ifp);
				ipv6_del_addr(ifp);
				goto restart;
			} else if (ifp->prefered_lft == INFINITY_LIFE_TIME) {
				spin_unlock(&ifp->lock);
				continue;
			} else if (age >= ifp->prefered_lft) {
				/* jiffies - ifp->tstamp > age >= ifp->prefered_lft */
				int deprecate = 0;

				if (!(ifp->flags&IFA_F_DEPRECATED)) {
					deprecate = 1;
					ifp->flags |= IFA_F_DEPRECATED;
				}

				if (time_before(ifp->tstamp + ifp->valid_lft * HZ, next))
					next = ifp->tstamp + ifp->valid_lft * HZ;

				spin_unlock(&ifp->lock);

				if (deprecate) {
					in6_ifa_hold(ifp);

					ipv6_ifa_notify(0, ifp);
					in6_ifa_put(ifp);
					goto restart;
				}
#ifdef CONFIG_IPV6_PRIVACY
			} else if ((ifp->flags&IFA_F_TEMPORARY) &&
				   !(ifp->flags&IFA_F_TENTATIVE)) {
				unsigned long regen_advance = ifp->idev->cnf.regen_max_retry *
					ifp->idev->cnf.dad_transmits *
					ifp->idev->nd_parms->retrans_time / HZ;

				if (age >= ifp->prefered_lft - regen_advance) {
					struct inet6_ifaddr *ifpub = ifp->ifpub;
					if (time_before(ifp->tstamp + ifp->prefered_lft * HZ, next))
						next = ifp->tstamp + ifp->prefered_lft * HZ;
					if (!ifp->regen_count && ifpub) {
						ifp->regen_count++;
						in6_ifa_hold(ifp);
						in6_ifa_hold(ifpub);
						spin_unlock(&ifp->lock);

						spin_lock(&ifpub->lock);
						ifpub->regen_count = 0;
						spin_unlock(&ifpub->lock);
						ipv6_create_tempaddr(ifpub, ifp);
						in6_ifa_put(ifpub);
						in6_ifa_put(ifp);
						goto restart;
					}
				} else if (time_before(ifp->tstamp + ifp->prefered_lft * HZ - regen_advance * HZ, next))
					next = ifp->tstamp + ifp->prefered_lft * HZ - regen_advance * HZ;
				spin_unlock(&ifp->lock);
#endif
			} else {
				/* ifp->prefered_lft <= ifp->valid_lft */
				if (time_before(ifp->tstamp + ifp->prefered_lft * HZ, next))
					next = ifp->tstamp + ifp->prefered_lft * HZ;
				spin_unlock(&ifp->lock);
			}
		}
	}

	next_sec = round_jiffies_up(next);
	next_sched = next;

	/* If rounded timeout is accurate enough, accept it. */
	if (time_before(next_sec, next + ADDRCONF_TIMER_FUZZ))
		next_sched = next_sec;

	/* And minimum interval is ADDRCONF_TIMER_FUZZ_MAX. */
	if (time_before(next_sched, jiffies + ADDRCONF_TIMER_FUZZ_MAX))
		next_sched = jiffies + ADDRCONF_TIMER_FUZZ_MAX;

	ADBG((KERN_DEBUG "now = %lu, schedule = %lu, rounded schedule = %lu => %lu\n",
	      now, next, next_sec, next_sched));

	addr_chk_timer.expires = next_sched;
	add_timer(&addr_chk_timer);
	spin_unlock(&addrconf_verify_lock);
	rcu_read_unlock_bh();
}

static struct in6_addr *extract_addr(struct nlattr *addr, struct nlattr *local)
{
	struct in6_addr *pfx = NULL;

	if (addr)
		pfx = nla_data(addr);

	if (local) {
		if (pfx && nla_memcmp(local, pfx, sizeof(*pfx)))
			pfx = NULL;
		else
			pfx = nla_data(local);
	}

	return pfx;
}

static const struct nla_policy ifa_ipv6_policy[IFA_MAX+1] = {
	[IFA_ADDRESS]		= { .len = sizeof(struct in6_addr) },
	[IFA_LOCAL]		= { .len = sizeof(struct in6_addr) },
	[IFA_CACHEINFO]		= { .len = sizeof(struct ifa_cacheinfo) },
};

static int
inet6_rtm_deladdr(struct sk_buff *skb, struct nlmsghdr *nlh, void *arg)
{
	struct net *net = sock_net(skb->sk);
	struct ifaddrmsg *ifm;
	struct nlattr *tb[IFA_MAX+1];
	struct in6_addr *pfx;
	int err;

	err = nlmsg_parse(nlh, sizeof(*ifm), tb, IFA_MAX, ifa_ipv6_policy);
	if (err < 0)
		return err;

	ifm = nlmsg_data(nlh);
	pfx = extract_addr(tb[IFA_ADDRESS], tb[IFA_LOCAL]);
	if (pfx == NULL)
		return -EINVAL;

	return inet6_addr_del(net, ifm->ifa_index, pfx, ifm->ifa_prefixlen);
}

static int inet6_addr_modify(struct inet6_ifaddr *ifp, u8 ifa_flags,
			     u32 prefered_lft, u32 valid_lft)
{
	u32 flags;
	clock_t expires;
	unsigned long timeout;

	if (!valid_lft || (prefered_lft > valid_lft))
		return -EINVAL;

	timeout = addrconf_timeout_fixup(valid_lft, HZ);
	if (addrconf_finite_timeout(timeout)) {
		expires = jiffies_to_clock_t(timeout * HZ);
		valid_lft = timeout;
		flags = RTF_EXPIRES;
	} else {
		expires = 0;
		flags = 0;
		ifa_flags |= IFA_F_PERMANENT;
	}

	timeout = addrconf_timeout_fixup(prefered_lft, HZ);
	if (addrconf_finite_timeout(timeout)) {
		if (timeout == 0)
			ifa_flags |= IFA_F_DEPRECATED;
		prefered_lft = timeout;
	}

	spin_lock_bh(&ifp->lock);
	ifp->flags = (ifp->flags & ~(IFA_F_DEPRECATED | IFA_F_PERMANENT | IFA_F_NODAD | IFA_F_HOMEADDRESS)) | ifa_flags;
	ifp->tstamp = jiffies;
	ifp->valid_lft = valid_lft;
	ifp->prefered_lft = prefered_lft;

	spin_unlock_bh(&ifp->lock);
	if (!(ifp->flags&IFA_F_TENTATIVE))
		ipv6_ifa_notify(0, ifp);

	addrconf_prefix_route(&ifp->addr, ifp->prefix_len, ifp->idev->dev,
			      expires, flags);
	addrconf_verify(0);

	return 0;
}

static int
inet6_rtm_newaddr(struct sk_buff *skb, struct nlmsghdr *nlh, void *arg)
{
	struct net *net = sock_net(skb->sk);
	struct ifaddrmsg *ifm;
	struct nlattr *tb[IFA_MAX+1];
	struct in6_addr *pfx;
	struct inet6_ifaddr *ifa;
	struct net_device *dev;
	u32 valid_lft = INFINITY_LIFE_TIME, preferred_lft = INFINITY_LIFE_TIME;
	u8 ifa_flags;
	int err;

	err = nlmsg_parse(nlh, sizeof(*ifm), tb, IFA_MAX, ifa_ipv6_policy);
	if (err < 0)
		return err;

	ifm = nlmsg_data(nlh);
	pfx = extract_addr(tb[IFA_ADDRESS], tb[IFA_LOCAL]);
	if (pfx == NULL)
		return -EINVAL;

	if (tb[IFA_CACHEINFO]) {
		struct ifa_cacheinfo *ci;

		ci = nla_data(tb[IFA_CACHEINFO]);
		valid_lft = ci->ifa_valid;
		preferred_lft = ci->ifa_prefered;
	} else {
		preferred_lft = INFINITY_LIFE_TIME;
		valid_lft = INFINITY_LIFE_TIME;
	}

	dev =  __dev_get_by_index(net, ifm->ifa_index);
	if (dev == NULL)
		return -ENODEV;

	/* We ignore other flags so far. */
	ifa_flags = ifm->ifa_flags & (IFA_F_NODAD | IFA_F_HOMEADDRESS);

	ifa = ipv6_get_ifaddr(net, pfx, dev, 1);
	if (ifa == NULL) {
		/*
		 * It would be best to check for !NLM_F_CREATE here but
		 * userspace alreay relies on not having to provide this.
		 */
		return inet6_addr_add(net, ifm->ifa_index, pfx,
				      ifm->ifa_prefixlen, ifa_flags,
				      preferred_lft, valid_lft);
	}

	if (nlh->nlmsg_flags & NLM_F_EXCL ||
	    !(nlh->nlmsg_flags & NLM_F_REPLACE))
		err = -EEXIST;
	else
		err = inet6_addr_modify(ifa, ifa_flags, preferred_lft, valid_lft);

	in6_ifa_put(ifa);

	return err;
}

static void put_ifaddrmsg(struct nlmsghdr *nlh, u8 prefixlen, u8 flags,
			  u8 scope, int ifindex)
{
	struct ifaddrmsg *ifm;

	ifm = nlmsg_data(nlh);
	ifm->ifa_family = AF_INET6;
	ifm->ifa_prefixlen = prefixlen;
	ifm->ifa_flags = flags;
	ifm->ifa_scope = scope;
	ifm->ifa_index = ifindex;
}

static int put_cacheinfo(struct sk_buff *skb, unsigned long cstamp,
			 unsigned long tstamp, u32 preferred, u32 valid)
{
	struct ifa_cacheinfo ci;

	ci.cstamp = (u32)(TIME_DELTA(cstamp, INITIAL_JIFFIES) / HZ * 100
			+ TIME_DELTA(cstamp, INITIAL_JIFFIES) % HZ * 100 / HZ);
	ci.tstamp = (u32)(TIME_DELTA(tstamp, INITIAL_JIFFIES) / HZ * 100
			+ TIME_DELTA(tstamp, INITIAL_JIFFIES) % HZ * 100 / HZ);
	ci.ifa_prefered = preferred;
	ci.ifa_valid = valid;

	return nla_put(skb, IFA_CACHEINFO, sizeof(ci), &ci);
}

static inline int rt_scope(int ifa_scope)
{
	if (ifa_scope & IFA_HOST)
		return RT_SCOPE_HOST;
	else if (ifa_scope & IFA_LINK)
		return RT_SCOPE_LINK;
	else if (ifa_scope & IFA_SITE)
		return RT_SCOPE_SITE;
	else
		return RT_SCOPE_UNIVERSE;
}

static inline int inet6_ifaddr_msgsize(void)
{
	return NLMSG_ALIGN(sizeof(struct ifaddrmsg))
	       + nla_total_size(16) /* IFA_ADDRESS */
	       + nla_total_size(sizeof(struct ifa_cacheinfo));
}

static int inet6_fill_ifaddr(struct sk_buff *skb, struct inet6_ifaddr *ifa,
			     u32 pid, u32 seq, int event, unsigned int flags)
{
	struct nlmsghdr  *nlh;
	u32 preferred, valid;

	nlh = nlmsg_put(skb, pid, seq, event, sizeof(struct ifaddrmsg), flags);
	if (nlh == NULL)
		return -EMSGSIZE;

	put_ifaddrmsg(nlh, ifa->prefix_len, ifa->flags, rt_scope(ifa->scope),
		      ifa->idev->dev->ifindex);

	if (!(ifa->flags&IFA_F_PERMANENT)) {
		preferred = ifa->prefered_lft;
		valid = ifa->valid_lft;
		if (preferred != INFINITY_LIFE_TIME) {
			long tval = (jiffies - ifa->tstamp)/HZ;
			if (preferred > tval)
				preferred -= tval;
			else
				preferred = 0;
			if (valid != INFINITY_LIFE_TIME) {
				if (valid > tval)
					valid -= tval;
				else
					valid = 0;
			}
		}
	} else {
		preferred = INFINITY_LIFE_TIME;
		valid = INFINITY_LIFE_TIME;
	}

	if (nla_put(skb, IFA_ADDRESS, 16, &ifa->addr) < 0 ||
	    put_cacheinfo(skb, ifa->cstamp, ifa->tstamp, preferred, valid) < 0) {
		nlmsg_cancel(skb, nlh);
		return -EMSGSIZE;
	}

	return nlmsg_end(skb, nlh);
}

static int inet6_fill_ifmcaddr(struct sk_buff *skb, struct ifmcaddr6 *ifmca,
				u32 pid, u32 seq, int event, u16 flags)
{
	struct nlmsghdr  *nlh;
	u8 scope = RT_SCOPE_UNIVERSE;
	int ifindex = ifmca->idev->dev->ifindex;

	if (ipv6_addr_scope(&ifmca->mca_addr) & IFA_SITE)
		scope = RT_SCOPE_SITE;

	nlh = nlmsg_put(skb, pid, seq, event, sizeof(struct ifaddrmsg), flags);
	if (nlh == NULL)
		return -EMSGSIZE;

	put_ifaddrmsg(nlh, 128, IFA_F_PERMANENT, scope, ifindex);
	if (nla_put(skb, IFA_MULTICAST, 16, &ifmca->mca_addr) < 0 ||
	    put_cacheinfo(skb, ifmca->mca_cstamp, ifmca->mca_tstamp,
			  INFINITY_LIFE_TIME, INFINITY_LIFE_TIME) < 0) {
		nlmsg_cancel(skb, nlh);
		return -EMSGSIZE;
	}

	return nlmsg_end(skb, nlh);
}

static int inet6_fill_ifacaddr(struct sk_buff *skb, struct ifacaddr6 *ifaca,
				u32 pid, u32 seq, int event, unsigned int flags)
{
	struct nlmsghdr  *nlh;
	u8 scope = RT_SCOPE_UNIVERSE;
	int ifindex = ifaca->aca_idev->dev->ifindex;

	if (ipv6_addr_scope(&ifaca->aca_addr) & IFA_SITE)
		scope = RT_SCOPE_SITE;

	nlh = nlmsg_put(skb, pid, seq, event, sizeof(struct ifaddrmsg), flags);
	if (nlh == NULL)
		return -EMSGSIZE;

	put_ifaddrmsg(nlh, 128, IFA_F_PERMANENT, scope, ifindex);
	if (nla_put(skb, IFA_ANYCAST, 16, &ifaca->aca_addr) < 0 ||
	    put_cacheinfo(skb, ifaca->aca_cstamp, ifaca->aca_tstamp,
			  INFINITY_LIFE_TIME, INFINITY_LIFE_TIME) < 0) {
		nlmsg_cancel(skb, nlh);
		return -EMSGSIZE;
	}

	return nlmsg_end(skb, nlh);
}

enum addr_type_t {
	UNICAST_ADDR,
	MULTICAST_ADDR,
	ANYCAST_ADDR,
};

/* called with rcu_read_lock() */
static int in6_dump_addrs(struct inet6_dev *idev, struct sk_buff *skb,
			  struct netlink_callback *cb, enum addr_type_t type,
			  int s_ip_idx, int *p_ip_idx)
{
	struct ifmcaddr6 *ifmca;
	struct ifacaddr6 *ifaca;
	int err = 1;
	int ip_idx = *p_ip_idx;

	read_lock_bh(&idev->lock);
	switch (type) {
	case UNICAST_ADDR: {
		struct inet6_ifaddr *ifa;

		/* unicast address incl. temp addr */
		list_for_each_entry(ifa, &idev->addr_list, if_list) {
			if (++ip_idx < s_ip_idx)
				continue;
			err = inet6_fill_ifaddr(skb, ifa,
						NETLINK_CB(cb->skb).pid,
						cb->nlh->nlmsg_seq,
						RTM_NEWADDR,
						NLM_F_MULTI);
			if (err <= 0)
				break;
		}
		break;
	}
	case MULTICAST_ADDR:
		/* multicast address */
		for (ifmca = idev->mc_list; ifmca;
		     ifmca = ifmca->next, ip_idx++) {
			if (ip_idx < s_ip_idx)
				continue;
			err = inet6_fill_ifmcaddr(skb, ifmca,
						  NETLINK_CB(cb->skb).pid,
						  cb->nlh->nlmsg_seq,
						  RTM_GETMULTICAST,
						  NLM_F_MULTI);
			if (err <= 0)
				break;
		}
		break;
	case ANYCAST_ADDR:
		/* anycast address */
		for (ifaca = idev->ac_list; ifaca;
		     ifaca = ifaca->aca_next, ip_idx++) {
			if (ip_idx < s_ip_idx)
				continue;
			err = inet6_fill_ifacaddr(skb, ifaca,
						  NETLINK_CB(cb->skb).pid,
						  cb->nlh->nlmsg_seq,
						  RTM_GETANYCAST,
						  NLM_F_MULTI);
			if (err <= 0)
				break;
		}
		break;
	default:
		break;
	}
	read_unlock_bh(&idev->lock);
	*p_ip_idx = ip_idx;
	return err;
}

static int inet6_dump_addr(struct sk_buff *skb, struct netlink_callback *cb,
			   enum addr_type_t type)
{
	struct net *net = sock_net(skb->sk);
	int h, s_h;
	int idx, ip_idx;
	int s_idx, s_ip_idx;
	struct net_device *dev;
	struct inet6_dev *idev;
	struct hlist_head *head;
	struct hlist_node *node;

	s_h = cb->args[0];
	s_idx = idx = cb->args[1];
	s_ip_idx = ip_idx = cb->args[2];

	rcu_read_lock();
	for (h = s_h; h < NETDEV_HASHENTRIES; h++, s_idx = 0) {
		idx = 0;
		head = &net->dev_index_head[h];
		hlist_for_each_entry_rcu(dev, node, head, index_hlist) {
			if (idx < s_idx)
				goto cont;
			if (h > s_h || idx > s_idx)
				s_ip_idx = 0;
			ip_idx = 0;
			idev = __in6_dev_get(dev);
			if (!idev)
				goto cont;

			if (in6_dump_addrs(idev, skb, cb, type,
					   s_ip_idx, &ip_idx) <= 0)
				goto done;
cont:
			idx++;
		}
	}
done:
	rcu_read_unlock();
	cb->args[0] = h;
	cb->args[1] = idx;
	cb->args[2] = ip_idx;

	return skb->len;
}

static int inet6_dump_ifaddr(struct sk_buff *skb, struct netlink_callback *cb)
{
	enum addr_type_t type = UNICAST_ADDR;

	return inet6_dump_addr(skb, cb, type);
}

static int inet6_dump_ifmcaddr(struct sk_buff *skb, struct netlink_callback *cb)
{
	enum addr_type_t type = MULTICAST_ADDR;

	return inet6_dump_addr(skb, cb, type);
}


static int inet6_dump_ifacaddr(struct sk_buff *skb, struct netlink_callback *cb)
{
	enum addr_type_t type = ANYCAST_ADDR;

	return inet6_dump_addr(skb, cb, type);
}

static int inet6_rtm_getaddr(struct sk_buff *in_skb, struct nlmsghdr* nlh,
			     void *arg)
{
	struct net *net = sock_net(in_skb->sk);
	struct ifaddrmsg *ifm;
	struct nlattr *tb[IFA_MAX+1];
	struct in6_addr *addr = NULL;
	struct net_device *dev = NULL;
	struct inet6_ifaddr *ifa;
	struct sk_buff *skb;
	int err;

	err = nlmsg_parse(nlh, sizeof(*ifm), tb, IFA_MAX, ifa_ipv6_policy);
	if (err < 0)
		goto errout;

	addr = extract_addr(tb[IFA_ADDRESS], tb[IFA_LOCAL]);
	if (addr == NULL) {
		err = -EINVAL;
		goto errout;
	}

	ifm = nlmsg_data(nlh);
	if (ifm->ifa_index)
		dev = __dev_get_by_index(net, ifm->ifa_index);

	ifa = ipv6_get_ifaddr(net, addr, dev, 1);
	if (!ifa) {
		err = -EADDRNOTAVAIL;
		goto errout;
	}

	skb = nlmsg_new(inet6_ifaddr_msgsize(), GFP_KERNEL);
	if (!skb) {
		err = -ENOBUFS;
		goto errout_ifa;
	}

	err = inet6_fill_ifaddr(skb, ifa, NETLINK_CB(in_skb).pid,
				nlh->nlmsg_seq, RTM_NEWADDR, 0);
	if (err < 0) {
		/* -EMSGSIZE implies BUG in inet6_ifaddr_msgsize() */
		WARN_ON(err == -EMSGSIZE);
		kfree_skb(skb);
		goto errout_ifa;
	}
	err = rtnl_unicast(skb, net, NETLINK_CB(in_skb).pid);
errout_ifa:
	in6_ifa_put(ifa);
errout:
	return err;
}

static void inet6_ifa_notify(int event, struct inet6_ifaddr *ifa)
{
	struct sk_buff *skb;
	struct net *net = dev_net(ifa->idev->dev);
	int err = -ENOBUFS;

	skb = nlmsg_new(inet6_ifaddr_msgsize(), GFP_ATOMIC);
	if (skb == NULL)
		goto errout;

	err = inet6_fill_ifaddr(skb, ifa, 0, 0, event, 0);
	if (err < 0) {
		/* -EMSGSIZE implies BUG in inet6_ifaddr_msgsize() */
		WARN_ON(err == -EMSGSIZE);
		kfree_skb(skb);
		goto errout;
	}
	rtnl_notify(skb, net, 0, RTNLGRP_IPV6_IFADDR, NULL, GFP_ATOMIC);
	return;
errout:
	if (err < 0)
		rtnl_set_sk_err(net, RTNLGRP_IPV6_IFADDR, err);
}

static inline void ipv6_store_devconf(struct ipv6_devconf *cnf,
				__s32 *array, int bytes)
{
	BUG_ON(bytes < (DEVCONF_MAX * 4));

	memset(array, 0, bytes);
	array[DEVCONF_FORWARDING] = cnf->forwarding;
	array[DEVCONF_HOPLIMIT] = cnf->hop_limit;
	array[DEVCONF_MTU6] = cnf->mtu6;
	array[DEVCONF_ACCEPT_RA] = cnf->accept_ra;
	array[DEVCONF_ACCEPT_REDIRECTS] = cnf->accept_redirects;
	array[DEVCONF_AUTOCONF] = cnf->autoconf;
	array[DEVCONF_DAD_TRANSMITS] = cnf->dad_transmits;
	array[DEVCONF_RTR_SOLICITS] = cnf->rtr_solicits;
	array[DEVCONF_RTR_SOLICIT_INTERVAL] = cnf->rtr_solicit_interval;
	array[DEVCONF_RTR_SOLICIT_DELAY] = cnf->rtr_solicit_delay;
	array[DEVCONF_FORCE_MLD_VERSION] = cnf->force_mld_version;
#ifdef CONFIG_IPV6_PRIVACY
	array[DEVCONF_USE_TEMPADDR] = cnf->use_tempaddr;
	array[DEVCONF_TEMP_VALID_LFT] = cnf->temp_valid_lft;
	array[DEVCONF_TEMP_PREFERED_LFT] = cnf->temp_prefered_lft;
	array[DEVCONF_REGEN_MAX_RETRY] = cnf->regen_max_retry;
	array[DEVCONF_MAX_DESYNC_FACTOR] = cnf->max_desync_factor;
#endif
	array[DEVCONF_MAX_ADDRESSES] = cnf->max_addresses;
	array[DEVCONF_ACCEPT_RA_DEFRTR] = cnf->accept_ra_defrtr;
	array[DEVCONF_ACCEPT_RA_PINFO] = cnf->accept_ra_pinfo;
#ifdef CONFIG_IPV6_ROUTER_PREF
	array[DEVCONF_ACCEPT_RA_RTR_PREF] = cnf->accept_ra_rtr_pref;
	array[DEVCONF_RTR_PROBE_INTERVAL] = cnf->rtr_probe_interval;
#ifdef CONFIG_IPV6_ROUTE_INFO
	array[DEVCONF_ACCEPT_RA_RT_INFO_MAX_PLEN] = cnf->accept_ra_rt_info_max_plen;
#endif
#endif
	array[DEVCONF_PROXY_NDP] = cnf->proxy_ndp;
	array[DEVCONF_ACCEPT_SOURCE_ROUTE] = cnf->accept_source_route;
#ifdef CONFIG_IPV6_OPTIMISTIC_DAD
	array[DEVCONF_OPTIMISTIC_DAD] = cnf->optimistic_dad;
#endif
#ifdef CONFIG_IPV6_MROUTE
	array[DEVCONF_MC_FORWARDING] = cnf->mc_forwarding;
#endif
	array[DEVCONF_DISABLE_IPV6] = cnf->disable_ipv6;
	array[DEVCONF_ACCEPT_DAD] = cnf->accept_dad;
	array[DEVCONF_FORCE_TLLAO] = cnf->force_tllao;
}

static inline size_t inet6_if_nlmsg_size(void)
{
	return NLMSG_ALIGN(sizeof(struct ifinfomsg))
	       + nla_total_size(IFNAMSIZ) /* IFLA_IFNAME */
	       + nla_total_size(MAX_ADDR_LEN) /* IFLA_ADDRESS */
	       + nla_total_size(4) /* IFLA_MTU */
	       + nla_total_size(4) /* IFLA_LINK */
	       + nla_total_size( /* IFLA_PROTINFO */
			nla_total_size(4) /* IFLA_INET6_FLAGS */
			+ nla_total_size(sizeof(struct ifla_cacheinfo))
			+ nla_total_size(DEVCONF_MAX * 4) /* IFLA_INET6_CONF */
			+ nla_total_size(IPSTATS_MIB_MAX * 8) /* IFLA_INET6_STATS */
			+ nla_total_size(ICMP6_MIB_MAX * 8) /* IFLA_INET6_ICMP6STATS */
		 );
}

static inline void __snmp6_fill_stats(u64 *stats, void __percpu **mib,
				      int items, int bytes)
{
	int i;
	int pad = bytes - sizeof(u64) * items;
	BUG_ON(pad < 0);

	/* Use put_unaligned() because stats may not be aligned for u64. */
	put_unaligned(items, &stats[0]);
	for (i = 1; i < items; i++)
		put_unaligned(snmp_fold_field(mib, i), &stats[i]);

	memset(&stats[items], 0, pad);
}

static inline void __snmp6_fill_stats64(u64 *stats, void __percpu **mib,
				      int items, int bytes, size_t syncpoff)
{
	int i;
	int pad = bytes - sizeof(u64) * items;
	BUG_ON(pad < 0);

	/* Use put_unaligned() because stats may not be aligned for u64. */
	put_unaligned(items, &stats[0]);
	for (i = 1; i < items; i++)
		put_unaligned(snmp_fold_field64(mib, i, syncpoff), &stats[i]);

	memset(&stats[items], 0, pad);
}

static void snmp6_fill_stats(u64 *stats, struct inet6_dev *idev, int attrtype,
			     int bytes)
{
	switch (attrtype) {
	case IFLA_INET6_STATS:
		__snmp6_fill_stats64(stats, (void __percpu **)idev->stats.ipv6,
				     IPSTATS_MIB_MAX, bytes, offsetof(struct ipstats_mib, syncp));
		break;
	case IFLA_INET6_ICMP6STATS:
		__snmp6_fill_stats(stats, (void __percpu **)idev->stats.icmpv6, ICMP6_MIB_MAX, bytes);
		break;
	}
}

static int inet6_fill_ifinfo(struct sk_buff *skb, struct inet6_dev *idev,
			     u32 pid, u32 seq, int event, unsigned int flags)
{
	struct net_device *dev = idev->dev;
	struct nlattr *nla;
	struct ifinfomsg *hdr;
	struct nlmsghdr *nlh;
	void *protoinfo;
	struct ifla_cacheinfo ci;

	nlh = nlmsg_put(skb, pid, seq, event, sizeof(*hdr), flags);
	if (nlh == NULL)
		return -EMSGSIZE;

	hdr = nlmsg_data(nlh);
	hdr->ifi_family = AF_INET6;
	hdr->__ifi_pad = 0;
	hdr->ifi_type = dev->type;
	hdr->ifi_index = dev->ifindex;
	hdr->ifi_flags = dev_get_flags(dev);
	hdr->ifi_change = 0;

	NLA_PUT_STRING(skb, IFLA_IFNAME, dev->name);

	if (dev->addr_len)
		NLA_PUT(skb, IFLA_ADDRESS, dev->addr_len, dev->dev_addr);

	NLA_PUT_U32(skb, IFLA_MTU, dev->mtu);
	if (dev->ifindex != dev->iflink)
		NLA_PUT_U32(skb, IFLA_LINK, dev->iflink);

	protoinfo = nla_nest_start(skb, IFLA_PROTINFO);
	if (protoinfo == NULL)
		goto nla_put_failure;

	NLA_PUT_U32(skb, IFLA_INET6_FLAGS, idev->if_flags);

	ci.max_reasm_len = IPV6_MAXPLEN;
	ci.tstamp = (__u32)(TIME_DELTA(idev->tstamp, INITIAL_JIFFIES) / HZ * 100
		    + TIME_DELTA(idev->tstamp, INITIAL_JIFFIES) % HZ * 100 / HZ);
	ci.reachable_time = idev->nd_parms->reachable_time;
	ci.retrans_time = idev->nd_parms->retrans_time;
	NLA_PUT(skb, IFLA_INET6_CACHEINFO, sizeof(ci), &ci);

	nla = nla_reserve(skb, IFLA_INET6_CONF, DEVCONF_MAX * sizeof(s32));
	if (nla == NULL)
		goto nla_put_failure;
	ipv6_store_devconf(&idev->cnf, nla_data(nla), nla_len(nla));

	/* XXX - MC not implemented */

	nla = nla_reserve(skb, IFLA_INET6_STATS, IPSTATS_MIB_MAX * sizeof(u64));
	if (nla == NULL)
		goto nla_put_failure;
	snmp6_fill_stats(nla_data(nla), idev, IFLA_INET6_STATS, nla_len(nla));

	nla = nla_reserve(skb, IFLA_INET6_ICMP6STATS, ICMP6_MIB_MAX * sizeof(u64));
	if (nla == NULL)
		goto nla_put_failure;
	snmp6_fill_stats(nla_data(nla), idev, IFLA_INET6_ICMP6STATS, nla_len(nla));

	nla_nest_end(skb, protoinfo);
	return nlmsg_end(skb, nlh);

nla_put_failure:
	nlmsg_cancel(skb, nlh);
	return -EMSGSIZE;
}

static int inet6_dump_ifinfo(struct sk_buff *skb, struct netlink_callback *cb)
{
	struct net *net = sock_net(skb->sk);
	int h, s_h;
	int idx = 0, s_idx;
	struct net_device *dev;
	struct inet6_dev *idev;
	struct hlist_head *head;
	struct hlist_node *node;

	s_h = cb->args[0];
	s_idx = cb->args[1];

	rcu_read_lock();
	for (h = s_h; h < NETDEV_HASHENTRIES; h++, s_idx = 0) {
		idx = 0;
		head = &net->dev_index_head[h];
		hlist_for_each_entry_rcu(dev, node, head, index_hlist) {
			if (idx < s_idx)
				goto cont;
			idev = __in6_dev_get(dev);
			if (!idev)
				goto cont;
			if (inet6_fill_ifinfo(skb, idev,
					      NETLINK_CB(cb->skb).pid,
					      cb->nlh->nlmsg_seq,
					      RTM_NEWLINK, NLM_F_MULTI) <= 0)
				goto out;
cont:
			idx++;
		}
	}
out:
	rcu_read_unlock();
	cb->args[1] = idx;
	cb->args[0] = h;

	return skb->len;
}

void inet6_ifinfo_notify(int event, struct inet6_dev *idev)
{
	struct sk_buff *skb;
	struct net *net = dev_net(idev->dev);
	int err = -ENOBUFS;

	skb = nlmsg_new(inet6_if_nlmsg_size(), GFP_ATOMIC);
	if (skb == NULL)
		goto errout;

	err = inet6_fill_ifinfo(skb, idev, 0, 0, event, 0);
	if (err < 0) {
		/* -EMSGSIZE implies BUG in inet6_if_nlmsg_size() */
		WARN_ON(err == -EMSGSIZE);
		kfree_skb(skb);
		goto errout;
	}
	rtnl_notify(skb, net, 0, RTNLGRP_IPV6_IFADDR, NULL, GFP_ATOMIC);
	return;
errout:
	if (err < 0)
		rtnl_set_sk_err(net, RTNLGRP_IPV6_IFADDR, err);
}

static inline size_t inet6_prefix_nlmsg_size(void)
{
	return NLMSG_ALIGN(sizeof(struct prefixmsg))
	       + nla_total_size(sizeof(struct in6_addr))
	       + nla_total_size(sizeof(struct prefix_cacheinfo));
}

static int inet6_fill_prefix(struct sk_buff *skb, struct inet6_dev *idev,
			     struct prefix_info *pinfo, u32 pid, u32 seq,
			     int event, unsigned int flags)
{
	struct prefixmsg *pmsg;
	struct nlmsghdr *nlh;
	struct prefix_cacheinfo	ci;

	nlh = nlmsg_put(skb, pid, seq, event, sizeof(*pmsg), flags);
	if (nlh == NULL)
		return -EMSGSIZE;

	pmsg = nlmsg_data(nlh);
	pmsg->prefix_family = AF_INET6;
	pmsg->prefix_pad1 = 0;
	pmsg->prefix_pad2 = 0;
	pmsg->prefix_ifindex = idev->dev->ifindex;
	pmsg->prefix_len = pinfo->prefix_len;
	pmsg->prefix_type = pinfo->type;
	pmsg->prefix_pad3 = 0;
	pmsg->prefix_flags = 0;
	if (pinfo->onlink)
		pmsg->prefix_flags |= IF_PREFIX_ONLINK;
	if (pinfo->autoconf)
		pmsg->prefix_flags |= IF_PREFIX_AUTOCONF;

	NLA_PUT(skb, PREFIX_ADDRESS, sizeof(pinfo->prefix), &pinfo->prefix);

	ci.preferred_time = ntohl(pinfo->prefered);
	ci.valid_time = ntohl(pinfo->valid);
	NLA_PUT(skb, PREFIX_CACHEINFO, sizeof(ci), &ci);

	return nlmsg_end(skb, nlh);

nla_put_failure:
	nlmsg_cancel(skb, nlh);
	return -EMSGSIZE;
}

static void inet6_prefix_notify(int event, struct inet6_dev *idev,
			 struct prefix_info *pinfo)
{
	struct sk_buff *skb;
	struct net *net = dev_net(idev->dev);
	int err = -ENOBUFS;

	skb = nlmsg_new(inet6_prefix_nlmsg_size(), GFP_ATOMIC);
	if (skb == NULL)
		goto errout;

	err = inet6_fill_prefix(skb, idev, pinfo, 0, 0, event, 0);
	if (err < 0) {
		/* -EMSGSIZE implies BUG in inet6_prefix_nlmsg_size() */
		WARN_ON(err == -EMSGSIZE);
		kfree_skb(skb);
		goto errout;
	}
	rtnl_notify(skb, net, 0, RTNLGRP_IPV6_PREFIX, NULL, GFP_ATOMIC);
	return;
errout:
	if (err < 0)
		rtnl_set_sk_err(net, RTNLGRP_IPV6_PREFIX, err);
}

static void __ipv6_ifa_notify(int event, struct inet6_ifaddr *ifp)
{
	inet6_ifa_notify(event ? : RTM_NEWADDR, ifp);

	switch (event) {
	case RTM_NEWADDR:
		/*
		 * If the address was optimistic
		 * we inserted the route at the start of
		 * our DAD process, so we don't need
		 * to do it again
		 */
		if (!(ifp->rt->rt6i_node))
			ip6_ins_rt(ifp->rt);
		if (ifp->idev->cnf.forwarding)
			addrconf_join_anycast(ifp);
		break;
	case RTM_DELADDR:
		if (ifp->idev->cnf.forwarding)
			addrconf_leave_anycast(ifp);
		addrconf_leave_solict(ifp->idev, &ifp->addr);
		dst_hold(&ifp->rt->dst);

		if (ifp->state == INET6_IFADDR_STATE_DEAD &&
		    ip6_del_rt(ifp->rt))
			dst_free(&ifp->rt->dst);
		break;
	}
}

static void ipv6_ifa_notify(int event, struct inet6_ifaddr *ifp)
{
	rcu_read_lock_bh();
	if (likely(ifp->idev->dead == 0))
		__ipv6_ifa_notify(event, ifp);
	rcu_read_unlock_bh();
}

#ifdef CONFIG_SYSCTL

static
int addrconf_sysctl_forward(ctl_table *ctl, int write,
			   void __user *buffer, size_t *lenp, loff_t *ppos)
{
	int *valp = ctl->data;
	int val = *valp;
	loff_t pos = *ppos;
	int ret;

	ret = proc_dointvec(ctl, write, buffer, lenp, ppos);

	if (write)
		ret = addrconf_fixup_forwarding(ctl, valp, val);
	if (ret)
		*ppos = pos;
	return ret;
}

static void dev_disable_change(struct inet6_dev *idev)
{
	if (!idev || !idev->dev)
		return;

	if (idev->cnf.disable_ipv6)
		addrconf_notify(NULL, NETDEV_DOWN, idev->dev);
	else
		addrconf_notify(NULL, NETDEV_UP, idev->dev);
}

static void addrconf_disable_change(struct net *net, __s32 newf)
{
	struct net_device *dev;
	struct inet6_dev *idev;

	rcu_read_lock();
	for_each_netdev_rcu(net, dev) {
		idev = __in6_dev_get(dev);
		if (idev) {
			int changed = (!idev->cnf.disable_ipv6) ^ (!newf);
			idev->cnf.disable_ipv6 = newf;
			if (changed)
				dev_disable_change(idev);
		}
	}
	rcu_read_unlock();
}

static int addrconf_disable_ipv6(struct ctl_table *table, int *p, int old)
{
	struct net *net;

	net = (struct net *)table->extra2;

	if (p == &net->ipv6.devconf_dflt->disable_ipv6)
		return 0;

	if (!rtnl_trylock()) {
		/* Restore the original values before restarting */
		*p = old;
		return restart_syscall();
	}

	if (p == &net->ipv6.devconf_all->disable_ipv6) {
		__s32 newf = net->ipv6.devconf_all->disable_ipv6;
		net->ipv6.devconf_dflt->disable_ipv6 = newf;
		addrconf_disable_change(net, newf);
	} else if ((!*p) ^ (!old))
		dev_disable_change((struct inet6_dev *)table->extra1);

	rtnl_unlock();
	return 0;
}

static
int addrconf_sysctl_disable(ctl_table *ctl, int write,
			    void __user *buffer, size_t *lenp, loff_t *ppos)
{
	int *valp = ctl->data;
	int val = *valp;
	loff_t pos = *ppos;
	int ret;

	ret = proc_dointvec(ctl, write, buffer, lenp, ppos);

	if (write)
		ret = addrconf_disable_ipv6(ctl, valp, val);
	if (ret)
		*ppos = pos;
	return ret;
}

static struct addrconf_sysctl_table
{
	struct ctl_table_header *sysctl_header;
	ctl_table addrconf_vars[DEVCONF_MAX+1];
	char *dev_name;
} addrconf_sysctl __read_mostly = {
	.sysctl_header = NULL,
	.addrconf_vars = {
		{
			.procname	= "forwarding",
			.data		= &ipv6_devconf.forwarding,
			.maxlen		= sizeof(int),
			.mode		= 0644,
			.proc_handler	= addrconf_sysctl_forward,
		},
		{
			.procname	= "hop_limit",
			.data		= &ipv6_devconf.hop_limit,
			.maxlen		= sizeof(int),
			.mode		= 0644,
			.proc_handler	= proc_dointvec,
		},
		{
			.procname	= "mtu",
			.data		= &ipv6_devconf.mtu6,
			.maxlen		= sizeof(int),
			.mode		= 0644,
			.proc_handler	= proc_dointvec,
		},
		{
			.procname	= "accept_ra",
			.data		= &ipv6_devconf.accept_ra,
			.maxlen		= sizeof(int),
			.mode		= 0644,
			.proc_handler	= proc_dointvec,
		},
		{
			.procname	= "accept_redirects",
			.data		= &ipv6_devconf.accept_redirects,
			.maxlen		= sizeof(int),
			.mode		= 0644,
			.proc_handler	= proc_dointvec,
		},
		{
			.procname	= "autoconf",
			.data		= &ipv6_devconf.autoconf,
			.maxlen		= sizeof(int),
			.mode		= 0644,
			.proc_handler	= proc_dointvec,
		},
		{
			.procname	= "dad_transmits",
			.data		= &ipv6_devconf.dad_transmits,
			.maxlen		= sizeof(int),
			.mode		= 0644,
			.proc_handler	= proc_dointvec,
		},
		{
			.procname	= "router_solicitations",
			.data		= &ipv6_devconf.rtr_solicits,
			.maxlen		= sizeof(int),
			.mode		= 0644,
			.proc_handler	= proc_dointvec,
		},
		{
			.procname	= "router_solicitation_interval",
			.data		= &ipv6_devconf.rtr_solicit_interval,
			.maxlen		= sizeof(int),
			.mode		= 0644,
			.proc_handler	= proc_dointvec_jiffies,
		},
		{
			.procname	= "router_solicitation_delay",
			.data		= &ipv6_devconf.rtr_solicit_delay,
			.maxlen		= sizeof(int),
			.mode		= 0644,
			.proc_handler	= proc_dointvec_jiffies,
		},
		{
			.procname	= "force_mld_version",
			.data		= &ipv6_devconf.force_mld_version,
			.maxlen		= sizeof(int),
			.mode		= 0644,
			.proc_handler	= proc_dointvec,
		},
#ifdef CONFIG_IPV6_PRIVACY
		{
			.procname	= "use_tempaddr",
			.data		= &ipv6_devconf.use_tempaddr,
			.maxlen		= sizeof(int),
			.mode		= 0644,
			.proc_handler	= proc_dointvec,
		},
		{
			.procname	= "temp_valid_lft",
			.data		= &ipv6_devconf.temp_valid_lft,
			.maxlen		= sizeof(int),
			.mode		= 0644,
			.proc_handler	= proc_dointvec,
		},
		{
			.procname	= "temp_prefered_lft",
			.data		= &ipv6_devconf.temp_prefered_lft,
			.maxlen		= sizeof(int),
			.mode		= 0644,
			.proc_handler	= proc_dointvec,
		},
		{
			.procname	= "regen_max_retry",
			.data		= &ipv6_devconf.regen_max_retry,
			.maxlen		= sizeof(int),
			.mode		= 0644,
			.proc_handler	= proc_dointvec,
		},
		{
			.procname	= "max_desync_factor",
			.data		= &ipv6_devconf.max_desync_factor,
			.maxlen		= sizeof(int),
			.mode		= 0644,
			.proc_handler	= proc_dointvec,
		},
#endif
		{
			.procname	= "max_addresses",
			.data		= &ipv6_devconf.max_addresses,
			.maxlen		= sizeof(int),
			.mode		= 0644,
			.proc_handler	= proc_dointvec,
		},
		{
			.procname	= "accept_ra_defrtr",
			.data		= &ipv6_devconf.accept_ra_defrtr,
			.maxlen		= sizeof(int),
			.mode		= 0644,
			.proc_handler	= proc_dointvec,
		},
		{
			.procname	= "accept_ra_pinfo",
			.data		= &ipv6_devconf.accept_ra_pinfo,
			.maxlen		= sizeof(int),
			.mode		= 0644,
			.proc_handler	= proc_dointvec,
		},
#ifdef CONFIG_IPV6_ROUTER_PREF
		{
			.procname	= "accept_ra_rtr_pref",
			.data		= &ipv6_devconf.accept_ra_rtr_pref,
			.maxlen		= sizeof(int),
			.mode		= 0644,
			.proc_handler	= proc_dointvec,
		},
		{
			.procname	= "router_probe_interval",
			.data		= &ipv6_devconf.rtr_probe_interval,
			.maxlen		= sizeof(int),
			.mode		= 0644,
			.proc_handler	= proc_dointvec_jiffies,
		},
#ifdef CONFIG_IPV6_ROUTE_INFO
		{
			.procname	= "accept_ra_rt_info_max_plen",
			.data		= &ipv6_devconf.accept_ra_rt_info_max_plen,
			.maxlen		= sizeof(int),
			.mode		= 0644,
			.proc_handler	= proc_dointvec,
		},
#endif
#endif
		{
			.procname	= "proxy_ndp",
			.data		= &ipv6_devconf.proxy_ndp,
			.maxlen		= sizeof(int),
			.mode		= 0644,
			.proc_handler	= proc_dointvec,
		},
		{
			.procname	= "accept_source_route",
			.data		= &ipv6_devconf.accept_source_route,
			.maxlen		= sizeof(int),
			.mode		= 0644,
			.proc_handler	= proc_dointvec,
		},
#ifdef CONFIG_IPV6_OPTIMISTIC_DAD
		{
			.procname       = "optimistic_dad",
			.data           = &ipv6_devconf.optimistic_dad,
			.maxlen         = sizeof(int),
			.mode           = 0644,
			.proc_handler   = proc_dointvec,

		},
#endif
#ifdef CONFIG_IPV6_MROUTE
		{
			.procname	= "mc_forwarding",
			.data		= &ipv6_devconf.mc_forwarding,
			.maxlen		= sizeof(int),
			.mode		= 0444,
			.proc_handler	= proc_dointvec,
		},
#endif
		{
			.procname	= "disable_ipv6",
			.data		= &ipv6_devconf.disable_ipv6,
			.maxlen		= sizeof(int),
			.mode		= 0644,
			.proc_handler	= addrconf_sysctl_disable,
		},
		{
			.procname	= "accept_dad",
			.data		= &ipv6_devconf.accept_dad,
			.maxlen		= sizeof(int),
			.mode		= 0644,
			.proc_handler	= proc_dointvec,
		},
		{
			.procname       = "force_tllao",
			.data           = &ipv6_devconf.force_tllao,
			.maxlen         = sizeof(int),
			.mode           = 0644,
			.proc_handler   = proc_dointvec
		},
		{
			/* sentinel */
		}
	},
};

static int __addrconf_sysctl_register(struct net *net, char *dev_name,
		struct inet6_dev *idev, struct ipv6_devconf *p)
{
	int i;
	struct addrconf_sysctl_table *t;

#define ADDRCONF_CTL_PATH_DEV	3

	struct ctl_path addrconf_ctl_path[] = {
		{ .procname = "net", },
		{ .procname = "ipv6", },
		{ .procname = "conf", },
		{ /* to be set */ },
		{ },
	};


	t = kmemdup(&addrconf_sysctl, sizeof(*t), GFP_KERNEL);
	if (t == NULL)
		goto out;

	for (i = 0; t->addrconf_vars[i].data; i++) {
		t->addrconf_vars[i].data += (char *)p - (char *)&ipv6_devconf;
		t->addrconf_vars[i].extra1 = idev; /* embedded; no ref */
		t->addrconf_vars[i].extra2 = net;
	}

	/*
	 * Make a copy of dev_name, because '.procname' is regarded as const
	 * by sysctl and we wouldn't want anyone to change it under our feet
	 * (see SIOCSIFNAME).
	 */
	t->dev_name = kstrdup(dev_name, GFP_KERNEL);
	if (!t->dev_name)
		goto free;

	addrconf_ctl_path[ADDRCONF_CTL_PATH_DEV].procname = t->dev_name;

	t->sysctl_header = register_net_sysctl_table(net, addrconf_ctl_path,
			t->addrconf_vars);
	if (t->sysctl_header == NULL)
		goto free_procname;

	p->sysctl = t;
	return 0;

free_procname:
	kfree(t->dev_name);
free:
	kfree(t);
out:
	return -ENOBUFS;
}

static void __addrconf_sysctl_unregister(struct ipv6_devconf *p)
{
	struct addrconf_sysctl_table *t;

	if (p->sysctl == NULL)
		return;

	t = p->sysctl;
	p->sysctl = NULL;
	unregister_sysctl_table(t->sysctl_header);
	kfree(t->dev_name);
	kfree(t);
}

static void addrconf_sysctl_register(struct inet6_dev *idev)
{
	neigh_sysctl_register(idev->dev, idev->nd_parms, "ipv6",
			      &ndisc_ifinfo_sysctl_change);
	__addrconf_sysctl_register(dev_net(idev->dev), idev->dev->name,
					idev, &idev->cnf);
}

static void addrconf_sysctl_unregister(struct inet6_dev *idev)
{
	__addrconf_sysctl_unregister(&idev->cnf);
	neigh_sysctl_unregister(idev->nd_parms);
}


#endif

static int __net_init addrconf_init_net(struct net *net)
{
	int err;
	struct ipv6_devconf *all, *dflt;

	err = -ENOMEM;
	all = &ipv6_devconf;
	dflt = &ipv6_devconf_dflt;

	if (!net_eq(net, &init_net)) {
		all = kmemdup(all, sizeof(ipv6_devconf), GFP_KERNEL);
		if (all == NULL)
			goto err_alloc_all;

		dflt = kmemdup(dflt, sizeof(ipv6_devconf_dflt), GFP_KERNEL);
		if (dflt == NULL)
			goto err_alloc_dflt;
	} else {
		/* these will be inherited by all namespaces */
		dflt->autoconf = ipv6_defaults.autoconf;
		dflt->disable_ipv6 = ipv6_defaults.disable_ipv6;
	}

	net->ipv6.devconf_all = all;
	net->ipv6.devconf_dflt = dflt;

#ifdef CONFIG_SYSCTL
	err = __addrconf_sysctl_register(net, "all", NULL, all);
	if (err < 0)
		goto err_reg_all;

	err = __addrconf_sysctl_register(net, "default", NULL, dflt);
	if (err < 0)
		goto err_reg_dflt;
#endif
	return 0;

#ifdef CONFIG_SYSCTL
err_reg_dflt:
	__addrconf_sysctl_unregister(all);
err_reg_all:
	kfree(dflt);
#endif
err_alloc_dflt:
	kfree(all);
err_alloc_all:
	return err;
}

static void __net_exit addrconf_exit_net(struct net *net)
{
#ifdef CONFIG_SYSCTL
	__addrconf_sysctl_unregister(net->ipv6.devconf_dflt);
	__addrconf_sysctl_unregister(net->ipv6.devconf_all);
#endif
	if (!net_eq(net, &init_net)) {
		kfree(net->ipv6.devconf_dflt);
		kfree(net->ipv6.devconf_all);
	}
}

static struct pernet_operations addrconf_ops = {
	.init = addrconf_init_net,
	.exit = addrconf_exit_net,
};

/*
 *      Device notifier
 */

int register_inet6addr_notifier(struct notifier_block *nb)
{
	return atomic_notifier_chain_register(&inet6addr_chain, nb);
}
EXPORT_SYMBOL(register_inet6addr_notifier);

int unregister_inet6addr_notifier(struct notifier_block *nb)
{
	return atomic_notifier_chain_unregister(&inet6addr_chain, nb);
}
EXPORT_SYMBOL(unregister_inet6addr_notifier);

/*
 *	Init / cleanup code
 */

int __init addrconf_init(void)
{
	int i, err;

	err = ipv6_addr_label_init();
	if (err < 0) {
		printk(KERN_CRIT "IPv6 Addrconf:"
		       " cannot initialize default policy table: %d.\n", err);
		goto out;
	}

	err = register_pernet_subsys(&addrconf_ops);
	if (err < 0)
		goto out_addrlabel;

	/* The addrconf netdev notifier requires that loopback_dev
	 * has it's ipv6 private information allocated and setup
	 * before it can bring up and give link-local addresses
	 * to other devices which are up.
	 *
	 * Unfortunately, loopback_dev is not necessarily the first
	 * entry in the global dev_base list of net devices.  In fact,
	 * it is likely to be the very last entry on that list.
	 * So this causes the notifier registry below to try and
	 * give link-local addresses to all devices besides loopback_dev
	 * first, then loopback_dev, which cases all the non-loopback_dev
	 * devices to fail to get a link-local address.
	 *
	 * So, as a temporary fix, allocate the ipv6 structure for
	 * loopback_dev first by hand.
	 * Longer term, all of the dependencies ipv6 has upon the loopback
	 * device and it being up should be removed.
	 */
	rtnl_lock();
	if (!ipv6_add_dev(init_net.loopback_dev))
		err = -ENOMEM;
	rtnl_unlock();
	if (err)
		goto errlo;

	for (i = 0; i < IN6_ADDR_HSIZE; i++)
		INIT_HLIST_HEAD(&inet6_addr_lst[i]);

	register_netdevice_notifier(&ipv6_dev_notf);

	addrconf_verify(0);

	err = __rtnl_register(PF_INET6, RTM_GETLINK, NULL, inet6_dump_ifinfo);
	if (err < 0)
		goto errout;

	/* Only the first call to __rtnl_register can fail */
	__rtnl_register(PF_INET6, RTM_NEWADDR, inet6_rtm_newaddr, NULL);
	__rtnl_register(PF_INET6, RTM_DELADDR, inet6_rtm_deladdr, NULL);
	__rtnl_register(PF_INET6, RTM_GETADDR, inet6_rtm_getaddr, inet6_dump_ifaddr);
	__rtnl_register(PF_INET6, RTM_GETMULTICAST, NULL, inet6_dump_ifmcaddr);
	__rtnl_register(PF_INET6, RTM_GETANYCAST, NULL, inet6_dump_ifacaddr);

	ipv6_addr_label_rtnl_register();

	return 0;
errout:
	unregister_netdevice_notifier(&ipv6_dev_notf);
errlo:
	unregister_pernet_subsys(&addrconf_ops);
out_addrlabel:
	ipv6_addr_label_cleanup();
out:
	return err;
}

void addrconf_cleanup(void)
{
	struct net_device *dev;
	int i;

	unregister_netdevice_notifier(&ipv6_dev_notf);
	unregister_pernet_subsys(&addrconf_ops);
	ipv6_addr_label_cleanup();

	rtnl_lock();

	/* clean dev list */
	for_each_netdev(&init_net, dev) {
		if (__in6_dev_get(dev) == NULL)
			continue;
		addrconf_ifdown(dev, 1);
	}
	addrconf_ifdown(init_net.loopback_dev, 2);

	/*
	 *	Check hash table.
	 */
	spin_lock_bh(&addrconf_hash_lock);
	for (i = 0; i < IN6_ADDR_HSIZE; i++)
		WARN_ON(!hlist_empty(&inet6_addr_lst[i]));
	spin_unlock_bh(&addrconf_hash_lock);

	del_timer(&addr_chk_timer);
	rtnl_unlock();
}<|MERGE_RESOLUTION|>--- conflicted
+++ resolved
@@ -892,11 +892,7 @@
 			      idev->cnf.temp_valid_lft + age);
 	tmp_prefered_lft = min_t(__u32,
 				 ifp->prefered_lft,
-<<<<<<< HEAD
-				 idev->cnf.temp_prefered_lft -
-=======
 				 idev->cnf.temp_prefered_lft + age -
->>>>>>> 45f53cc9
 				 idev->cnf.max_desync_factor);
 	tmp_plen = ifp->prefix_len;
 	max_addresses = idev->cnf.max_addresses;
