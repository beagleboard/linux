/*
 * Linux Socket Filter - Kernel level socket filtering
 *
 * Author:
 *     Jay Schulist <jschlst@samba.org>
 *
 * Based on the design of:
 *     - The Berkeley Packet Filter
 *
 * This program is free software; you can redistribute it and/or
 * modify it under the terms of the GNU General Public License
 * as published by the Free Software Foundation; either version
 * 2 of the License, or (at your option) any later version.
 *
 * Andi Kleen - Fix a few bad bugs and races.
 * Kris Katterjohn - Added many additional checks in sk_chk_filter()
 */

#include <linux/module.h>
#include <linux/types.h>
#include <linux/mm.h>
#include <linux/fcntl.h>
#include <linux/socket.h>
#include <linux/in.h>
#include <linux/inet.h>
#include <linux/netdevice.h>
#include <linux/if_packet.h>
#include <linux/gfp.h>
#include <net/ip.h>
#include <net/protocol.h>
#include <net/netlink.h>
#include <linux/skbuff.h>
#include <net/sock.h>
#include <linux/errno.h>
#include <linux/timer.h>
#include <asm/system.h>
#include <asm/uaccess.h>
#include <asm/unaligned.h>
#include <linux/filter.h>
#include <linux/reciprocal_div.h>

enum {
	BPF_S_RET_K = 1,
	BPF_S_RET_A,
	BPF_S_ALU_ADD_K,
	BPF_S_ALU_ADD_X,
	BPF_S_ALU_SUB_K,
	BPF_S_ALU_SUB_X,
	BPF_S_ALU_MUL_K,
	BPF_S_ALU_MUL_X,
	BPF_S_ALU_DIV_X,
	BPF_S_ALU_AND_K,
	BPF_S_ALU_AND_X,
	BPF_S_ALU_OR_K,
	BPF_S_ALU_OR_X,
	BPF_S_ALU_LSH_K,
	BPF_S_ALU_LSH_X,
	BPF_S_ALU_RSH_K,
	BPF_S_ALU_RSH_X,
	BPF_S_ALU_NEG,
	BPF_S_LD_W_ABS,
	BPF_S_LD_H_ABS,
	BPF_S_LD_B_ABS,
	BPF_S_LD_W_LEN,
	BPF_S_LD_W_IND,
	BPF_S_LD_H_IND,
	BPF_S_LD_B_IND,
	BPF_S_LD_IMM,
	BPF_S_LDX_W_LEN,
	BPF_S_LDX_B_MSH,
	BPF_S_LDX_IMM,
	BPF_S_MISC_TAX,
	BPF_S_MISC_TXA,
	BPF_S_ALU_DIV_K,
	BPF_S_LD_MEM,
	BPF_S_LDX_MEM,
	BPF_S_ST,
	BPF_S_STX,
	BPF_S_JMP_JA,
	BPF_S_JMP_JEQ_K,
	BPF_S_JMP_JEQ_X,
	BPF_S_JMP_JGE_K,
	BPF_S_JMP_JGE_X,
	BPF_S_JMP_JGT_K,
	BPF_S_JMP_JGT_X,
	BPF_S_JMP_JSET_K,
	BPF_S_JMP_JSET_X,
	/* Ancillary data */
	BPF_S_ANC_PROTOCOL,
	BPF_S_ANC_PKTTYPE,
	BPF_S_ANC_IFINDEX,
	BPF_S_ANC_NLATTR,
	BPF_S_ANC_NLATTR_NEST,
	BPF_S_ANC_MARK,
	BPF_S_ANC_QUEUE,
	BPF_S_ANC_HATYPE,
	BPF_S_ANC_RXHASH,
	BPF_S_ANC_CPU,
};

/* No hurry in this branch */
static void *__load_pointer(const struct sk_buff *skb, int k, unsigned int size)
{
	u8 *ptr = NULL;

	if (k >= SKF_NET_OFF)
		ptr = skb_network_header(skb) + k - SKF_NET_OFF;
	else if (k >= SKF_LL_OFF)
		ptr = skb_mac_header(skb) + k - SKF_LL_OFF;

	if (ptr >= skb->head && ptr + size <= skb_tail_pointer(skb))
		return ptr;
	return NULL;
}

static inline void *load_pointer(const struct sk_buff *skb, int k,
				 unsigned int size, void *buffer)
{
	if (k >= 0)
		return skb_header_pointer(skb, k, size, buffer);
	return __load_pointer(skb, k, size);
}

/**
 *	sk_filter - run a packet through a socket filter
 *	@sk: sock associated with &sk_buff
 *	@skb: buffer to filter
 *
 * Run the filter code and then cut skb->data to correct size returned by
 * sk_run_filter. If pkt_len is 0 we toss packet. If skb->len is smaller
 * than pkt_len we keep whole skb->data. This is the socket level
 * wrapper to sk_run_filter. It returns 0 if the packet should
 * be accepted or -EPERM if the packet should be tossed.
 *
 */
int sk_filter(struct sock *sk, struct sk_buff *skb)
{
	int err;
	struct sk_filter *filter;

	err = security_sock_rcv_skb(sk, skb);
	if (err)
		return err;

	rcu_read_lock();
	filter = rcu_dereference(sk->sk_filter);
	if (filter) {
		unsigned int pkt_len = sk_run_filter(skb, filter->insns);

		err = pkt_len ? pskb_trim(skb, pkt_len) : -EPERM;
	}
	rcu_read_unlock();

	return err;
}
EXPORT_SYMBOL(sk_filter);

/**
 *	sk_run_filter - run a filter on a socket
 *	@skb: buffer to run the filter on
 *	@fentry: filter to apply
 *
 * Decode and apply filter instructions to the skb->data.
 * Return length to keep, 0 for none. @skb is the data we are
 * filtering, @filter is the array of filter instructions.
 * Because all jumps are guaranteed to be before last instruction,
 * and last instruction guaranteed to be a RET, we dont need to check
 * flen. (We used to pass to this function the length of filter)
 */
unsigned int sk_run_filter(const struct sk_buff *skb,
			   const struct sock_filter *fentry)
{
	void *ptr;
	u32 A = 0;			/* Accumulator */
	u32 X = 0;			/* Index Register */
	u32 mem[BPF_MEMWORDS];		/* Scratch Memory Store */
	u32 tmp;
	int k;

	/*
	 * Process array of filter instructions.
	 */
	for (;; fentry++) {
#if defined(CONFIG_X86_32)
#define	K (fentry->k)
#else
		const u32 K = fentry->k;
#endif

		switch (fentry->code) {
		case BPF_S_ALU_ADD_X:
			A += X;
			continue;
		case BPF_S_ALU_ADD_K:
			A += K;
			continue;
		case BPF_S_ALU_SUB_X:
			A -= X;
			continue;
		case BPF_S_ALU_SUB_K:
			A -= K;
			continue;
		case BPF_S_ALU_MUL_X:
			A *= X;
			continue;
		case BPF_S_ALU_MUL_K:
			A *= K;
			continue;
		case BPF_S_ALU_DIV_X:
			if (X == 0)
				return 0;
			A /= X;
			continue;
		case BPF_S_ALU_DIV_K:
			A = reciprocal_divide(A, K);
			continue;
		case BPF_S_ALU_AND_X:
			A &= X;
			continue;
		case BPF_S_ALU_AND_K:
			A &= K;
			continue;
		case BPF_S_ALU_OR_X:
			A |= X;
			continue;
		case BPF_S_ALU_OR_K:
			A |= K;
			continue;
		case BPF_S_ALU_LSH_X:
			A <<= X;
			continue;
		case BPF_S_ALU_LSH_K:
			A <<= K;
			continue;
		case BPF_S_ALU_RSH_X:
			A >>= X;
			continue;
		case BPF_S_ALU_RSH_K:
			A >>= K;
			continue;
		case BPF_S_ALU_NEG:
			A = -A;
			continue;
		case BPF_S_JMP_JA:
			fentry += K;
			continue;
		case BPF_S_JMP_JGT_K:
			fentry += (A > K) ? fentry->jt : fentry->jf;
			continue;
		case BPF_S_JMP_JGE_K:
			fentry += (A >= K) ? fentry->jt : fentry->jf;
			continue;
		case BPF_S_JMP_JEQ_K:
			fentry += (A == K) ? fentry->jt : fentry->jf;
			continue;
		case BPF_S_JMP_JSET_K:
			fentry += (A & K) ? fentry->jt : fentry->jf;
			continue;
		case BPF_S_JMP_JGT_X:
			fentry += (A > X) ? fentry->jt : fentry->jf;
			continue;
		case BPF_S_JMP_JGE_X:
			fentry += (A >= X) ? fentry->jt : fentry->jf;
			continue;
		case BPF_S_JMP_JEQ_X:
			fentry += (A == X) ? fentry->jt : fentry->jf;
			continue;
		case BPF_S_JMP_JSET_X:
			fentry += (A & X) ? fentry->jt : fentry->jf;
			continue;
		case BPF_S_LD_W_ABS:
			k = K;
load_w:
			ptr = load_pointer(skb, k, 4, &tmp);
			if (ptr != NULL) {
				A = get_unaligned_be32(ptr);
				continue;
			}
			return 0;
		case BPF_S_LD_H_ABS:
			k = K;
load_h:
			ptr = load_pointer(skb, k, 2, &tmp);
			if (ptr != NULL) {
				A = get_unaligned_be16(ptr);
				continue;
			}
			return 0;
		case BPF_S_LD_B_ABS:
			k = K;
load_b:
			ptr = load_pointer(skb, k, 1, &tmp);
			if (ptr != NULL) {
				A = *(u8 *)ptr;
				continue;
			}
			return 0;
		case BPF_S_LD_W_LEN:
			A = skb->len;
			continue;
		case BPF_S_LDX_W_LEN:
			X = skb->len;
			continue;
		case BPF_S_LD_W_IND:
			k = X + K;
			goto load_w;
		case BPF_S_LD_H_IND:
			k = X + K;
			goto load_h;
		case BPF_S_LD_B_IND:
			k = X + K;
			goto load_b;
		case BPF_S_LDX_B_MSH:
			ptr = load_pointer(skb, K, 1, &tmp);
			if (ptr != NULL) {
				X = (*(u8 *)ptr & 0xf) << 2;
				continue;
			}
			return 0;
		case BPF_S_LD_IMM:
			A = K;
			continue;
		case BPF_S_LDX_IMM:
			X = K;
			continue;
		case BPF_S_LD_MEM:
			A = mem[K];
			continue;
		case BPF_S_LDX_MEM:
			X = mem[K];
			continue;
		case BPF_S_MISC_TAX:
			X = A;
			continue;
		case BPF_S_MISC_TXA:
			A = X;
			continue;
		case BPF_S_RET_K:
			return K;
		case BPF_S_RET_A:
			return A;
		case BPF_S_ST:
			mem[K] = A;
			continue;
		case BPF_S_STX:
			mem[K] = X;
			continue;
		case BPF_S_ANC_PROTOCOL:
			A = ntohs(skb->protocol);
			continue;
		case BPF_S_ANC_PKTTYPE:
			A = skb->pkt_type;
			continue;
		case BPF_S_ANC_IFINDEX:
			if (!skb->dev)
				return 0;
			A = skb->dev->ifindex;
			continue;
		case BPF_S_ANC_MARK:
			A = skb->mark;
			continue;
		case BPF_S_ANC_QUEUE:
			A = skb->queue_mapping;
			continue;
		case BPF_S_ANC_HATYPE:
			if (!skb->dev)
				return 0;
			A = skb->dev->type;
			continue;
		case BPF_S_ANC_RXHASH:
			A = skb->rxhash;
			continue;
		case BPF_S_ANC_CPU:
			A = raw_smp_processor_id();
			continue;
		case BPF_S_ANC_NLATTR: {
			struct nlattr *nla;

			if (skb_is_nonlinear(skb))
				return 0;
			if (A > skb->len - sizeof(struct nlattr))
				return 0;

			nla = nla_find((struct nlattr *)&skb->data[A],
				       skb->len - A, X);
			if (nla)
				A = (void *)nla - (void *)skb->data;
			else
				A = 0;
			continue;
		}
		case BPF_S_ANC_NLATTR_NEST: {
			struct nlattr *nla;

			if (skb_is_nonlinear(skb))
				return 0;
			if (A > skb->len - sizeof(struct nlattr))
				return 0;

			nla = (struct nlattr *)&skb->data[A];
			if (nla->nla_len > A - skb->len)
				return 0;

			nla = nla_find_nested(nla, X);
			if (nla)
				A = (void *)nla - (void *)skb->data;
			else
				A = 0;
			continue;
		}
		default:
			WARN_ON(1);
			return 0;
		}
	}

	return 0;
}
EXPORT_SYMBOL(sk_run_filter);

/*
 * Security :
 * A BPF program is able to use 16 cells of memory to store intermediate
 * values (check u32 mem[BPF_MEMWORDS] in sk_run_filter())
 * As we dont want to clear mem[] array for each packet going through
 * sk_run_filter(), we check that filter loaded by user never try to read
 * a cell if not previously written, and we check all branches to be sure
<<<<<<< HEAD
 * a malicious user doesnt try to abuse us.
=======
 * a malicious user doesn't try to abuse us.
>>>>>>> 105e53f8
 */
static int check_load_and_stores(struct sock_filter *filter, int flen)
{
	u16 *masks, memvalid = 0; /* one bit per cell, 16 cells */
	int pc, ret = 0;

	BUILD_BUG_ON(BPF_MEMWORDS > 16);
	masks = kmalloc(flen * sizeof(*masks), GFP_KERNEL);
	if (!masks)
		return -ENOMEM;
	memset(masks, 0xff, flen * sizeof(*masks));

	for (pc = 0; pc < flen; pc++) {
		memvalid &= masks[pc];

		switch (filter[pc].code) {
		case BPF_S_ST:
		case BPF_S_STX:
			memvalid |= (1 << filter[pc].k);
			break;
		case BPF_S_LD_MEM:
		case BPF_S_LDX_MEM:
			if (!(memvalid & (1 << filter[pc].k))) {
				ret = -EINVAL;
				goto error;
			}
			break;
		case BPF_S_JMP_JA:
			/* a jump must set masks on target */
			masks[pc + 1 + filter[pc].k] &= memvalid;
			memvalid = ~0;
			break;
		case BPF_S_JMP_JEQ_K:
		case BPF_S_JMP_JEQ_X:
		case BPF_S_JMP_JGE_K:
		case BPF_S_JMP_JGE_X:
		case BPF_S_JMP_JGT_K:
		case BPF_S_JMP_JGT_X:
		case BPF_S_JMP_JSET_X:
		case BPF_S_JMP_JSET_K:
			/* a jump must set masks on targets */
			masks[pc + 1 + filter[pc].jt] &= memvalid;
			masks[pc + 1 + filter[pc].jf] &= memvalid;
			memvalid = ~0;
			break;
		}
	}
error:
	kfree(masks);
	return ret;
}

/**
 *	sk_chk_filter - verify socket filter code
 *	@filter: filter to verify
 *	@flen: length of filter
 *
 * Check the user's filter code. If we let some ugly
 * filter code slip through kaboom! The filter must contain
 * no references or jumps that are out of range, no illegal
 * instructions, and must end with a RET instruction.
 *
 * All jumps are forward as they are not signed.
 *
 * Returns 0 if the rule set is legal or -EINVAL if not.
 */
int sk_chk_filter(struct sock_filter *filter, int flen)
{
	/*
	 * Valid instructions are initialized to non-0.
	 * Invalid instructions are initialized to 0.
	 */
	static const u8 codes[] = {
		[BPF_ALU|BPF_ADD|BPF_K]  = BPF_S_ALU_ADD_K,
		[BPF_ALU|BPF_ADD|BPF_X]  = BPF_S_ALU_ADD_X,
		[BPF_ALU|BPF_SUB|BPF_K]  = BPF_S_ALU_SUB_K,
		[BPF_ALU|BPF_SUB|BPF_X]  = BPF_S_ALU_SUB_X,
		[BPF_ALU|BPF_MUL|BPF_K]  = BPF_S_ALU_MUL_K,
		[BPF_ALU|BPF_MUL|BPF_X]  = BPF_S_ALU_MUL_X,
		[BPF_ALU|BPF_DIV|BPF_X]  = BPF_S_ALU_DIV_X,
		[BPF_ALU|BPF_AND|BPF_K]  = BPF_S_ALU_AND_K,
		[BPF_ALU|BPF_AND|BPF_X]  = BPF_S_ALU_AND_X,
		[BPF_ALU|BPF_OR|BPF_K]   = BPF_S_ALU_OR_K,
		[BPF_ALU|BPF_OR|BPF_X]   = BPF_S_ALU_OR_X,
		[BPF_ALU|BPF_LSH|BPF_K]  = BPF_S_ALU_LSH_K,
		[BPF_ALU|BPF_LSH|BPF_X]  = BPF_S_ALU_LSH_X,
		[BPF_ALU|BPF_RSH|BPF_K]  = BPF_S_ALU_RSH_K,
		[BPF_ALU|BPF_RSH|BPF_X]  = BPF_S_ALU_RSH_X,
		[BPF_ALU|BPF_NEG]        = BPF_S_ALU_NEG,
		[BPF_LD|BPF_W|BPF_ABS]   = BPF_S_LD_W_ABS,
		[BPF_LD|BPF_H|BPF_ABS]   = BPF_S_LD_H_ABS,
		[BPF_LD|BPF_B|BPF_ABS]   = BPF_S_LD_B_ABS,
		[BPF_LD|BPF_W|BPF_LEN]   = BPF_S_LD_W_LEN,
		[BPF_LD|BPF_W|BPF_IND]   = BPF_S_LD_W_IND,
		[BPF_LD|BPF_H|BPF_IND]   = BPF_S_LD_H_IND,
		[BPF_LD|BPF_B|BPF_IND]   = BPF_S_LD_B_IND,
		[BPF_LD|BPF_IMM]         = BPF_S_LD_IMM,
		[BPF_LDX|BPF_W|BPF_LEN]  = BPF_S_LDX_W_LEN,
		[BPF_LDX|BPF_B|BPF_MSH]  = BPF_S_LDX_B_MSH,
		[BPF_LDX|BPF_IMM]        = BPF_S_LDX_IMM,
		[BPF_MISC|BPF_TAX]       = BPF_S_MISC_TAX,
		[BPF_MISC|BPF_TXA]       = BPF_S_MISC_TXA,
		[BPF_RET|BPF_K]          = BPF_S_RET_K,
		[BPF_RET|BPF_A]          = BPF_S_RET_A,
		[BPF_ALU|BPF_DIV|BPF_K]  = BPF_S_ALU_DIV_K,
		[BPF_LD|BPF_MEM]         = BPF_S_LD_MEM,
		[BPF_LDX|BPF_MEM]        = BPF_S_LDX_MEM,
		[BPF_ST]                 = BPF_S_ST,
		[BPF_STX]                = BPF_S_STX,
		[BPF_JMP|BPF_JA]         = BPF_S_JMP_JA,
		[BPF_JMP|BPF_JEQ|BPF_K]  = BPF_S_JMP_JEQ_K,
		[BPF_JMP|BPF_JEQ|BPF_X]  = BPF_S_JMP_JEQ_X,
		[BPF_JMP|BPF_JGE|BPF_K]  = BPF_S_JMP_JGE_K,
		[BPF_JMP|BPF_JGE|BPF_X]  = BPF_S_JMP_JGE_X,
		[BPF_JMP|BPF_JGT|BPF_K]  = BPF_S_JMP_JGT_K,
		[BPF_JMP|BPF_JGT|BPF_X]  = BPF_S_JMP_JGT_X,
		[BPF_JMP|BPF_JSET|BPF_K] = BPF_S_JMP_JSET_K,
		[BPF_JMP|BPF_JSET|BPF_X] = BPF_S_JMP_JSET_X,
	};
	int pc;

	if (flen == 0 || flen > BPF_MAXINSNS)
		return -EINVAL;

	/* check the filter code now */
	for (pc = 0; pc < flen; pc++) {
		struct sock_filter *ftest = &filter[pc];
		u16 code = ftest->code;

		if (code >= ARRAY_SIZE(codes))
			return -EINVAL;
		code = codes[code];
		if (!code)
			return -EINVAL;
		/* Some instructions need special checks */
		switch (code) {
		case BPF_S_ALU_DIV_K:
			/* check for division by zero */
			if (ftest->k == 0)
				return -EINVAL;
			ftest->k = reciprocal_value(ftest->k);
			break;
		case BPF_S_LD_MEM:
		case BPF_S_LDX_MEM:
		case BPF_S_ST:
		case BPF_S_STX:
			/* check for invalid memory addresses */
			if (ftest->k >= BPF_MEMWORDS)
				return -EINVAL;
			break;
		case BPF_S_JMP_JA:
			/*
			 * Note, the large ftest->k might cause loops.
			 * Compare this with conditional jumps below,
			 * where offsets are limited. --ANK (981016)
			 */
			if (ftest->k >= (unsigned)(flen-pc-1))
				return -EINVAL;
			break;
		case BPF_S_JMP_JEQ_K:
		case BPF_S_JMP_JEQ_X:
		case BPF_S_JMP_JGE_K:
		case BPF_S_JMP_JGE_X:
		case BPF_S_JMP_JGT_K:
		case BPF_S_JMP_JGT_X:
		case BPF_S_JMP_JSET_X:
		case BPF_S_JMP_JSET_K:
			/* for conditionals both must be safe */
			if (pc + ftest->jt + 1 >= flen ||
			    pc + ftest->jf + 1 >= flen)
				return -EINVAL;
			break;
		case BPF_S_LD_W_ABS:
		case BPF_S_LD_H_ABS:
		case BPF_S_LD_B_ABS:
#define ANCILLARY(CODE) case SKF_AD_OFF + SKF_AD_##CODE:	\
				code = BPF_S_ANC_##CODE;	\
				break
			switch (ftest->k) {
			ANCILLARY(PROTOCOL);
			ANCILLARY(PKTTYPE);
			ANCILLARY(IFINDEX);
			ANCILLARY(NLATTR);
			ANCILLARY(NLATTR_NEST);
			ANCILLARY(MARK);
			ANCILLARY(QUEUE);
			ANCILLARY(HATYPE);
			ANCILLARY(RXHASH);
			ANCILLARY(CPU);
			}
		}
		ftest->code = code;
	}

	/* last instruction must be a RET code */
	switch (filter[flen - 1].code) {
	case BPF_S_RET_K:
	case BPF_S_RET_A:
		return check_load_and_stores(filter, flen);
	}
	return -EINVAL;
}
EXPORT_SYMBOL(sk_chk_filter);

/**
 * 	sk_filter_release_rcu - Release a socket filter by rcu_head
 *	@rcu: rcu_head that contains the sk_filter to free
 */
void sk_filter_release_rcu(struct rcu_head *rcu)
{
	struct sk_filter *fp = container_of(rcu, struct sk_filter, rcu);

	kfree(fp);
}
EXPORT_SYMBOL(sk_filter_release_rcu);

/**
 *	sk_attach_filter - attach a socket filter
 *	@fprog: the filter program
 *	@sk: the socket to use
 *
 * Attach the user's filter code. We first run some sanity checks on
 * it to make sure it does not explode on us later. If an error
 * occurs or there is insufficient memory for the filter a negative
 * errno code is returned. On success the return is zero.
 */
int sk_attach_filter(struct sock_fprog *fprog, struct sock *sk)
{
	struct sk_filter *fp, *old_fp;
	unsigned int fsize = sizeof(struct sock_filter) * fprog->len;
	int err;

	/* Make sure new filter is there and in the right amounts. */
	if (fprog->filter == NULL)
		return -EINVAL;

	fp = sock_kmalloc(sk, fsize+sizeof(*fp), GFP_KERNEL);
	if (!fp)
		return -ENOMEM;
	if (copy_from_user(fp->insns, fprog->filter, fsize)) {
		sock_kfree_s(sk, fp, fsize+sizeof(*fp));
		return -EFAULT;
	}

	atomic_set(&fp->refcnt, 1);
	fp->len = fprog->len;

	err = sk_chk_filter(fp->insns, fp->len);
	if (err) {
		sk_filter_uncharge(sk, fp);
		return err;
	}

	old_fp = rcu_dereference_protected(sk->sk_filter,
					   sock_owned_by_user(sk));
	rcu_assign_pointer(sk->sk_filter, fp);

	if (old_fp)
		sk_filter_uncharge(sk, old_fp);
	return 0;
}
EXPORT_SYMBOL_GPL(sk_attach_filter);

int sk_detach_filter(struct sock *sk)
{
	int ret = -ENOENT;
	struct sk_filter *filter;

	filter = rcu_dereference_protected(sk->sk_filter,
					   sock_owned_by_user(sk));
	if (filter) {
		rcu_assign_pointer(sk->sk_filter, NULL);
		sk_filter_uncharge(sk, filter);
		ret = 0;
	}
	return ret;
}
EXPORT_SYMBOL_GPL(sk_detach_filter);<|MERGE_RESOLUTION|>--- conflicted
+++ resolved
@@ -425,11 +425,7 @@
  * As we dont want to clear mem[] array for each packet going through
  * sk_run_filter(), we check that filter loaded by user never try to read
  * a cell if not previously written, and we check all branches to be sure
-<<<<<<< HEAD
- * a malicious user doesnt try to abuse us.
-=======
  * a malicious user doesn't try to abuse us.
->>>>>>> 105e53f8
  */
 static int check_load_and_stores(struct sock_filter *filter, int flen)
 {
