/*
   BlueZ - Bluetooth protocol stack for Linux
   Copyright (c) 2000-2001, 2010, Code Aurora Forum. All rights reserved.

   Written 2000,2001 by Maxim Krasnyansky <maxk@qualcomm.com>

   This program is free software; you can redistribute it and/or modify
   it under the terms of the GNU General Public License version 2 as
   published by the Free Software Foundation;

   THE SOFTWARE IS PROVIDED "AS IS", WITHOUT WARRANTY OF ANY KIND, EXPRESS
   OR IMPLIED, INCLUDING BUT NOT LIMITED TO THE WARRANTIES OF MERCHANTABILITY,
   FITNESS FOR A PARTICULAR PURPOSE AND NONINFRINGEMENT OF THIRD PARTY RIGHTS.
   IN NO EVENT SHALL THE COPYRIGHT HOLDER(S) AND AUTHOR(S) BE LIABLE FOR ANY
   CLAIM, OR ANY SPECIAL INDIRECT OR CONSEQUENTIAL DAMAGES, OR ANY DAMAGES
   WHATSOEVER RESULTING FROM LOSS OF USE, DATA OR PROFITS, WHETHER IN AN
   ACTION OF CONTRACT, NEGLIGENCE OR OTHER TORTIOUS ACTION, ARISING OUT OF
   OR IN CONNECTION WITH THE USE OR PERFORMANCE OF THIS SOFTWARE.

   ALL LIABILITY, INCLUDING LIABILITY FOR INFRINGEMENT OF ANY PATENTS,
   COPYRIGHTS, TRADEMARKS OR OTHER RIGHTS, RELATING TO USE OF THIS
   SOFTWARE IS DISCLAIMED.
*/

/* Bluetooth HCI event handling. */

#include <linux/module.h>

#include <linux/types.h>
#include <linux/errno.h>
#include <linux/kernel.h>
#include <linux/slab.h>
#include <linux/poll.h>
#include <linux/fcntl.h>
#include <linux/init.h>
#include <linux/skbuff.h>
#include <linux/interrupt.h>
#include <linux/notifier.h>
#include <net/sock.h>

#include <asm/system.h>
#include <linux/uaccess.h>
#include <asm/unaligned.h>

#include <net/bluetooth/bluetooth.h>
#include <net/bluetooth/hci_core.h>

/* Handle HCI Event packets */

static void hci_cc_inquiry_cancel(struct hci_dev *hdev, struct sk_buff *skb)
{
	__u8 status = *((__u8 *) skb->data);

	BT_DBG("%s status 0x%x", hdev->name, status);

	if (status)
		return;

	clear_bit(HCI_INQUIRY, &hdev->flags);

	hci_req_complete(hdev, HCI_OP_INQUIRY_CANCEL, status);

	hci_conn_check_pending(hdev);
}

static void hci_cc_exit_periodic_inq(struct hci_dev *hdev, struct sk_buff *skb)
{
	__u8 status = *((__u8 *) skb->data);

	BT_DBG("%s status 0x%x", hdev->name, status);

	if (status)
		return;

	clear_bit(HCI_INQUIRY, &hdev->flags);

	hci_conn_check_pending(hdev);
}

static void hci_cc_remote_name_req_cancel(struct hci_dev *hdev, struct sk_buff *skb)
{
	BT_DBG("%s", hdev->name);
}

static void hci_cc_role_discovery(struct hci_dev *hdev, struct sk_buff *skb)
{
	struct hci_rp_role_discovery *rp = (void *) skb->data;
	struct hci_conn *conn;

	BT_DBG("%s status 0x%x", hdev->name, rp->status);

	if (rp->status)
		return;

	hci_dev_lock(hdev);

	conn = hci_conn_hash_lookup_handle(hdev, __le16_to_cpu(rp->handle));
	if (conn) {
		if (rp->role)
			conn->link_mode &= ~HCI_LM_MASTER;
		else
			conn->link_mode |= HCI_LM_MASTER;
	}

	hci_dev_unlock(hdev);
}

static void hci_cc_read_link_policy(struct hci_dev *hdev, struct sk_buff *skb)
{
	struct hci_rp_read_link_policy *rp = (void *) skb->data;
	struct hci_conn *conn;

	BT_DBG("%s status 0x%x", hdev->name, rp->status);

	if (rp->status)
		return;

	hci_dev_lock(hdev);

	conn = hci_conn_hash_lookup_handle(hdev, __le16_to_cpu(rp->handle));
	if (conn)
		conn->link_policy = __le16_to_cpu(rp->policy);

	hci_dev_unlock(hdev);
}

static void hci_cc_write_link_policy(struct hci_dev *hdev, struct sk_buff *skb)
{
	struct hci_rp_write_link_policy *rp = (void *) skb->data;
	struct hci_conn *conn;
	void *sent;

	BT_DBG("%s status 0x%x", hdev->name, rp->status);

	if (rp->status)
		return;

	sent = hci_sent_cmd_data(hdev, HCI_OP_WRITE_LINK_POLICY);
	if (!sent)
		return;

	hci_dev_lock(hdev);

	conn = hci_conn_hash_lookup_handle(hdev, __le16_to_cpu(rp->handle));
	if (conn)
		conn->link_policy = get_unaligned_le16(sent + 2);

	hci_dev_unlock(hdev);
}

static void hci_cc_read_def_link_policy(struct hci_dev *hdev, struct sk_buff *skb)
{
	struct hci_rp_read_def_link_policy *rp = (void *) skb->data;

	BT_DBG("%s status 0x%x", hdev->name, rp->status);

	if (rp->status)
		return;

	hdev->link_policy = __le16_to_cpu(rp->policy);
}

static void hci_cc_write_def_link_policy(struct hci_dev *hdev, struct sk_buff *skb)
{
	__u8 status = *((__u8 *) skb->data);
	void *sent;

	BT_DBG("%s status 0x%x", hdev->name, status);

	sent = hci_sent_cmd_data(hdev, HCI_OP_WRITE_DEF_LINK_POLICY);
	if (!sent)
		return;

	if (!status)
		hdev->link_policy = get_unaligned_le16(sent);

	hci_req_complete(hdev, HCI_OP_WRITE_DEF_LINK_POLICY, status);
}

static void hci_cc_reset(struct hci_dev *hdev, struct sk_buff *skb)
{
	__u8 status = *((__u8 *) skb->data);

	BT_DBG("%s status 0x%x", hdev->name, status);

<<<<<<< HEAD
=======
	clear_bit(HCI_RESET, &hdev->flags);

>>>>>>> 105e53f8
	hci_req_complete(hdev, HCI_OP_RESET, status);
}

static void hci_cc_write_local_name(struct hci_dev *hdev, struct sk_buff *skb)
{
	__u8 status = *((__u8 *) skb->data);
	void *sent;

	BT_DBG("%s status 0x%x", hdev->name, status);

	if (status)
		return;

	sent = hci_sent_cmd_data(hdev, HCI_OP_WRITE_LOCAL_NAME);
	if (!sent)
		return;

	memcpy(hdev->dev_name, sent, 248);
}

static void hci_cc_read_local_name(struct hci_dev *hdev, struct sk_buff *skb)
{
	struct hci_rp_read_local_name *rp = (void *) skb->data;

	BT_DBG("%s status 0x%x", hdev->name, rp->status);

	if (rp->status)
		return;

	memcpy(hdev->dev_name, rp->name, 248);
}

static void hci_cc_write_auth_enable(struct hci_dev *hdev, struct sk_buff *skb)
{
	__u8 status = *((__u8 *) skb->data);
	void *sent;

	BT_DBG("%s status 0x%x", hdev->name, status);

	sent = hci_sent_cmd_data(hdev, HCI_OP_WRITE_AUTH_ENABLE);
	if (!sent)
		return;

	if (!status) {
		__u8 param = *((__u8 *) sent);

		if (param == AUTH_ENABLED)
			set_bit(HCI_AUTH, &hdev->flags);
		else
			clear_bit(HCI_AUTH, &hdev->flags);
	}

	hci_req_complete(hdev, HCI_OP_WRITE_AUTH_ENABLE, status);
}

static void hci_cc_write_encrypt_mode(struct hci_dev *hdev, struct sk_buff *skb)
{
	__u8 status = *((__u8 *) skb->data);
	void *sent;

	BT_DBG("%s status 0x%x", hdev->name, status);

	sent = hci_sent_cmd_data(hdev, HCI_OP_WRITE_ENCRYPT_MODE);
	if (!sent)
		return;

	if (!status) {
		__u8 param = *((__u8 *) sent);

		if (param)
			set_bit(HCI_ENCRYPT, &hdev->flags);
		else
			clear_bit(HCI_ENCRYPT, &hdev->flags);
	}

	hci_req_complete(hdev, HCI_OP_WRITE_ENCRYPT_MODE, status);
}

static void hci_cc_write_scan_enable(struct hci_dev *hdev, struct sk_buff *skb)
{
	__u8 status = *((__u8 *) skb->data);
	void *sent;

	BT_DBG("%s status 0x%x", hdev->name, status);

	sent = hci_sent_cmd_data(hdev, HCI_OP_WRITE_SCAN_ENABLE);
	if (!sent)
		return;

	if (!status) {
		__u8 param = *((__u8 *) sent);
		int old_pscan, old_iscan;

		old_pscan = test_and_clear_bit(HCI_PSCAN, &hdev->flags);
		old_iscan = test_and_clear_bit(HCI_ISCAN, &hdev->flags);

		if (param & SCAN_INQUIRY) {
			set_bit(HCI_ISCAN, &hdev->flags);
			if (!old_iscan)
				mgmt_discoverable(hdev->id, 1);
		} else if (old_iscan)
			mgmt_discoverable(hdev->id, 0);

		if (param & SCAN_PAGE) {
			set_bit(HCI_PSCAN, &hdev->flags);
			if (!old_pscan)
				mgmt_connectable(hdev->id, 1);
		} else if (old_pscan)
			mgmt_connectable(hdev->id, 0);
	}

	hci_req_complete(hdev, HCI_OP_WRITE_SCAN_ENABLE, status);
}

static void hci_cc_read_class_of_dev(struct hci_dev *hdev, struct sk_buff *skb)
{
	struct hci_rp_read_class_of_dev *rp = (void *) skb->data;

	BT_DBG("%s status 0x%x", hdev->name, rp->status);

	if (rp->status)
		return;

	memcpy(hdev->dev_class, rp->dev_class, 3);

	BT_DBG("%s class 0x%.2x%.2x%.2x", hdev->name,
		hdev->dev_class[2], hdev->dev_class[1], hdev->dev_class[0]);
}

static void hci_cc_write_class_of_dev(struct hci_dev *hdev, struct sk_buff *skb)
{
	__u8 status = *((__u8 *) skb->data);
	void *sent;

	BT_DBG("%s status 0x%x", hdev->name, status);

	if (status)
		return;

	sent = hci_sent_cmd_data(hdev, HCI_OP_WRITE_CLASS_OF_DEV);
	if (!sent)
		return;

	memcpy(hdev->dev_class, sent, 3);
}

static void hci_cc_read_voice_setting(struct hci_dev *hdev, struct sk_buff *skb)
{
	struct hci_rp_read_voice_setting *rp = (void *) skb->data;
	__u16 setting;

	BT_DBG("%s status 0x%x", hdev->name, rp->status);

	if (rp->status)
		return;

	setting = __le16_to_cpu(rp->voice_setting);

	if (hdev->voice_setting == setting)
		return;

	hdev->voice_setting = setting;

	BT_DBG("%s voice setting 0x%04x", hdev->name, setting);

	if (hdev->notify) {
		tasklet_disable(&hdev->tx_task);
		hdev->notify(hdev, HCI_NOTIFY_VOICE_SETTING);
		tasklet_enable(&hdev->tx_task);
	}
}

static void hci_cc_write_voice_setting(struct hci_dev *hdev, struct sk_buff *skb)
{
	__u8 status = *((__u8 *) skb->data);
	__u16 setting;
	void *sent;

	BT_DBG("%s status 0x%x", hdev->name, status);

	if (status)
		return;

	sent = hci_sent_cmd_data(hdev, HCI_OP_WRITE_VOICE_SETTING);
	if (!sent)
		return;

	setting = get_unaligned_le16(sent);

	if (hdev->voice_setting == setting)
		return;

	hdev->voice_setting = setting;

	BT_DBG("%s voice setting 0x%04x", hdev->name, setting);

	if (hdev->notify) {
		tasklet_disable(&hdev->tx_task);
		hdev->notify(hdev, HCI_NOTIFY_VOICE_SETTING);
		tasklet_enable(&hdev->tx_task);
	}
}

static void hci_cc_host_buffer_size(struct hci_dev *hdev, struct sk_buff *skb)
{
	__u8 status = *((__u8 *) skb->data);

	BT_DBG("%s status 0x%x", hdev->name, status);

	hci_req_complete(hdev, HCI_OP_HOST_BUFFER_SIZE, status);
}

static void hci_cc_read_ssp_mode(struct hci_dev *hdev, struct sk_buff *skb)
{
	struct hci_rp_read_ssp_mode *rp = (void *) skb->data;

	BT_DBG("%s status 0x%x", hdev->name, rp->status);

	if (rp->status)
		return;

	hdev->ssp_mode = rp->mode;
}

static void hci_cc_write_ssp_mode(struct hci_dev *hdev, struct sk_buff *skb)
{
	__u8 status = *((__u8 *) skb->data);
	void *sent;

	BT_DBG("%s status 0x%x", hdev->name, status);

	if (status)
		return;

	sent = hci_sent_cmd_data(hdev, HCI_OP_WRITE_SSP_MODE);
	if (!sent)
		return;

	hdev->ssp_mode = *((__u8 *) sent);
}

static u8 hci_get_inquiry_mode(struct hci_dev *hdev)
{
	if (hdev->features[6] & LMP_EXT_INQ)
		return 2;

	if (hdev->features[3] & LMP_RSSI_INQ)
		return 1;

	if (hdev->manufacturer == 11 && hdev->hci_rev == 0x00 &&
						hdev->lmp_subver == 0x0757)
		return 1;

	if (hdev->manufacturer == 15) {
		if (hdev->hci_rev == 0x03 && hdev->lmp_subver == 0x6963)
			return 1;
		if (hdev->hci_rev == 0x09 && hdev->lmp_subver == 0x6963)
			return 1;
		if (hdev->hci_rev == 0x00 && hdev->lmp_subver == 0x6965)
			return 1;
	}

	if (hdev->manufacturer == 31 && hdev->hci_rev == 0x2005 &&
						hdev->lmp_subver == 0x1805)
		return 1;

	return 0;
}

static void hci_setup_inquiry_mode(struct hci_dev *hdev)
{
	u8 mode;

	mode = hci_get_inquiry_mode(hdev);

	hci_send_cmd(hdev, HCI_OP_WRITE_INQUIRY_MODE, 1, &mode);
}

static void hci_setup_event_mask(struct hci_dev *hdev)
{
	/* The second byte is 0xff instead of 0x9f (two reserved bits
	 * disabled) since a Broadcom 1.2 dongle doesn't respond to the
	 * command otherwise */
	u8 events[8] = { 0xff, 0xff, 0xfb, 0xff, 0x00, 0x00, 0x00, 0x00 };

	/* Events for 1.2 and newer controllers */
	if (hdev->lmp_ver > 1) {
		events[4] |= 0x01; /* Flow Specification Complete */
		events[4] |= 0x02; /* Inquiry Result with RSSI */
		events[4] |= 0x04; /* Read Remote Extended Features Complete */
		events[5] |= 0x08; /* Synchronous Connection Complete */
		events[5] |= 0x10; /* Synchronous Connection Changed */
	}

	if (hdev->features[3] & LMP_RSSI_INQ)
		events[4] |= 0x04; /* Inquiry Result with RSSI */

	if (hdev->features[5] & LMP_SNIFF_SUBR)
		events[5] |= 0x20; /* Sniff Subrating */

	if (hdev->features[5] & LMP_PAUSE_ENC)
		events[5] |= 0x80; /* Encryption Key Refresh Complete */

	if (hdev->features[6] & LMP_EXT_INQ)
		events[5] |= 0x40; /* Extended Inquiry Result */

	if (hdev->features[6] & LMP_NO_FLUSH)
		events[7] |= 0x01; /* Enhanced Flush Complete */

	if (hdev->features[7] & LMP_LSTO)
		events[6] |= 0x80; /* Link Supervision Timeout Changed */

	if (hdev->features[6] & LMP_SIMPLE_PAIR) {
		events[6] |= 0x01;	/* IO Capability Request */
		events[6] |= 0x02;	/* IO Capability Response */
		events[6] |= 0x04;	/* User Confirmation Request */
		events[6] |= 0x08;	/* User Passkey Request */
		events[6] |= 0x10;	/* Remote OOB Data Request */
		events[6] |= 0x20;	/* Simple Pairing Complete */
		events[7] |= 0x04;	/* User Passkey Notification */
		events[7] |= 0x08;	/* Keypress Notification */
		events[7] |= 0x10;	/* Remote Host Supported
					 * Features Notification */
	}

	if (hdev->features[4] & LMP_LE)
		events[7] |= 0x20;	/* LE Meta-Event */

	hci_send_cmd(hdev, HCI_OP_SET_EVENT_MASK, sizeof(events), events);
}

static void hci_setup(struct hci_dev *hdev)
{
	hci_setup_event_mask(hdev);

	if (hdev->lmp_ver > 1)
		hci_send_cmd(hdev, HCI_OP_READ_LOCAL_COMMANDS, 0, NULL);

	if (hdev->features[6] & LMP_SIMPLE_PAIR) {
		u8 mode = 0x01;
		hci_send_cmd(hdev, HCI_OP_WRITE_SSP_MODE, sizeof(mode), &mode);
	}

	if (hdev->features[3] & LMP_RSSI_INQ)
		hci_setup_inquiry_mode(hdev);

	if (hdev->features[7] & LMP_INQ_TX_PWR)
		hci_send_cmd(hdev, HCI_OP_READ_INQ_RSP_TX_POWER, 0, NULL);
}

static void hci_cc_read_local_version(struct hci_dev *hdev, struct sk_buff *skb)
{
	struct hci_rp_read_local_version *rp = (void *) skb->data;

	BT_DBG("%s status 0x%x", hdev->name, rp->status);

	if (rp->status)
		return;

	hdev->hci_ver = rp->hci_ver;
	hdev->hci_rev = __le16_to_cpu(rp->hci_rev);
	hdev->lmp_ver = rp->lmp_ver;
	hdev->manufacturer = __le16_to_cpu(rp->manufacturer);
	hdev->lmp_subver = __le16_to_cpu(rp->lmp_subver);

	BT_DBG("%s manufacturer %d hci ver %d:%d", hdev->name,
					hdev->manufacturer,
					hdev->hci_ver, hdev->hci_rev);

	if (test_bit(HCI_INIT, &hdev->flags))
		hci_setup(hdev);
}

static void hci_setup_link_policy(struct hci_dev *hdev)
{
	u16 link_policy = 0;

	if (hdev->features[0] & LMP_RSWITCH)
		link_policy |= HCI_LP_RSWITCH;
	if (hdev->features[0] & LMP_HOLD)
		link_policy |= HCI_LP_HOLD;
	if (hdev->features[0] & LMP_SNIFF)
		link_policy |= HCI_LP_SNIFF;
	if (hdev->features[1] & LMP_PARK)
		link_policy |= HCI_LP_PARK;

	link_policy = cpu_to_le16(link_policy);
	hci_send_cmd(hdev, HCI_OP_WRITE_DEF_LINK_POLICY,
					sizeof(link_policy), &link_policy);
}

static void hci_cc_read_local_commands(struct hci_dev *hdev, struct sk_buff *skb)
{
	struct hci_rp_read_local_commands *rp = (void *) skb->data;

	BT_DBG("%s status 0x%x", hdev->name, rp->status);

	if (rp->status)
		goto done;

	memcpy(hdev->commands, rp->commands, sizeof(hdev->commands));

	if (test_bit(HCI_INIT, &hdev->flags) && (hdev->commands[5] & 0x10))
		hci_setup_link_policy(hdev);

done:
	hci_req_complete(hdev, HCI_OP_READ_LOCAL_COMMANDS, rp->status);
}

static void hci_cc_read_local_features(struct hci_dev *hdev, struct sk_buff *skb)
{
	struct hci_rp_read_local_features *rp = (void *) skb->data;

	BT_DBG("%s status 0x%x", hdev->name, rp->status);

	if (rp->status)
		return;

	memcpy(hdev->features, rp->features, 8);

	/* Adjust default settings according to features
	 * supported by device. */

	if (hdev->features[0] & LMP_3SLOT)
		hdev->pkt_type |= (HCI_DM3 | HCI_DH3);

	if (hdev->features[0] & LMP_5SLOT)
		hdev->pkt_type |= (HCI_DM5 | HCI_DH5);

	if (hdev->features[1] & LMP_HV2) {
		hdev->pkt_type  |= (HCI_HV2);
		hdev->esco_type |= (ESCO_HV2);
	}

	if (hdev->features[1] & LMP_HV3) {
		hdev->pkt_type  |= (HCI_HV3);
		hdev->esco_type |= (ESCO_HV3);
	}

	if (hdev->features[3] & LMP_ESCO)
		hdev->esco_type |= (ESCO_EV3);

	if (hdev->features[4] & LMP_EV4)
		hdev->esco_type |= (ESCO_EV4);

	if (hdev->features[4] & LMP_EV5)
		hdev->esco_type |= (ESCO_EV5);

	if (hdev->features[5] & LMP_EDR_ESCO_2M)
		hdev->esco_type |= (ESCO_2EV3);

	if (hdev->features[5] & LMP_EDR_ESCO_3M)
		hdev->esco_type |= (ESCO_3EV3);

	if (hdev->features[5] & LMP_EDR_3S_ESCO)
		hdev->esco_type |= (ESCO_2EV5 | ESCO_3EV5);

	BT_DBG("%s features 0x%.2x%.2x%.2x%.2x%.2x%.2x%.2x%.2x", hdev->name,
					hdev->features[0], hdev->features[1],
					hdev->features[2], hdev->features[3],
					hdev->features[4], hdev->features[5],
					hdev->features[6], hdev->features[7]);
}

static void hci_cc_read_buffer_size(struct hci_dev *hdev, struct sk_buff *skb)
{
	struct hci_rp_read_buffer_size *rp = (void *) skb->data;

	BT_DBG("%s status 0x%x", hdev->name, rp->status);

	if (rp->status)
		return;

	hdev->acl_mtu  = __le16_to_cpu(rp->acl_mtu);
	hdev->sco_mtu  = rp->sco_mtu;
	hdev->acl_pkts = __le16_to_cpu(rp->acl_max_pkt);
	hdev->sco_pkts = __le16_to_cpu(rp->sco_max_pkt);

	if (test_bit(HCI_QUIRK_FIXUP_BUFFER_SIZE, &hdev->quirks)) {
		hdev->sco_mtu  = 64;
		hdev->sco_pkts = 8;
	}

	hdev->acl_cnt = hdev->acl_pkts;
	hdev->sco_cnt = hdev->sco_pkts;

	BT_DBG("%s acl mtu %d:%d sco mtu %d:%d", hdev->name,
					hdev->acl_mtu, hdev->acl_pkts,
					hdev->sco_mtu, hdev->sco_pkts);
}

static void hci_cc_read_bd_addr(struct hci_dev *hdev, struct sk_buff *skb)
{
	struct hci_rp_read_bd_addr *rp = (void *) skb->data;

	BT_DBG("%s status 0x%x", hdev->name, rp->status);

	if (!rp->status)
		bacpy(&hdev->bdaddr, &rp->bdaddr);

	hci_req_complete(hdev, HCI_OP_READ_BD_ADDR, rp->status);
}

static void hci_cc_write_ca_timeout(struct hci_dev *hdev, struct sk_buff *skb)
{
	__u8 status = *((__u8 *) skb->data);

	BT_DBG("%s status 0x%x", hdev->name, status);

	hci_req_complete(hdev, HCI_OP_WRITE_CA_TIMEOUT, status);
<<<<<<< HEAD
=======
}

static void hci_cc_delete_stored_link_key(struct hci_dev *hdev,
							struct sk_buff *skb)
{
	__u8 status = *((__u8 *) skb->data);

	BT_DBG("%s status 0x%x", hdev->name, status);

	hci_req_complete(hdev, HCI_OP_DELETE_STORED_LINK_KEY, status);
}

static void hci_cc_set_event_mask(struct hci_dev *hdev, struct sk_buff *skb)
{
	__u8 status = *((__u8 *) skb->data);

	BT_DBG("%s status 0x%x", hdev->name, status);

	hci_req_complete(hdev, HCI_OP_SET_EVENT_MASK, status);
}

static void hci_cc_write_inquiry_mode(struct hci_dev *hdev,
							struct sk_buff *skb)
{
	__u8 status = *((__u8 *) skb->data);

	BT_DBG("%s status 0x%x", hdev->name, status);

	hci_req_complete(hdev, HCI_OP_WRITE_INQUIRY_MODE, status);
}

static void hci_cc_read_inq_rsp_tx_power(struct hci_dev *hdev,
							struct sk_buff *skb)
{
	__u8 status = *((__u8 *) skb->data);

	BT_DBG("%s status 0x%x", hdev->name, status);

	hci_req_complete(hdev, HCI_OP_READ_INQ_RSP_TX_POWER, status);
}

static void hci_cc_set_event_flt(struct hci_dev *hdev, struct sk_buff *skb)
{
	__u8 status = *((__u8 *) skb->data);

	BT_DBG("%s status 0x%x", hdev->name, status);

	hci_req_complete(hdev, HCI_OP_SET_EVENT_FLT, status);
}

static void hci_cc_pin_code_reply(struct hci_dev *hdev, struct sk_buff *skb)
{
	struct hci_rp_pin_code_reply *rp = (void *) skb->data;
	struct hci_cp_pin_code_reply *cp;
	struct hci_conn *conn;

	BT_DBG("%s status 0x%x", hdev->name, rp->status);

	if (test_bit(HCI_MGMT, &hdev->flags))
		mgmt_pin_code_reply_complete(hdev->id, &rp->bdaddr, rp->status);

	if (rp->status != 0)
		return;

	cp = hci_sent_cmd_data(hdev, HCI_OP_PIN_CODE_REPLY);
	if (!cp)
		return;

	conn = hci_conn_hash_lookup_ba(hdev, ACL_LINK, &cp->bdaddr);
	if (conn)
		conn->pin_length = cp->pin_len;
}

static void hci_cc_pin_code_neg_reply(struct hci_dev *hdev, struct sk_buff *skb)
{
	struct hci_rp_pin_code_neg_reply *rp = (void *) skb->data;

	BT_DBG("%s status 0x%x", hdev->name, rp->status);

	if (test_bit(HCI_MGMT, &hdev->flags))
		mgmt_pin_code_neg_reply_complete(hdev->id, &rp->bdaddr,
								rp->status);
}
static void hci_cc_le_read_buffer_size(struct hci_dev *hdev,
				       struct sk_buff *skb)
{
	struct hci_rp_le_read_buffer_size *rp = (void *) skb->data;

	BT_DBG("%s status 0x%x", hdev->name, rp->status);

	if (rp->status)
		return;

	hdev->le_mtu = __le16_to_cpu(rp->le_mtu);
	hdev->le_pkts = rp->le_max_pkt;

	hdev->le_cnt = hdev->le_pkts;

	BT_DBG("%s le mtu %d:%d", hdev->name, hdev->le_mtu, hdev->le_pkts);

	hci_req_complete(hdev, HCI_OP_LE_READ_BUFFER_SIZE, rp->status);
}

static void hci_cc_user_confirm_reply(struct hci_dev *hdev, struct sk_buff *skb)
{
	struct hci_rp_user_confirm_reply *rp = (void *) skb->data;

	BT_DBG("%s status 0x%x", hdev->name, rp->status);

	if (test_bit(HCI_MGMT, &hdev->flags))
		mgmt_user_confirm_reply_complete(hdev->id, &rp->bdaddr,
								rp->status);
}

static void hci_cc_user_confirm_neg_reply(struct hci_dev *hdev,
							struct sk_buff *skb)
{
	struct hci_rp_user_confirm_reply *rp = (void *) skb->data;

	BT_DBG("%s status 0x%x", hdev->name, rp->status);

	if (test_bit(HCI_MGMT, &hdev->flags))
		mgmt_user_confirm_neg_reply_complete(hdev->id, &rp->bdaddr,
								rp->status);
>>>>>>> 105e53f8
}

static inline void hci_cs_inquiry(struct hci_dev *hdev, __u8 status)
{
	BT_DBG("%s status 0x%x", hdev->name, status);

	if (status) {
		hci_req_complete(hdev, HCI_OP_INQUIRY, status);

		hci_conn_check_pending(hdev);
	} else
		set_bit(HCI_INQUIRY, &hdev->flags);
}

static inline void hci_cs_create_conn(struct hci_dev *hdev, __u8 status)
{
	struct hci_cp_create_conn *cp;
	struct hci_conn *conn;

	BT_DBG("%s status 0x%x", hdev->name, status);

	cp = hci_sent_cmd_data(hdev, HCI_OP_CREATE_CONN);
	if (!cp)
		return;

	hci_dev_lock(hdev);

	conn = hci_conn_hash_lookup_ba(hdev, ACL_LINK, &cp->bdaddr);

	BT_DBG("%s bdaddr %s conn %p", hdev->name, batostr(&cp->bdaddr), conn);

	if (status) {
		if (conn && conn->state == BT_CONNECT) {
			if (status != 0x0c || conn->attempt > 2) {
				conn->state = BT_CLOSED;
				hci_proto_connect_cfm(conn, status);
				hci_conn_del(conn);
			} else
				conn->state = BT_CONNECT2;
		}
	} else {
		if (!conn) {
			conn = hci_conn_add(hdev, ACL_LINK, &cp->bdaddr);
			if (conn) {
				conn->out = 1;
				conn->link_mode |= HCI_LM_MASTER;
			} else
				BT_ERR("No memory for new connection");
		}
	}

	hci_dev_unlock(hdev);
}

static void hci_cs_add_sco(struct hci_dev *hdev, __u8 status)
{
	struct hci_cp_add_sco *cp;
	struct hci_conn *acl, *sco;
	__u16 handle;

	BT_DBG("%s status 0x%x", hdev->name, status);

	if (!status)
		return;

	cp = hci_sent_cmd_data(hdev, HCI_OP_ADD_SCO);
	if (!cp)
		return;

	handle = __le16_to_cpu(cp->handle);

	BT_DBG("%s handle %d", hdev->name, handle);

	hci_dev_lock(hdev);

	acl = hci_conn_hash_lookup_handle(hdev, handle);
	if (acl) {
		sco = acl->link;
		if (sco) {
			sco->state = BT_CLOSED;

			hci_proto_connect_cfm(sco, status);
			hci_conn_del(sco);
		}
	}

	hci_dev_unlock(hdev);
}

static void hci_cs_auth_requested(struct hci_dev *hdev, __u8 status)
{
	struct hci_cp_auth_requested *cp;
	struct hci_conn *conn;

	BT_DBG("%s status 0x%x", hdev->name, status);

	if (!status)
		return;

	cp = hci_sent_cmd_data(hdev, HCI_OP_AUTH_REQUESTED);
	if (!cp)
		return;

	hci_dev_lock(hdev);

	conn = hci_conn_hash_lookup_handle(hdev, __le16_to_cpu(cp->handle));
	if (conn) {
		if (conn->state == BT_CONFIG) {
			hci_proto_connect_cfm(conn, status);
			hci_conn_put(conn);
		}
	}

	hci_dev_unlock(hdev);
}

static void hci_cs_set_conn_encrypt(struct hci_dev *hdev, __u8 status)
{
	struct hci_cp_set_conn_encrypt *cp;
	struct hci_conn *conn;

	BT_DBG("%s status 0x%x", hdev->name, status);

	if (!status)
		return;

	cp = hci_sent_cmd_data(hdev, HCI_OP_SET_CONN_ENCRYPT);
	if (!cp)
		return;

	hci_dev_lock(hdev);

	conn = hci_conn_hash_lookup_handle(hdev, __le16_to_cpu(cp->handle));
	if (conn) {
		if (conn->state == BT_CONFIG) {
			hci_proto_connect_cfm(conn, status);
			hci_conn_put(conn);
		}
	}

	hci_dev_unlock(hdev);
}

static int hci_outgoing_auth_needed(struct hci_dev *hdev,
<<<<<<< HEAD
						struct hci_conn *conn)
=======
							struct hci_conn *conn)
>>>>>>> 105e53f8
{
	if (conn->state != BT_CONFIG || !conn->out)
		return 0;

<<<<<<< HEAD
	if (conn->sec_level == BT_SECURITY_SDP)
=======
	if (conn->pending_sec_level == BT_SECURITY_SDP)
>>>>>>> 105e53f8
		return 0;

	/* Only request authentication for SSP connections or non-SSP
	 * devices with sec_level HIGH */
	if (!(hdev->ssp_mode > 0 && conn->ssp_mode > 0) &&
<<<<<<< HEAD
					conn->sec_level != BT_SECURITY_HIGH)
=======
				conn->pending_sec_level != BT_SECURITY_HIGH)
>>>>>>> 105e53f8
		return 0;

	return 1;
}

static void hci_cs_remote_name_req(struct hci_dev *hdev, __u8 status)
{
	struct hci_cp_remote_name_req *cp;
	struct hci_conn *conn;

	BT_DBG("%s status 0x%x", hdev->name, status);

	/* If successful wait for the name req complete event before
	 * checking for the need to do authentication */
	if (!status)
		return;

	cp = hci_sent_cmd_data(hdev, HCI_OP_REMOTE_NAME_REQ);
	if (!cp)
		return;

	hci_dev_lock(hdev);

	conn = hci_conn_hash_lookup_ba(hdev, ACL_LINK, &cp->bdaddr);
	if (conn && hci_outgoing_auth_needed(hdev, conn)) {
		struct hci_cp_auth_requested cp;
		cp.handle = __cpu_to_le16(conn->handle);
		hci_send_cmd(hdev, HCI_OP_AUTH_REQUESTED, sizeof(cp), &cp);
	}

	hci_dev_unlock(hdev);
}

static void hci_cs_read_remote_features(struct hci_dev *hdev, __u8 status)
{
	struct hci_cp_read_remote_features *cp;
	struct hci_conn *conn;

	BT_DBG("%s status 0x%x", hdev->name, status);

	if (!status)
		return;

	cp = hci_sent_cmd_data(hdev, HCI_OP_READ_REMOTE_FEATURES);
	if (!cp)
		return;

	hci_dev_lock(hdev);

	conn = hci_conn_hash_lookup_handle(hdev, __le16_to_cpu(cp->handle));
	if (conn) {
		if (conn->state == BT_CONFIG) {
			hci_proto_connect_cfm(conn, status);
			hci_conn_put(conn);
		}
	}

	hci_dev_unlock(hdev);
}

static void hci_cs_read_remote_ext_features(struct hci_dev *hdev, __u8 status)
{
	struct hci_cp_read_remote_ext_features *cp;
	struct hci_conn *conn;

	BT_DBG("%s status 0x%x", hdev->name, status);

	if (!status)
		return;

	cp = hci_sent_cmd_data(hdev, HCI_OP_READ_REMOTE_EXT_FEATURES);
	if (!cp)
		return;

	hci_dev_lock(hdev);

	conn = hci_conn_hash_lookup_handle(hdev, __le16_to_cpu(cp->handle));
	if (conn) {
		if (conn->state == BT_CONFIG) {
			hci_proto_connect_cfm(conn, status);
			hci_conn_put(conn);
		}
	}

	hci_dev_unlock(hdev);
}

static void hci_cs_setup_sync_conn(struct hci_dev *hdev, __u8 status)
{
	struct hci_cp_setup_sync_conn *cp;
	struct hci_conn *acl, *sco;
	__u16 handle;

	BT_DBG("%s status 0x%x", hdev->name, status);

	if (!status)
		return;

	cp = hci_sent_cmd_data(hdev, HCI_OP_SETUP_SYNC_CONN);
	if (!cp)
		return;

	handle = __le16_to_cpu(cp->handle);

	BT_DBG("%s handle %d", hdev->name, handle);

	hci_dev_lock(hdev);

	acl = hci_conn_hash_lookup_handle(hdev, handle);
	if (acl) {
		sco = acl->link;
		if (sco) {
			sco->state = BT_CLOSED;

			hci_proto_connect_cfm(sco, status);
			hci_conn_del(sco);
		}
	}

	hci_dev_unlock(hdev);
}

static void hci_cs_sniff_mode(struct hci_dev *hdev, __u8 status)
{
	struct hci_cp_sniff_mode *cp;
	struct hci_conn *conn;

	BT_DBG("%s status 0x%x", hdev->name, status);

	if (!status)
		return;

	cp = hci_sent_cmd_data(hdev, HCI_OP_SNIFF_MODE);
	if (!cp)
		return;

	hci_dev_lock(hdev);

	conn = hci_conn_hash_lookup_handle(hdev, __le16_to_cpu(cp->handle));
	if (conn) {
		clear_bit(HCI_CONN_MODE_CHANGE_PEND, &conn->pend);

		if (test_and_clear_bit(HCI_CONN_SCO_SETUP_PEND, &conn->pend))
			hci_sco_setup(conn, status);
	}

	hci_dev_unlock(hdev);
}

static void hci_cs_exit_sniff_mode(struct hci_dev *hdev, __u8 status)
{
	struct hci_cp_exit_sniff_mode *cp;
	struct hci_conn *conn;

	BT_DBG("%s status 0x%x", hdev->name, status);

	if (!status)
		return;

	cp = hci_sent_cmd_data(hdev, HCI_OP_EXIT_SNIFF_MODE);
	if (!cp)
		return;

	hci_dev_lock(hdev);

	conn = hci_conn_hash_lookup_handle(hdev, __le16_to_cpu(cp->handle));
	if (conn) {
		clear_bit(HCI_CONN_MODE_CHANGE_PEND, &conn->pend);

		if (test_and_clear_bit(HCI_CONN_SCO_SETUP_PEND, &conn->pend))
			hci_sco_setup(conn, status);
	}

	hci_dev_unlock(hdev);
}

static void hci_cs_le_create_conn(struct hci_dev *hdev, __u8 status)
{
	struct hci_cp_le_create_conn *cp;
	struct hci_conn *conn;

	BT_DBG("%s status 0x%x", hdev->name, status);

	cp = hci_sent_cmd_data(hdev, HCI_OP_LE_CREATE_CONN);
	if (!cp)
		return;

	hci_dev_lock(hdev);

	conn = hci_conn_hash_lookup_ba(hdev, LE_LINK, &cp->peer_addr);

	BT_DBG("%s bdaddr %s conn %p", hdev->name, batostr(&cp->peer_addr),
		conn);

	if (status) {
		if (conn && conn->state == BT_CONNECT) {
			conn->state = BT_CLOSED;
			hci_proto_connect_cfm(conn, status);
			hci_conn_del(conn);
		}
	} else {
		if (!conn) {
			conn = hci_conn_add(hdev, LE_LINK, &cp->peer_addr);
			if (conn)
				conn->out = 1;
			else
				BT_ERR("No memory for new connection");
		}
	}

	hci_dev_unlock(hdev);
}

static inline void hci_inquiry_complete_evt(struct hci_dev *hdev, struct sk_buff *skb)
{
	__u8 status = *((__u8 *) skb->data);

	BT_DBG("%s status %d", hdev->name, status);

	clear_bit(HCI_INQUIRY, &hdev->flags);

	hci_req_complete(hdev, HCI_OP_INQUIRY, status);

	hci_conn_check_pending(hdev);
}

static inline void hci_inquiry_result_evt(struct hci_dev *hdev, struct sk_buff *skb)
{
	struct inquiry_data data;
	struct inquiry_info *info = (void *) (skb->data + 1);
	int num_rsp = *((__u8 *) skb->data);

	BT_DBG("%s num_rsp %d", hdev->name, num_rsp);

	if (!num_rsp)
		return;

	hci_dev_lock(hdev);

	for (; num_rsp; num_rsp--) {
		bacpy(&data.bdaddr, &info->bdaddr);
		data.pscan_rep_mode	= info->pscan_rep_mode;
		data.pscan_period_mode	= info->pscan_period_mode;
		data.pscan_mode		= info->pscan_mode;
		memcpy(data.dev_class, info->dev_class, 3);
		data.clock_offset	= info->clock_offset;
		data.rssi		= 0x00;
		data.ssp_mode		= 0x00;
		info++;
		hci_inquiry_cache_update(hdev, &data);
	}

	hci_dev_unlock(hdev);
}

static inline void hci_conn_complete_evt(struct hci_dev *hdev, struct sk_buff *skb)
{
	struct hci_ev_conn_complete *ev = (void *) skb->data;
	struct hci_conn *conn;

	BT_DBG("%s", hdev->name);

	hci_dev_lock(hdev);

	conn = hci_conn_hash_lookup_ba(hdev, ev->link_type, &ev->bdaddr);
	if (!conn) {
		if (ev->link_type != SCO_LINK)
			goto unlock;

		conn = hci_conn_hash_lookup_ba(hdev, ESCO_LINK, &ev->bdaddr);
		if (!conn)
			goto unlock;

		conn->type = SCO_LINK;
	}

	if (!ev->status) {
		conn->handle = __le16_to_cpu(ev->handle);

		if (conn->type == ACL_LINK) {
			conn->state = BT_CONFIG;
			hci_conn_hold(conn);
			conn->disc_timeout = HCI_DISCONN_TIMEOUT;
			mgmt_connected(hdev->id, &ev->bdaddr);
		} else
			conn->state = BT_CONNECTED;

		hci_conn_hold_device(conn);
		hci_conn_add_sysfs(conn);

		if (test_bit(HCI_AUTH, &hdev->flags))
			conn->link_mode |= HCI_LM_AUTH;

		if (test_bit(HCI_ENCRYPT, &hdev->flags))
			conn->link_mode |= HCI_LM_ENCRYPT;

		/* Get remote features */
		if (conn->type == ACL_LINK) {
			struct hci_cp_read_remote_features cp;
			cp.handle = ev->handle;
			hci_send_cmd(hdev, HCI_OP_READ_REMOTE_FEATURES,
							sizeof(cp), &cp);
		}

		/* Set packet type for incoming connection */
		if (!conn->out && hdev->hci_ver < 3) {
			struct hci_cp_change_conn_ptype cp;
			cp.handle = ev->handle;
			cp.pkt_type = cpu_to_le16(conn->pkt_type);
			hci_send_cmd(hdev, HCI_OP_CHANGE_CONN_PTYPE,
							sizeof(cp), &cp);
		}
	} else {
		conn->state = BT_CLOSED;
		if (conn->type == ACL_LINK)
			mgmt_connect_failed(hdev->id, &ev->bdaddr, ev->status);
	}

	if (conn->type == ACL_LINK)
		hci_sco_setup(conn, ev->status);

	if (ev->status) {
		hci_proto_connect_cfm(conn, ev->status);
		hci_conn_del(conn);
	} else if (ev->link_type != ACL_LINK)
		hci_proto_connect_cfm(conn, ev->status);

unlock:
	hci_dev_unlock(hdev);

	hci_conn_check_pending(hdev);
}

static inline void hci_conn_request_evt(struct hci_dev *hdev, struct sk_buff *skb)
{
	struct hci_ev_conn_request *ev = (void *) skb->data;
	int mask = hdev->link_mode;

	BT_DBG("%s bdaddr %s type 0x%x", hdev->name,
					batostr(&ev->bdaddr), ev->link_type);

	mask |= hci_proto_connect_ind(hdev, &ev->bdaddr, ev->link_type);

	if ((mask & HCI_LM_ACCEPT) &&
			!hci_blacklist_lookup(hdev, &ev->bdaddr)) {
		/* Connection accepted */
		struct inquiry_entry *ie;
		struct hci_conn *conn;

		hci_dev_lock(hdev);

		ie = hci_inquiry_cache_lookup(hdev, &ev->bdaddr);
		if (ie)
			memcpy(ie->data.dev_class, ev->dev_class, 3);

		conn = hci_conn_hash_lookup_ba(hdev, ev->link_type, &ev->bdaddr);
		if (!conn) {
			conn = hci_conn_add(hdev, ev->link_type, &ev->bdaddr);
			if (!conn) {
				BT_ERR("No memory for new connection");
				hci_dev_unlock(hdev);
				return;
			}
		}

		memcpy(conn->dev_class, ev->dev_class, 3);
		conn->state = BT_CONNECT;

		hci_dev_unlock(hdev);

		if (ev->link_type == ACL_LINK || !lmp_esco_capable(hdev)) {
			struct hci_cp_accept_conn_req cp;

			bacpy(&cp.bdaddr, &ev->bdaddr);

			if (lmp_rswitch_capable(hdev) && (mask & HCI_LM_MASTER))
				cp.role = 0x00; /* Become master */
			else
				cp.role = 0x01; /* Remain slave */

			hci_send_cmd(hdev, HCI_OP_ACCEPT_CONN_REQ,
							sizeof(cp), &cp);
		} else {
			struct hci_cp_accept_sync_conn_req cp;

			bacpy(&cp.bdaddr, &ev->bdaddr);
			cp.pkt_type = cpu_to_le16(conn->pkt_type);

			cp.tx_bandwidth   = cpu_to_le32(0x00001f40);
			cp.rx_bandwidth   = cpu_to_le32(0x00001f40);
			cp.max_latency    = cpu_to_le16(0xffff);
			cp.content_format = cpu_to_le16(hdev->voice_setting);
			cp.retrans_effort = 0xff;

			hci_send_cmd(hdev, HCI_OP_ACCEPT_SYNC_CONN_REQ,
							sizeof(cp), &cp);
		}
	} else {
		/* Connection rejected */
		struct hci_cp_reject_conn_req cp;

		bacpy(&cp.bdaddr, &ev->bdaddr);
		cp.reason = 0x0f;
		hci_send_cmd(hdev, HCI_OP_REJECT_CONN_REQ, sizeof(cp), &cp);
	}
}

static inline void hci_disconn_complete_evt(struct hci_dev *hdev, struct sk_buff *skb)
{
	struct hci_ev_disconn_complete *ev = (void *) skb->data;
	struct hci_conn *conn;

	BT_DBG("%s status %d", hdev->name, ev->status);

	if (ev->status) {
		mgmt_disconnect_failed(hdev->id);
		return;
	}

	hci_dev_lock(hdev);

	conn = hci_conn_hash_lookup_handle(hdev, __le16_to_cpu(ev->handle));
	if (!conn)
		goto unlock;

	conn->state = BT_CLOSED;

	if (conn->type == ACL_LINK)
		mgmt_disconnected(hdev->id, &conn->dst);

	hci_proto_disconn_cfm(conn, ev->reason);
	hci_conn_del(conn);

unlock:
	hci_dev_unlock(hdev);
}

static inline void hci_auth_complete_evt(struct hci_dev *hdev, struct sk_buff *skb)
{
	struct hci_ev_auth_complete *ev = (void *) skb->data;
	struct hci_conn *conn;

	BT_DBG("%s status %d", hdev->name, ev->status);

	hci_dev_lock(hdev);

	conn = hci_conn_hash_lookup_handle(hdev, __le16_to_cpu(ev->handle));
	if (conn) {
		if (!ev->status) {
			conn->link_mode |= HCI_LM_AUTH;
			conn->sec_level = conn->pending_sec_level;
		} else {
			mgmt_auth_failed(hdev->id, &conn->dst, ev->status);
			conn->sec_level = BT_SECURITY_LOW;
		}

		clear_bit(HCI_CONN_AUTH_PEND, &conn->pend);

		if (conn->state == BT_CONFIG) {
			if (!ev->status && hdev->ssp_mode > 0 &&
							conn->ssp_mode > 0) {
				struct hci_cp_set_conn_encrypt cp;
				cp.handle  = ev->handle;
				cp.encrypt = 0x01;
				hci_send_cmd(hdev, HCI_OP_SET_CONN_ENCRYPT,
							sizeof(cp), &cp);
			} else {
				conn->state = BT_CONNECTED;
				hci_proto_connect_cfm(conn, ev->status);
				hci_conn_put(conn);
			}
		} else {
			hci_auth_cfm(conn, ev->status);

			hci_conn_hold(conn);
			conn->disc_timeout = HCI_DISCONN_TIMEOUT;
			hci_conn_put(conn);
		}

		if (test_bit(HCI_CONN_ENCRYPT_PEND, &conn->pend)) {
			if (!ev->status) {
				struct hci_cp_set_conn_encrypt cp;
				cp.handle  = ev->handle;
				cp.encrypt = 0x01;
				hci_send_cmd(hdev, HCI_OP_SET_CONN_ENCRYPT,
							sizeof(cp), &cp);
			} else {
				clear_bit(HCI_CONN_ENCRYPT_PEND, &conn->pend);
				hci_encrypt_cfm(conn, ev->status, 0x00);
			}
		}
	}

	hci_dev_unlock(hdev);
}

static inline void hci_remote_name_evt(struct hci_dev *hdev, struct sk_buff *skb)
{
	struct hci_ev_remote_name *ev = (void *) skb->data;
	struct hci_conn *conn;

	BT_DBG("%s", hdev->name);

	hci_conn_check_pending(hdev);

	hci_dev_lock(hdev);

	conn = hci_conn_hash_lookup_ba(hdev, ACL_LINK, &ev->bdaddr);
	if (conn && hci_outgoing_auth_needed(hdev, conn)) {
		struct hci_cp_auth_requested cp;
		cp.handle = __cpu_to_le16(conn->handle);
		hci_send_cmd(hdev, HCI_OP_AUTH_REQUESTED, sizeof(cp), &cp);
	}

	hci_dev_unlock(hdev);
}

static inline void hci_encrypt_change_evt(struct hci_dev *hdev, struct sk_buff *skb)
{
	struct hci_ev_encrypt_change *ev = (void *) skb->data;
	struct hci_conn *conn;

	BT_DBG("%s status %d", hdev->name, ev->status);

	hci_dev_lock(hdev);

	conn = hci_conn_hash_lookup_handle(hdev, __le16_to_cpu(ev->handle));
	if (conn) {
		if (!ev->status) {
			if (ev->encrypt) {
				/* Encryption implies authentication */
				conn->link_mode |= HCI_LM_AUTH;
				conn->link_mode |= HCI_LM_ENCRYPT;
			} else
				conn->link_mode &= ~HCI_LM_ENCRYPT;
		}

		clear_bit(HCI_CONN_ENCRYPT_PEND, &conn->pend);

		if (conn->state == BT_CONFIG) {
			if (!ev->status)
				conn->state = BT_CONNECTED;

			hci_proto_connect_cfm(conn, ev->status);
			hci_conn_put(conn);
		} else
			hci_encrypt_cfm(conn, ev->status, ev->encrypt);
	}

	hci_dev_unlock(hdev);
}

static inline void hci_change_link_key_complete_evt(struct hci_dev *hdev, struct sk_buff *skb)
{
	struct hci_ev_change_link_key_complete *ev = (void *) skb->data;
	struct hci_conn *conn;

	BT_DBG("%s status %d", hdev->name, ev->status);

	hci_dev_lock(hdev);

	conn = hci_conn_hash_lookup_handle(hdev, __le16_to_cpu(ev->handle));
	if (conn) {
		if (!ev->status)
			conn->link_mode |= HCI_LM_SECURE;

		clear_bit(HCI_CONN_AUTH_PEND, &conn->pend);

		hci_key_change_cfm(conn, ev->status);
	}

	hci_dev_unlock(hdev);
}

static inline void hci_remote_features_evt(struct hci_dev *hdev, struct sk_buff *skb)
{
	struct hci_ev_remote_features *ev = (void *) skb->data;
	struct hci_conn *conn;

	BT_DBG("%s status %d", hdev->name, ev->status);

	hci_dev_lock(hdev);

	conn = hci_conn_hash_lookup_handle(hdev, __le16_to_cpu(ev->handle));
	if (!conn)
		goto unlock;

	if (!ev->status)
		memcpy(conn->features, ev->features, 8);

	if (conn->state != BT_CONFIG)
		goto unlock;

	if (!ev->status && lmp_ssp_capable(hdev) && lmp_ssp_capable(conn)) {
		struct hci_cp_read_remote_ext_features cp;
		cp.handle = ev->handle;
		cp.page = 0x01;
		hci_send_cmd(hdev, HCI_OP_READ_REMOTE_EXT_FEATURES,
							sizeof(cp), &cp);
		goto unlock;
	}

	if (!ev->status) {
		struct hci_cp_remote_name_req cp;
		memset(&cp, 0, sizeof(cp));
		bacpy(&cp.bdaddr, &conn->dst);
		cp.pscan_rep_mode = 0x02;
		hci_send_cmd(hdev, HCI_OP_REMOTE_NAME_REQ, sizeof(cp), &cp);
<<<<<<< HEAD
	}

	if (!hci_outgoing_auth_needed(hdev, conn)) {
		conn->state = BT_CONNECTED;
		hci_proto_connect_cfm(conn, ev->status);
		hci_conn_put(conn);
	}

=======
	}

	if (!hci_outgoing_auth_needed(hdev, conn)) {
		conn->state = BT_CONNECTED;
		hci_proto_connect_cfm(conn, ev->status);
		hci_conn_put(conn);
	}

>>>>>>> 105e53f8
unlock:
	hci_dev_unlock(hdev);
}

static inline void hci_remote_version_evt(struct hci_dev *hdev, struct sk_buff *skb)
{
	BT_DBG("%s", hdev->name);
}

static inline void hci_qos_setup_complete_evt(struct hci_dev *hdev, struct sk_buff *skb)
{
	BT_DBG("%s", hdev->name);
}

static inline void hci_cmd_complete_evt(struct hci_dev *hdev, struct sk_buff *skb)
{
	struct hci_ev_cmd_complete *ev = (void *) skb->data;
	__u16 opcode;

	skb_pull(skb, sizeof(*ev));

	opcode = __le16_to_cpu(ev->opcode);

	switch (opcode) {
	case HCI_OP_INQUIRY_CANCEL:
		hci_cc_inquiry_cancel(hdev, skb);
		break;

	case HCI_OP_EXIT_PERIODIC_INQ:
		hci_cc_exit_periodic_inq(hdev, skb);
		break;

	case HCI_OP_REMOTE_NAME_REQ_CANCEL:
		hci_cc_remote_name_req_cancel(hdev, skb);
		break;

	case HCI_OP_ROLE_DISCOVERY:
		hci_cc_role_discovery(hdev, skb);
		break;

	case HCI_OP_READ_LINK_POLICY:
		hci_cc_read_link_policy(hdev, skb);
		break;

	case HCI_OP_WRITE_LINK_POLICY:
		hci_cc_write_link_policy(hdev, skb);
		break;

	case HCI_OP_READ_DEF_LINK_POLICY:
		hci_cc_read_def_link_policy(hdev, skb);
		break;

	case HCI_OP_WRITE_DEF_LINK_POLICY:
		hci_cc_write_def_link_policy(hdev, skb);
		break;

	case HCI_OP_RESET:
		hci_cc_reset(hdev, skb);
		break;

	case HCI_OP_WRITE_LOCAL_NAME:
		hci_cc_write_local_name(hdev, skb);
		break;

	case HCI_OP_READ_LOCAL_NAME:
		hci_cc_read_local_name(hdev, skb);
		break;

	case HCI_OP_WRITE_AUTH_ENABLE:
		hci_cc_write_auth_enable(hdev, skb);
		break;

	case HCI_OP_WRITE_ENCRYPT_MODE:
		hci_cc_write_encrypt_mode(hdev, skb);
		break;

	case HCI_OP_WRITE_SCAN_ENABLE:
		hci_cc_write_scan_enable(hdev, skb);
		break;

	case HCI_OP_READ_CLASS_OF_DEV:
		hci_cc_read_class_of_dev(hdev, skb);
		break;

	case HCI_OP_WRITE_CLASS_OF_DEV:
		hci_cc_write_class_of_dev(hdev, skb);
		break;

	case HCI_OP_READ_VOICE_SETTING:
		hci_cc_read_voice_setting(hdev, skb);
		break;

	case HCI_OP_WRITE_VOICE_SETTING:
		hci_cc_write_voice_setting(hdev, skb);
		break;

	case HCI_OP_HOST_BUFFER_SIZE:
		hci_cc_host_buffer_size(hdev, skb);
		break;

	case HCI_OP_READ_SSP_MODE:
		hci_cc_read_ssp_mode(hdev, skb);
		break;

	case HCI_OP_WRITE_SSP_MODE:
		hci_cc_write_ssp_mode(hdev, skb);
		break;

	case HCI_OP_READ_LOCAL_VERSION:
		hci_cc_read_local_version(hdev, skb);
		break;

	case HCI_OP_READ_LOCAL_COMMANDS:
		hci_cc_read_local_commands(hdev, skb);
		break;

	case HCI_OP_READ_LOCAL_FEATURES:
		hci_cc_read_local_features(hdev, skb);
		break;

	case HCI_OP_READ_BUFFER_SIZE:
		hci_cc_read_buffer_size(hdev, skb);
		break;

	case HCI_OP_READ_BD_ADDR:
		hci_cc_read_bd_addr(hdev, skb);
		break;

	case HCI_OP_WRITE_CA_TIMEOUT:
		hci_cc_write_ca_timeout(hdev, skb);
		break;

<<<<<<< HEAD
=======
	case HCI_OP_DELETE_STORED_LINK_KEY:
		hci_cc_delete_stored_link_key(hdev, skb);
		break;

	case HCI_OP_SET_EVENT_MASK:
		hci_cc_set_event_mask(hdev, skb);
		break;

	case HCI_OP_WRITE_INQUIRY_MODE:
		hci_cc_write_inquiry_mode(hdev, skb);
		break;

	case HCI_OP_READ_INQ_RSP_TX_POWER:
		hci_cc_read_inq_rsp_tx_power(hdev, skb);
		break;

	case HCI_OP_SET_EVENT_FLT:
		hci_cc_set_event_flt(hdev, skb);
		break;

	case HCI_OP_PIN_CODE_REPLY:
		hci_cc_pin_code_reply(hdev, skb);
		break;

	case HCI_OP_PIN_CODE_NEG_REPLY:
		hci_cc_pin_code_neg_reply(hdev, skb);
		break;

	case HCI_OP_LE_READ_BUFFER_SIZE:
		hci_cc_le_read_buffer_size(hdev, skb);
		break;

	case HCI_OP_USER_CONFIRM_REPLY:
		hci_cc_user_confirm_reply(hdev, skb);
		break;

	case HCI_OP_USER_CONFIRM_NEG_REPLY:
		hci_cc_user_confirm_neg_reply(hdev, skb);
		break;

>>>>>>> 105e53f8
	default:
		BT_DBG("%s opcode 0x%x", hdev->name, opcode);
		break;
	}

	if (ev->opcode != HCI_OP_NOP)
		del_timer(&hdev->cmd_timer);

	if (ev->ncmd) {
		atomic_set(&hdev->cmd_cnt, 1);
		if (!skb_queue_empty(&hdev->cmd_q))
			tasklet_schedule(&hdev->cmd_task);
	}
}

static inline void hci_cmd_status_evt(struct hci_dev *hdev, struct sk_buff *skb)
{
	struct hci_ev_cmd_status *ev = (void *) skb->data;
	__u16 opcode;

	skb_pull(skb, sizeof(*ev));

	opcode = __le16_to_cpu(ev->opcode);

	switch (opcode) {
	case HCI_OP_INQUIRY:
		hci_cs_inquiry(hdev, ev->status);
		break;

	case HCI_OP_CREATE_CONN:
		hci_cs_create_conn(hdev, ev->status);
		break;

	case HCI_OP_ADD_SCO:
		hci_cs_add_sco(hdev, ev->status);
		break;

	case HCI_OP_AUTH_REQUESTED:
		hci_cs_auth_requested(hdev, ev->status);
		break;

	case HCI_OP_SET_CONN_ENCRYPT:
		hci_cs_set_conn_encrypt(hdev, ev->status);
		break;

	case HCI_OP_REMOTE_NAME_REQ:
		hci_cs_remote_name_req(hdev, ev->status);
		break;

	case HCI_OP_READ_REMOTE_FEATURES:
		hci_cs_read_remote_features(hdev, ev->status);
		break;

	case HCI_OP_READ_REMOTE_EXT_FEATURES:
		hci_cs_read_remote_ext_features(hdev, ev->status);
		break;

	case HCI_OP_SETUP_SYNC_CONN:
		hci_cs_setup_sync_conn(hdev, ev->status);
		break;

	case HCI_OP_SNIFF_MODE:
		hci_cs_sniff_mode(hdev, ev->status);
		break;

	case HCI_OP_EXIT_SNIFF_MODE:
		hci_cs_exit_sniff_mode(hdev, ev->status);
		break;

	case HCI_OP_DISCONNECT:
		if (ev->status != 0)
			mgmt_disconnect_failed(hdev->id);
		break;

	case HCI_OP_LE_CREATE_CONN:
		hci_cs_le_create_conn(hdev, ev->status);
		break;

	default:
		BT_DBG("%s opcode 0x%x", hdev->name, opcode);
		break;
	}

	if (ev->opcode != HCI_OP_NOP)
		del_timer(&hdev->cmd_timer);

	if (ev->ncmd && !test_bit(HCI_RESET, &hdev->flags)) {
		atomic_set(&hdev->cmd_cnt, 1);
		if (!skb_queue_empty(&hdev->cmd_q))
			tasklet_schedule(&hdev->cmd_task);
	}
}

static inline void hci_role_change_evt(struct hci_dev *hdev, struct sk_buff *skb)
{
	struct hci_ev_role_change *ev = (void *) skb->data;
	struct hci_conn *conn;

	BT_DBG("%s status %d", hdev->name, ev->status);

	hci_dev_lock(hdev);

	conn = hci_conn_hash_lookup_ba(hdev, ACL_LINK, &ev->bdaddr);
	if (conn) {
		if (!ev->status) {
			if (ev->role)
				conn->link_mode &= ~HCI_LM_MASTER;
			else
				conn->link_mode |= HCI_LM_MASTER;
		}

		clear_bit(HCI_CONN_RSWITCH_PEND, &conn->pend);

		hci_role_switch_cfm(conn, ev->status, ev->role);
	}

	hci_dev_unlock(hdev);
}

static inline void hci_num_comp_pkts_evt(struct hci_dev *hdev, struct sk_buff *skb)
{
	struct hci_ev_num_comp_pkts *ev = (void *) skb->data;
	__le16 *ptr;
	int i;

	skb_pull(skb, sizeof(*ev));

	BT_DBG("%s num_hndl %d", hdev->name, ev->num_hndl);

	if (skb->len < ev->num_hndl * 4) {
		BT_DBG("%s bad parameters", hdev->name);
		return;
	}

	tasklet_disable(&hdev->tx_task);

	for (i = 0, ptr = (__le16 *) skb->data; i < ev->num_hndl; i++) {
		struct hci_conn *conn;
		__u16  handle, count;

		handle = get_unaligned_le16(ptr++);
		count  = get_unaligned_le16(ptr++);

		conn = hci_conn_hash_lookup_handle(hdev, handle);
		if (conn) {
			conn->sent -= count;

			if (conn->type == ACL_LINK) {
				hdev->acl_cnt += count;
				if (hdev->acl_cnt > hdev->acl_pkts)
					hdev->acl_cnt = hdev->acl_pkts;
			} else if (conn->type == LE_LINK) {
				if (hdev->le_pkts) {
					hdev->le_cnt += count;
					if (hdev->le_cnt > hdev->le_pkts)
						hdev->le_cnt = hdev->le_pkts;
				} else {
					hdev->acl_cnt += count;
					if (hdev->acl_cnt > hdev->acl_pkts)
						hdev->acl_cnt = hdev->acl_pkts;
				}
			} else {
				hdev->sco_cnt += count;
				if (hdev->sco_cnt > hdev->sco_pkts)
					hdev->sco_cnt = hdev->sco_pkts;
			}
		}
	}

	tasklet_schedule(&hdev->tx_task);

	tasklet_enable(&hdev->tx_task);
}

static inline void hci_mode_change_evt(struct hci_dev *hdev, struct sk_buff *skb)
{
	struct hci_ev_mode_change *ev = (void *) skb->data;
	struct hci_conn *conn;

	BT_DBG("%s status %d", hdev->name, ev->status);

	hci_dev_lock(hdev);

	conn = hci_conn_hash_lookup_handle(hdev, __le16_to_cpu(ev->handle));
	if (conn) {
		conn->mode = ev->mode;
		conn->interval = __le16_to_cpu(ev->interval);

		if (!test_and_clear_bit(HCI_CONN_MODE_CHANGE_PEND, &conn->pend)) {
			if (conn->mode == HCI_CM_ACTIVE)
				conn->power_save = 1;
			else
				conn->power_save = 0;
		}

		if (test_and_clear_bit(HCI_CONN_SCO_SETUP_PEND, &conn->pend))
			hci_sco_setup(conn, ev->status);
	}

	hci_dev_unlock(hdev);
}

static inline void hci_pin_code_request_evt(struct hci_dev *hdev, struct sk_buff *skb)
{
	struct hci_ev_pin_code_req *ev = (void *) skb->data;
	struct hci_conn *conn;

	BT_DBG("%s", hdev->name);

	hci_dev_lock(hdev);

	conn = hci_conn_hash_lookup_ba(hdev, ACL_LINK, &ev->bdaddr);
	if (conn && conn->state == BT_CONNECTED) {
		hci_conn_hold(conn);
		conn->disc_timeout = HCI_PAIRING_TIMEOUT;
		hci_conn_put(conn);
	}

	if (!test_bit(HCI_PAIRABLE, &hdev->flags))
		hci_send_cmd(hdev, HCI_OP_PIN_CODE_NEG_REPLY,
					sizeof(ev->bdaddr), &ev->bdaddr);

	if (test_bit(HCI_MGMT, &hdev->flags))
		mgmt_pin_code_request(hdev->id, &ev->bdaddr);

	hci_dev_unlock(hdev);
}

static inline void hci_link_key_request_evt(struct hci_dev *hdev, struct sk_buff *skb)
{
	struct hci_ev_link_key_req *ev = (void *) skb->data;
	struct hci_cp_link_key_reply cp;
	struct hci_conn *conn;
	struct link_key *key;

	BT_DBG("%s", hdev->name);

	if (!test_bit(HCI_LINK_KEYS, &hdev->flags))
		return;

	hci_dev_lock(hdev);

	key = hci_find_link_key(hdev, &ev->bdaddr);
	if (!key) {
		BT_DBG("%s link key not found for %s", hdev->name,
							batostr(&ev->bdaddr));
		goto not_found;
	}

	BT_DBG("%s found key type %u for %s", hdev->name, key->type,
							batostr(&ev->bdaddr));

	if (!test_bit(HCI_DEBUG_KEYS, &hdev->flags) && key->type == 0x03) {
		BT_DBG("%s ignoring debug key", hdev->name);
		goto not_found;
	}

	conn = hci_conn_hash_lookup_ba(hdev, ACL_LINK, &ev->bdaddr);

	if (key->type == 0x04 && conn && conn->auth_type != 0xff &&
						(conn->auth_type & 0x01)) {
		BT_DBG("%s ignoring unauthenticated key", hdev->name);
		goto not_found;
	}

	bacpy(&cp.bdaddr, &ev->bdaddr);
	memcpy(cp.link_key, key->val, 16);

	hci_send_cmd(hdev, HCI_OP_LINK_KEY_REPLY, sizeof(cp), &cp);

	hci_dev_unlock(hdev);

	return;

not_found:
	hci_send_cmd(hdev, HCI_OP_LINK_KEY_NEG_REPLY, 6, &ev->bdaddr);
	hci_dev_unlock(hdev);
}

static inline void hci_link_key_notify_evt(struct hci_dev *hdev, struct sk_buff *skb)
{
	struct hci_ev_link_key_notify *ev = (void *) skb->data;
	struct hci_conn *conn;
	u8 pin_len = 0;

	BT_DBG("%s", hdev->name);

	hci_dev_lock(hdev);

	conn = hci_conn_hash_lookup_ba(hdev, ACL_LINK, &ev->bdaddr);
	if (conn) {
		hci_conn_hold(conn);
		conn->disc_timeout = HCI_DISCONN_TIMEOUT;
		pin_len = conn->pin_length;
		hci_conn_put(conn);
	}

	if (test_bit(HCI_LINK_KEYS, &hdev->flags))
		hci_add_link_key(hdev, 1, &ev->bdaddr, ev->link_key,
							ev->key_type, pin_len);

	hci_dev_unlock(hdev);
}

static inline void hci_clock_offset_evt(struct hci_dev *hdev, struct sk_buff *skb)
{
	struct hci_ev_clock_offset *ev = (void *) skb->data;
	struct hci_conn *conn;

	BT_DBG("%s status %d", hdev->name, ev->status);

	hci_dev_lock(hdev);

	conn = hci_conn_hash_lookup_handle(hdev, __le16_to_cpu(ev->handle));
	if (conn && !ev->status) {
		struct inquiry_entry *ie;

		ie = hci_inquiry_cache_lookup(hdev, &conn->dst);
		if (ie) {
			ie->data.clock_offset = ev->clock_offset;
			ie->timestamp = jiffies;
		}
	}

	hci_dev_unlock(hdev);
}

static inline void hci_pkt_type_change_evt(struct hci_dev *hdev, struct sk_buff *skb)
{
	struct hci_ev_pkt_type_change *ev = (void *) skb->data;
	struct hci_conn *conn;

	BT_DBG("%s status %d", hdev->name, ev->status);

	hci_dev_lock(hdev);

	conn = hci_conn_hash_lookup_handle(hdev, __le16_to_cpu(ev->handle));
	if (conn && !ev->status)
		conn->pkt_type = __le16_to_cpu(ev->pkt_type);

	hci_dev_unlock(hdev);
}

static inline void hci_pscan_rep_mode_evt(struct hci_dev *hdev, struct sk_buff *skb)
{
	struct hci_ev_pscan_rep_mode *ev = (void *) skb->data;
	struct inquiry_entry *ie;

	BT_DBG("%s", hdev->name);

	hci_dev_lock(hdev);

	ie = hci_inquiry_cache_lookup(hdev, &ev->bdaddr);
	if (ie) {
		ie->data.pscan_rep_mode = ev->pscan_rep_mode;
		ie->timestamp = jiffies;
	}

	hci_dev_unlock(hdev);
}

static inline void hci_inquiry_result_with_rssi_evt(struct hci_dev *hdev, struct sk_buff *skb)
{
	struct inquiry_data data;
	int num_rsp = *((__u8 *) skb->data);

	BT_DBG("%s num_rsp %d", hdev->name, num_rsp);

	if (!num_rsp)
		return;

	hci_dev_lock(hdev);

	if ((skb->len - 1) / num_rsp != sizeof(struct inquiry_info_with_rssi)) {
		struct inquiry_info_with_rssi_and_pscan_mode *info;
		info = (void *) (skb->data + 1);

		for (; num_rsp; num_rsp--) {
			bacpy(&data.bdaddr, &info->bdaddr);
			data.pscan_rep_mode	= info->pscan_rep_mode;
			data.pscan_period_mode	= info->pscan_period_mode;
			data.pscan_mode		= info->pscan_mode;
			memcpy(data.dev_class, info->dev_class, 3);
			data.clock_offset	= info->clock_offset;
			data.rssi		= info->rssi;
			data.ssp_mode		= 0x00;
			info++;
			hci_inquiry_cache_update(hdev, &data);
		}
	} else {
		struct inquiry_info_with_rssi *info = (void *) (skb->data + 1);

		for (; num_rsp; num_rsp--) {
			bacpy(&data.bdaddr, &info->bdaddr);
			data.pscan_rep_mode	= info->pscan_rep_mode;
			data.pscan_period_mode	= info->pscan_period_mode;
			data.pscan_mode		= 0x00;
			memcpy(data.dev_class, info->dev_class, 3);
			data.clock_offset	= info->clock_offset;
			data.rssi		= info->rssi;
			data.ssp_mode		= 0x00;
			info++;
			hci_inquiry_cache_update(hdev, &data);
		}
	}

	hci_dev_unlock(hdev);
}

static inline void hci_remote_ext_features_evt(struct hci_dev *hdev, struct sk_buff *skb)
{
	struct hci_ev_remote_ext_features *ev = (void *) skb->data;
	struct hci_conn *conn;

	BT_DBG("%s", hdev->name);

	hci_dev_lock(hdev);

	conn = hci_conn_hash_lookup_handle(hdev, __le16_to_cpu(ev->handle));
	if (!conn)
		goto unlock;

	if (!ev->status && ev->page == 0x01) {
		struct inquiry_entry *ie;

		ie = hci_inquiry_cache_lookup(hdev, &conn->dst);
		if (ie)
			ie->data.ssp_mode = (ev->features[0] & 0x01);

		conn->ssp_mode = (ev->features[0] & 0x01);
<<<<<<< HEAD
	}

	if (conn->state != BT_CONFIG)
		goto unlock;

	if (!ev->status) {
		struct hci_cp_remote_name_req cp;
		memset(&cp, 0, sizeof(cp));
		bacpy(&cp.bdaddr, &conn->dst);
		cp.pscan_rep_mode = 0x02;
		hci_send_cmd(hdev, HCI_OP_REMOTE_NAME_REQ, sizeof(cp), &cp);
	}

=======
	}

	if (conn->state != BT_CONFIG)
		goto unlock;

	if (!ev->status) {
		struct hci_cp_remote_name_req cp;
		memset(&cp, 0, sizeof(cp));
		bacpy(&cp.bdaddr, &conn->dst);
		cp.pscan_rep_mode = 0x02;
		hci_send_cmd(hdev, HCI_OP_REMOTE_NAME_REQ, sizeof(cp), &cp);
	}

>>>>>>> 105e53f8
	if (!hci_outgoing_auth_needed(hdev, conn)) {
		conn->state = BT_CONNECTED;
		hci_proto_connect_cfm(conn, ev->status);
		hci_conn_put(conn);
	}

unlock:
	hci_dev_unlock(hdev);
}

static inline void hci_sync_conn_complete_evt(struct hci_dev *hdev, struct sk_buff *skb)
{
	struct hci_ev_sync_conn_complete *ev = (void *) skb->data;
	struct hci_conn *conn;

	BT_DBG("%s status %d", hdev->name, ev->status);

	hci_dev_lock(hdev);

	conn = hci_conn_hash_lookup_ba(hdev, ev->link_type, &ev->bdaddr);
	if (!conn) {
		if (ev->link_type == ESCO_LINK)
			goto unlock;

		conn = hci_conn_hash_lookup_ba(hdev, ESCO_LINK, &ev->bdaddr);
		if (!conn)
			goto unlock;

		conn->type = SCO_LINK;
	}

	switch (ev->status) {
	case 0x00:
		conn->handle = __le16_to_cpu(ev->handle);
		conn->state  = BT_CONNECTED;

		hci_conn_hold_device(conn);
		hci_conn_add_sysfs(conn);
		break;

	case 0x11:	/* Unsupported Feature or Parameter Value */
	case 0x1c:	/* SCO interval rejected */
	case 0x1a:	/* Unsupported Remote Feature */
	case 0x1f:	/* Unspecified error */
		if (conn->out && conn->attempt < 2) {
			conn->pkt_type = (hdev->esco_type & SCO_ESCO_MASK) |
					(hdev->esco_type & EDR_ESCO_MASK);
			hci_setup_sync(conn, conn->link->handle);
			goto unlock;
		}
		/* fall through */

	default:
		conn->state = BT_CLOSED;
		break;
	}

	hci_proto_connect_cfm(conn, ev->status);
	if (ev->status)
		hci_conn_del(conn);

unlock:
	hci_dev_unlock(hdev);
}

static inline void hci_sync_conn_changed_evt(struct hci_dev *hdev, struct sk_buff *skb)
{
	BT_DBG("%s", hdev->name);
}

static inline void hci_sniff_subrate_evt(struct hci_dev *hdev, struct sk_buff *skb)
{
	struct hci_ev_sniff_subrate *ev = (void *) skb->data;

	BT_DBG("%s status %d", hdev->name, ev->status);
}

static inline void hci_extended_inquiry_result_evt(struct hci_dev *hdev, struct sk_buff *skb)
{
	struct inquiry_data data;
	struct extended_inquiry_info *info = (void *) (skb->data + 1);
	int num_rsp = *((__u8 *) skb->data);

	BT_DBG("%s num_rsp %d", hdev->name, num_rsp);

	if (!num_rsp)
		return;

	hci_dev_lock(hdev);

	for (; num_rsp; num_rsp--) {
		bacpy(&data.bdaddr, &info->bdaddr);
		data.pscan_rep_mode	= info->pscan_rep_mode;
		data.pscan_period_mode	= info->pscan_period_mode;
		data.pscan_mode		= 0x00;
		memcpy(data.dev_class, info->dev_class, 3);
		data.clock_offset	= info->clock_offset;
		data.rssi		= info->rssi;
		data.ssp_mode		= 0x01;
		info++;
		hci_inquiry_cache_update(hdev, &data);
	}

	hci_dev_unlock(hdev);
}

static inline u8 hci_get_auth_req(struct hci_conn *conn)
{
	/* If remote requests dedicated bonding follow that lead */
	if (conn->remote_auth == 0x02 || conn->remote_auth == 0x03) {
		/* If both remote and local IO capabilities allow MITM
		 * protection then require it, otherwise don't */
		if (conn->remote_cap == 0x03 || conn->io_capability == 0x03)
			return 0x02;
		else
			return 0x03;
	}

	/* If remote requests no-bonding follow that lead */
	if (conn->remote_auth == 0x00 || conn->remote_auth == 0x01)
		return 0x00;

	return conn->auth_type;
}

static inline void hci_io_capa_request_evt(struct hci_dev *hdev, struct sk_buff *skb)
{
	struct hci_ev_io_capa_request *ev = (void *) skb->data;
	struct hci_conn *conn;

	BT_DBG("%s", hdev->name);

	hci_dev_lock(hdev);

	conn = hci_conn_hash_lookup_ba(hdev, ACL_LINK, &ev->bdaddr);
	if (!conn)
		goto unlock;

	hci_conn_hold(conn);

	if (!test_bit(HCI_MGMT, &hdev->flags))
		goto unlock;

	if (test_bit(HCI_PAIRABLE, &hdev->flags) ||
			(conn->remote_auth & ~0x01) == HCI_AT_NO_BONDING) {
		struct hci_cp_io_capability_reply cp;

		bacpy(&cp.bdaddr, &ev->bdaddr);
		cp.capability = conn->io_capability;
		cp.oob_data = 0;
		cp.authentication = hci_get_auth_req(conn);

		hci_send_cmd(hdev, HCI_OP_IO_CAPABILITY_REPLY,
							sizeof(cp), &cp);
	} else {
		struct hci_cp_io_capability_neg_reply cp;

		bacpy(&cp.bdaddr, &ev->bdaddr);
		cp.reason = 0x16; /* Pairing not allowed */

		hci_send_cmd(hdev, HCI_OP_IO_CAPABILITY_NEG_REPLY,
							sizeof(cp), &cp);
	}

unlock:
	hci_dev_unlock(hdev);
}

static inline void hci_io_capa_reply_evt(struct hci_dev *hdev, struct sk_buff *skb)
{
	struct hci_ev_io_capa_reply *ev = (void *) skb->data;
	struct hci_conn *conn;

	BT_DBG("%s", hdev->name);

	hci_dev_lock(hdev);

	conn = hci_conn_hash_lookup_ba(hdev, ACL_LINK, &ev->bdaddr);
	if (!conn)
		goto unlock;

	conn->remote_cap = ev->capability;
	conn->remote_oob = ev->oob_data;
	conn->remote_auth = ev->authentication;

unlock:
	hci_dev_unlock(hdev);
}

static inline void hci_user_confirm_request_evt(struct hci_dev *hdev,
							struct sk_buff *skb)
{
	struct hci_ev_user_confirm_req *ev = (void *) skb->data;

	BT_DBG("%s", hdev->name);

	hci_dev_lock(hdev);

	if (test_bit(HCI_MGMT, &hdev->flags))
		mgmt_user_confirm_request(hdev->id, &ev->bdaddr, ev->passkey);

	hci_dev_unlock(hdev);
}

static inline void hci_simple_pair_complete_evt(struct hci_dev *hdev, struct sk_buff *skb)
{
	struct hci_ev_simple_pair_complete *ev = (void *) skb->data;
	struct hci_conn *conn;

	BT_DBG("%s", hdev->name);

	hci_dev_lock(hdev);

	conn = hci_conn_hash_lookup_ba(hdev, ACL_LINK, &ev->bdaddr);
	if (!conn)
		goto unlock;

	/* To avoid duplicate auth_failed events to user space we check
	 * the HCI_CONN_AUTH_PEND flag which will be set if we
	 * initiated the authentication. A traditional auth_complete
	 * event gets always produced as initiator and is also mapped to
	 * the mgmt_auth_failed event */
	if (!test_bit(HCI_CONN_AUTH_PEND, &conn->pend) && ev->status != 0)
		mgmt_auth_failed(hdev->id, &conn->dst, ev->status);

	hci_conn_put(conn);

unlock:
	hci_dev_unlock(hdev);
}

static inline void hci_remote_host_features_evt(struct hci_dev *hdev, struct sk_buff *skb)
{
	struct hci_ev_remote_host_features *ev = (void *) skb->data;
	struct inquiry_entry *ie;

	BT_DBG("%s", hdev->name);

	hci_dev_lock(hdev);

	ie = hci_inquiry_cache_lookup(hdev, &ev->bdaddr);
	if (ie)
		ie->data.ssp_mode = (ev->features[0] & 0x01);

	hci_dev_unlock(hdev);
}

static inline void hci_le_conn_complete_evt(struct hci_dev *hdev, struct sk_buff *skb)
{
	struct hci_ev_le_conn_complete *ev = (void *) skb->data;
	struct hci_conn *conn;

	BT_DBG("%s status %d", hdev->name, ev->status);

	hci_dev_lock(hdev);

	conn = hci_conn_hash_lookup_ba(hdev, LE_LINK, &ev->bdaddr);
	if (!conn) {
		conn = hci_conn_add(hdev, LE_LINK, &ev->bdaddr);
		if (!conn) {
			BT_ERR("No memory for new connection");
			hci_dev_unlock(hdev);
			return;
		}
	}

	if (ev->status) {
		hci_proto_connect_cfm(conn, ev->status);
		conn->state = BT_CLOSED;
		hci_conn_del(conn);
		goto unlock;
	}

	conn->handle = __le16_to_cpu(ev->handle);
	conn->state = BT_CONNECTED;

	hci_conn_hold_device(conn);
	hci_conn_add_sysfs(conn);

	hci_proto_connect_cfm(conn, ev->status);

unlock:
	hci_dev_unlock(hdev);
}

static inline void hci_le_meta_evt(struct hci_dev *hdev, struct sk_buff *skb)
{
	struct hci_ev_le_meta *le_ev = (void *) skb->data;

	skb_pull(skb, sizeof(*le_ev));

	switch (le_ev->subevent) {
	case HCI_EV_LE_CONN_COMPLETE:
		hci_le_conn_complete_evt(hdev, skb);
		break;

	default:
		break;
	}
}

void hci_event_packet(struct hci_dev *hdev, struct sk_buff *skb)
{
	struct hci_event_hdr *hdr = (void *) skb->data;
	__u8 event = hdr->evt;

	skb_pull(skb, HCI_EVENT_HDR_SIZE);

	switch (event) {
	case HCI_EV_INQUIRY_COMPLETE:
		hci_inquiry_complete_evt(hdev, skb);
		break;

	case HCI_EV_INQUIRY_RESULT:
		hci_inquiry_result_evt(hdev, skb);
		break;

	case HCI_EV_CONN_COMPLETE:
		hci_conn_complete_evt(hdev, skb);
		break;

	case HCI_EV_CONN_REQUEST:
		hci_conn_request_evt(hdev, skb);
		break;

	case HCI_EV_DISCONN_COMPLETE:
		hci_disconn_complete_evt(hdev, skb);
		break;

	case HCI_EV_AUTH_COMPLETE:
		hci_auth_complete_evt(hdev, skb);
		break;

	case HCI_EV_REMOTE_NAME:
		hci_remote_name_evt(hdev, skb);
		break;

	case HCI_EV_ENCRYPT_CHANGE:
		hci_encrypt_change_evt(hdev, skb);
		break;

	case HCI_EV_CHANGE_LINK_KEY_COMPLETE:
		hci_change_link_key_complete_evt(hdev, skb);
		break;

	case HCI_EV_REMOTE_FEATURES:
		hci_remote_features_evt(hdev, skb);
		break;

	case HCI_EV_REMOTE_VERSION:
		hci_remote_version_evt(hdev, skb);
		break;

	case HCI_EV_QOS_SETUP_COMPLETE:
		hci_qos_setup_complete_evt(hdev, skb);
		break;

	case HCI_EV_CMD_COMPLETE:
		hci_cmd_complete_evt(hdev, skb);
		break;

	case HCI_EV_CMD_STATUS:
		hci_cmd_status_evt(hdev, skb);
		break;

	case HCI_EV_ROLE_CHANGE:
		hci_role_change_evt(hdev, skb);
		break;

	case HCI_EV_NUM_COMP_PKTS:
		hci_num_comp_pkts_evt(hdev, skb);
		break;

	case HCI_EV_MODE_CHANGE:
		hci_mode_change_evt(hdev, skb);
		break;

	case HCI_EV_PIN_CODE_REQ:
		hci_pin_code_request_evt(hdev, skb);
		break;

	case HCI_EV_LINK_KEY_REQ:
		hci_link_key_request_evt(hdev, skb);
		break;

	case HCI_EV_LINK_KEY_NOTIFY:
		hci_link_key_notify_evt(hdev, skb);
		break;

	case HCI_EV_CLOCK_OFFSET:
		hci_clock_offset_evt(hdev, skb);
		break;

	case HCI_EV_PKT_TYPE_CHANGE:
		hci_pkt_type_change_evt(hdev, skb);
		break;

	case HCI_EV_PSCAN_REP_MODE:
		hci_pscan_rep_mode_evt(hdev, skb);
		break;

	case HCI_EV_INQUIRY_RESULT_WITH_RSSI:
		hci_inquiry_result_with_rssi_evt(hdev, skb);
		break;

	case HCI_EV_REMOTE_EXT_FEATURES:
		hci_remote_ext_features_evt(hdev, skb);
		break;

	case HCI_EV_SYNC_CONN_COMPLETE:
		hci_sync_conn_complete_evt(hdev, skb);
		break;

	case HCI_EV_SYNC_CONN_CHANGED:
		hci_sync_conn_changed_evt(hdev, skb);
		break;

	case HCI_EV_SNIFF_SUBRATE:
		hci_sniff_subrate_evt(hdev, skb);
		break;

	case HCI_EV_EXTENDED_INQUIRY_RESULT:
		hci_extended_inquiry_result_evt(hdev, skb);
		break;

	case HCI_EV_IO_CAPA_REQUEST:
		hci_io_capa_request_evt(hdev, skb);
		break;

	case HCI_EV_IO_CAPA_REPLY:
		hci_io_capa_reply_evt(hdev, skb);
		break;

	case HCI_EV_USER_CONFIRM_REQUEST:
		hci_user_confirm_request_evt(hdev, skb);
		break;

	case HCI_EV_SIMPLE_PAIR_COMPLETE:
		hci_simple_pair_complete_evt(hdev, skb);
		break;

	case HCI_EV_REMOTE_HOST_FEATURES:
		hci_remote_host_features_evt(hdev, skb);
		break;

	case HCI_EV_LE_META:
		hci_le_meta_evt(hdev, skb);
		break;

	default:
		BT_DBG("%s event 0x%x", hdev->name, event);
		break;
	}

	kfree_skb(skb);
	hdev->stat.evt_rx++;
}

/* Generate internal stack event */
void hci_si_event(struct hci_dev *hdev, int type, int dlen, void *data)
{
	struct hci_event_hdr *hdr;
	struct hci_ev_stack_internal *ev;
	struct sk_buff *skb;

	skb = bt_skb_alloc(HCI_EVENT_HDR_SIZE + sizeof(*ev) + dlen, GFP_ATOMIC);
	if (!skb)
		return;

	hdr = (void *) skb_put(skb, HCI_EVENT_HDR_SIZE);
	hdr->evt  = HCI_EV_STACK_INTERNAL;
	hdr->plen = sizeof(*ev) + dlen;

	ev  = (void *) skb_put(skb, sizeof(*ev) + dlen);
	ev->type = type;
	memcpy(ev->data, data, dlen);

	bt_cb(skb)->incoming = 1;
	__net_timestamp(skb);

	bt_cb(skb)->pkt_type = HCI_EVENT_PKT;
	skb->dev = (void *) hdev;
	hci_send_to_sock(hdev, skb, NULL);
	kfree_skb(skb);
}<|MERGE_RESOLUTION|>--- conflicted
+++ resolved
@@ -183,11 +183,8 @@
 
 	BT_DBG("%s status 0x%x", hdev->name, status);
 
-<<<<<<< HEAD
-=======
 	clear_bit(HCI_RESET, &hdev->flags);
 
->>>>>>> 105e53f8
 	hci_req_complete(hdev, HCI_OP_RESET, status);
 }
 
@@ -698,8 +695,6 @@
 	BT_DBG("%s status 0x%x", hdev->name, status);
 
 	hci_req_complete(hdev, HCI_OP_WRITE_CA_TIMEOUT, status);
-<<<<<<< HEAD
-=======
 }
 
 static void hci_cc_delete_stored_link_key(struct hci_dev *hdev,
@@ -824,7 +819,6 @@
 	if (test_bit(HCI_MGMT, &hdev->flags))
 		mgmt_user_confirm_neg_reply_complete(hdev->id, &rp->bdaddr,
 								rp->status);
->>>>>>> 105e53f8
 }
 
 static inline void hci_cs_inquiry(struct hci_dev *hdev, __u8 status)
@@ -969,30 +963,18 @@
 }
 
 static int hci_outgoing_auth_needed(struct hci_dev *hdev,
-<<<<<<< HEAD
-						struct hci_conn *conn)
-=======
 							struct hci_conn *conn)
->>>>>>> 105e53f8
 {
 	if (conn->state != BT_CONFIG || !conn->out)
 		return 0;
 
-<<<<<<< HEAD
-	if (conn->sec_level == BT_SECURITY_SDP)
-=======
 	if (conn->pending_sec_level == BT_SECURITY_SDP)
->>>>>>> 105e53f8
 		return 0;
 
 	/* Only request authentication for SSP connections or non-SSP
 	 * devices with sec_level HIGH */
 	if (!(hdev->ssp_mode > 0 && conn->ssp_mode > 0) &&
-<<<<<<< HEAD
-					conn->sec_level != BT_SECURITY_HIGH)
-=======
 				conn->pending_sec_level != BT_SECURITY_HIGH)
->>>>>>> 105e53f8
 		return 0;
 
 	return 1;
@@ -1601,7 +1583,6 @@
 		bacpy(&cp.bdaddr, &conn->dst);
 		cp.pscan_rep_mode = 0x02;
 		hci_send_cmd(hdev, HCI_OP_REMOTE_NAME_REQ, sizeof(cp), &cp);
-<<<<<<< HEAD
 	}
 
 	if (!hci_outgoing_auth_needed(hdev, conn)) {
@@ -1610,16 +1591,6 @@
 		hci_conn_put(conn);
 	}
 
-=======
-	}
-
-	if (!hci_outgoing_auth_needed(hdev, conn)) {
-		conn->state = BT_CONNECTED;
-		hci_proto_connect_cfm(conn, ev->status);
-		hci_conn_put(conn);
-	}
-
->>>>>>> 105e53f8
 unlock:
 	hci_dev_unlock(hdev);
 }
@@ -1752,8 +1723,6 @@
 		hci_cc_write_ca_timeout(hdev, skb);
 		break;
 
-<<<<<<< HEAD
-=======
 	case HCI_OP_DELETE_STORED_LINK_KEY:
 		hci_cc_delete_stored_link_key(hdev, skb);
 		break;
@@ -1794,7 +1763,6 @@
 		hci_cc_user_confirm_neg_reply(hdev, skb);
 		break;
 
->>>>>>> 105e53f8
 	default:
 		BT_DBG("%s opcode 0x%x", hdev->name, opcode);
 		break;
@@ -2225,7 +2193,6 @@
 			ie->data.ssp_mode = (ev->features[0] & 0x01);
 
 		conn->ssp_mode = (ev->features[0] & 0x01);
-<<<<<<< HEAD
 	}
 
 	if (conn->state != BT_CONFIG)
@@ -2239,21 +2206,6 @@
 		hci_send_cmd(hdev, HCI_OP_REMOTE_NAME_REQ, sizeof(cp), &cp);
 	}
 
-=======
-	}
-
-	if (conn->state != BT_CONFIG)
-		goto unlock;
-
-	if (!ev->status) {
-		struct hci_cp_remote_name_req cp;
-		memset(&cp, 0, sizeof(cp));
-		bacpy(&cp.bdaddr, &conn->dst);
-		cp.pscan_rep_mode = 0x02;
-		hci_send_cmd(hdev, HCI_OP_REMOTE_NAME_REQ, sizeof(cp), &cp);
-	}
-
->>>>>>> 105e53f8
 	if (!hci_outgoing_auth_needed(hdev, conn)) {
 		conn->state = BT_CONNECTED;
 		hci_proto_connect_cfm(conn, ev->status);
