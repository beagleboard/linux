--- conflicted
+++ resolved
@@ -3663,10 +3663,6 @@
 {
 	struct l2cap_chan *chan;
 	struct sock *sk = NULL;
-<<<<<<< HEAD
-	struct l2cap_pinfo *pi;
-=======
->>>>>>> 017b0292
 	u16 control;
 	u8 tx_seq;
 	int len;
