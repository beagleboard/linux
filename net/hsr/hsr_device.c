--- conflicted
+++ resolved
@@ -378,11 +378,8 @@
 		skb_reset_mac_len(skb);
 		spin_lock_bh(&hsr->seqnr_lock);
 		hsr_forward_skb(skb, master);
-<<<<<<< HEAD
 		INC_CNT_RX_C(hsr);
-=======
 		spin_unlock_bh(&hsr->seqnr_lock);
->>>>>>> 179624a5
 	} else {
 		atomic_long_inc(&dev->tx_dropped);
 		dev_kfree_skb_any(skb);
@@ -400,6 +397,7 @@
 	struct hsr_priv *hsr = master->hsr;
 	struct sk_buff *skb;
 	int hlen, tlen;
+	u16 proto;
 	int len;
 
 	hsr = master->hsr;
@@ -420,19 +418,14 @@
 	 * being, for PRP it is a trailer and for HSR it is a
 	 * header
 	 */
-<<<<<<< HEAD
 	skb = dev_alloc_skb(len);
-=======
-	skb = dev_alloc_skb(sizeof(struct hsr_sup_tag) +
-			    sizeof(struct hsr_sup_payload) + hlen + tlen);
-
->>>>>>> 179624a5
 	if (!skb)
 		return skb;
 
 	skb_reserve(skb, hlen);
 	skb->dev = master->dev;
-<<<<<<< HEAD
+	proto = ETH_P_PRP;
+
 	if (hsr->use_vlan_for_sv) {
 		proto = ETH_P_8021Q;
 		skb->priority = hsr->sv_frame_pcp;
@@ -440,11 +433,8 @@
 		skb->priority = TC_PRIO_CONTROL;
 	}
 	skb->protocol = htons(proto);
-=======
-	skb->priority = TC_PRIO_CONTROL;
->>>>>>> 179624a5
-
-	if (dev_hard_header(skb, skb->dev, ETH_P_PRP,
+
+	if (dev_hard_header(skb, skb->dev, proto,
 			    hsr->sup_multicast_addr,
 			    skb->dev->dev_addr, skb->len) <= 0)
 		goto out;
@@ -469,12 +459,8 @@
 	struct hsr_sup_payload *hsr_sp;
 	struct hsr_sup_tag *hsr_stag;
 	struct sk_buff *skb;
-<<<<<<< HEAD
-	u16 proto;
 	struct vlan_hdr *vhdr;
 	u16 vlan_tci = 0;
-=======
->>>>>>> 179624a5
 
 	*interval = msecs_to_jiffies(HSR_LIFE_CHECK_INTERVAL);
 	if (hsr->announce_count < 3 && hsr->prot_version == 0) {
@@ -489,7 +475,6 @@
 		return;
 	}
 
-<<<<<<< HEAD
 	if (hsr->use_vlan_for_sv) {
 		vhdr = skb_put(skb, VLAN_HLEN);
 		vlan_tci = hsr->sv_frame_vid;
@@ -497,7 +482,7 @@
 		if (hsr->sv_frame_dei)
 			vlan_tci |= VLAN_CFI_MASK;
 		vhdr->h_vlan_TCI = htons(vlan_tci);
-		vhdr->h_vlan_encapsulated_proto = htons(proto);
+		vhdr->h_vlan_encapsulated_proto = htons(ETH_P_PRP);
 	}
 
 	if (hsr->prot_version > 0) {
@@ -506,8 +491,6 @@
 		set_hsr_tag_LSDU_size(hsr_tag, HSR_V1_SUP_LSDUSIZE);
 	}
 
-=======
->>>>>>> 179624a5
 	hsr_stag = skb_put(skb, sizeof(struct hsr_sup_tag));
 	set_hsr_stag_path(hsr_stag, (hsr->prot_version ? 0x0 : 0xf));
 	set_hsr_stag_HSR_ver(hsr_stag, hsr->prot_version);
@@ -521,10 +504,6 @@
 		hsr_stag->sequence_nr = htons(hsr->sequence_nr);
 		hsr->sequence_nr++;
 	}
-<<<<<<< HEAD
-	spin_unlock_irqrestore(&hsr->seqnr_lock, irqflags);
-=======
->>>>>>> 179624a5
 
 	hsr_stag->HSR_TLV_type = type;
 	/* TODO: Why 12 in HSRv0? */
@@ -535,27 +514,21 @@
 	hsr_sp = skb_put(skb, sizeof(struct hsr_sup_payload));
 	ether_addr_copy(hsr_sp->macaddress_A, master->dev->dev_addr);
 
-<<<<<<< HEAD
 	if (!hsr->use_vlan_for_sv) {
-		if (skb_put_padto(skb, ETH_ZLEN + HSR_HLEN))
+		if (skb_put_padto(skb, ETH_ZLEN)) {
+			spin_unlock_bh(&hsr->seqnr_lock);
 			return;
+		}
 	} else {
-		if (skb_put_padto(skb, ETH_ZLEN + HSR_HLEN + VLAN_HLEN))
+		if (skb_put_padto(skb, ETH_ZLEN + VLAN_HLEN)) {
+			spin_unlock_bh(&hsr->seqnr_lock);
 			return;
+		}
 	}
 
 	hsr_forward_skb(skb, master);
 	INC_CNT_TX_SUP(hsr);
-
-=======
-	if (skb_put_padto(skb, ETH_ZLEN)) {
-		spin_unlock_bh(&hsr->seqnr_lock);
-		return;
-	}
-
-	hsr_forward_skb(skb, master);
 	spin_unlock_bh(&hsr->seqnr_lock);
->>>>>>> 179624a5
 	return;
 }
 
@@ -595,11 +568,8 @@
 	}
 
 	hsr_forward_skb(skb, master);
-<<<<<<< HEAD
 	INC_CNT_TX_SUP(hsr);
-=======
 	spin_unlock_bh(&hsr->seqnr_lock);
->>>>>>> 179624a5
 }
 
 /* Announce (supervision frame) timer function
