/*
 * net/tipc/node.c: TIPC node management routines
 *
 * Copyright (c) 2000-2006, Ericsson AB
 * Copyright (c) 2005-2006, 2010-2011, Wind River Systems
 * All rights reserved.
 *
 * Redistribution and use in source and binary forms, with or without
 * modification, are permitted provided that the following conditions are met:
 *
 * 1. Redistributions of source code must retain the above copyright
 *    notice, this list of conditions and the following disclaimer.
 * 2. Redistributions in binary form must reproduce the above copyright
 *    notice, this list of conditions and the following disclaimer in the
 *    documentation and/or other materials provided with the distribution.
 * 3. Neither the names of the copyright holders nor the names of its
 *    contributors may be used to endorse or promote products derived from
 *    this software without specific prior written permission.
 *
 * Alternatively, this software may be distributed under the terms of the
 * GNU General Public License ("GPL") version 2 as published by the Free
 * Software Foundation.
 *
 * THIS SOFTWARE IS PROVIDED BY THE COPYRIGHT HOLDERS AND CONTRIBUTORS "AS IS"
 * AND ANY EXPRESS OR IMPLIED WARRANTIES, INCLUDING, BUT NOT LIMITED TO, THE
 * IMPLIED WARRANTIES OF MERCHANTABILITY AND FITNESS FOR A PARTICULAR PURPOSE
 * ARE DISCLAIMED. IN NO EVENT SHALL THE COPYRIGHT OWNER OR CONTRIBUTORS BE
 * LIABLE FOR ANY DIRECT, INDIRECT, INCIDENTAL, SPECIAL, EXEMPLARY, OR
 * CONSEQUENTIAL DAMAGES (INCLUDING, BUT NOT LIMITED TO, PROCUREMENT OF
 * SUBSTITUTE GOODS OR SERVICES; LOSS OF USE, DATA, OR PROFITS; OR BUSINESS
 * INTERRUPTION) HOWEVER CAUSED AND ON ANY THEORY OF LIABILITY, WHETHER IN
 * CONTRACT, STRICT LIABILITY, OR TORT (INCLUDING NEGLIGENCE OR OTHERWISE)
 * ARISING IN ANY WAY OUT OF THE USE OF THIS SOFTWARE, EVEN IF ADVISED OF THE
 * POSSIBILITY OF SUCH DAMAGE.
 */

#include "core.h"
#include "config.h"
#include "node.h"
#include "name_distr.h"

static void node_lost_contact(struct tipc_node *n_ptr);
static void node_established_contact(struct tipc_node *n_ptr);

static DEFINE_SPINLOCK(node_create_lock);

<<<<<<< HEAD
u32 tipc_own_tag;
=======
static struct hlist_head node_htable[NODE_HTABLE_SIZE];
LIST_HEAD(tipc_node_list);
static u32 tipc_num_nodes;

static atomic_t tipc_num_links = ATOMIC_INIT(0);
u32 tipc_own_tag;

/**
 * tipc_node_find - locate specified node object, if it exists
 */

struct tipc_node *tipc_node_find(u32 addr)
{
	struct tipc_node *node;
	struct hlist_node *pos;

	if (unlikely(!in_own_cluster(addr)))
		return NULL;

	hlist_for_each_entry(node, pos, &node_htable[tipc_hashfn(addr)], hash) {
		if (node->addr == addr)
			return node;
	}
	return NULL;
}
>>>>>>> 105e53f8

/**
 * tipc_node_create - create neighboring node
 *
 * Currently, this routine is called by neighbor discovery code, which holds
 * net_lock for reading only.  We must take node_create_lock to ensure a node
 * isn't created twice if two different bearers discover the node at the same
 * time.  (It would be preferable to switch to holding net_lock in write mode,
 * but this is a non-trivial change.)
 */

struct tipc_node *tipc_node_create(u32 addr)
{
<<<<<<< HEAD
	struct tipc_node *n_ptr;
	u32 n_num;
=======
	struct tipc_node *n_ptr, *temp_node;
>>>>>>> 105e53f8

	spin_lock_bh(&node_create_lock);

	n_ptr = tipc_node_find(addr);
	if (n_ptr) {
		spin_unlock_bh(&node_create_lock);
		return n_ptr;
	}

	n_ptr = kzalloc(sizeof(*n_ptr), GFP_ATOMIC);
	if (!n_ptr) {
		spin_unlock_bh(&node_create_lock);
		warn("Node creation failed, no memory\n");
		return NULL;
	}

	n_ptr->addr = addr;
	spin_lock_init(&n_ptr->lock);
<<<<<<< HEAD
	INIT_LIST_HEAD(&n_ptr->nsub);

	n_num = tipc_node(addr);
	tipc_net.nodes[n_num] = n_ptr;
	if (n_num > tipc_net.highest_node)
		tipc_net.highest_node = n_num;
=======
	INIT_HLIST_NODE(&n_ptr->hash);
	INIT_LIST_HEAD(&n_ptr->list);
	INIT_LIST_HEAD(&n_ptr->nsub);

	hlist_add_head(&n_ptr->hash, &node_htable[tipc_hashfn(addr)]);

	list_for_each_entry(temp_node, &tipc_node_list, list) {
		if (n_ptr->addr < temp_node->addr)
			break;
	}
	list_add_tail(&n_ptr->list, &temp_node->list);

	tipc_num_nodes++;
>>>>>>> 105e53f8

	spin_unlock_bh(&node_create_lock);
	return n_ptr;
}

void tipc_node_delete(struct tipc_node *n_ptr)
{
<<<<<<< HEAD
	u32 n_num;

	if (!n_ptr)
		return;

	n_num = tipc_node(n_ptr->addr);
	tipc_net.nodes[n_num] = NULL;
	kfree(n_ptr);

	while (!tipc_net.nodes[tipc_net.highest_node])
		if (--tipc_net.highest_node == 0)
			break;
=======
	list_del(&n_ptr->list);
	hlist_del(&n_ptr->hash);
	kfree(n_ptr);

	tipc_num_nodes--;
>>>>>>> 105e53f8
}


/**
 * tipc_node_link_up - handle addition of link
 *
 * Link becomes active (alone or shared) or standby, depending on its priority.
 */

void tipc_node_link_up(struct tipc_node *n_ptr, struct link *l_ptr)
{
	struct link **active = &n_ptr->active_links[0];

	n_ptr->working_links++;

	info("Established link <%s> on network plane %c\n",
	     l_ptr->name, l_ptr->b_ptr->net_plane);

	if (!active[0]) {
		active[0] = active[1] = l_ptr;
		node_established_contact(n_ptr);
		return;
	}
	if (l_ptr->priority < active[0]->priority) {
		info("New link <%s> becomes standby\n", l_ptr->name);
		return;
	}
	tipc_link_send_duplicate(active[0], l_ptr);
	if (l_ptr->priority == active[0]->priority) {
		active[0] = l_ptr;
		return;
	}
	info("Old link <%s> becomes standby\n", active[0]->name);
	if (active[1] != active[0])
		info("Old link <%s> becomes standby\n", active[1]->name);
	active[0] = active[1] = l_ptr;
}

/**
 * node_select_active_links - select active link
 */

static void node_select_active_links(struct tipc_node *n_ptr)
{
	struct link **active = &n_ptr->active_links[0];
	u32 i;
	u32 highest_prio = 0;

	active[0] = active[1] = NULL;

	for (i = 0; i < MAX_BEARERS; i++) {
		struct link *l_ptr = n_ptr->links[i];

		if (!l_ptr || !tipc_link_is_up(l_ptr) ||
		    (l_ptr->priority < highest_prio))
			continue;

		if (l_ptr->priority > highest_prio) {
			highest_prio = l_ptr->priority;
			active[0] = active[1] = l_ptr;
		} else {
			active[1] = l_ptr;
		}
	}
}

/**
 * tipc_node_link_down - handle loss of link
 */

void tipc_node_link_down(struct tipc_node *n_ptr, struct link *l_ptr)
{
	struct link **active;

	n_ptr->working_links--;

	if (!tipc_link_is_active(l_ptr)) {
		info("Lost standby link <%s> on network plane %c\n",
		     l_ptr->name, l_ptr->b_ptr->net_plane);
		return;
	}
	info("Lost link <%s> on network plane %c\n",
		l_ptr->name, l_ptr->b_ptr->net_plane);

	active = &n_ptr->active_links[0];
	if (active[0] == l_ptr)
		active[0] = active[1];
	if (active[1] == l_ptr)
		active[1] = active[0];
	if (active[0] == l_ptr)
		node_select_active_links(n_ptr);
	if (tipc_node_is_up(n_ptr))
		tipc_link_changeover(l_ptr);
	else
		node_lost_contact(n_ptr);
}

int tipc_node_active_links(struct tipc_node *n_ptr)
{
	return n_ptr->active_links[0] != NULL;
}

int tipc_node_redundant_links(struct tipc_node *n_ptr)
{
	return n_ptr->working_links > 1;
}

int tipc_node_is_up(struct tipc_node *n_ptr)
{
<<<<<<< HEAD
	return tipc_node_has_active_links(n_ptr);
=======
	return tipc_node_active_links(n_ptr);
>>>>>>> 105e53f8
}

void tipc_node_attach_link(struct tipc_node *n_ptr, struct link *l_ptr)
{
<<<<<<< HEAD
	struct tipc_node *n_ptr = tipc_node_find(l_ptr->addr);

	if (!n_ptr)
		n_ptr = tipc_node_create(l_ptr->addr);
	if (n_ptr) {
		u32 bearer_id = l_ptr->b_ptr->identity;
		char addr_string[16];

		if (n_ptr->link_cnt >= 2) {
			err("Attempt to create third link to %s\n",
			    tipc_addr_string_fill(addr_string, n_ptr->addr));
			return NULL;
		}

		if (!n_ptr->links[bearer_id]) {
			n_ptr->links[bearer_id] = l_ptr;
			tipc_net.links++;
			n_ptr->link_cnt++;
			return n_ptr;
		}
		err("Attempt to establish second link on <%s> to %s\n",
		    l_ptr->b_ptr->publ.name,
		    tipc_addr_string_fill(addr_string, l_ptr->addr));
	}
	return NULL;
=======
	n_ptr->links[l_ptr->b_ptr->identity] = l_ptr;
	atomic_inc(&tipc_num_links);
	n_ptr->link_cnt++;
>>>>>>> 105e53f8
}

void tipc_node_detach_link(struct tipc_node *n_ptr, struct link *l_ptr)
{
	n_ptr->links[l_ptr->b_ptr->identity] = NULL;
<<<<<<< HEAD
	tipc_net.links--;
=======
	atomic_dec(&tipc_num_links);
>>>>>>> 105e53f8
	n_ptr->link_cnt--;
}

/*
 * Routing table management - five cases to handle:
 *
 * 1: A link towards a zone/cluster external node comes up.
 *    => Send a multicast message updating routing tables of all
 *    system nodes within own cluster that the new destination
 *    can be reached via this node.
 *    (node.establishedContact()=>cluster.multicastNewRoute())
 *
 * 2: A link towards a slave node comes up.
 *    => Send a multicast message updating routing tables of all
 *    system nodes within own cluster that the new destination
 *    can be reached via this node.
 *    (node.establishedContact()=>cluster.multicastNewRoute())
 *    => Send a  message to the slave node about existence
 *    of all system nodes within cluster:
 *    (node.establishedContact()=>cluster.sendLocalRoutes())
 *
 * 3: A new cluster local system node becomes available.
 *    => Send message(s) to this particular node containing
 *    information about all cluster external and slave
 *     nodes which can be reached via this node.
 *    (node.establishedContact()==>network.sendExternalRoutes())
 *    (node.establishedContact()==>network.sendSlaveRoutes())
 *    => Send messages to all directly connected slave nodes
 *    containing information about the existence of the new node
 *    (node.establishedContact()=>cluster.multicastNewRoute())
 *
 * 4: The link towards a zone/cluster external node or slave
 *    node goes down.
 *    => Send a multcast message updating routing tables of all
 *    nodes within cluster that the new destination can not any
 *    longer be reached via this node.
 *    (node.lostAllLinks()=>cluster.bcastLostRoute())
 *
 * 5: A cluster local system node becomes unavailable.
 *    => Remove all references to this node from the local
 *    routing tables. Note: This is a completely node
 *    local operation.
 *    (node.lostAllLinks()=>network.removeAsRouter())
 *    => Send messages to all directly connected slave nodes
 *    containing information about loss of the node
 *    (node.establishedContact()=>cluster.multicastLostRoute())
 *
 */

static void node_established_contact(struct tipc_node *n_ptr)
{
	tipc_k_signal((Handler)tipc_named_node_up, n_ptr->addr);

	/* Syncronize broadcast acks */
	n_ptr->bclink.acked = tipc_bclink_get_last_sent();

	if (n_ptr->bclink.supported) {
		tipc_nmap_add(&tipc_bcast_nmap, n_ptr->addr);
		if (n_ptr->addr < tipc_own_addr)
			tipc_own_tag++;
	}
}

static void node_cleanup_finished(unsigned long node_addr)
{
	struct tipc_node *n_ptr;

	read_lock_bh(&tipc_net_lock);
	n_ptr = tipc_node_find(node_addr);
	if (n_ptr) {
		tipc_node_lock(n_ptr);
		n_ptr->cleanup_required = 0;
		tipc_node_unlock(n_ptr);
	}
	read_unlock_bh(&tipc_net_lock);
}

static void node_lost_contact(struct tipc_node *n_ptr)
{
<<<<<<< HEAD
	struct tipc_node_subscr *ns, *tns;
=======
>>>>>>> 105e53f8
	char addr_string[16];
	u32 i;

	/* Clean up broadcast reception remains */
	n_ptr->bclink.gap_after = n_ptr->bclink.gap_to = 0;
	while (n_ptr->bclink.deferred_head) {
		struct sk_buff *buf = n_ptr->bclink.deferred_head;
		n_ptr->bclink.deferred_head = buf->next;
		buf_discard(buf);
	}
	if (n_ptr->bclink.defragm) {
		buf_discard(n_ptr->bclink.defragm);
		n_ptr->bclink.defragm = NULL;
	}

	if (n_ptr->bclink.supported) {
		tipc_bclink_acknowledge(n_ptr,
					mod(n_ptr->bclink.acked + 10000));
		tipc_nmap_remove(&tipc_bcast_nmap, n_ptr->addr);
		if (n_ptr->addr < tipc_own_addr)
			tipc_own_tag--;
	}

	info("Lost contact with %s\n",
	     tipc_addr_string_fill(addr_string, n_ptr->addr));

	/* Abort link changeover */
	for (i = 0; i < MAX_BEARERS; i++) {
		struct link *l_ptr = n_ptr->links[i];
		if (!l_ptr)
			continue;
		l_ptr->reset_checkpoint = l_ptr->next_in_no;
		l_ptr->exp_msg_count = 0;
		tipc_link_reset_fragments(l_ptr);
	}

	/* Notify subscribers */
	tipc_nodesub_notify(n_ptr);

	/* Prevent re-contact with node until all cleanup is done */

	n_ptr->cleanup_required = 1;
	tipc_k_signal((Handler)node_cleanup_finished, n_ptr->addr);
}

struct sk_buff *tipc_node_get_nodes(const void *req_tlv_area, int req_tlv_space)
{
	u32 domain;
	struct sk_buff *buf;
	struct tipc_node *n_ptr;
	struct tipc_node_info node_info;
	u32 payload_size;
	u32 n_num;

	if (!TLV_CHECK(req_tlv_area, req_tlv_space, TIPC_TLV_NET_ADDR))
		return tipc_cfg_reply_error_string(TIPC_CFG_TLV_ERROR);

	domain = ntohl(*(__be32 *)TLV_DATA(req_tlv_area));
	if (!tipc_addr_domain_valid(domain))
		return tipc_cfg_reply_error_string(TIPC_CFG_INVALID_VALUE
						   " (network address)");

	read_lock_bh(&tipc_net_lock);
<<<<<<< HEAD
	if (!tipc_net.nodes) {
=======
	if (!tipc_num_nodes) {
>>>>>>> 105e53f8
		read_unlock_bh(&tipc_net_lock);
		return tipc_cfg_reply_none();
	}

	/* For now, get space for all other nodes */

<<<<<<< HEAD
	payload_size = TLV_SPACE(sizeof(node_info)) *
		(tipc_net.highest_node - 1);
=======
	payload_size = TLV_SPACE(sizeof(node_info)) * tipc_num_nodes;
>>>>>>> 105e53f8
	if (payload_size > 32768u) {
		read_unlock_bh(&tipc_net_lock);
		return tipc_cfg_reply_error_string(TIPC_CFG_NOT_SUPPORTED
						   " (too many nodes)");
	}
	buf = tipc_cfg_reply_alloc(payload_size);
	if (!buf) {
		read_unlock_bh(&tipc_net_lock);
		return NULL;
	}

	/* Add TLVs for all nodes in scope */

<<<<<<< HEAD
	for (n_num = 1; n_num <= tipc_net.highest_node; n_num++) {
		n_ptr = tipc_net.nodes[n_num];
		if (!n_ptr || !tipc_in_scope(domain, n_ptr->addr))
=======
	list_for_each_entry(n_ptr, &tipc_node_list, list) {
		if (!tipc_in_scope(domain, n_ptr->addr))
>>>>>>> 105e53f8
			continue;
		node_info.addr = htonl(n_ptr->addr);
		node_info.up = htonl(tipc_node_is_up(n_ptr));
		tipc_cfg_append_tlv(buf, TIPC_TLV_NODE_INFO,
				    &node_info, sizeof(node_info));
	}

	read_unlock_bh(&tipc_net_lock);
	return buf;
}

struct sk_buff *tipc_node_get_links(const void *req_tlv_area, int req_tlv_space)
{
	u32 domain;
	struct sk_buff *buf;
	struct tipc_node *n_ptr;
	struct tipc_link_info link_info;
	u32 payload_size;
	u32 n_num;

	if (!TLV_CHECK(req_tlv_area, req_tlv_space, TIPC_TLV_NET_ADDR))
		return tipc_cfg_reply_error_string(TIPC_CFG_TLV_ERROR);

	domain = ntohl(*(__be32 *)TLV_DATA(req_tlv_area));
	if (!tipc_addr_domain_valid(domain))
		return tipc_cfg_reply_error_string(TIPC_CFG_INVALID_VALUE
						   " (network address)");

	if (tipc_mode != TIPC_NET_MODE)
		return tipc_cfg_reply_none();

	read_lock_bh(&tipc_net_lock);

	/* Get space for all unicast links + multicast link */

<<<<<<< HEAD
	payload_size = TLV_SPACE(sizeof(link_info)) * (tipc_net.links + 1);
=======
	payload_size = TLV_SPACE(sizeof(link_info)) *
		(atomic_read(&tipc_num_links) + 1);
>>>>>>> 105e53f8
	if (payload_size > 32768u) {
		read_unlock_bh(&tipc_net_lock);
		return tipc_cfg_reply_error_string(TIPC_CFG_NOT_SUPPORTED
						   " (too many links)");
	}
	buf = tipc_cfg_reply_alloc(payload_size);
	if (!buf) {
		read_unlock_bh(&tipc_net_lock);
		return NULL;
	}

	/* Add TLV for broadcast link */

	link_info.dest = htonl(tipc_cluster_mask(tipc_own_addr));
	link_info.up = htonl(1);
	strlcpy(link_info.str, tipc_bclink_name, TIPC_MAX_LINK_NAME);
	tipc_cfg_append_tlv(buf, TIPC_TLV_LINK_INFO, &link_info, sizeof(link_info));

	/* Add TLVs for any other links in scope */

<<<<<<< HEAD
	for (n_num = 1; n_num <= tipc_net.highest_node; n_num++) {
=======
	list_for_each_entry(n_ptr, &tipc_node_list, list) {
>>>>>>> 105e53f8
		u32 i;

		n_ptr = tipc_net.nodes[n_num];
		if (!n_ptr || !tipc_in_scope(domain, n_ptr->addr))
			continue;
		tipc_node_lock(n_ptr);
		for (i = 0; i < MAX_BEARERS; i++) {
			if (!n_ptr->links[i])
				continue;
			link_info.dest = htonl(n_ptr->addr);
			link_info.up = htonl(tipc_link_is_up(n_ptr->links[i]));
			strcpy(link_info.str, n_ptr->links[i]->name);
			tipc_cfg_append_tlv(buf, TIPC_TLV_LINK_INFO,
					    &link_info, sizeof(link_info));
		}
		tipc_node_unlock(n_ptr);
	}

	read_unlock_bh(&tipc_net_lock);
	return buf;
}<|MERGE_RESOLUTION|>--- conflicted
+++ resolved
@@ -44,9 +44,6 @@
 
 static DEFINE_SPINLOCK(node_create_lock);
 
-<<<<<<< HEAD
-u32 tipc_own_tag;
-=======
 static struct hlist_head node_htable[NODE_HTABLE_SIZE];
 LIST_HEAD(tipc_node_list);
 static u32 tipc_num_nodes;
@@ -72,7 +69,6 @@
 	}
 	return NULL;
 }
->>>>>>> 105e53f8
 
 /**
  * tipc_node_create - create neighboring node
@@ -86,12 +82,7 @@
 
 struct tipc_node *tipc_node_create(u32 addr)
 {
-<<<<<<< HEAD
-	struct tipc_node *n_ptr;
-	u32 n_num;
-=======
 	struct tipc_node *n_ptr, *temp_node;
->>>>>>> 105e53f8
 
 	spin_lock_bh(&node_create_lock);
 
@@ -110,14 +101,6 @@
 
 	n_ptr->addr = addr;
 	spin_lock_init(&n_ptr->lock);
-<<<<<<< HEAD
-	INIT_LIST_HEAD(&n_ptr->nsub);
-
-	n_num = tipc_node(addr);
-	tipc_net.nodes[n_num] = n_ptr;
-	if (n_num > tipc_net.highest_node)
-		tipc_net.highest_node = n_num;
-=======
 	INIT_HLIST_NODE(&n_ptr->hash);
 	INIT_LIST_HEAD(&n_ptr->list);
 	INIT_LIST_HEAD(&n_ptr->nsub);
@@ -131,7 +114,6 @@
 	list_add_tail(&n_ptr->list, &temp_node->list);
 
 	tipc_num_nodes++;
->>>>>>> 105e53f8
 
 	spin_unlock_bh(&node_create_lock);
 	return n_ptr;
@@ -139,26 +121,11 @@
 
 void tipc_node_delete(struct tipc_node *n_ptr)
 {
-<<<<<<< HEAD
-	u32 n_num;
-
-	if (!n_ptr)
-		return;
-
-	n_num = tipc_node(n_ptr->addr);
-	tipc_net.nodes[n_num] = NULL;
-	kfree(n_ptr);
-
-	while (!tipc_net.nodes[tipc_net.highest_node])
-		if (--tipc_net.highest_node == 0)
-			break;
-=======
 	list_del(&n_ptr->list);
 	hlist_del(&n_ptr->hash);
 	kfree(n_ptr);
 
 	tipc_num_nodes--;
->>>>>>> 105e53f8
 }
 
 
@@ -268,56 +235,20 @@
 
 int tipc_node_is_up(struct tipc_node *n_ptr)
 {
-<<<<<<< HEAD
-	return tipc_node_has_active_links(n_ptr);
-=======
 	return tipc_node_active_links(n_ptr);
->>>>>>> 105e53f8
 }
 
 void tipc_node_attach_link(struct tipc_node *n_ptr, struct link *l_ptr)
 {
-<<<<<<< HEAD
-	struct tipc_node *n_ptr = tipc_node_find(l_ptr->addr);
-
-	if (!n_ptr)
-		n_ptr = tipc_node_create(l_ptr->addr);
-	if (n_ptr) {
-		u32 bearer_id = l_ptr->b_ptr->identity;
-		char addr_string[16];
-
-		if (n_ptr->link_cnt >= 2) {
-			err("Attempt to create third link to %s\n",
-			    tipc_addr_string_fill(addr_string, n_ptr->addr));
-			return NULL;
-		}
-
-		if (!n_ptr->links[bearer_id]) {
-			n_ptr->links[bearer_id] = l_ptr;
-			tipc_net.links++;
-			n_ptr->link_cnt++;
-			return n_ptr;
-		}
-		err("Attempt to establish second link on <%s> to %s\n",
-		    l_ptr->b_ptr->publ.name,
-		    tipc_addr_string_fill(addr_string, l_ptr->addr));
-	}
-	return NULL;
-=======
 	n_ptr->links[l_ptr->b_ptr->identity] = l_ptr;
 	atomic_inc(&tipc_num_links);
 	n_ptr->link_cnt++;
->>>>>>> 105e53f8
 }
 
 void tipc_node_detach_link(struct tipc_node *n_ptr, struct link *l_ptr)
 {
 	n_ptr->links[l_ptr->b_ptr->identity] = NULL;
-<<<<<<< HEAD
-	tipc_net.links--;
-=======
 	atomic_dec(&tipc_num_links);
->>>>>>> 105e53f8
 	n_ptr->link_cnt--;
 }
 
@@ -397,10 +328,6 @@
 
 static void node_lost_contact(struct tipc_node *n_ptr)
 {
-<<<<<<< HEAD
-	struct tipc_node_subscr *ns, *tns;
-=======
->>>>>>> 105e53f8
 	char addr_string[16];
 	u32 i;
 
@@ -453,7 +380,6 @@
 	struct tipc_node *n_ptr;
 	struct tipc_node_info node_info;
 	u32 payload_size;
-	u32 n_num;
 
 	if (!TLV_CHECK(req_tlv_area, req_tlv_space, TIPC_TLV_NET_ADDR))
 		return tipc_cfg_reply_error_string(TIPC_CFG_TLV_ERROR);
@@ -464,23 +390,14 @@
 						   " (network address)");
 
 	read_lock_bh(&tipc_net_lock);
-<<<<<<< HEAD
-	if (!tipc_net.nodes) {
-=======
 	if (!tipc_num_nodes) {
->>>>>>> 105e53f8
 		read_unlock_bh(&tipc_net_lock);
 		return tipc_cfg_reply_none();
 	}
 
 	/* For now, get space for all other nodes */
 
-<<<<<<< HEAD
-	payload_size = TLV_SPACE(sizeof(node_info)) *
-		(tipc_net.highest_node - 1);
-=======
 	payload_size = TLV_SPACE(sizeof(node_info)) * tipc_num_nodes;
->>>>>>> 105e53f8
 	if (payload_size > 32768u) {
 		read_unlock_bh(&tipc_net_lock);
 		return tipc_cfg_reply_error_string(TIPC_CFG_NOT_SUPPORTED
@@ -494,14 +411,8 @@
 
 	/* Add TLVs for all nodes in scope */
 
-<<<<<<< HEAD
-	for (n_num = 1; n_num <= tipc_net.highest_node; n_num++) {
-		n_ptr = tipc_net.nodes[n_num];
-		if (!n_ptr || !tipc_in_scope(domain, n_ptr->addr))
-=======
 	list_for_each_entry(n_ptr, &tipc_node_list, list) {
 		if (!tipc_in_scope(domain, n_ptr->addr))
->>>>>>> 105e53f8
 			continue;
 		node_info.addr = htonl(n_ptr->addr);
 		node_info.up = htonl(tipc_node_is_up(n_ptr));
@@ -520,7 +431,6 @@
 	struct tipc_node *n_ptr;
 	struct tipc_link_info link_info;
 	u32 payload_size;
-	u32 n_num;
 
 	if (!TLV_CHECK(req_tlv_area, req_tlv_space, TIPC_TLV_NET_ADDR))
 		return tipc_cfg_reply_error_string(TIPC_CFG_TLV_ERROR);
@@ -537,12 +447,8 @@
 
 	/* Get space for all unicast links + multicast link */
 
-<<<<<<< HEAD
-	payload_size = TLV_SPACE(sizeof(link_info)) * (tipc_net.links + 1);
-=======
 	payload_size = TLV_SPACE(sizeof(link_info)) *
 		(atomic_read(&tipc_num_links) + 1);
->>>>>>> 105e53f8
 	if (payload_size > 32768u) {
 		read_unlock_bh(&tipc_net_lock);
 		return tipc_cfg_reply_error_string(TIPC_CFG_NOT_SUPPORTED
@@ -563,15 +469,10 @@
 
 	/* Add TLVs for any other links in scope */
 
-<<<<<<< HEAD
-	for (n_num = 1; n_num <= tipc_net.highest_node; n_num++) {
-=======
 	list_for_each_entry(n_ptr, &tipc_node_list, list) {
->>>>>>> 105e53f8
 		u32 i;
 
-		n_ptr = tipc_net.nodes[n_num];
-		if (!n_ptr || !tipc_in_scope(domain, n_ptr->addr))
+		if (!tipc_in_scope(domain, n_ptr->addr))
 			continue;
 		tipc_node_lock(n_ptr);
 		for (i = 0; i < MAX_BEARERS; i++) {
