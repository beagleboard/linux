/*
 * net/tipc/socket.c: TIPC socket API
 *
 * Copyright (c) 2001-2007, Ericsson AB
 * Copyright (c) 2004-2008, Wind River Systems
 * All rights reserved.
 *
 * Redistribution and use in source and binary forms, with or without
 * modification, are permitted provided that the following conditions are met:
 *
 * 1. Redistributions of source code must retain the above copyright
 *    notice, this list of conditions and the following disclaimer.
 * 2. Redistributions in binary form must reproduce the above copyright
 *    notice, this list of conditions and the following disclaimer in the
 *    documentation and/or other materials provided with the distribution.
 * 3. Neither the names of the copyright holders nor the names of its
 *    contributors may be used to endorse or promote products derived from
 *    this software without specific prior written permission.
 *
 * Alternatively, this software may be distributed under the terms of the
 * GNU General Public License ("GPL") version 2 as published by the Free
 * Software Foundation.
 *
 * THIS SOFTWARE IS PROVIDED BY THE COPYRIGHT HOLDERS AND CONTRIBUTORS "AS IS"
 * AND ANY EXPRESS OR IMPLIED WARRANTIES, INCLUDING, BUT NOT LIMITED TO, THE
 * IMPLIED WARRANTIES OF MERCHANTABILITY AND FITNESS FOR A PARTICULAR PURPOSE
 * ARE DISCLAIMED. IN NO EVENT SHALL THE COPYRIGHT OWNER OR CONTRIBUTORS BE
 * LIABLE FOR ANY DIRECT, INDIRECT, INCIDENTAL, SPECIAL, EXEMPLARY, OR
 * CONSEQUENTIAL DAMAGES (INCLUDING, BUT NOT LIMITED TO, PROCUREMENT OF
 * SUBSTITUTE GOODS OR SERVICES; LOSS OF USE, DATA, OR PROFITS; OR BUSINESS
 * INTERRUPTION) HOWEVER CAUSED AND ON ANY THEORY OF LIABILITY, WHETHER IN
 * CONTRACT, STRICT LIABILITY, OR TORT (INCLUDING NEGLIGENCE OR OTHERWISE)
 * ARISING IN ANY WAY OUT OF THE USE OF THIS SOFTWARE, EVEN IF ADVISED OF THE
 * POSSIBILITY OF SUCH DAMAGE.
 */

<<<<<<< HEAD
#include <linux/module.h>
#include <linux/types.h>
#include <linux/net.h>
#include <linux/socket.h>
#include <linux/errno.h>
#include <linux/mm.h>
#include <linux/poll.h>
#include <linux/fcntl.h>
#include <linux/gfp.h>
#include <asm/string.h>
#include <asm/atomic.h>
=======
>>>>>>> 3cbea436
#include <net/sock.h>

#include <linux/tipc.h>
#include <linux/tipc_config.h>

#include "core.h"
#include "port.h"

#define SS_LISTENING	-1	/* socket is listening */
#define SS_READY	-2	/* socket is connectionless */

#define OVERLOAD_LIMIT_BASE	5000
#define CONN_TIMEOUT_DEFAULT	8000	/* default connect timeout = 8s */

struct tipc_sock {
	struct sock sk;
	struct tipc_port *p;
	struct tipc_portid peer_name;
	long conn_timeout;
};

#define tipc_sk(sk) ((struct tipc_sock *)(sk))
#define tipc_sk_port(sk) ((struct tipc_port *)(tipc_sk(sk)->p))

static int backlog_rcv(struct sock *sk, struct sk_buff *skb);
static u32 dispatch(struct tipc_port *tport, struct sk_buff *buf);
static void wakeupdispatch(struct tipc_port *tport);

static const struct proto_ops packet_ops;
static const struct proto_ops stream_ops;
static const struct proto_ops msg_ops;

static struct proto tipc_proto;

static int sockets_enabled;

static atomic_t tipc_queue_size = ATOMIC_INIT(0);

/*
 * Revised TIPC socket locking policy:
 *
 * Most socket operations take the standard socket lock when they start
 * and hold it until they finish (or until they need to sleep).  Acquiring
 * this lock grants the owner exclusive access to the fields of the socket
 * data structures, with the exception of the backlog queue.  A few socket
 * operations can be done without taking the socket lock because they only
 * read socket information that never changes during the life of the socket.
 *
 * Socket operations may acquire the lock for the associated TIPC port if they
 * need to perform an operation on the port.  If any routine needs to acquire
 * both the socket lock and the port lock it must take the socket lock first
 * to avoid the risk of deadlock.
 *
 * The dispatcher handling incoming messages cannot grab the socket lock in
 * the standard fashion, since invoked it runs at the BH level and cannot block.
 * Instead, it checks to see if the socket lock is currently owned by someone,
 * and either handles the message itself or adds it to the socket's backlog
 * queue; in the latter case the queued message is processed once the process
 * owning the socket lock releases it.
 *
 * NOTE: Releasing the socket lock while an operation is sleeping overcomes
 * the problem of a blocked socket operation preventing any other operations
 * from occurring.  However, applications must be careful if they have
 * multiple threads trying to send (or receive) on the same socket, as these
 * operations might interfere with each other.  For example, doing a connect
 * and a receive at the same time might allow the receive to consume the
 * ACK message meant for the connect.  While additional work could be done
 * to try and overcome this, it doesn't seem to be worthwhile at the present.
 *
 * NOTE: Releasing the socket lock while an operation is sleeping also ensures
 * that another operation that must be performed in a non-blocking manner is
 * not delayed for very long because the lock has already been taken.
 *
 * NOTE: This code assumes that certain fields of a port/socket pair are
 * constant over its lifetime; such fields can be examined without taking
 * the socket lock and/or port lock, and do not need to be re-read even
 * after resuming processing after waiting.  These fields include:
 *   - socket type
 *   - pointer to socket sk structure (aka tipc_sock structure)
 *   - pointer to port structure
 *   - port reference
 */

/**
 * advance_rx_queue - discard first buffer in socket receive queue
 *
 * Caller must hold socket lock
 */

static void advance_rx_queue(struct sock *sk)
{
	buf_discard(__skb_dequeue(&sk->sk_receive_queue));
	atomic_dec(&tipc_queue_size);
}

/**
 * discard_rx_queue - discard all buffers in socket receive queue
 *
 * Caller must hold socket lock
 */

static void discard_rx_queue(struct sock *sk)
{
	struct sk_buff *buf;

	while ((buf = __skb_dequeue(&sk->sk_receive_queue))) {
		atomic_dec(&tipc_queue_size);
		buf_discard(buf);
	}
}

/**
 * reject_rx_queue - reject all buffers in socket receive queue
 *
 * Caller must hold socket lock
 */

static void reject_rx_queue(struct sock *sk)
{
	struct sk_buff *buf;

	while ((buf = __skb_dequeue(&sk->sk_receive_queue))) {
		tipc_reject_msg(buf, TIPC_ERR_NO_PORT);
		atomic_dec(&tipc_queue_size);
	}
}

/**
 * tipc_create - create a TIPC socket
 * @net: network namespace (must be default network)
 * @sock: pre-allocated socket structure
 * @protocol: protocol indicator (must be 0)
 * @kern: caused by kernel or by userspace?
 *
 * This routine creates additional data structures used by the TIPC socket,
 * initializes them, and links them together.
 *
 * Returns 0 on success, errno otherwise
 */

static int tipc_create(struct net *net, struct socket *sock, int protocol,
		       int kern)
{
	const struct proto_ops *ops;
	socket_state state;
	struct sock *sk;
	struct tipc_port *tp_ptr;

	/* Validate arguments */

	if (!net_eq(net, &init_net))
		return -EAFNOSUPPORT;

	if (unlikely(protocol != 0))
		return -EPROTONOSUPPORT;

	switch (sock->type) {
	case SOCK_STREAM:
		ops = &stream_ops;
		state = SS_UNCONNECTED;
		break;
	case SOCK_SEQPACKET:
		ops = &packet_ops;
		state = SS_UNCONNECTED;
		break;
	case SOCK_DGRAM:
	case SOCK_RDM:
		ops = &msg_ops;
		state = SS_READY;
		break;
	default:
		return -EPROTOTYPE;
	}

	/* Allocate socket's protocol area */

	sk = sk_alloc(net, AF_TIPC, GFP_KERNEL, &tipc_proto);
	if (sk == NULL)
		return -ENOMEM;

	/* Allocate TIPC port for socket to use */

	tp_ptr = tipc_createport_raw(sk, &dispatch, &wakeupdispatch,
				     TIPC_LOW_IMPORTANCE);
	if (unlikely(!tp_ptr)) {
		sk_free(sk);
		return -ENOMEM;
	}

	/* Finish initializing socket data structures */

	sock->ops = ops;
	sock->state = state;

	sock_init_data(sock, sk);
	sk->sk_backlog_rcv = backlog_rcv;
	tipc_sk(sk)->p = tp_ptr;
	tipc_sk(sk)->conn_timeout = msecs_to_jiffies(CONN_TIMEOUT_DEFAULT);

	spin_unlock_bh(tp_ptr->lock);

	if (sock->state == SS_READY) {
		tipc_set_portunreturnable(tp_ptr->ref, 1);
		if (sock->type == SOCK_DGRAM)
			tipc_set_portunreliable(tp_ptr->ref, 1);
	}

	atomic_inc(&tipc_user_count);
	return 0;
}

/**
 * release - destroy a TIPC socket
 * @sock: socket to destroy
 *
 * This routine cleans up any messages that are still queued on the socket.
 * For DGRAM and RDM socket types, all queued messages are rejected.
 * For SEQPACKET and STREAM socket types, the first message is rejected
 * and any others are discarded.  (If the first message on a STREAM socket
 * is partially-read, it is discarded and the next one is rejected instead.)
 *
 * NOTE: Rejected messages are not necessarily returned to the sender!  They
 * are returned or discarded according to the "destination droppable" setting
 * specified for the message by the sender.
 *
 * Returns 0 on success, errno otherwise
 */

static int release(struct socket *sock)
{
	struct sock *sk = sock->sk;
	struct tipc_port *tport;
	struct sk_buff *buf;
	int res;

	/*
	 * Exit if socket isn't fully initialized (occurs when a failed accept()
	 * releases a pre-allocated child socket that was never used)
	 */

	if (sk == NULL)
		return 0;

	tport = tipc_sk_port(sk);
	lock_sock(sk);

	/*
	 * Reject all unreceived messages, except on an active connection
	 * (which disconnects locally & sends a 'FIN+' to peer)
	 */

	while (sock->state != SS_DISCONNECTING) {
		buf = __skb_dequeue(&sk->sk_receive_queue);
		if (buf == NULL)
			break;
		atomic_dec(&tipc_queue_size);
		if (TIPC_SKB_CB(buf)->handle != msg_data(buf_msg(buf)))
			buf_discard(buf);
		else {
			if ((sock->state == SS_CONNECTING) ||
			    (sock->state == SS_CONNECTED)) {
				sock->state = SS_DISCONNECTING;
				tipc_disconnect(tport->ref);
			}
			tipc_reject_msg(buf, TIPC_ERR_NO_PORT);
		}
	}

	/*
	 * Delete TIPC port; this ensures no more messages are queued
	 * (also disconnects an active connection & sends a 'FIN-' to peer)
	 */

	res = tipc_deleteport(tport->ref);

	/* Discard any remaining (connection-based) messages in receive queue */

	discard_rx_queue(sk);

	/* Reject any messages that accumulated in backlog queue */

	sock->state = SS_DISCONNECTING;
	release_sock(sk);

	sock_put(sk);
	sock->sk = NULL;

	atomic_dec(&tipc_user_count);
	return res;
}

/**
 * bind - associate or disassocate TIPC name(s) with a socket
 * @sock: socket structure
 * @uaddr: socket address describing name(s) and desired operation
 * @uaddr_len: size of socket address data structure
 *
 * Name and name sequence binding is indicated using a positive scope value;
 * a negative scope value unbinds the specified name.  Specifying no name
 * (i.e. a socket address length of 0) unbinds all names from the socket.
 *
 * Returns 0 on success, errno otherwise
 *
 * NOTE: This routine doesn't need to take the socket lock since it doesn't
 *       access any non-constant socket information.
 */

static int bind(struct socket *sock, struct sockaddr *uaddr, int uaddr_len)
{
	struct sockaddr_tipc *addr = (struct sockaddr_tipc *)uaddr;
	u32 portref = tipc_sk_port(sock->sk)->ref;

	if (unlikely(!uaddr_len))
		return tipc_withdraw(portref, 0, NULL);

	if (uaddr_len < sizeof(struct sockaddr_tipc))
		return -EINVAL;
	if (addr->family != AF_TIPC)
		return -EAFNOSUPPORT;

	if (addr->addrtype == TIPC_ADDR_NAME)
		addr->addr.nameseq.upper = addr->addr.nameseq.lower;
	else if (addr->addrtype != TIPC_ADDR_NAMESEQ)
		return -EAFNOSUPPORT;

	return (addr->scope > 0) ?
		tipc_publish(portref, addr->scope, &addr->addr.nameseq) :
		tipc_withdraw(portref, -addr->scope, &addr->addr.nameseq);
}

/**
 * get_name - get port ID of socket or peer socket
 * @sock: socket structure
 * @uaddr: area for returned socket address
 * @uaddr_len: area for returned length of socket address
 * @peer: 0 = own ID, 1 = current peer ID, 2 = current/former peer ID
 *
 * Returns 0 on success, errno otherwise
 *
 * NOTE: This routine doesn't need to take the socket lock since it only
 *       accesses socket information that is unchanging (or which changes in
 *       a completely predictable manner).
 */

static int get_name(struct socket *sock, struct sockaddr *uaddr,
		    int *uaddr_len, int peer)
{
	struct sockaddr_tipc *addr = (struct sockaddr_tipc *)uaddr;
	struct tipc_sock *tsock = tipc_sk(sock->sk);

	memset(addr, 0, sizeof(*addr));
	if (peer) {
		if ((sock->state != SS_CONNECTED) &&
			((peer != 2) || (sock->state != SS_DISCONNECTING)))
			return -ENOTCONN;
		addr->addr.id.ref = tsock->peer_name.ref;
		addr->addr.id.node = tsock->peer_name.node;
	} else {
		addr->addr.id.ref = tsock->p->ref;
		addr->addr.id.node = tipc_own_addr;
	}

	*uaddr_len = sizeof(*addr);
	addr->addrtype = TIPC_ADDR_ID;
	addr->family = AF_TIPC;
	addr->scope = 0;
	addr->addr.name.domain = 0;

	return 0;
}

/**
 * poll - read and possibly block on pollmask
 * @file: file structure associated with the socket
 * @sock: socket for which to calculate the poll bits
 * @wait: ???
 *
 * Returns pollmask value
 *
 * COMMENTARY:
 * It appears that the usual socket locking mechanisms are not useful here
 * since the pollmask info is potentially out-of-date the moment this routine
 * exits.  TCP and other protocols seem to rely on higher level poll routines
 * to handle any preventable race conditions, so TIPC will do the same ...
 *
 * TIPC sets the returned events as follows:
 *
 * socket state		flags set
 * ------------		---------
 * unconnected		no read flags
 *			no write flags
 *
 * connecting		POLLIN/POLLRDNORM if ACK/NACK in rx queue
 *			no write flags
 *
 * connected		POLLIN/POLLRDNORM if data in rx queue
 *			POLLOUT if port is not congested
 *
 * disconnecting	POLLIN/POLLRDNORM/POLLHUP
 *			no write flags
 *
 * listening		POLLIN if SYN in rx queue
 *			no write flags
 *
 * ready		POLLIN/POLLRDNORM if data in rx queue
 * [connectionless]	POLLOUT (since port cannot be congested)
 *
 * IMPORTANT: The fact that a read or write operation is indicated does NOT
 * imply that the operation will succeed, merely that it should be performed
 * and will not block.
 */

static unsigned int poll(struct file *file, struct socket *sock,
			 poll_table *wait)
{
	struct sock *sk = sock->sk;
	u32 mask = 0;
<<<<<<< HEAD

	poll_wait(file, sk_sleep(sk), wait);

=======

	poll_wait(file, sk_sleep(sk), wait);

>>>>>>> 3cbea436
	switch ((int)sock->state) {
	case SS_READY:
	case SS_CONNECTED:
		if (!tipc_sk_port(sk)->congested)
			mask |= POLLOUT;
		/* fall thru' */
	case SS_CONNECTING:
	case SS_LISTENING:
		if (!skb_queue_empty(&sk->sk_receive_queue))
			mask |= (POLLIN | POLLRDNORM);
		break;
	case SS_DISCONNECTING:
		mask = (POLLIN | POLLRDNORM | POLLHUP);
		break;
	}

	return mask;
}

/**
 * dest_name_check - verify user is permitted to send to specified port name
 * @dest: destination address
 * @m: descriptor for message to be sent
 *
 * Prevents restricted configuration commands from being issued by
 * unauthorized users.
 *
 * Returns 0 if permission is granted, otherwise errno
 */

static int dest_name_check(struct sockaddr_tipc *dest, struct msghdr *m)
{
	struct tipc_cfg_msg_hdr hdr;

	if (likely(dest->addr.name.name.type >= TIPC_RESERVED_TYPES))
		return 0;
	if (likely(dest->addr.name.name.type == TIPC_TOP_SRV))
		return 0;
	if (likely(dest->addr.name.name.type != TIPC_CFG_SRV))
		return -EACCES;

	if (copy_from_user(&hdr, m->msg_iov[0].iov_base, sizeof(hdr)))
		return -EFAULT;
	if ((ntohs(hdr.tcm_type) & 0xC000) && (!capable(CAP_NET_ADMIN)))
		return -EACCES;

	return 0;
}

/**
 * send_msg - send message in connectionless manner
 * @iocb: if NULL, indicates that socket lock is already held
 * @sock: socket structure
 * @m: message to send
 * @total_len: length of message
 *
 * Message must have an destination specified explicitly.
 * Used for SOCK_RDM and SOCK_DGRAM messages,
 * and for 'SYN' messages on SOCK_SEQPACKET and SOCK_STREAM connections.
 * (Note: 'SYN+' is prohibited on SOCK_STREAM.)
 *
 * Returns the number of bytes sent on success, or errno otherwise
 */

static int send_msg(struct kiocb *iocb, struct socket *sock,
		    struct msghdr *m, size_t total_len)
{
	struct sock *sk = sock->sk;
	struct tipc_port *tport = tipc_sk_port(sk);
	struct sockaddr_tipc *dest = (struct sockaddr_tipc *)m->msg_name;
	int needs_conn;
	int res = -EINVAL;

	if (unlikely(!dest))
		return -EDESTADDRREQ;
	if (unlikely((m->msg_namelen < sizeof(*dest)) ||
		     (dest->family != AF_TIPC)))
		return -EINVAL;

	if (iocb)
		lock_sock(sk);

	needs_conn = (sock->state != SS_READY);
	if (unlikely(needs_conn)) {
		if (sock->state == SS_LISTENING) {
			res = -EPIPE;
			goto exit;
		}
		if (sock->state != SS_UNCONNECTED) {
			res = -EISCONN;
			goto exit;
		}
		if ((tport->published) ||
		    ((sock->type == SOCK_STREAM) && (total_len != 0))) {
			res = -EOPNOTSUPP;
			goto exit;
		}
		if (dest->addrtype == TIPC_ADDR_NAME) {
			tport->conn_type = dest->addr.name.name.type;
			tport->conn_instance = dest->addr.name.name.instance;
		}

		/* Abort any pending connection attempts (very unlikely) */

		reject_rx_queue(sk);
	}

	do {
		if (dest->addrtype == TIPC_ADDR_NAME) {
			res = dest_name_check(dest, m);
			if (res)
				break;
			res = tipc_send2name(tport->ref,
					     &dest->addr.name.name,
					     dest->addr.name.domain,
					     m->msg_iovlen,
					     m->msg_iov);
		} else if (dest->addrtype == TIPC_ADDR_ID) {
			res = tipc_send2port(tport->ref,
					     &dest->addr.id,
					     m->msg_iovlen,
					     m->msg_iov);
		} else if (dest->addrtype == TIPC_ADDR_MCAST) {
			if (needs_conn) {
				res = -EOPNOTSUPP;
				break;
			}
			res = dest_name_check(dest, m);
			if (res)
				break;
			res = tipc_multicast(tport->ref,
					     &dest->addr.nameseq,
					     m->msg_iovlen,
					     m->msg_iov);
		}
		if (likely(res != -ELINKCONG)) {
			if (needs_conn && (res >= 0))
				sock->state = SS_CONNECTING;
			break;
		}
		if (m->msg_flags & MSG_DONTWAIT) {
			res = -EWOULDBLOCK;
			break;
		}
		release_sock(sk);
		res = wait_event_interruptible(*sk_sleep(sk),
					       !tport->congested);
		lock_sock(sk);
		if (res)
			break;
	} while (1);

exit:
	if (iocb)
		release_sock(sk);
	return res;
}

/**
 * send_packet - send a connection-oriented message
 * @iocb: if NULL, indicates that socket lock is already held
 * @sock: socket structure
 * @m: message to send
 * @total_len: length of message
 *
 * Used for SOCK_SEQPACKET messages and SOCK_STREAM data.
 *
 * Returns the number of bytes sent on success, or errno otherwise
 */

static int send_packet(struct kiocb *iocb, struct socket *sock,
		       struct msghdr *m, size_t total_len)
{
	struct sock *sk = sock->sk;
	struct tipc_port *tport = tipc_sk_port(sk);
	struct sockaddr_tipc *dest = (struct sockaddr_tipc *)m->msg_name;
	int res;

	/* Handle implied connection establishment */

	if (unlikely(dest))
		return send_msg(iocb, sock, m, total_len);

	if (iocb)
		lock_sock(sk);

	do {
		if (unlikely(sock->state != SS_CONNECTED)) {
			if (sock->state == SS_DISCONNECTING)
				res = -EPIPE;
			else
				res = -ENOTCONN;
			break;
		}

		res = tipc_send(tport->ref, m->msg_iovlen, m->msg_iov);
		if (likely(res != -ELINKCONG))
			break;
		if (m->msg_flags & MSG_DONTWAIT) {
			res = -EWOULDBLOCK;
			break;
		}
		release_sock(sk);
		res = wait_event_interruptible(*sk_sleep(sk),
			(!tport->congested || !tport->connected));
		lock_sock(sk);
		if (res)
			break;
	} while (1);

	if (iocb)
		release_sock(sk);
	return res;
}

/**
 * send_stream - send stream-oriented data
 * @iocb: (unused)
 * @sock: socket structure
 * @m: data to send
 * @total_len: total length of data to be sent
 *
 * Used for SOCK_STREAM data.
 *
 * Returns the number of bytes sent on success (or partial success),
 * or errno if no data sent
 */

static int send_stream(struct kiocb *iocb, struct socket *sock,
		       struct msghdr *m, size_t total_len)
{
	struct sock *sk = sock->sk;
	struct tipc_port *tport = tipc_sk_port(sk);
	struct msghdr my_msg;
	struct iovec my_iov;
	struct iovec *curr_iov;
	int curr_iovlen;
	char __user *curr_start;
	u32 hdr_size;
	int curr_left;
	int bytes_to_send;
	int bytes_sent;
	int res;

	lock_sock(sk);

	/* Handle special cases where there is no connection */

	if (unlikely(sock->state != SS_CONNECTED)) {
		if (sock->state == SS_UNCONNECTED) {
			res = send_packet(NULL, sock, m, total_len);
			goto exit;
		} else if (sock->state == SS_DISCONNECTING) {
			res = -EPIPE;
			goto exit;
		} else {
			res = -ENOTCONN;
			goto exit;
		}
	}

	if (unlikely(m->msg_name)) {
		res = -EISCONN;
		goto exit;
	}

	/*
	 * Send each iovec entry using one or more messages
	 *
	 * Note: This algorithm is good for the most likely case
	 * (i.e. one large iovec entry), but could be improved to pass sets
	 * of small iovec entries into send_packet().
	 */

	curr_iov = m->msg_iov;
	curr_iovlen = m->msg_iovlen;
	my_msg.msg_iov = &my_iov;
	my_msg.msg_iovlen = 1;
	my_msg.msg_flags = m->msg_flags;
	my_msg.msg_name = NULL;
	bytes_sent = 0;

	hdr_size = msg_hdr_sz(&tport->phdr);

	while (curr_iovlen--) {
		curr_start = curr_iov->iov_base;
		curr_left = curr_iov->iov_len;

		while (curr_left) {
			bytes_to_send = tport->max_pkt - hdr_size;
			if (bytes_to_send > TIPC_MAX_USER_MSG_SIZE)
				bytes_to_send = TIPC_MAX_USER_MSG_SIZE;
			if (curr_left < bytes_to_send)
				bytes_to_send = curr_left;
			my_iov.iov_base = curr_start;
			my_iov.iov_len = bytes_to_send;
			res = send_packet(NULL, sock, &my_msg, 0);
			if (res < 0) {
				if (bytes_sent)
					res = bytes_sent;
				goto exit;
			}
			curr_left -= bytes_to_send;
			curr_start += bytes_to_send;
			bytes_sent += bytes_to_send;
		}

		curr_iov++;
	}
	res = bytes_sent;
exit:
	release_sock(sk);
	return res;
}

/**
 * auto_connect - complete connection setup to a remote port
 * @sock: socket structure
 * @msg: peer's response message
 *
 * Returns 0 on success, errno otherwise
 */

static int auto_connect(struct socket *sock, struct tipc_msg *msg)
{
	struct tipc_sock *tsock = tipc_sk(sock->sk);

	if (msg_errcode(msg)) {
		sock->state = SS_DISCONNECTING;
		return -ECONNREFUSED;
	}

	tsock->peer_name.ref = msg_origport(msg);
	tsock->peer_name.node = msg_orignode(msg);
	tipc_connect2port(tsock->p->ref, &tsock->peer_name);
	tipc_set_portimportance(tsock->p->ref, msg_importance(msg));
	sock->state = SS_CONNECTED;
	return 0;
}

/**
 * set_orig_addr - capture sender's address for received message
 * @m: descriptor for message info
 * @msg: received message header
 *
 * Note: Address is not captured if not requested by receiver.
 */

static void set_orig_addr(struct msghdr *m, struct tipc_msg *msg)
{
	struct sockaddr_tipc *addr = (struct sockaddr_tipc *)m->msg_name;

	if (addr) {
		addr->family = AF_TIPC;
		addr->addrtype = TIPC_ADDR_ID;
		addr->addr.id.ref = msg_origport(msg);
		addr->addr.id.node = msg_orignode(msg);
		addr->addr.name.domain = 0;	/* could leave uninitialized */
		addr->scope = 0;		/* could leave uninitialized */
		m->msg_namelen = sizeof(struct sockaddr_tipc);
	}
}

/**
 * anc_data_recv - optionally capture ancillary data for received message
 * @m: descriptor for message info
 * @msg: received message header
 * @tport: TIPC port associated with message
 *
 * Note: Ancillary data is not captured if not requested by receiver.
 *
 * Returns 0 if successful, otherwise errno
 */

static int anc_data_recv(struct msghdr *m, struct tipc_msg *msg,
				struct tipc_port *tport)
{
	u32 anc_data[3];
	u32 err;
	u32 dest_type;
	int has_name;
	int res;

	if (likely(m->msg_controllen == 0))
		return 0;

	/* Optionally capture errored message object(s) */

	err = msg ? msg_errcode(msg) : 0;
	if (unlikely(err)) {
		anc_data[0] = err;
		anc_data[1] = msg_data_sz(msg);
		res = put_cmsg(m, SOL_TIPC, TIPC_ERRINFO, 8, anc_data);
		if (res)
			return res;
		if (anc_data[1]) {
			res = put_cmsg(m, SOL_TIPC, TIPC_RETDATA, anc_data[1],
				       msg_data(msg));
			if (res)
				return res;
		}
	}

	/* Optionally capture message destination object */

	dest_type = msg ? msg_type(msg) : TIPC_DIRECT_MSG;
	switch (dest_type) {
	case TIPC_NAMED_MSG:
		has_name = 1;
		anc_data[0] = msg_nametype(msg);
		anc_data[1] = msg_namelower(msg);
		anc_data[2] = msg_namelower(msg);
		break;
	case TIPC_MCAST_MSG:
		has_name = 1;
		anc_data[0] = msg_nametype(msg);
		anc_data[1] = msg_namelower(msg);
		anc_data[2] = msg_nameupper(msg);
		break;
	case TIPC_CONN_MSG:
		has_name = (tport->conn_type != 0);
		anc_data[0] = tport->conn_type;
		anc_data[1] = tport->conn_instance;
		anc_data[2] = tport->conn_instance;
		break;
	default:
		has_name = 0;
	}
	if (has_name) {
		res = put_cmsg(m, SOL_TIPC, TIPC_DESTNAME, 12, anc_data);
		if (res)
			return res;
	}

	return 0;
}

/**
 * recv_msg - receive packet-oriented message
 * @iocb: (unused)
 * @m: descriptor for message info
 * @buf_len: total size of user buffer area
 * @flags: receive flags
 *
 * Used for SOCK_DGRAM, SOCK_RDM, and SOCK_SEQPACKET messages.
 * If the complete message doesn't fit in user area, truncate it.
 *
 * Returns size of returned message data, errno otherwise
 */

static int recv_msg(struct kiocb *iocb, struct socket *sock,
		    struct msghdr *m, size_t buf_len, int flags)
{
	struct sock *sk = sock->sk;
	struct tipc_port *tport = tipc_sk_port(sk);
	struct sk_buff *buf;
	struct tipc_msg *msg;
	unsigned int sz;
	u32 err;
	int res;

	/* Catch invalid receive requests */

	if (m->msg_iovlen != 1)
		return -EOPNOTSUPP;   /* Don't do multiple iovec entries yet */

	if (unlikely(!buf_len))
		return -EINVAL;

	lock_sock(sk);

	if (unlikely(sock->state == SS_UNCONNECTED)) {
		res = -ENOTCONN;
		goto exit;
	}

restart:

	/* Look for a message in receive queue; wait if necessary */

	while (skb_queue_empty(&sk->sk_receive_queue)) {
		if (sock->state == SS_DISCONNECTING) {
			res = -ENOTCONN;
			goto exit;
		}
		if (flags & MSG_DONTWAIT) {
			res = -EWOULDBLOCK;
			goto exit;
		}
		release_sock(sk);
		res = wait_event_interruptible(*sk_sleep(sk),
			(!skb_queue_empty(&sk->sk_receive_queue) ||
			 (sock->state == SS_DISCONNECTING)));
		lock_sock(sk);
		if (res)
			goto exit;
	}

	/* Look at first message in receive queue */

	buf = skb_peek(&sk->sk_receive_queue);
	msg = buf_msg(buf);
	sz = msg_data_sz(msg);
	err = msg_errcode(msg);

	/* Complete connection setup for an implied connect */

	if (unlikely(sock->state == SS_CONNECTING)) {
		res = auto_connect(sock, msg);
		if (res)
			goto exit;
	}

	/* Discard an empty non-errored message & try again */

	if ((!sz) && (!err)) {
		advance_rx_queue(sk);
		goto restart;
	}

	/* Capture sender's address (optional) */

	set_orig_addr(m, msg);

	/* Capture ancillary data (optional) */

	res = anc_data_recv(m, msg, tport);
	if (res)
		goto exit;

	/* Capture message data (if valid) & compute return value (always) */

	if (!err) {
		if (unlikely(buf_len < sz)) {
			sz = buf_len;
			m->msg_flags |= MSG_TRUNC;
		}
		if (unlikely(copy_to_user(m->msg_iov->iov_base, msg_data(msg),
					  sz))) {
			res = -EFAULT;
			goto exit;
		}
		res = sz;
	} else {
		if ((sock->state == SS_READY) ||
		    ((err == TIPC_CONN_SHUTDOWN) || m->msg_control))
			res = 0;
		else
			res = -ECONNRESET;
	}

	/* Consume received message (optional) */

	if (likely(!(flags & MSG_PEEK))) {
		if ((sock->state != SS_READY) &&
		    (++tport->conn_unacked >= TIPC_FLOW_CONTROL_WIN))
			tipc_acknowledge(tport->ref, tport->conn_unacked);
		advance_rx_queue(sk);
	}
exit:
	release_sock(sk);
	return res;
}

/**
 * recv_stream - receive stream-oriented data
 * @iocb: (unused)
 * @m: descriptor for message info
 * @buf_len: total size of user buffer area
 * @flags: receive flags
 *
 * Used for SOCK_STREAM messages only.  If not enough data is available
 * will optionally wait for more; never truncates data.
 *
 * Returns size of returned message data, errno otherwise
 */

static int recv_stream(struct kiocb *iocb, struct socket *sock,
		       struct msghdr *m, size_t buf_len, int flags)
{
	struct sock *sk = sock->sk;
	struct tipc_port *tport = tipc_sk_port(sk);
	struct sk_buff *buf;
	struct tipc_msg *msg;
	unsigned int sz;
	int sz_to_copy, target, needed;
	int sz_copied = 0;
	char __user *crs = m->msg_iov->iov_base;
	unsigned char *buf_crs;
	u32 err;
	int res = 0;

	/* Catch invalid receive attempts */

	if (m->msg_iovlen != 1)
		return -EOPNOTSUPP;   /* Don't do multiple iovec entries yet */

	if (unlikely(!buf_len))
		return -EINVAL;

	lock_sock(sk);

	if (unlikely((sock->state == SS_UNCONNECTED) ||
		     (sock->state == SS_CONNECTING))) {
		res = -ENOTCONN;
		goto exit;
	}

	target = sock_rcvlowat(sk, flags & MSG_WAITALL, buf_len);

restart:

	/* Look for a message in receive queue; wait if necessary */

	while (skb_queue_empty(&sk->sk_receive_queue)) {
		if (sock->state == SS_DISCONNECTING) {
			res = -ENOTCONN;
			goto exit;
		}
		if (flags & MSG_DONTWAIT) {
			res = -EWOULDBLOCK;
			goto exit;
		}
		release_sock(sk);
		res = wait_event_interruptible(*sk_sleep(sk),
			(!skb_queue_empty(&sk->sk_receive_queue) ||
			 (sock->state == SS_DISCONNECTING)));
		lock_sock(sk);
		if (res)
			goto exit;
	}

	/* Look at first message in receive queue */

	buf = skb_peek(&sk->sk_receive_queue);
	msg = buf_msg(buf);
	sz = msg_data_sz(msg);
	err = msg_errcode(msg);

	/* Discard an empty non-errored message & try again */

	if ((!sz) && (!err)) {
		advance_rx_queue(sk);
		goto restart;
	}

	/* Optionally capture sender's address & ancillary data of first msg */

	if (sz_copied == 0) {
		set_orig_addr(m, msg);
		res = anc_data_recv(m, msg, tport);
		if (res)
			goto exit;
	}

	/* Capture message data (if valid) & compute return value (always) */

	if (!err) {
		buf_crs = (unsigned char *)(TIPC_SKB_CB(buf)->handle);
		sz = (unsigned char *)msg + msg_size(msg) - buf_crs;

		needed = (buf_len - sz_copied);
		sz_to_copy = (sz <= needed) ? sz : needed;
		if (unlikely(copy_to_user(crs, buf_crs, sz_to_copy))) {
			res = -EFAULT;
			goto exit;
		}
		sz_copied += sz_to_copy;

		if (sz_to_copy < sz) {
			if (!(flags & MSG_PEEK))
				TIPC_SKB_CB(buf)->handle = buf_crs + sz_to_copy;
			goto exit;
		}

		crs += sz_to_copy;
	} else {
		if (sz_copied != 0)
			goto exit; /* can't add error msg to valid data */

		if ((err == TIPC_CONN_SHUTDOWN) || m->msg_control)
			res = 0;
		else
			res = -ECONNRESET;
	}

	/* Consume received message (optional) */

	if (likely(!(flags & MSG_PEEK))) {
		if (unlikely(++tport->conn_unacked >= TIPC_FLOW_CONTROL_WIN))
			tipc_acknowledge(tport->ref, tport->conn_unacked);
		advance_rx_queue(sk);
	}

	/* Loop around if more data is required */

	if ((sz_copied < buf_len) &&	/* didn't get all requested data */
	    (!skb_queue_empty(&sk->sk_receive_queue) ||
	    (sz_copied < target)) &&	/* and more is ready or required */
	    (!(flags & MSG_PEEK)) &&	/* and aren't just peeking at data */
	    (!err))			/* and haven't reached a FIN */
		goto restart;

exit:
	release_sock(sk);
	return sz_copied ? sz_copied : res;
}

/**
 * rx_queue_full - determine if receive queue can accept another message
 * @msg: message to be added to queue
 * @queue_size: current size of queue
 * @base: nominal maximum size of queue
 *
 * Returns 1 if queue is unable to accept message, 0 otherwise
 */

static int rx_queue_full(struct tipc_msg *msg, u32 queue_size, u32 base)
{
	u32 threshold;
	u32 imp = msg_importance(msg);

	if (imp == TIPC_LOW_IMPORTANCE)
		threshold = base;
	else if (imp == TIPC_MEDIUM_IMPORTANCE)
		threshold = base * 2;
	else if (imp == TIPC_HIGH_IMPORTANCE)
		threshold = base * 100;
	else
		return 0;

	if (msg_connected(msg))
		threshold *= 4;

	return queue_size >= threshold;
}

/**
 * filter_rcv - validate incoming message
 * @sk: socket
 * @buf: message
 *
 * Enqueues message on receive queue if acceptable; optionally handles
 * disconnect indication for a connected socket.
 *
 * Called with socket lock already taken; port lock may also be taken.
 *
 * Returns TIPC error status code (TIPC_OK if message is not to be rejected)
 */

static u32 filter_rcv(struct sock *sk, struct sk_buff *buf)
{
	struct socket *sock = sk->sk_socket;
	struct tipc_msg *msg = buf_msg(buf);
	u32 recv_q_len;

	/* Reject message if it is wrong sort of message for socket */

	/*
	 * WOULD IT BE BETTER TO JUST DISCARD THESE MESSAGES INSTEAD?
	 * "NO PORT" ISN'T REALLY THE RIGHT ERROR CODE, AND THERE MAY
	 * BE SECURITY IMPLICATIONS INHERENT IN REJECTING INVALID TRAFFIC
	 */

	if (sock->state == SS_READY) {
		if (msg_connected(msg))
			return TIPC_ERR_NO_PORT;
	} else {
		if (msg_mcast(msg))
			return TIPC_ERR_NO_PORT;
		if (sock->state == SS_CONNECTED) {
			if (!msg_connected(msg))
				return TIPC_ERR_NO_PORT;
		} else if (sock->state == SS_CONNECTING) {
			if (!msg_connected(msg) && (msg_errcode(msg) == 0))
				return TIPC_ERR_NO_PORT;
		} else if (sock->state == SS_LISTENING) {
			if (msg_connected(msg) || msg_errcode(msg))
				return TIPC_ERR_NO_PORT;
		} else if (sock->state == SS_DISCONNECTING) {
			return TIPC_ERR_NO_PORT;
		} else /* (sock->state == SS_UNCONNECTED) */ {
			if (msg_connected(msg) || msg_errcode(msg))
				return TIPC_ERR_NO_PORT;
		}
	}

	/* Reject message if there isn't room to queue it */

	recv_q_len = (u32)atomic_read(&tipc_queue_size);
	if (unlikely(recv_q_len >= OVERLOAD_LIMIT_BASE)) {
		if (rx_queue_full(msg, recv_q_len, OVERLOAD_LIMIT_BASE))
			return TIPC_ERR_OVERLOAD;
	}
	recv_q_len = skb_queue_len(&sk->sk_receive_queue);
	if (unlikely(recv_q_len >= (OVERLOAD_LIMIT_BASE / 2))) {
		if (rx_queue_full(msg, recv_q_len, OVERLOAD_LIMIT_BASE / 2))
			return TIPC_ERR_OVERLOAD;
	}

	/* Enqueue message (finally!) */

	TIPC_SKB_CB(buf)->handle = msg_data(msg);
	atomic_inc(&tipc_queue_size);
	__skb_queue_tail(&sk->sk_receive_queue, buf);

	/* Initiate connection termination for an incoming 'FIN' */

	if (unlikely(msg_errcode(msg) && (sock->state == SS_CONNECTED))) {
		sock->state = SS_DISCONNECTING;
		tipc_disconnect_port(tipc_sk_port(sk));
	}

	if (waitqueue_active(sk_sleep(sk)))
		wake_up_interruptible(sk_sleep(sk));
	return TIPC_OK;
}

/**
 * backlog_rcv - handle incoming message from backlog queue
 * @sk: socket
 * @buf: message
 *
 * Caller must hold socket lock, but not port lock.
 *
 * Returns 0
 */

static int backlog_rcv(struct sock *sk, struct sk_buff *buf)
{
	u32 res;

	res = filter_rcv(sk, buf);
	if (res)
		tipc_reject_msg(buf, res);
	return 0;
}

/**
 * dispatch - handle incoming message
 * @tport: TIPC port that received message
 * @buf: message
 *
 * Called with port lock already taken.
 *
 * Returns TIPC error status code (TIPC_OK if message is not to be rejected)
 */

static u32 dispatch(struct tipc_port *tport, struct sk_buff *buf)
{
	struct sock *sk = (struct sock *)tport->usr_handle;
	u32 res;

	/*
	 * Process message if socket is unlocked; otherwise add to backlog queue
	 *
	 * This code is based on sk_receive_skb(), but must be distinct from it
	 * since a TIPC-specific filter/reject mechanism is utilized
	 */

	bh_lock_sock(sk);
	if (!sock_owned_by_user(sk)) {
		res = filter_rcv(sk, buf);
	} else {
		if (sk_add_backlog(sk, buf))
			res = TIPC_ERR_OVERLOAD;
		else
			res = TIPC_OK;
	}
	bh_unlock_sock(sk);

	return res;
}

/**
 * wakeupdispatch - wake up port after congestion
 * @tport: port to wakeup
 *
 * Called with port lock already taken.
 */

static void wakeupdispatch(struct tipc_port *tport)
{
	struct sock *sk = (struct sock *)tport->usr_handle;

	if (waitqueue_active(sk_sleep(sk)))
		wake_up_interruptible(sk_sleep(sk));
}

/**
 * connect - establish a connection to another TIPC port
 * @sock: socket structure
 * @dest: socket address for destination port
 * @destlen: size of socket address data structure
 * @flags: file-related flags associated with socket
 *
 * Returns 0 on success, errno otherwise
 */

static int connect(struct socket *sock, struct sockaddr *dest, int destlen,
		   int flags)
{
	struct sock *sk = sock->sk;
	struct sockaddr_tipc *dst = (struct sockaddr_tipc *)dest;
	struct msghdr m = {NULL,};
	struct sk_buff *buf;
	struct tipc_msg *msg;
	long timeout;
	int res;

	lock_sock(sk);

	/* For now, TIPC does not allow use of connect() with DGRAM/RDM types */

	if (sock->state == SS_READY) {
		res = -EOPNOTSUPP;
		goto exit;
	}

	/* For now, TIPC does not support the non-blocking form of connect() */

	if (flags & O_NONBLOCK) {
		res = -EOPNOTSUPP;
		goto exit;
	}

	/* Issue Posix-compliant error code if socket is in the wrong state */

	if (sock->state == SS_LISTENING) {
		res = -EOPNOTSUPP;
		goto exit;
	}
	if (sock->state == SS_CONNECTING) {
		res = -EALREADY;
		goto exit;
	}
	if (sock->state != SS_UNCONNECTED) {
		res = -EISCONN;
		goto exit;
	}

	/*
	 * Reject connection attempt using multicast address
	 *
	 * Note: send_msg() validates the rest of the address fields,
	 *       so there's no need to do it here
	 */

	if (dst->addrtype == TIPC_ADDR_MCAST) {
		res = -EINVAL;
		goto exit;
	}

	/* Reject any messages already in receive queue (very unlikely) */

	reject_rx_queue(sk);

	/* Send a 'SYN-' to destination */

	m.msg_name = dest;
	m.msg_namelen = destlen;
	res = send_msg(NULL, sock, &m, 0);
	if (res < 0)
		goto exit;

	/* Wait until an 'ACK' or 'RST' arrives, or a timeout occurs */

	timeout = tipc_sk(sk)->conn_timeout;
	release_sock(sk);
	res = wait_event_interruptible_timeout(*sk_sleep(sk),
			(!skb_queue_empty(&sk->sk_receive_queue) ||
			(sock->state != SS_CONNECTING)),
			timeout ? timeout : MAX_SCHEDULE_TIMEOUT);
	lock_sock(sk);

	if (res > 0) {
		buf = skb_peek(&sk->sk_receive_queue);
		if (buf != NULL) {
			msg = buf_msg(buf);
			res = auto_connect(sock, msg);
			if (!res) {
				if (!msg_data_sz(msg))
					advance_rx_queue(sk);
			}
		} else {
			if (sock->state == SS_CONNECTED)
				res = -EISCONN;
			else
				res = -ECONNREFUSED;
		}
	} else {
		if (res == 0)
			res = -ETIMEDOUT;
		else
			; /* leave "res" unchanged */
		sock->state = SS_DISCONNECTING;
	}

exit:
	release_sock(sk);
	return res;
}

/**
 * listen - allow socket to listen for incoming connections
 * @sock: socket structure
 * @len: (unused)
 *
 * Returns 0 on success, errno otherwise
 */

static int listen(struct socket *sock, int len)
{
	struct sock *sk = sock->sk;
	int res;

	lock_sock(sk);

	if (sock->state == SS_READY)
		res = -EOPNOTSUPP;
	else if (sock->state != SS_UNCONNECTED)
		res = -EINVAL;
	else {
		sock->state = SS_LISTENING;
		res = 0;
	}

	release_sock(sk);
	return res;
}

/**
 * accept - wait for connection request
 * @sock: listening socket
 * @newsock: new socket that is to be connected
 * @flags: file-related flags associated with socket
 *
 * Returns 0 on success, errno otherwise
 */

static int accept(struct socket *sock, struct socket *new_sock, int flags)
{
	struct sock *sk = sock->sk;
	struct sk_buff *buf;
	int res;

	lock_sock(sk);

	if (sock->state == SS_READY) {
		res = -EOPNOTSUPP;
		goto exit;
	}
	if (sock->state != SS_LISTENING) {
		res = -EINVAL;
		goto exit;
	}

	while (skb_queue_empty(&sk->sk_receive_queue)) {
		if (flags & O_NONBLOCK) {
			res = -EWOULDBLOCK;
			goto exit;
		}
		release_sock(sk);
		res = wait_event_interruptible(*sk_sleep(sk),
				(!skb_queue_empty(&sk->sk_receive_queue)));
		lock_sock(sk);
		if (res)
			goto exit;
	}

	buf = skb_peek(&sk->sk_receive_queue);

	res = tipc_create(sock_net(sock->sk), new_sock, 0, 0);
	if (!res) {
		struct sock *new_sk = new_sock->sk;
		struct tipc_sock *new_tsock = tipc_sk(new_sk);
		struct tipc_port *new_tport = new_tsock->p;
		u32 new_ref = new_tport->ref;
		struct tipc_msg *msg = buf_msg(buf);

		lock_sock(new_sk);

		/*
		 * Reject any stray messages received by new socket
		 * before the socket lock was taken (very, very unlikely)
		 */

		reject_rx_queue(new_sk);

		/* Connect new socket to it's peer */

		new_tsock->peer_name.ref = msg_origport(msg);
		new_tsock->peer_name.node = msg_orignode(msg);
		tipc_connect2port(new_ref, &new_tsock->peer_name);
		new_sock->state = SS_CONNECTED;

		tipc_set_portimportance(new_ref, msg_importance(msg));
		if (msg_named(msg)) {
			new_tport->conn_type = msg_nametype(msg);
			new_tport->conn_instance = msg_nameinst(msg);
		}

		/*
		 * Respond to 'SYN-' by discarding it & returning 'ACK'-.
		 * Respond to 'SYN+' by queuing it on new socket.
		 */

		if (!msg_data_sz(msg)) {
			struct msghdr m = {NULL,};

			advance_rx_queue(sk);
			send_packet(NULL, new_sock, &m, 0);
		} else {
			__skb_dequeue(&sk->sk_receive_queue);
			__skb_queue_head(&new_sk->sk_receive_queue, buf);
		}
		release_sock(new_sk);
	}
exit:
	release_sock(sk);
	return res;
}

/**
 * shutdown - shutdown socket connection
 * @sock: socket structure
 * @how: direction to close (must be SHUT_RDWR)
 *
 * Terminates connection (if necessary), then purges socket's receive queue.
 *
 * Returns 0 on success, errno otherwise
 */

static int shutdown(struct socket *sock, int how)
{
	struct sock *sk = sock->sk;
	struct tipc_port *tport = tipc_sk_port(sk);
	struct sk_buff *buf;
	int res;

	if (how != SHUT_RDWR)
		return -EINVAL;

	lock_sock(sk);

	switch (sock->state) {
	case SS_CONNECTING:
	case SS_CONNECTED:

		/* Disconnect and send a 'FIN+' or 'FIN-' message to peer */
restart:
		buf = __skb_dequeue(&sk->sk_receive_queue);
		if (buf) {
			atomic_dec(&tipc_queue_size);
			if (TIPC_SKB_CB(buf)->handle != msg_data(buf_msg(buf))) {
				buf_discard(buf);
				goto restart;
			}
			tipc_disconnect(tport->ref);
			tipc_reject_msg(buf, TIPC_CONN_SHUTDOWN);
		} else {
			tipc_shutdown(tport->ref);
		}

		sock->state = SS_DISCONNECTING;

		/* fall through */

	case SS_DISCONNECTING:

		/* Discard any unreceived messages; wake up sleeping tasks */

		discard_rx_queue(sk);
		if (waitqueue_active(sk_sleep(sk)))
			wake_up_interruptible(sk_sleep(sk));
		res = 0;
		break;

	default:
		res = -ENOTCONN;
	}

	release_sock(sk);
	return res;
}

/**
 * setsockopt - set socket option
 * @sock: socket structure
 * @lvl: option level
 * @opt: option identifier
 * @ov: pointer to new option value
 * @ol: length of option value
 *
 * For stream sockets only, accepts and ignores all IPPROTO_TCP options
 * (to ease compatibility).
 *
 * Returns 0 on success, errno otherwise
 */

static int setsockopt(struct socket *sock,
		      int lvl, int opt, char __user *ov, unsigned int ol)
{
	struct sock *sk = sock->sk;
	struct tipc_port *tport = tipc_sk_port(sk);
	u32 value;
	int res;

	if ((lvl == IPPROTO_TCP) && (sock->type == SOCK_STREAM))
		return 0;
	if (lvl != SOL_TIPC)
		return -ENOPROTOOPT;
	if (ol < sizeof(value))
		return -EINVAL;
	res = get_user(value, (u32 __user *)ov);
	if (res)
		return res;

	lock_sock(sk);

	switch (opt) {
	case TIPC_IMPORTANCE:
		res = tipc_set_portimportance(tport->ref, value);
		break;
	case TIPC_SRC_DROPPABLE:
		if (sock->type != SOCK_STREAM)
			res = tipc_set_portunreliable(tport->ref, value);
		else
			res = -ENOPROTOOPT;
		break;
	case TIPC_DEST_DROPPABLE:
		res = tipc_set_portunreturnable(tport->ref, value);
		break;
	case TIPC_CONN_TIMEOUT:
		tipc_sk(sk)->conn_timeout = msecs_to_jiffies(value);
		/* no need to set "res", since already 0 at this point */
		break;
	default:
		res = -EINVAL;
	}

	release_sock(sk);

	return res;
}

/**
 * getsockopt - get socket option
 * @sock: socket structure
 * @lvl: option level
 * @opt: option identifier
 * @ov: receptacle for option value
 * @ol: receptacle for length of option value
 *
 * For stream sockets only, returns 0 length result for all IPPROTO_TCP options
 * (to ease compatibility).
 *
 * Returns 0 on success, errno otherwise
 */

static int getsockopt(struct socket *sock,
		      int lvl, int opt, char __user *ov, int __user *ol)
{
	struct sock *sk = sock->sk;
	struct tipc_port *tport = tipc_sk_port(sk);
	int len;
	u32 value;
	int res;

	if ((lvl == IPPROTO_TCP) && (sock->type == SOCK_STREAM))
		return put_user(0, ol);
	if (lvl != SOL_TIPC)
		return -ENOPROTOOPT;
	res = get_user(len, ol);
	if (res)
		return res;

	lock_sock(sk);

	switch (opt) {
	case TIPC_IMPORTANCE:
		res = tipc_portimportance(tport->ref, &value);
		break;
	case TIPC_SRC_DROPPABLE:
		res = tipc_portunreliable(tport->ref, &value);
		break;
	case TIPC_DEST_DROPPABLE:
		res = tipc_portunreturnable(tport->ref, &value);
		break;
	case TIPC_CONN_TIMEOUT:
		value = jiffies_to_msecs(tipc_sk(sk)->conn_timeout);
		/* no need to set "res", since already 0 at this point */
		break;
	case TIPC_NODE_RECVQ_DEPTH:
		value = (u32)atomic_read(&tipc_queue_size);
		break;
	case TIPC_SOCK_RECVQ_DEPTH:
		value = skb_queue_len(&sk->sk_receive_queue);
		break;
	default:
		res = -EINVAL;
	}

	release_sock(sk);

	if (res)
		return res;	/* "get" failed */

	if (len < sizeof(value))
		return -EINVAL;

	if (copy_to_user(ov, &value, sizeof(value)))
		return -EFAULT;

	return put_user(sizeof(value), ol);
}

/**
 * Protocol switches for the various types of TIPC sockets
 */

static const struct proto_ops msg_ops = {
	.owner		= THIS_MODULE,
	.family		= AF_TIPC,
	.release	= release,
	.bind		= bind,
	.connect	= connect,
	.socketpair	= sock_no_socketpair,
	.accept		= accept,
	.getname	= get_name,
	.poll		= poll,
	.ioctl		= sock_no_ioctl,
	.listen		= listen,
	.shutdown	= shutdown,
	.setsockopt	= setsockopt,
	.getsockopt	= getsockopt,
	.sendmsg	= send_msg,
	.recvmsg	= recv_msg,
	.mmap		= sock_no_mmap,
	.sendpage	= sock_no_sendpage
};

static const struct proto_ops packet_ops = {
	.owner		= THIS_MODULE,
	.family		= AF_TIPC,
	.release	= release,
	.bind		= bind,
	.connect	= connect,
	.socketpair	= sock_no_socketpair,
	.accept		= accept,
	.getname	= get_name,
	.poll		= poll,
	.ioctl		= sock_no_ioctl,
	.listen		= listen,
	.shutdown	= shutdown,
	.setsockopt	= setsockopt,
	.getsockopt	= getsockopt,
	.sendmsg	= send_packet,
	.recvmsg	= recv_msg,
	.mmap		= sock_no_mmap,
	.sendpage	= sock_no_sendpage
};

static const struct proto_ops stream_ops = {
	.owner		= THIS_MODULE,
	.family		= AF_TIPC,
	.release	= release,
	.bind		= bind,
	.connect	= connect,
	.socketpair	= sock_no_socketpair,
	.accept		= accept,
	.getname	= get_name,
	.poll		= poll,
	.ioctl		= sock_no_ioctl,
	.listen		= listen,
	.shutdown	= shutdown,
	.setsockopt	= setsockopt,
	.getsockopt	= getsockopt,
	.sendmsg	= send_stream,
	.recvmsg	= recv_stream,
	.mmap		= sock_no_mmap,
	.sendpage	= sock_no_sendpage
};

static const struct net_proto_family tipc_family_ops = {
	.owner		= THIS_MODULE,
	.family		= AF_TIPC,
	.create		= tipc_create
};

static struct proto tipc_proto = {
	.name		= "TIPC",
	.owner		= THIS_MODULE,
	.obj_size	= sizeof(struct tipc_sock)
};

/**
 * tipc_socket_init - initialize TIPC socket interface
 *
 * Returns 0 on success, errno otherwise
 */
int tipc_socket_init(void)
{
	int res;

	res = proto_register(&tipc_proto, 1);
	if (res) {
		err("Failed to register TIPC protocol type\n");
		goto out;
	}

	res = sock_register(&tipc_family_ops);
	if (res) {
		err("Failed to register TIPC socket type\n");
		proto_unregister(&tipc_proto);
		goto out;
	}

	sockets_enabled = 1;
 out:
	return res;
}

/**
 * tipc_socket_stop - stop TIPC socket interface
 */

void tipc_socket_stop(void)
{
	if (!sockets_enabled)
		return;

	sockets_enabled = 0;
	sock_unregister(tipc_family_ops.family);
	proto_unregister(&tipc_proto);
}
<|MERGE_RESOLUTION|>--- conflicted
+++ resolved
@@ -34,20 +34,6 @@
  * POSSIBILITY OF SUCH DAMAGE.
  */
 
-<<<<<<< HEAD
-#include <linux/module.h>
-#include <linux/types.h>
-#include <linux/net.h>
-#include <linux/socket.h>
-#include <linux/errno.h>
-#include <linux/mm.h>
-#include <linux/poll.h>
-#include <linux/fcntl.h>
-#include <linux/gfp.h>
-#include <asm/string.h>
-#include <asm/atomic.h>
-=======
->>>>>>> 3cbea436
 #include <net/sock.h>
 
 #include <linux/tipc.h>
@@ -465,15 +451,9 @@
 {
 	struct sock *sk = sock->sk;
 	u32 mask = 0;
-<<<<<<< HEAD
 
 	poll_wait(file, sk_sleep(sk), wait);
 
-=======
-
-	poll_wait(file, sk_sleep(sk), wait);
-
->>>>>>> 3cbea436
 	switch ((int)sock->state) {
 	case SS_READY:
 	case SS_CONNECTED:
