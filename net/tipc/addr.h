--- conflicted
+++ resolved
@@ -37,8 +37,6 @@
 #ifndef _TIPC_ADDR_H
 #define _TIPC_ADDR_H
 
-<<<<<<< HEAD
-=======
 static inline u32 tipc_zone_mask(u32 addr)
 {
 	return addr & 0xff000000u;
@@ -49,7 +47,6 @@
 	return addr & 0xfffff000u;
 }
 
->>>>>>> 105e53f8
 static inline int in_own_cluster(u32 addr)
 {
 	return !((addr ^ tipc_own_addr) >> 12);
