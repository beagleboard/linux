
/*
 * DECnet       An implementation of the DECnet protocol suite for the LINUX
 *              operating system.  DECnet is implemented using the  BSD Socket
 *              interface as the means of communication with the user level.
 *
 *              DECnet Routing Forwarding Information Base (Rules)
 *
 * Author:      Steve Whitehouse <SteveW@ACM.org>
 *              Mostly copied from Alexey Kuznetsov's ipv4/fib_rules.c
 *
 *
 * Changes:
 *              Steve Whitehouse <steve@chygwyn.com>
 *              Updated for Thomas Graf's generic rules
 *
 */
#include <linux/net.h>
#include <linux/init.h>
#include <linux/netlink.h>
#include <linux/rtnetlink.h>
#include <linux/netdevice.h>
#include <linux/spinlock.h>
#include <linux/list.h>
#include <linux/rcupdate.h>
#include <net/neighbour.h>
#include <net/dst.h>
#include <net/flow.h>
#include <net/fib_rules.h>
#include <net/dn.h>
#include <net/dn_fib.h>
#include <net/dn_neigh.h>
#include <net/dn_dev.h>
#include <net/dn_route.h>

static struct fib_rules_ops *dn_fib_rules_ops;

struct dn_fib_rule
{
	struct fib_rule		common;
	unsigned char		dst_len;
	unsigned char		src_len;
	__le16			src;
	__le16			srcmask;
	__le16			dst;
	__le16			dstmask;
	__le16			srcmap;
	u8			flags;
};


int dn_fib_lookup(struct flowidn *flp, struct dn_fib_res *res)
{
	struct fib_lookup_arg arg = {
		.result = res,
	};
	int err;

	err = fib_rules_lookup(dn_fib_rules_ops,
			       flowidn_to_flowi(flp), 0, &arg);
	res->r = arg.rule;

	return err;
}

static int dn_fib_rule_action(struct fib_rule *rule, struct flowi *flp,
			      int flags, struct fib_lookup_arg *arg)
{
	struct flowidn *fld = &flp->u.dn;
	int err = -EAGAIN;
	struct dn_fib_table *tbl;

	switch(rule->action) {
	case FR_ACT_TO_TBL:
		break;

	case FR_ACT_UNREACHABLE:
		err = -ENETUNREACH;
		goto errout;

	case FR_ACT_PROHIBIT:
		err = -EACCES;
		goto errout;

	case FR_ACT_BLACKHOLE:
	default:
		err = -EINVAL;
		goto errout;
	}

	tbl = dn_fib_get_table(rule->table, 0);
	if (tbl == NULL)
		goto errout;

	err = tbl->lookup(tbl, fld, (struct dn_fib_res *)arg->result);
	if (err > 0)
		err = -EAGAIN;
errout:
	return err;
}

static const struct nla_policy dn_fib_rule_policy[FRA_MAX+1] = {
	FRA_GENERIC_POLICY,
};

static int dn_fib_rule_match(struct fib_rule *rule, struct flowi *fl, int flags)
{
	struct dn_fib_rule *r = (struct dn_fib_rule *)rule;
	struct flowidn *fld = &fl->u.dn;
	__le16 daddr = fld->daddr;
	__le16 saddr = fld->saddr;

	if (((saddr ^ r->src) & r->srcmask) ||
	    ((daddr ^ r->dst) & r->dstmask))
		return 0;

	return 1;
}

static int dn_fib_rule_configure(struct fib_rule *rule, struct sk_buff *skb,
				 struct fib_rule_hdr *frh,
				 struct nlattr **tb)
{
	int err = -EINVAL;
	struct dn_fib_rule *r = (struct dn_fib_rule *)rule;

	if (frh->tos)
		goto  errout;

	if (rule->table == RT_TABLE_UNSPEC) {
		if (rule->action == FR_ACT_TO_TBL) {
			struct dn_fib_table *table;

			table = dn_fib_empty_table();
			if (table == NULL) {
				err = -ENOBUFS;
				goto errout;
			}

			rule->table = table->n;
		}
	}

	if (frh->src_len)
		r->src = nla_get_le16(tb[FRA_SRC]);

	if (frh->dst_len)
		r->dst = nla_get_le16(tb[FRA_DST]);

	r->src_len = frh->src_len;
	r->srcmask = dnet_make_mask(r->src_len);
	r->dst_len = frh->dst_len;
	r->dstmask = dnet_make_mask(r->dst_len);
	err = 0;
errout:
	return err;
}

static int dn_fib_rule_compare(struct fib_rule *rule, struct fib_rule_hdr *frh,
			       struct nlattr **tb)
{
	struct dn_fib_rule *r = (struct dn_fib_rule *)rule;

	if (frh->src_len && (r->src_len != frh->src_len))
		return 0;

	if (frh->dst_len && (r->dst_len != frh->dst_len))
		return 0;

	if (frh->src_len && (r->src != nla_get_le16(tb[FRA_SRC])))
		return 0;

	if (frh->dst_len && (r->dst != nla_get_le16(tb[FRA_DST])))
		return 0;

	return 1;
}

unsigned dnet_addr_type(__le16 addr)
{
<<<<<<< HEAD
	struct flowi fl = { .fld_dst = addr };
=======
	struct flowidn fld = { .daddr = addr };
>>>>>>> 105e53f8
	struct dn_fib_res res;
	unsigned ret = RTN_UNICAST;
	struct dn_fib_table *tb = dn_fib_get_table(RT_TABLE_LOCAL, 0);

	res.r = NULL;

	if (tb) {
		if (!tb->lookup(tb, &fld, &res)) {
			ret = res.type;
			dn_fib_res_put(&res);
		}
	}
	return ret;
}

static int dn_fib_rule_fill(struct fib_rule *rule, struct sk_buff *skb,
			    struct fib_rule_hdr *frh)
{
	struct dn_fib_rule *r = (struct dn_fib_rule *)rule;

	frh->dst_len = r->dst_len;
	frh->src_len = r->src_len;
	frh->tos = 0;

	if (r->dst_len)
		NLA_PUT_LE16(skb, FRA_DST, r->dst);
	if (r->src_len)
		NLA_PUT_LE16(skb, FRA_SRC, r->src);

	return 0;

nla_put_failure:
	return -ENOBUFS;
}

static void dn_fib_rule_flush_cache(struct fib_rules_ops *ops)
{
	dn_rt_cache_flush(-1);
}

static const struct fib_rules_ops __net_initdata dn_fib_rules_ops_template = {
	.family		= AF_DECnet,
	.rule_size	= sizeof(struct dn_fib_rule),
	.addr_size	= sizeof(u16),
	.action		= dn_fib_rule_action,
	.match		= dn_fib_rule_match,
	.configure	= dn_fib_rule_configure,
	.compare	= dn_fib_rule_compare,
	.fill		= dn_fib_rule_fill,
	.default_pref	= fib_default_rule_pref,
	.flush_cache	= dn_fib_rule_flush_cache,
	.nlgroup	= RTNLGRP_DECnet_RULE,
	.policy		= dn_fib_rule_policy,
	.owner		= THIS_MODULE,
	.fro_net	= &init_net,
};

void __init dn_fib_rules_init(void)
{
	dn_fib_rules_ops =
		fib_rules_register(&dn_fib_rules_ops_template, &init_net);
	BUG_ON(IS_ERR(dn_fib_rules_ops));
	BUG_ON(fib_default_rule_add(dn_fib_rules_ops, 0x7fff,
			            RT_TABLE_MAIN, 0));
}

void __exit dn_fib_rules_cleanup(void)
{
	fib_rules_unregister(dn_fib_rules_ops);
	rcu_barrier();
}

<|MERGE_RESOLUTION|>--- conflicted
+++ resolved
@@ -178,11 +178,7 @@
 
 unsigned dnet_addr_type(__le16 addr)
 {
-<<<<<<< HEAD
-	struct flowi fl = { .fld_dst = addr };
-=======
 	struct flowidn fld = { .daddr = addr };
->>>>>>> 105e53f8
 	struct dn_fib_res res;
 	unsigned ret = RTN_UNICAST;
 	struct dn_fib_table *tb = dn_fib_get_table(RT_TABLE_LOCAL, 0);
