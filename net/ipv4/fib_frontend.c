--- conflicted
+++ resolved
@@ -132,49 +132,6 @@
 		rt_cache_flush(net, -1);
 }
 
-<<<<<<< HEAD
-/**
- * __ip_dev_find - find the first device with a given source address.
- * @net: the net namespace
- * @addr: the source address
- * @devref: if true, take a reference on the found device
- *
- * If a caller uses devref=false, it should be protected by RCU, or RTNL
- */
-struct net_device *__ip_dev_find(struct net *net, __be32 addr, bool devref)
-{
-	struct flowi fl = {
-		.fl4_dst = addr,
-	};
-	struct fib_result res = { 0 };
-	struct net_device *dev = NULL;
-	struct fib_table *local_table;
-
-#ifdef CONFIG_IP_MULTIPLE_TABLES
-	res.r = NULL;
-#endif
-
-	rcu_read_lock();
-	local_table = fib_get_table(net, RT_TABLE_LOCAL);
-	if (!local_table ||
-	    fib_table_lookup(local_table, &fl, &res, FIB_LOOKUP_NOREF)) {
-		rcu_read_unlock();
-		return NULL;
-	}
-	if (res.type != RTN_LOCAL)
-		goto out;
-	dev = FIB_RES_DEV(res);
-
-	if (dev && devref)
-		dev_hold(dev);
-out:
-	rcu_read_unlock();
-	return dev;
-}
-EXPORT_SYMBOL(__ip_dev_find);
-
-=======
->>>>>>> 105e53f8
 /*
  * Find address type as if only "dev" was present in the system. If
  * on_dev is NULL then all interfaces are taken into consideration.
@@ -183,11 +140,7 @@
 					    const struct net_device *dev,
 					    __be32 addr)
 {
-<<<<<<< HEAD
-	struct flowi		fl = { .fl4_dst = addr };
-=======
 	struct flowi4		fl4 = { .daddr = addr };
->>>>>>> 105e53f8
 	struct fib_result	res;
 	unsigned ret = RTN_BROADCAST;
 	struct fib_table *local_table;
@@ -240,17 +193,7 @@
 			u32 *itag, u32 mark)
 {
 	struct in_device *in_dev;
-<<<<<<< HEAD
-	struct flowi fl = {
-		.fl4_dst = src,
-		.fl4_src = dst,
-		.fl4_tos = tos,
-		.mark = mark,
-		.iif = oif
-	};
-=======
 	struct flowi4 fl4;
->>>>>>> 105e53f8
 	struct fib_result res;
 	int no_addr, rpf, accept_local;
 	bool dev_match;
@@ -928,19 +871,11 @@
 {
 
 	struct fib_result       res;
-<<<<<<< HEAD
-	struct flowi            fl = {
-		.mark = frn->fl_mark,
-		.fl4_dst = frn->fl_addr,
-		.fl4_tos = frn->fl_tos,
-		.fl4_scope = frn->fl_scope,
-=======
 	struct flowi4           fl4 = {
 		.flowi4_mark = frn->fl_mark,
 		.daddr = frn->fl_addr,
 		.flowi4_tos = frn->fl_tos,
 		.flowi4_scope = frn->fl_scope,
->>>>>>> 105e53f8
 	};
 
 #ifdef CONFIG_IP_MULTIPLE_TABLES
