/*
 *	IP multicast routing support for mrouted 3.6/3.8
 *
 *		(c) 1995 Alan Cox, <alan@lxorguk.ukuu.org.uk>
 *	  Linux Consultancy and Custom Driver Development
 *
 *	This program is free software; you can redistribute it and/or
 *	modify it under the terms of the GNU General Public License
 *	as published by the Free Software Foundation; either version
 *	2 of the License, or (at your option) any later version.
 *
 *	Fixes:
 *	Michael Chastain	:	Incorrect size of copying.
 *	Alan Cox		:	Added the cache manager code
 *	Alan Cox		:	Fixed the clone/copy bug and device race.
 *	Mike McLagan		:	Routing by source
 *	Malcolm Beattie		:	Buffer handling fixes.
 *	Alexey Kuznetsov	:	Double buffer free and other fixes.
 *	SVR Anand		:	Fixed several multicast bugs and problems.
 *	Alexey Kuznetsov	:	Status, optimisations and more.
 *	Brad Parker		:	Better behaviour on mrouted upcall
 *					overflow.
 *      Carlos Picoto           :       PIMv1 Support
 *	Pavlin Ivanov Radoslavov:	PIMv2 Registers must checksum only PIM header
 *					Relax this requirement to work with older peers.
 *
 */

#include <asm/system.h>
#include <asm/uaccess.h>
#include <linux/types.h>
#include <linux/capability.h>
#include <linux/errno.h>
#include <linux/timer.h>
#include <linux/mm.h>
#include <linux/kernel.h>
#include <linux/fcntl.h>
#include <linux/stat.h>
#include <linux/socket.h>
#include <linux/in.h>
#include <linux/inet.h>
#include <linux/netdevice.h>
#include <linux/inetdevice.h>
#include <linux/igmp.h>
#include <linux/proc_fs.h>
#include <linux/seq_file.h>
#include <linux/mroute.h>
#include <linux/init.h>
#include <linux/if_ether.h>
#include <linux/slab.h>
#include <net/net_namespace.h>
#include <net/ip.h>
#include <net/protocol.h>
#include <linux/skbuff.h>
#include <net/route.h>
#include <net/sock.h>
#include <net/icmp.h>
#include <net/udp.h>
#include <net/raw.h>
#include <linux/notifier.h>
#include <linux/if_arp.h>
#include <linux/netfilter_ipv4.h>
#include <net/ipip.h>
#include <net/checksum.h>
#include <net/netlink.h>
#include <net/fib_rules.h>

#if defined(CONFIG_IP_PIMSM_V1) || defined(CONFIG_IP_PIMSM_V2)
#define CONFIG_IP_PIMSM	1
#endif

struct mr_table {
	struct list_head	list;
#ifdef CONFIG_NET_NS
	struct net		*net;
#endif
	u32			id;
	struct sock __rcu	*mroute_sk;
	struct timer_list	ipmr_expire_timer;
	struct list_head	mfc_unres_queue;
	struct list_head	mfc_cache_array[MFC_LINES];
	struct vif_device	vif_table[MAXVIFS];
	int			maxvif;
	atomic_t		cache_resolve_queue_len;
	int			mroute_do_assert;
	int			mroute_do_pim;
#if defined(CONFIG_IP_PIMSM_V1) || defined(CONFIG_IP_PIMSM_V2)
	int			mroute_reg_vif_num;
#endif
};

struct ipmr_rule {
	struct fib_rule		common;
};

struct ipmr_result {
	struct mr_table		*mrt;
};

/* Big lock, protecting vif table, mrt cache and mroute socket state.
 * Note that the changes are semaphored via rtnl_lock.
 */

static DEFINE_RWLOCK(mrt_lock);

/*
 *	Multicast router control variables
 */

#define VIF_EXISTS(_mrt, _idx) ((_mrt)->vif_table[_idx].dev != NULL)

/* Special spinlock for queue of unresolved entries */
static DEFINE_SPINLOCK(mfc_unres_lock);

/* We return to original Alan's scheme. Hash table of resolved
 * entries is changed only in process context and protected
 * with weak lock mrt_lock. Queue of unresolved entries is protected
 * with strong spinlock mfc_unres_lock.
 *
 * In this case data path is free of exclusive locks at all.
 */

static struct kmem_cache *mrt_cachep __read_mostly;

static struct mr_table *ipmr_new_table(struct net *net, u32 id);
static int ip_mr_forward(struct net *net, struct mr_table *mrt,
			 struct sk_buff *skb, struct mfc_cache *cache,
			 int local);
static int ipmr_cache_report(struct mr_table *mrt,
			     struct sk_buff *pkt, vifi_t vifi, int assert);
static int __ipmr_fill_mroute(struct mr_table *mrt, struct sk_buff *skb,
			      struct mfc_cache *c, struct rtmsg *rtm);
static void ipmr_expire_process(unsigned long arg);

#ifdef CONFIG_IP_MROUTE_MULTIPLE_TABLES
#define ipmr_for_each_table(mrt, net) \
	list_for_each_entry_rcu(mrt, &net->ipv4.mr_tables, list)

static struct mr_table *ipmr_get_table(struct net *net, u32 id)
{
	struct mr_table *mrt;

	ipmr_for_each_table(mrt, net) {
		if (mrt->id == id)
			return mrt;
	}
	return NULL;
}

static int ipmr_fib_lookup(struct net *net, struct flowi *flp,
			   struct mr_table **mrt)
{
	struct ipmr_result res;
	struct fib_lookup_arg arg = { .result = &res, };
	int err;

	err = fib_rules_lookup(net->ipv4.mr_rules_ops, flp, 0, &arg);
	if (err < 0)
		return err;
	*mrt = res.mrt;
	return 0;
}

static int ipmr_rule_action(struct fib_rule *rule, struct flowi *flp,
			    int flags, struct fib_lookup_arg *arg)
{
	struct ipmr_result *res = arg->result;
	struct mr_table *mrt;

	switch (rule->action) {
	case FR_ACT_TO_TBL:
		break;
	case FR_ACT_UNREACHABLE:
		return -ENETUNREACH;
	case FR_ACT_PROHIBIT:
		return -EACCES;
	case FR_ACT_BLACKHOLE:
	default:
		return -EINVAL;
	}

	mrt = ipmr_get_table(rule->fr_net, rule->table);
	if (mrt == NULL)
		return -EAGAIN;
	res->mrt = mrt;
	return 0;
}

static int ipmr_rule_match(struct fib_rule *rule, struct flowi *fl, int flags)
{
	return 1;
}

static const struct nla_policy ipmr_rule_policy[FRA_MAX + 1] = {
	FRA_GENERIC_POLICY,
};

static int ipmr_rule_configure(struct fib_rule *rule, struct sk_buff *skb,
			       struct fib_rule_hdr *frh, struct nlattr **tb)
{
	return 0;
}

static int ipmr_rule_compare(struct fib_rule *rule, struct fib_rule_hdr *frh,
			     struct nlattr **tb)
{
	return 1;
}

static int ipmr_rule_fill(struct fib_rule *rule, struct sk_buff *skb,
			  struct fib_rule_hdr *frh)
{
	frh->dst_len = 0;
	frh->src_len = 0;
	frh->tos     = 0;
	return 0;
}

static const struct fib_rules_ops __net_initdata ipmr_rules_ops_template = {
	.family		= RTNL_FAMILY_IPMR,
	.rule_size	= sizeof(struct ipmr_rule),
	.addr_size	= sizeof(u32),
	.action		= ipmr_rule_action,
	.match		= ipmr_rule_match,
	.configure	= ipmr_rule_configure,
	.compare	= ipmr_rule_compare,
	.default_pref	= fib_default_rule_pref,
	.fill		= ipmr_rule_fill,
	.nlgroup	= RTNLGRP_IPV4_RULE,
	.policy		= ipmr_rule_policy,
	.owner		= THIS_MODULE,
};

static int __net_init ipmr_rules_init(struct net *net)
{
	struct fib_rules_ops *ops;
	struct mr_table *mrt;
	int err;

	ops = fib_rules_register(&ipmr_rules_ops_template, net);
	if (IS_ERR(ops))
		return PTR_ERR(ops);

	INIT_LIST_HEAD(&net->ipv4.mr_tables);

	mrt = ipmr_new_table(net, RT_TABLE_DEFAULT);
	if (mrt == NULL) {
		err = -ENOMEM;
		goto err1;
	}

	err = fib_default_rule_add(ops, 0x7fff, RT_TABLE_DEFAULT, 0);
	if (err < 0)
		goto err2;

	net->ipv4.mr_rules_ops = ops;
	return 0;

err2:
	kfree(mrt);
err1:
	fib_rules_unregister(ops);
	return err;
}

static void __net_exit ipmr_rules_exit(struct net *net)
{
	struct mr_table *mrt, *next;

	list_for_each_entry_safe(mrt, next, &net->ipv4.mr_tables, list) {
		list_del(&mrt->list);
		kfree(mrt);
	}
	fib_rules_unregister(net->ipv4.mr_rules_ops);
}
#else
#define ipmr_for_each_table(mrt, net) \
	for (mrt = net->ipv4.mrt; mrt; mrt = NULL)

static struct mr_table *ipmr_get_table(struct net *net, u32 id)
{
	return net->ipv4.mrt;
}

static int ipmr_fib_lookup(struct net *net, struct flowi *flp,
			   struct mr_table **mrt)
{
	*mrt = net->ipv4.mrt;
	return 0;
}

static int __net_init ipmr_rules_init(struct net *net)
{
	net->ipv4.mrt = ipmr_new_table(net, RT_TABLE_DEFAULT);
	return net->ipv4.mrt ? 0 : -ENOMEM;
}

static void __net_exit ipmr_rules_exit(struct net *net)
{
	kfree(net->ipv4.mrt);
}
#endif

static struct mr_table *ipmr_new_table(struct net *net, u32 id)
{
	struct mr_table *mrt;
	unsigned int i;

	mrt = ipmr_get_table(net, id);
	if (mrt != NULL)
		return mrt;

	mrt = kzalloc(sizeof(*mrt), GFP_KERNEL);
	if (mrt == NULL)
		return NULL;
	write_pnet(&mrt->net, net);
	mrt->id = id;

	/* Forwarding cache */
	for (i = 0; i < MFC_LINES; i++)
		INIT_LIST_HEAD(&mrt->mfc_cache_array[i]);

	INIT_LIST_HEAD(&mrt->mfc_unres_queue);

	setup_timer(&mrt->ipmr_expire_timer, ipmr_expire_process,
		    (unsigned long)mrt);

#ifdef CONFIG_IP_PIMSM
	mrt->mroute_reg_vif_num = -1;
#endif
#ifdef CONFIG_IP_MROUTE_MULTIPLE_TABLES
	list_add_tail_rcu(&mrt->list, &net->ipv4.mr_tables);
#endif
	return mrt;
}

/* Service routines creating virtual interfaces: DVMRP tunnels and PIMREG */

static void ipmr_del_tunnel(struct net_device *dev, struct vifctl *v)
{
	struct net *net = dev_net(dev);

	dev_close(dev);

	dev = __dev_get_by_name(net, "tunl0");
	if (dev) {
		const struct net_device_ops *ops = dev->netdev_ops;
		struct ifreq ifr;
		struct ip_tunnel_parm p;

		memset(&p, 0, sizeof(p));
		p.iph.daddr = v->vifc_rmt_addr.s_addr;
		p.iph.saddr = v->vifc_lcl_addr.s_addr;
		p.iph.version = 4;
		p.iph.ihl = 5;
		p.iph.protocol = IPPROTO_IPIP;
		sprintf(p.name, "dvmrp%d", v->vifc_vifi);
		ifr.ifr_ifru.ifru_data = (__force void __user *)&p;

		if (ops->ndo_do_ioctl) {
			mm_segment_t oldfs = get_fs();

			set_fs(KERNEL_DS);
			ops->ndo_do_ioctl(dev, &ifr, SIOCDELTUNNEL);
			set_fs(oldfs);
		}
	}
}

static
struct net_device *ipmr_new_tunnel(struct net *net, struct vifctl *v)
{
	struct net_device  *dev;

	dev = __dev_get_by_name(net, "tunl0");

	if (dev) {
		const struct net_device_ops *ops = dev->netdev_ops;
		int err;
		struct ifreq ifr;
		struct ip_tunnel_parm p;
		struct in_device  *in_dev;

		memset(&p, 0, sizeof(p));
		p.iph.daddr = v->vifc_rmt_addr.s_addr;
		p.iph.saddr = v->vifc_lcl_addr.s_addr;
		p.iph.version = 4;
		p.iph.ihl = 5;
		p.iph.protocol = IPPROTO_IPIP;
		sprintf(p.name, "dvmrp%d", v->vifc_vifi);
		ifr.ifr_ifru.ifru_data = (__force void __user *)&p;

		if (ops->ndo_do_ioctl) {
			mm_segment_t oldfs = get_fs();

			set_fs(KERNEL_DS);
			err = ops->ndo_do_ioctl(dev, &ifr, SIOCADDTUNNEL);
			set_fs(oldfs);
		} else {
			err = -EOPNOTSUPP;
		}
		dev = NULL;

		if (err == 0 &&
		    (dev = __dev_get_by_name(net, p.name)) != NULL) {
			dev->flags |= IFF_MULTICAST;

			in_dev = __in_dev_get_rtnl(dev);
			if (in_dev == NULL)
				goto failure;

			ipv4_devconf_setall(in_dev);
			IPV4_DEVCONF(in_dev->cnf, RP_FILTER) = 0;

			if (dev_open(dev))
				goto failure;
			dev_hold(dev);
		}
	}
	return dev;

failure:
	/* allow the register to be completed before unregistering. */
	rtnl_unlock();
	rtnl_lock();

	unregister_netdevice(dev);
	return NULL;
}

#ifdef CONFIG_IP_PIMSM

static netdev_tx_t reg_vif_xmit(struct sk_buff *skb, struct net_device *dev)
{
	struct net *net = dev_net(dev);
	struct mr_table *mrt;
	struct flowi fl = {
		.oif		= dev->ifindex,
		.iif		= skb->skb_iif,
		.mark		= skb->mark,
	};
	int err;

	err = ipmr_fib_lookup(net, &fl, &mrt);
	if (err < 0) {
		kfree_skb(skb);
		return err;
	}

	read_lock(&mrt_lock);
	dev->stats.tx_bytes += skb->len;
	dev->stats.tx_packets++;
	ipmr_cache_report(mrt, skb, mrt->mroute_reg_vif_num, IGMPMSG_WHOLEPKT);
	read_unlock(&mrt_lock);
	kfree_skb(skb);
	return NETDEV_TX_OK;
}

static const struct net_device_ops reg_vif_netdev_ops = {
	.ndo_start_xmit	= reg_vif_xmit,
};

static void reg_vif_setup(struct net_device *dev)
{
	dev->type		= ARPHRD_PIMREG;
	dev->mtu		= ETH_DATA_LEN - sizeof(struct iphdr) - 8;
	dev->flags		= IFF_NOARP;
	dev->netdev_ops		= &reg_vif_netdev_ops,
	dev->destructor		= free_netdev;
	dev->features		|= NETIF_F_NETNS_LOCAL;
}

static struct net_device *ipmr_reg_vif(struct net *net, struct mr_table *mrt)
{
	struct net_device *dev;
	struct in_device *in_dev;
	char name[IFNAMSIZ];

	if (mrt->id == RT_TABLE_DEFAULT)
		sprintf(name, "pimreg");
	else
		sprintf(name, "pimreg%u", mrt->id);

	dev = alloc_netdev(0, name, reg_vif_setup);

	if (dev == NULL)
		return NULL;

	dev_net_set(dev, net);

	if (register_netdevice(dev)) {
		free_netdev(dev);
		return NULL;
	}
	dev->iflink = 0;

	rcu_read_lock();
	in_dev = __in_dev_get_rcu(dev);
	if (!in_dev) {
		rcu_read_unlock();
		goto failure;
	}

	ipv4_devconf_setall(in_dev);
	IPV4_DEVCONF(in_dev->cnf, RP_FILTER) = 0;
	rcu_read_unlock();

	if (dev_open(dev))
		goto failure;

	dev_hold(dev);

	return dev;

failure:
	/* allow the register to be completed before unregistering. */
	rtnl_unlock();
	rtnl_lock();

	unregister_netdevice(dev);
	return NULL;
}
#endif

/*
 *	Delete a VIF entry
 *	@notify: Set to 1, if the caller is a notifier_call
 */

static int vif_delete(struct mr_table *mrt, int vifi, int notify,
		      struct list_head *head)
{
	struct vif_device *v;
	struct net_device *dev;
	struct in_device *in_dev;

	if (vifi < 0 || vifi >= mrt->maxvif)
		return -EADDRNOTAVAIL;

	v = &mrt->vif_table[vifi];

	write_lock_bh(&mrt_lock);
	dev = v->dev;
	v->dev = NULL;

	if (!dev) {
		write_unlock_bh(&mrt_lock);
		return -EADDRNOTAVAIL;
	}

#ifdef CONFIG_IP_PIMSM
	if (vifi == mrt->mroute_reg_vif_num)
		mrt->mroute_reg_vif_num = -1;
#endif

	if (vifi + 1 == mrt->maxvif) {
		int tmp;

		for (tmp = vifi - 1; tmp >= 0; tmp--) {
			if (VIF_EXISTS(mrt, tmp))
				break;
		}
		mrt->maxvif = tmp+1;
	}

	write_unlock_bh(&mrt_lock);

	dev_set_allmulti(dev, -1);

	in_dev = __in_dev_get_rtnl(dev);
	if (in_dev) {
		IPV4_DEVCONF(in_dev->cnf, MC_FORWARDING)--;
		ip_rt_multicast_event(in_dev);
	}

	if (v->flags & (VIFF_TUNNEL | VIFF_REGISTER) && !notify)
		unregister_netdevice_queue(dev, head);

	dev_put(dev);
	return 0;
}

static void ipmr_cache_free_rcu(struct rcu_head *head)
{
	struct mfc_cache *c = container_of(head, struct mfc_cache, rcu);

	kmem_cache_free(mrt_cachep, c);
}

static inline void ipmr_cache_free(struct mfc_cache *c)
{
	call_rcu(&c->rcu, ipmr_cache_free_rcu);
}

/* Destroy an unresolved cache entry, killing queued skbs
 * and reporting error to netlink readers.
 */

static void ipmr_destroy_unres(struct mr_table *mrt, struct mfc_cache *c)
{
	struct net *net = read_pnet(&mrt->net);
	struct sk_buff *skb;
	struct nlmsgerr *e;

	atomic_dec(&mrt->cache_resolve_queue_len);

	while ((skb = skb_dequeue(&c->mfc_un.unres.unresolved))) {
		if (ip_hdr(skb)->version == 0) {
			struct nlmsghdr *nlh = (struct nlmsghdr *)skb_pull(skb, sizeof(struct iphdr));
			nlh->nlmsg_type = NLMSG_ERROR;
			nlh->nlmsg_len = NLMSG_LENGTH(sizeof(struct nlmsgerr));
			skb_trim(skb, nlh->nlmsg_len);
			e = NLMSG_DATA(nlh);
			e->error = -ETIMEDOUT;
			memset(&e->msg, 0, sizeof(e->msg));

			rtnl_unicast(skb, net, NETLINK_CB(skb).pid);
		} else {
			kfree_skb(skb);
		}
	}

	ipmr_cache_free(c);
}


/* Timer process for the unresolved queue. */

static void ipmr_expire_process(unsigned long arg)
{
	struct mr_table *mrt = (struct mr_table *)arg;
	unsigned long now;
	unsigned long expires;
	struct mfc_cache *c, *next;

	if (!spin_trylock(&mfc_unres_lock)) {
		mod_timer(&mrt->ipmr_expire_timer, jiffies+HZ/10);
		return;
	}

	if (list_empty(&mrt->mfc_unres_queue))
		goto out;

	now = jiffies;
	expires = 10*HZ;

	list_for_each_entry_safe(c, next, &mrt->mfc_unres_queue, list) {
		if (time_after(c->mfc_un.unres.expires, now)) {
			unsigned long interval = c->mfc_un.unres.expires - now;
			if (interval < expires)
				expires = interval;
			continue;
		}

		list_del(&c->list);
		ipmr_destroy_unres(mrt, c);
	}

	if (!list_empty(&mrt->mfc_unres_queue))
		mod_timer(&mrt->ipmr_expire_timer, jiffies + expires);

out:
	spin_unlock(&mfc_unres_lock);
}

/* Fill oifs list. It is called under write locked mrt_lock. */

static void ipmr_update_thresholds(struct mr_table *mrt, struct mfc_cache *cache,
				   unsigned char *ttls)
{
	int vifi;

	cache->mfc_un.res.minvif = MAXVIFS;
	cache->mfc_un.res.maxvif = 0;
	memset(cache->mfc_un.res.ttls, 255, MAXVIFS);

	for (vifi = 0; vifi < mrt->maxvif; vifi++) {
		if (VIF_EXISTS(mrt, vifi) &&
		    ttls[vifi] && ttls[vifi] < 255) {
			cache->mfc_un.res.ttls[vifi] = ttls[vifi];
			if (cache->mfc_un.res.minvif > vifi)
				cache->mfc_un.res.minvif = vifi;
			if (cache->mfc_un.res.maxvif <= vifi)
				cache->mfc_un.res.maxvif = vifi + 1;
		}
	}
}

static int vif_add(struct net *net, struct mr_table *mrt,
		   struct vifctl *vifc, int mrtsock)
{
	int vifi = vifc->vifc_vifi;
	struct vif_device *v = &mrt->vif_table[vifi];
	struct net_device *dev;
	struct in_device *in_dev;
	int err;

	/* Is vif busy ? */
	if (VIF_EXISTS(mrt, vifi))
		return -EADDRINUSE;

	switch (vifc->vifc_flags) {
#ifdef CONFIG_IP_PIMSM
	case VIFF_REGISTER:
		/*
		 * Special Purpose VIF in PIM
		 * All the packets will be sent to the daemon
		 */
		if (mrt->mroute_reg_vif_num >= 0)
			return -EADDRINUSE;
		dev = ipmr_reg_vif(net, mrt);
		if (!dev)
			return -ENOBUFS;
		err = dev_set_allmulti(dev, 1);
		if (err) {
			unregister_netdevice(dev);
			dev_put(dev);
			return err;
		}
		break;
#endif
	case VIFF_TUNNEL:
		dev = ipmr_new_tunnel(net, vifc);
		if (!dev)
			return -ENOBUFS;
		err = dev_set_allmulti(dev, 1);
		if (err) {
			ipmr_del_tunnel(dev, vifc);
			dev_put(dev);
			return err;
		}
		break;

	case VIFF_USE_IFINDEX:
	case 0:
		if (vifc->vifc_flags == VIFF_USE_IFINDEX) {
			dev = dev_get_by_index(net, vifc->vifc_lcl_ifindex);
			if (dev && __in_dev_get_rtnl(dev) == NULL) {
				dev_put(dev);
				return -EADDRNOTAVAIL;
			}
		} else {
			dev = ip_dev_find(net, vifc->vifc_lcl_addr.s_addr);
		}
		if (!dev)
			return -EADDRNOTAVAIL;
		err = dev_set_allmulti(dev, 1);
		if (err) {
			dev_put(dev);
			return err;
		}
		break;
	default:
		return -EINVAL;
	}

	in_dev = __in_dev_get_rtnl(dev);
	if (!in_dev) {
		dev_put(dev);
		return -EADDRNOTAVAIL;
	}
	IPV4_DEVCONF(in_dev->cnf, MC_FORWARDING)++;
	ip_rt_multicast_event(in_dev);

	/* Fill in the VIF structures */

	v->rate_limit = vifc->vifc_rate_limit;
	v->local = vifc->vifc_lcl_addr.s_addr;
	v->remote = vifc->vifc_rmt_addr.s_addr;
	v->flags = vifc->vifc_flags;
	if (!mrtsock)
		v->flags |= VIFF_STATIC;
	v->threshold = vifc->vifc_threshold;
	v->bytes_in = 0;
	v->bytes_out = 0;
	v->pkt_in = 0;
	v->pkt_out = 0;
	v->link = dev->ifindex;
	if (v->flags & (VIFF_TUNNEL | VIFF_REGISTER))
		v->link = dev->iflink;

	/* And finish update writing critical data */
	write_lock_bh(&mrt_lock);
	v->dev = dev;
#ifdef CONFIG_IP_PIMSM
	if (v->flags & VIFF_REGISTER)
		mrt->mroute_reg_vif_num = vifi;
#endif
	if (vifi+1 > mrt->maxvif)
		mrt->maxvif = vifi+1;
	write_unlock_bh(&mrt_lock);
	return 0;
}

/* called with rcu_read_lock() */
static struct mfc_cache *ipmr_cache_find(struct mr_table *mrt,
					 __be32 origin,
					 __be32 mcastgrp)
{
	int line = MFC_HASH(mcastgrp, origin);
	struct mfc_cache *c;

	list_for_each_entry_rcu(c, &mrt->mfc_cache_array[line], list) {
		if (c->mfc_origin == origin && c->mfc_mcastgrp == mcastgrp)
			return c;
	}
	return NULL;
}

/*
 *	Allocate a multicast cache entry
 */
static struct mfc_cache *ipmr_cache_alloc(void)
{
	struct mfc_cache *c = kmem_cache_zalloc(mrt_cachep, GFP_KERNEL);

	if (c)
		c->mfc_un.res.minvif = MAXVIFS;
	return c;
}

static struct mfc_cache *ipmr_cache_alloc_unres(void)
{
	struct mfc_cache *c = kmem_cache_zalloc(mrt_cachep, GFP_ATOMIC);

	if (c) {
		skb_queue_head_init(&c->mfc_un.unres.unresolved);
		c->mfc_un.unres.expires = jiffies + 10*HZ;
	}
	return c;
}

/*
 *	A cache entry has gone into a resolved state from queued
 */

static void ipmr_cache_resolve(struct net *net, struct mr_table *mrt,
			       struct mfc_cache *uc, struct mfc_cache *c)
{
	struct sk_buff *skb;
	struct nlmsgerr *e;

	/* Play the pending entries through our router */

	while ((skb = __skb_dequeue(&uc->mfc_un.unres.unresolved))) {
		if (ip_hdr(skb)->version == 0) {
			struct nlmsghdr *nlh = (struct nlmsghdr *)skb_pull(skb, sizeof(struct iphdr));

			if (__ipmr_fill_mroute(mrt, skb, c, NLMSG_DATA(nlh)) > 0) {
				nlh->nlmsg_len = skb_tail_pointer(skb) -
						 (u8 *)nlh;
			} else {
				nlh->nlmsg_type = NLMSG_ERROR;
				nlh->nlmsg_len = NLMSG_LENGTH(sizeof(struct nlmsgerr));
				skb_trim(skb, nlh->nlmsg_len);
				e = NLMSG_DATA(nlh);
				e->error = -EMSGSIZE;
				memset(&e->msg, 0, sizeof(e->msg));
			}

			rtnl_unicast(skb, net, NETLINK_CB(skb).pid);
		} else {
			ip_mr_forward(net, mrt, skb, c, 0);
		}
	}
}

/*
 *	Bounce a cache query up to mrouted. We could use netlink for this but mrouted
 *	expects the following bizarre scheme.
 *
 *	Called under mrt_lock.
 */

static int ipmr_cache_report(struct mr_table *mrt,
			     struct sk_buff *pkt, vifi_t vifi, int assert)
{
	struct sk_buff *skb;
	const int ihl = ip_hdrlen(pkt);
	struct igmphdr *igmp;
	struct igmpmsg *msg;
	struct sock *mroute_sk;
	int ret;

#ifdef CONFIG_IP_PIMSM
	if (assert == IGMPMSG_WHOLEPKT)
		skb = skb_realloc_headroom(pkt, sizeof(struct iphdr));
	else
#endif
		skb = alloc_skb(128, GFP_ATOMIC);

	if (!skb)
		return -ENOBUFS;

#ifdef CONFIG_IP_PIMSM
	if (assert == IGMPMSG_WHOLEPKT) {
		/* Ugly, but we have no choice with this interface.
		 * Duplicate old header, fix ihl, length etc.
		 * And all this only to mangle msg->im_msgtype and
		 * to set msg->im_mbz to "mbz" :-)
		 */
		skb_push(skb, sizeof(struct iphdr));
		skb_reset_network_header(skb);
		skb_reset_transport_header(skb);
		msg = (struct igmpmsg *)skb_network_header(skb);
		memcpy(msg, skb_network_header(pkt), sizeof(struct iphdr));
		msg->im_msgtype = IGMPMSG_WHOLEPKT;
		msg->im_mbz = 0;
		msg->im_vif = mrt->mroute_reg_vif_num;
		ip_hdr(skb)->ihl = sizeof(struct iphdr) >> 2;
		ip_hdr(skb)->tot_len = htons(ntohs(ip_hdr(pkt)->tot_len) +
					     sizeof(struct iphdr));
	} else
#endif
	{

	/* Copy the IP header */

	skb->network_header = skb->tail;
	skb_put(skb, ihl);
	skb_copy_to_linear_data(skb, pkt->data, ihl);
	ip_hdr(skb)->protocol = 0;	/* Flag to the kernel this is a route add */
	msg = (struct igmpmsg *)skb_network_header(skb);
	msg->im_vif = vifi;
	skb_dst_set(skb, dst_clone(skb_dst(pkt)));

	/* Add our header */

	igmp = (struct igmphdr *)skb_put(skb, sizeof(struct igmphdr));
	igmp->type	=
	msg->im_msgtype = assert;
	igmp->code	= 0;
	ip_hdr(skb)->tot_len = htons(skb->len);		/* Fix the length */
	skb->transport_header = skb->network_header;
	}

	rcu_read_lock();
	mroute_sk = rcu_dereference(mrt->mroute_sk);
	if (mroute_sk == NULL) {
		rcu_read_unlock();
		kfree_skb(skb);
		return -EINVAL;
	}

	/* Deliver to mrouted */

	ret = sock_queue_rcv_skb(mroute_sk, skb);
	rcu_read_unlock();
	if (ret < 0) {
		if (net_ratelimit())
			printk(KERN_WARNING "mroute: pending queue full, dropping entries.\n");
		kfree_skb(skb);
	}

	return ret;
}

/*
 *	Queue a packet for resolution. It gets locked cache entry!
 */

static int
ipmr_cache_unresolved(struct mr_table *mrt, vifi_t vifi, struct sk_buff *skb)
{
	bool found = false;
	int err;
	struct mfc_cache *c;
	const struct iphdr *iph = ip_hdr(skb);

	spin_lock_bh(&mfc_unres_lock);
	list_for_each_entry(c, &mrt->mfc_unres_queue, list) {
		if (c->mfc_mcastgrp == iph->daddr &&
		    c->mfc_origin == iph->saddr) {
			found = true;
			break;
		}
	}

	if (!found) {
		/* Create a new entry if allowable */

		if (atomic_read(&mrt->cache_resolve_queue_len) >= 10 ||
		    (c = ipmr_cache_alloc_unres()) == NULL) {
			spin_unlock_bh(&mfc_unres_lock);

			kfree_skb(skb);
			return -ENOBUFS;
		}

		/* Fill in the new cache entry */

		c->mfc_parent	= -1;
		c->mfc_origin	= iph->saddr;
		c->mfc_mcastgrp	= iph->daddr;

		/* Reflect first query at mrouted. */

		err = ipmr_cache_report(mrt, skb, vifi, IGMPMSG_NOCACHE);
		if (err < 0) {
			/* If the report failed throw the cache entry
			   out - Brad Parker
			 */
			spin_unlock_bh(&mfc_unres_lock);

			ipmr_cache_free(c);
			kfree_skb(skb);
			return err;
		}

		atomic_inc(&mrt->cache_resolve_queue_len);
		list_add(&c->list, &mrt->mfc_unres_queue);

		if (atomic_read(&mrt->cache_resolve_queue_len) == 1)
			mod_timer(&mrt->ipmr_expire_timer, c->mfc_un.unres.expires);
	}

	/* See if we can append the packet */

	if (c->mfc_un.unres.unresolved.qlen > 3) {
		kfree_skb(skb);
		err = -ENOBUFS;
	} else {
		skb_queue_tail(&c->mfc_un.unres.unresolved, skb);
		err = 0;
	}

	spin_unlock_bh(&mfc_unres_lock);
	return err;
}

/*
 *	MFC cache manipulation by user space mroute daemon
 */

static int ipmr_mfc_delete(struct mr_table *mrt, struct mfcctl *mfc)
{
	int line;
	struct mfc_cache *c, *next;

	line = MFC_HASH(mfc->mfcc_mcastgrp.s_addr, mfc->mfcc_origin.s_addr);

	list_for_each_entry_safe(c, next, &mrt->mfc_cache_array[line], list) {
		if (c->mfc_origin == mfc->mfcc_origin.s_addr &&
		    c->mfc_mcastgrp == mfc->mfcc_mcastgrp.s_addr) {
			list_del_rcu(&c->list);

			ipmr_cache_free(c);
			return 0;
		}
	}
	return -ENOENT;
}

static int ipmr_mfc_add(struct net *net, struct mr_table *mrt,
			struct mfcctl *mfc, int mrtsock)
{
	bool found = false;
	int line;
	struct mfc_cache *uc, *c;

	if (mfc->mfcc_parent >= MAXVIFS)
		return -ENFILE;

	line = MFC_HASH(mfc->mfcc_mcastgrp.s_addr, mfc->mfcc_origin.s_addr);

	list_for_each_entry(c, &mrt->mfc_cache_array[line], list) {
		if (c->mfc_origin == mfc->mfcc_origin.s_addr &&
		    c->mfc_mcastgrp == mfc->mfcc_mcastgrp.s_addr) {
			found = true;
			break;
		}
	}

	if (found) {
		write_lock_bh(&mrt_lock);
		c->mfc_parent = mfc->mfcc_parent;
		ipmr_update_thresholds(mrt, c, mfc->mfcc_ttls);
		if (!mrtsock)
			c->mfc_flags |= MFC_STATIC;
		write_unlock_bh(&mrt_lock);
		return 0;
	}

	if (!ipv4_is_multicast(mfc->mfcc_mcastgrp.s_addr))
		return -EINVAL;

	c = ipmr_cache_alloc();
	if (c == NULL)
		return -ENOMEM;

	c->mfc_origin = mfc->mfcc_origin.s_addr;
	c->mfc_mcastgrp = mfc->mfcc_mcastgrp.s_addr;
	c->mfc_parent = mfc->mfcc_parent;
	ipmr_update_thresholds(mrt, c, mfc->mfcc_ttls);
	if (!mrtsock)
		c->mfc_flags |= MFC_STATIC;

	list_add_rcu(&c->list, &mrt->mfc_cache_array[line]);

	/*
	 *	Check to see if we resolved a queued list. If so we
	 *	need to send on the frames and tidy up.
	 */
	found = false;
	spin_lock_bh(&mfc_unres_lock);
	list_for_each_entry(uc, &mrt->mfc_unres_queue, list) {
		if (uc->mfc_origin == c->mfc_origin &&
		    uc->mfc_mcastgrp == c->mfc_mcastgrp) {
			list_del(&uc->list);
			atomic_dec(&mrt->cache_resolve_queue_len);
			found = true;
			break;
		}
	}
	if (list_empty(&mrt->mfc_unres_queue))
		del_timer(&mrt->ipmr_expire_timer);
	spin_unlock_bh(&mfc_unres_lock);

	if (found) {
		ipmr_cache_resolve(net, mrt, uc, c);
		ipmr_cache_free(uc);
	}
	return 0;
}

/*
 *	Close the multicast socket, and clear the vif tables etc
 */

static void mroute_clean_tables(struct mr_table *mrt)
{
	int i;
	LIST_HEAD(list);
	struct mfc_cache *c, *next;

	/* Shut down all active vif entries */

	for (i = 0; i < mrt->maxvif; i++) {
		if (!(mrt->vif_table[i].flags & VIFF_STATIC))
			vif_delete(mrt, i, 0, &list);
	}
	unregister_netdevice_many(&list);

	/* Wipe the cache */

	for (i = 0; i < MFC_LINES; i++) {
		list_for_each_entry_safe(c, next, &mrt->mfc_cache_array[i], list) {
			if (c->mfc_flags & MFC_STATIC)
				continue;
			list_del_rcu(&c->list);
			ipmr_cache_free(c);
		}
	}

	if (atomic_read(&mrt->cache_resolve_queue_len) != 0) {
		spin_lock_bh(&mfc_unres_lock);
		list_for_each_entry_safe(c, next, &mrt->mfc_unres_queue, list) {
			list_del(&c->list);
			ipmr_destroy_unres(mrt, c);
		}
		spin_unlock_bh(&mfc_unres_lock);
	}
}

/* called from ip_ra_control(), before an RCU grace period,
 * we dont need to call synchronize_rcu() here
 */
static void mrtsock_destruct(struct sock *sk)
{
	struct net *net = sock_net(sk);
	struct mr_table *mrt;

	rtnl_lock();
	ipmr_for_each_table(mrt, net) {
		if (sk == rtnl_dereference(mrt->mroute_sk)) {
			IPV4_DEVCONF_ALL(net, MC_FORWARDING)--;
			rcu_assign_pointer(mrt->mroute_sk, NULL);
			mroute_clean_tables(mrt);
		}
	}
	rtnl_unlock();
}

/*
 *	Socket options and virtual interface manipulation. The whole
 *	virtual interface system is a complete heap, but unfortunately
 *	that's how BSD mrouted happens to think. Maybe one day with a proper
 *	MOSPF/PIM router set up we can clean this up.
 */

int ip_mroute_setsockopt(struct sock *sk, int optname, char __user *optval, unsigned int optlen)
{
	int ret;
	struct vifctl vif;
	struct mfcctl mfc;
	struct net *net = sock_net(sk);
	struct mr_table *mrt;

	mrt = ipmr_get_table(net, raw_sk(sk)->ipmr_table ? : RT_TABLE_DEFAULT);
	if (mrt == NULL)
		return -ENOENT;

	if (optname != MRT_INIT) {
		if (sk != rcu_dereference_raw(mrt->mroute_sk) &&
		    !capable(CAP_NET_ADMIN))
			return -EACCES;
	}

	switch (optname) {
	case MRT_INIT:
		if (sk->sk_type != SOCK_RAW ||
		    inet_sk(sk)->inet_num != IPPROTO_IGMP)
			return -EOPNOTSUPP;
		if (optlen != sizeof(int))
			return -ENOPROTOOPT;

		rtnl_lock();
		if (rtnl_dereference(mrt->mroute_sk)) {
			rtnl_unlock();
			return -EADDRINUSE;
		}

		ret = ip_ra_control(sk, 1, mrtsock_destruct);
		if (ret == 0) {
			rcu_assign_pointer(mrt->mroute_sk, sk);
			IPV4_DEVCONF_ALL(net, MC_FORWARDING)++;
		}
		rtnl_unlock();
		return ret;
	case MRT_DONE:
		if (sk != rcu_dereference_raw(mrt->mroute_sk))
			return -EACCES;
		return ip_ra_control(sk, 0, NULL);
	case MRT_ADD_VIF:
	case MRT_DEL_VIF:
		if (optlen != sizeof(vif))
			return -EINVAL;
		if (copy_from_user(&vif, optval, sizeof(vif)))
			return -EFAULT;
		if (vif.vifc_vifi >= MAXVIFS)
			return -ENFILE;
		rtnl_lock();
		if (optname == MRT_ADD_VIF) {
			ret = vif_add(net, mrt, &vif,
				      sk == rtnl_dereference(mrt->mroute_sk));
		} else {
			ret = vif_delete(mrt, vif.vifc_vifi, 0, NULL);
		}
		rtnl_unlock();
		return ret;

		/*
		 *	Manipulate the forwarding caches. These live
		 *	in a sort of kernel/user symbiosis.
		 */
	case MRT_ADD_MFC:
	case MRT_DEL_MFC:
		if (optlen != sizeof(mfc))
			return -EINVAL;
		if (copy_from_user(&mfc, optval, sizeof(mfc)))
			return -EFAULT;
		rtnl_lock();
		if (optname == MRT_DEL_MFC)
			ret = ipmr_mfc_delete(mrt, &mfc);
		else
			ret = ipmr_mfc_add(net, mrt, &mfc,
					   sk == rtnl_dereference(mrt->mroute_sk));
		rtnl_unlock();
		return ret;
		/*
		 *	Control PIM assert.
		 */
	case MRT_ASSERT:
	{
		int v;
		if (get_user(v, (int __user *)optval))
			return -EFAULT;
		mrt->mroute_do_assert = (v) ? 1 : 0;
		return 0;
	}
#ifdef CONFIG_IP_PIMSM
	case MRT_PIM:
	{
		int v;

		if (get_user(v, (int __user *)optval))
			return -EFAULT;
		v = (v) ? 1 : 0;

		rtnl_lock();
		ret = 0;
		if (v != mrt->mroute_do_pim) {
			mrt->mroute_do_pim = v;
			mrt->mroute_do_assert = v;
		}
		rtnl_unlock();
		return ret;
	}
#endif
#ifdef CONFIG_IP_MROUTE_MULTIPLE_TABLES
	case MRT_TABLE:
	{
		u32 v;

		if (optlen != sizeof(u32))
			return -EINVAL;
		if (get_user(v, (u32 __user *)optval))
			return -EFAULT;

		rtnl_lock();
		ret = 0;
		if (sk == rtnl_dereference(mrt->mroute_sk)) {
			ret = -EBUSY;
		} else {
			if (!ipmr_new_table(net, v))
				ret = -ENOMEM;
			raw_sk(sk)->ipmr_table = v;
		}
		rtnl_unlock();
		return ret;
	}
#endif
	/*
	 *	Spurious command, or MRT_VERSION which you cannot
	 *	set.
	 */
	default:
		return -ENOPROTOOPT;
	}
}

/*
 *	Getsock opt support for the multicast routing system.
 */

int ip_mroute_getsockopt(struct sock *sk, int optname, char __user *optval, int __user *optlen)
{
	int olr;
	int val;
	struct net *net = sock_net(sk);
	struct mr_table *mrt;

	mrt = ipmr_get_table(net, raw_sk(sk)->ipmr_table ? : RT_TABLE_DEFAULT);
	if (mrt == NULL)
		return -ENOENT;

	if (optname != MRT_VERSION &&
#ifdef CONFIG_IP_PIMSM
	   optname != MRT_PIM &&
#endif
	   optname != MRT_ASSERT)
		return -ENOPROTOOPT;

	if (get_user(olr, optlen))
		return -EFAULT;

	olr = min_t(unsigned int, olr, sizeof(int));
	if (olr < 0)
		return -EINVAL;

	if (put_user(olr, optlen))
		return -EFAULT;
	if (optname == MRT_VERSION)
		val = 0x0305;
#ifdef CONFIG_IP_PIMSM
	else if (optname == MRT_PIM)
		val = mrt->mroute_do_pim;
#endif
	else
		val = mrt->mroute_do_assert;
	if (copy_to_user(optval, &val, olr))
		return -EFAULT;
	return 0;
}

/*
 *	The IP multicast ioctl support routines.
 */

int ipmr_ioctl(struct sock *sk, int cmd, void __user *arg)
{
	struct sioc_sg_req sr;
	struct sioc_vif_req vr;
	struct vif_device *vif;
	struct mfc_cache *c;
	struct net *net = sock_net(sk);
	struct mr_table *mrt;

	mrt = ipmr_get_table(net, raw_sk(sk)->ipmr_table ? : RT_TABLE_DEFAULT);
	if (mrt == NULL)
		return -ENOENT;

	switch (cmd) {
	case SIOCGETVIFCNT:
		if (copy_from_user(&vr, arg, sizeof(vr)))
			return -EFAULT;
		if (vr.vifi >= mrt->maxvif)
			return -EINVAL;
		read_lock(&mrt_lock);
		vif = &mrt->vif_table[vr.vifi];
		if (VIF_EXISTS(mrt, vr.vifi)) {
			vr.icount = vif->pkt_in;
			vr.ocount = vif->pkt_out;
			vr.ibytes = vif->bytes_in;
			vr.obytes = vif->bytes_out;
			read_unlock(&mrt_lock);

			if (copy_to_user(arg, &vr, sizeof(vr)))
				return -EFAULT;
			return 0;
		}
		read_unlock(&mrt_lock);
		return -EADDRNOTAVAIL;
	case SIOCGETSGCNT:
		if (copy_from_user(&sr, arg, sizeof(sr)))
			return -EFAULT;

		rcu_read_lock();
		c = ipmr_cache_find(mrt, sr.src.s_addr, sr.grp.s_addr);
		if (c) {
			sr.pktcnt = c->mfc_un.res.pkt;
			sr.bytecnt = c->mfc_un.res.bytes;
			sr.wrong_if = c->mfc_un.res.wrong_if;
			rcu_read_unlock();

			if (copy_to_user(arg, &sr, sizeof(sr)))
				return -EFAULT;
			return 0;
		}
		rcu_read_unlock();
		return -EADDRNOTAVAIL;
	default:
		return -ENOIOCTLCMD;
	}
}


static int ipmr_device_event(struct notifier_block *this, unsigned long event, void *ptr)
{
	struct net_device *dev = ptr;
	struct net *net = dev_net(dev);
	struct mr_table *mrt;
	struct vif_device *v;
	int ct;
	LIST_HEAD(list);

	if (event != NETDEV_UNREGISTER)
		return NOTIFY_DONE;

	ipmr_for_each_table(mrt, net) {
		v = &mrt->vif_table[0];
		for (ct = 0; ct < mrt->maxvif; ct++, v++) {
			if (v->dev == dev)
				vif_delete(mrt, ct, 1, &list);
		}
	}
	unregister_netdevice_many(&list);
	return NOTIFY_DONE;
}


static struct notifier_block ip_mr_notifier = {
	.notifier_call = ipmr_device_event,
};

/*
 *	Encapsulate a packet by attaching a valid IPIP header to it.
 *	This avoids tunnel drivers and other mess and gives us the speed so
 *	important for multicast video.
 */

static void ip_encap(struct sk_buff *skb, __be32 saddr, __be32 daddr)
{
	struct iphdr *iph;
	struct iphdr *old_iph = ip_hdr(skb);

	skb_push(skb, sizeof(struct iphdr));
	skb->transport_header = skb->network_header;
	skb_reset_network_header(skb);
	iph = ip_hdr(skb);

	iph->version	=	4;
	iph->tos	=	old_iph->tos;
	iph->ttl	=	old_iph->ttl;
	iph->frag_off	=	0;
	iph->daddr	=	daddr;
	iph->saddr	=	saddr;
	iph->protocol	=	IPPROTO_IPIP;
	iph->ihl	=	5;
	iph->tot_len	=	htons(skb->len);
	ip_select_ident(iph, skb_dst(skb), NULL);
	ip_send_check(iph);

	memset(&(IPCB(skb)->opt), 0, sizeof(IPCB(skb)->opt));
	nf_reset(skb);
}

static inline int ipmr_forward_finish(struct sk_buff *skb)
{
	struct ip_options *opt = &(IPCB(skb)->opt);

	IP_INC_STATS_BH(dev_net(skb_dst(skb)->dev), IPSTATS_MIB_OUTFORWDATAGRAMS);

	if (unlikely(opt->optlen))
		ip_forward_options(skb);

	return dst_output(skb);
}

/*
 *	Processing handlers for ipmr_forward
 */

static void ipmr_queue_xmit(struct net *net, struct mr_table *mrt,
			    struct sk_buff *skb, struct mfc_cache *c, int vifi)
{
	const struct iphdr *iph = ip_hdr(skb);
	struct vif_device *vif = &mrt->vif_table[vifi];
	struct net_device *dev;
	struct rtable *rt;
	int    encap = 0;

	if (vif->dev == NULL)
		goto out_free;

#ifdef CONFIG_IP_PIMSM
	if (vif->flags & VIFF_REGISTER) {
		vif->pkt_out++;
		vif->bytes_out += skb->len;
		vif->dev->stats.tx_bytes += skb->len;
		vif->dev->stats.tx_packets++;
		ipmr_cache_report(mrt, skb, vifi, IGMPMSG_WHOLEPKT);
		goto out_free;
	}
#endif

	if (vif->flags & VIFF_TUNNEL) {
		struct flowi fl = {
			.oif = vif->link,
<<<<<<< HEAD
			.nl_u = {
				.ip4_u = {
					.daddr = vif->remote,
					.saddr = vif->local,
					.tos = RT_TOS(iph->tos)
				}
			},
=======
			.fl4_dst = vif->remote,
			.fl4_src = vif->local,
			.fl4_tos = RT_TOS(iph->tos),
>>>>>>> 3cbea436
			.proto = IPPROTO_IPIP
		};

		if (ip_route_output_key(net, &rt, &fl))
			goto out_free;
		encap = sizeof(struct iphdr);
	} else {
		struct flowi fl = {
			.oif = vif->link,
<<<<<<< HEAD
			.nl_u = {
				.ip4_u = {
					.daddr = iph->daddr,
					.tos = RT_TOS(iph->tos)
				}
			},
=======
			.fl4_dst = iph->daddr,
			.fl4_tos = RT_TOS(iph->tos),
>>>>>>> 3cbea436
			.proto = IPPROTO_IPIP
		};

		if (ip_route_output_key(net, &rt, &fl))
			goto out_free;
	}

	dev = rt->dst.dev;

	if (skb->len+encap > dst_mtu(&rt->dst) && (ntohs(iph->frag_off) & IP_DF)) {
		/* Do not fragment multicasts. Alas, IPv4 does not
		 * allow to send ICMP, so that packets will disappear
		 * to blackhole.
		 */

		IP_INC_STATS_BH(dev_net(dev), IPSTATS_MIB_FRAGFAILS);
		ip_rt_put(rt);
		goto out_free;
	}

	encap += LL_RESERVED_SPACE(dev) + rt->dst.header_len;

	if (skb_cow(skb, encap)) {
		ip_rt_put(rt);
		goto out_free;
	}

	vif->pkt_out++;
	vif->bytes_out += skb->len;

	skb_dst_drop(skb);
	skb_dst_set(skb, &rt->dst);
	ip_decrease_ttl(ip_hdr(skb));

	/* FIXME: forward and output firewalls used to be called here.
	 * What do we do with netfilter? -- RR
	 */
	if (vif->flags & VIFF_TUNNEL) {
		ip_encap(skb, vif->local, vif->remote);
		/* FIXME: extra output firewall step used to be here. --RR */
		vif->dev->stats.tx_packets++;
		vif->dev->stats.tx_bytes += skb->len;
	}

	IPCB(skb)->flags |= IPSKB_FORWARDED;

	/*
	 * RFC1584 teaches, that DVMRP/PIM router must deliver packets locally
	 * not only before forwarding, but after forwarding on all output
	 * interfaces. It is clear, if mrouter runs a multicasting
	 * program, it should receive packets not depending to what interface
	 * program is joined.
	 * If we will not make it, the program will have to join on all
	 * interfaces. On the other hand, multihoming host (or router, but
	 * not mrouter) cannot join to more than one interface - it will
	 * result in receiving multiple packets.
	 */
	NF_HOOK(NFPROTO_IPV4, NF_INET_FORWARD, skb, skb->dev, dev,
		ipmr_forward_finish);
	return;

out_free:
	kfree_skb(skb);
}

static int ipmr_find_vif(struct mr_table *mrt, struct net_device *dev)
{
	int ct;

	for (ct = mrt->maxvif-1; ct >= 0; ct--) {
		if (mrt->vif_table[ct].dev == dev)
			break;
	}
	return ct;
}

/* "local" means that we should preserve one skb (for local delivery) */

static int ip_mr_forward(struct net *net, struct mr_table *mrt,
			 struct sk_buff *skb, struct mfc_cache *cache,
			 int local)
{
	int psend = -1;
	int vif, ct;

	vif = cache->mfc_parent;
	cache->mfc_un.res.pkt++;
	cache->mfc_un.res.bytes += skb->len;

	/*
	 * Wrong interface: drop packet and (maybe) send PIM assert.
	 */
	if (mrt->vif_table[vif].dev != skb->dev) {
		int true_vifi;

		if (rt_is_output_route(skb_rtable(skb))) {
			/* It is our own packet, looped back.
			 * Very complicated situation...
			 *
			 * The best workaround until routing daemons will be
			 * fixed is not to redistribute packet, if it was
			 * send through wrong interface. It means, that
			 * multicast applications WILL NOT work for
			 * (S,G), which have default multicast route pointing
			 * to wrong oif. In any case, it is not a good
			 * idea to use multicasting applications on router.
			 */
			goto dont_forward;
		}

		cache->mfc_un.res.wrong_if++;
		true_vifi = ipmr_find_vif(mrt, skb->dev);

		if (true_vifi >= 0 && mrt->mroute_do_assert &&
		    /* pimsm uses asserts, when switching from RPT to SPT,
		     * so that we cannot check that packet arrived on an oif.
		     * It is bad, but otherwise we would need to move pretty
		     * large chunk of pimd to kernel. Ough... --ANK
		     */
		    (mrt->mroute_do_pim ||
		     cache->mfc_un.res.ttls[true_vifi] < 255) &&
		    time_after(jiffies,
			       cache->mfc_un.res.last_assert + MFC_ASSERT_THRESH)) {
			cache->mfc_un.res.last_assert = jiffies;
			ipmr_cache_report(mrt, skb, true_vifi, IGMPMSG_WRONGVIF);
		}
		goto dont_forward;
	}

	mrt->vif_table[vif].pkt_in++;
	mrt->vif_table[vif].bytes_in += skb->len;

	/*
	 *	Forward the frame
	 */
	for (ct = cache->mfc_un.res.maxvif - 1;
	     ct >= cache->mfc_un.res.minvif; ct--) {
		if (ip_hdr(skb)->ttl > cache->mfc_un.res.ttls[ct]) {
			if (psend != -1) {
				struct sk_buff *skb2 = skb_clone(skb, GFP_ATOMIC);

				if (skb2)
					ipmr_queue_xmit(net, mrt, skb2, cache,
							psend);
			}
			psend = ct;
		}
	}
	if (psend != -1) {
		if (local) {
			struct sk_buff *skb2 = skb_clone(skb, GFP_ATOMIC);

			if (skb2)
				ipmr_queue_xmit(net, mrt, skb2, cache, psend);
		} else {
			ipmr_queue_xmit(net, mrt, skb, cache, psend);
			return 0;
		}
	}

dont_forward:
	if (!local)
		kfree_skb(skb);
	return 0;
}


/*
 *	Multicast packets for forwarding arrive here
 *	Called with rcu_read_lock();
 */

int ip_mr_input(struct sk_buff *skb)
{
	struct mfc_cache *cache;
	struct net *net = dev_net(skb->dev);
	int local = skb_rtable(skb)->rt_flags & RTCF_LOCAL;
	struct mr_table *mrt;
	int err;

	/* Packet is looped back after forward, it should not be
	 * forwarded second time, but still can be delivered locally.
	 */
	if (IPCB(skb)->flags & IPSKB_FORWARDED)
		goto dont_forward;

	err = ipmr_fib_lookup(net, &skb_rtable(skb)->fl, &mrt);
	if (err < 0) {
		kfree_skb(skb);
		return err;
	}

	if (!local) {
		if (IPCB(skb)->opt.router_alert) {
			if (ip_call_ra_chain(skb))
				return 0;
		} else if (ip_hdr(skb)->protocol == IPPROTO_IGMP) {
			/* IGMPv1 (and broken IGMPv2 implementations sort of
			 * Cisco IOS <= 11.2(8)) do not put router alert
			 * option to IGMP packets destined to routable
			 * groups. It is very bad, because it means
			 * that we can forward NO IGMP messages.
			 */
			struct sock *mroute_sk;

			mroute_sk = rcu_dereference(mrt->mroute_sk);
			if (mroute_sk) {
				nf_reset(skb);
				raw_rcv(mroute_sk, skb);
				return 0;
			}
		    }
	}

	/* already under rcu_read_lock() */
	cache = ipmr_cache_find(mrt, ip_hdr(skb)->saddr, ip_hdr(skb)->daddr);

	/*
	 *	No usable cache entry
	 */
	if (cache == NULL) {
		int vif;

		if (local) {
			struct sk_buff *skb2 = skb_clone(skb, GFP_ATOMIC);
			ip_local_deliver(skb);
			if (skb2 == NULL)
				return -ENOBUFS;
			skb = skb2;
		}

		read_lock(&mrt_lock);
		vif = ipmr_find_vif(mrt, skb->dev);
		if (vif >= 0) {
			int err2 = ipmr_cache_unresolved(mrt, vif, skb);
			read_unlock(&mrt_lock);

			return err2;
		}
		read_unlock(&mrt_lock);
		kfree_skb(skb);
		return -ENODEV;
	}

	read_lock(&mrt_lock);
	ip_mr_forward(net, mrt, skb, cache, local);
	read_unlock(&mrt_lock);

	if (local)
		return ip_local_deliver(skb);

	return 0;

dont_forward:
	if (local)
		return ip_local_deliver(skb);
	kfree_skb(skb);
	return 0;
}

#ifdef CONFIG_IP_PIMSM
/* called with rcu_read_lock() */
static int __pim_rcv(struct mr_table *mrt, struct sk_buff *skb,
		     unsigned int pimlen)
{
	struct net_device *reg_dev = NULL;
	struct iphdr *encap;

	encap = (struct iphdr *)(skb_transport_header(skb) + pimlen);
	/*
	 * Check that:
	 * a. packet is really sent to a multicast group
	 * b. packet is not a NULL-REGISTER
	 * c. packet is not truncated
	 */
	if (!ipv4_is_multicast(encap->daddr) ||
	    encap->tot_len == 0 ||
	    ntohs(encap->tot_len) + pimlen > skb->len)
		return 1;

	read_lock(&mrt_lock);
	if (mrt->mroute_reg_vif_num >= 0)
		reg_dev = mrt->vif_table[mrt->mroute_reg_vif_num].dev;
	read_unlock(&mrt_lock);

	if (reg_dev == NULL)
		return 1;

	skb->mac_header = skb->network_header;
	skb_pull(skb, (u8 *)encap - skb->data);
	skb_reset_network_header(skb);
	skb->protocol = htons(ETH_P_IP);
	skb->ip_summed = CHECKSUM_NONE;
	skb->pkt_type = PACKET_HOST;

	skb_tunnel_rx(skb, reg_dev);

	netif_rx(skb);

	return NET_RX_SUCCESS;
}
#endif

#ifdef CONFIG_IP_PIMSM_V1
/*
 * Handle IGMP messages of PIMv1
 */

int pim_rcv_v1(struct sk_buff *skb)
{
	struct igmphdr *pim;
	struct net *net = dev_net(skb->dev);
	struct mr_table *mrt;

	if (!pskb_may_pull(skb, sizeof(*pim) + sizeof(struct iphdr)))
		goto drop;

	pim = igmp_hdr(skb);

	if (ipmr_fib_lookup(net, &skb_rtable(skb)->fl, &mrt) < 0)
		goto drop;

	if (!mrt->mroute_do_pim ||
	    pim->group != PIM_V1_VERSION || pim->code != PIM_V1_REGISTER)
		goto drop;

	if (__pim_rcv(mrt, skb, sizeof(*pim))) {
drop:
		kfree_skb(skb);
	}
	return 0;
}
#endif

#ifdef CONFIG_IP_PIMSM_V2
static int pim_rcv(struct sk_buff *skb)
{
	struct pimreghdr *pim;
	struct net *net = dev_net(skb->dev);
	struct mr_table *mrt;

	if (!pskb_may_pull(skb, sizeof(*pim) + sizeof(struct iphdr)))
		goto drop;

	pim = (struct pimreghdr *)skb_transport_header(skb);
	if (pim->type != ((PIM_VERSION << 4) | (PIM_REGISTER)) ||
	    (pim->flags & PIM_NULL_REGISTER) ||
	    (ip_compute_csum((void *)pim, sizeof(*pim)) != 0 &&
	     csum_fold(skb_checksum(skb, 0, skb->len, 0))))
		goto drop;

	if (ipmr_fib_lookup(net, &skb_rtable(skb)->fl, &mrt) < 0)
		goto drop;

	if (__pim_rcv(mrt, skb, sizeof(*pim))) {
drop:
		kfree_skb(skb);
	}
	return 0;
}
#endif

static int __ipmr_fill_mroute(struct mr_table *mrt, struct sk_buff *skb,
			      struct mfc_cache *c, struct rtmsg *rtm)
{
	int ct;
	struct rtnexthop *nhp;
	u8 *b = skb_tail_pointer(skb);
	struct rtattr *mp_head;

	/* If cache is unresolved, don't try to parse IIF and OIF */
	if (c->mfc_parent >= MAXVIFS)
		return -ENOENT;

	if (VIF_EXISTS(mrt, c->mfc_parent))
		RTA_PUT(skb, RTA_IIF, 4, &mrt->vif_table[c->mfc_parent].dev->ifindex);

	mp_head = (struct rtattr *)skb_put(skb, RTA_LENGTH(0));

	for (ct = c->mfc_un.res.minvif; ct < c->mfc_un.res.maxvif; ct++) {
		if (VIF_EXISTS(mrt, ct) && c->mfc_un.res.ttls[ct] < 255) {
			if (skb_tailroom(skb) < RTA_ALIGN(RTA_ALIGN(sizeof(*nhp)) + 4))
				goto rtattr_failure;
			nhp = (struct rtnexthop *)skb_put(skb, RTA_ALIGN(sizeof(*nhp)));
			nhp->rtnh_flags = 0;
			nhp->rtnh_hops = c->mfc_un.res.ttls[ct];
			nhp->rtnh_ifindex = mrt->vif_table[ct].dev->ifindex;
			nhp->rtnh_len = sizeof(*nhp);
		}
	}
	mp_head->rta_type = RTA_MULTIPATH;
	mp_head->rta_len = skb_tail_pointer(skb) - (u8 *)mp_head;
	rtm->rtm_type = RTN_MULTICAST;
	return 1;

rtattr_failure:
	nlmsg_trim(skb, b);
	return -EMSGSIZE;
}

int ipmr_get_route(struct net *net,
		   struct sk_buff *skb, struct rtmsg *rtm, int nowait)
{
	int err;
	struct mr_table *mrt;
	struct mfc_cache *cache;
	struct rtable *rt = skb_rtable(skb);

	mrt = ipmr_get_table(net, RT_TABLE_DEFAULT);
	if (mrt == NULL)
		return -ENOENT;

	rcu_read_lock();
	cache = ipmr_cache_find(mrt, rt->rt_src, rt->rt_dst);

	if (cache == NULL) {
		struct sk_buff *skb2;
		struct iphdr *iph;
		struct net_device *dev;
		int vif = -1;

		if (nowait) {
			rcu_read_unlock();
			return -EAGAIN;
		}

		dev = skb->dev;
		read_lock(&mrt_lock);
		if (dev)
			vif = ipmr_find_vif(mrt, dev);
		if (vif < 0) {
			read_unlock(&mrt_lock);
			rcu_read_unlock();
			return -ENODEV;
		}
		skb2 = skb_clone(skb, GFP_ATOMIC);
		if (!skb2) {
			read_unlock(&mrt_lock);
			rcu_read_unlock();
			return -ENOMEM;
		}

		skb_push(skb2, sizeof(struct iphdr));
		skb_reset_network_header(skb2);
		iph = ip_hdr(skb2);
		iph->ihl = sizeof(struct iphdr) >> 2;
		iph->saddr = rt->rt_src;
		iph->daddr = rt->rt_dst;
		iph->version = 0;
		err = ipmr_cache_unresolved(mrt, vif, skb2);
		read_unlock(&mrt_lock);
		rcu_read_unlock();
		return err;
	}

	read_lock(&mrt_lock);
	if (!nowait && (rtm->rtm_flags & RTM_F_NOTIFY))
		cache->mfc_flags |= MFC_NOTIFY;
	err = __ipmr_fill_mroute(mrt, skb, cache, rtm);
	read_unlock(&mrt_lock);
	rcu_read_unlock();
	return err;
}

static int ipmr_fill_mroute(struct mr_table *mrt, struct sk_buff *skb,
			    u32 pid, u32 seq, struct mfc_cache *c)
{
	struct nlmsghdr *nlh;
	struct rtmsg *rtm;

	nlh = nlmsg_put(skb, pid, seq, RTM_NEWROUTE, sizeof(*rtm), NLM_F_MULTI);
	if (nlh == NULL)
		return -EMSGSIZE;

	rtm = nlmsg_data(nlh);
	rtm->rtm_family   = RTNL_FAMILY_IPMR;
	rtm->rtm_dst_len  = 32;
	rtm->rtm_src_len  = 32;
	rtm->rtm_tos      = 0;
	rtm->rtm_table    = mrt->id;
	NLA_PUT_U32(skb, RTA_TABLE, mrt->id);
	rtm->rtm_type     = RTN_MULTICAST;
	rtm->rtm_scope    = RT_SCOPE_UNIVERSE;
	rtm->rtm_protocol = RTPROT_UNSPEC;
	rtm->rtm_flags    = 0;

	NLA_PUT_BE32(skb, RTA_SRC, c->mfc_origin);
	NLA_PUT_BE32(skb, RTA_DST, c->mfc_mcastgrp);

	if (__ipmr_fill_mroute(mrt, skb, c, rtm) < 0)
		goto nla_put_failure;

	return nlmsg_end(skb, nlh);

nla_put_failure:
	nlmsg_cancel(skb, nlh);
	return -EMSGSIZE;
}

static int ipmr_rtm_dumproute(struct sk_buff *skb, struct netlink_callback *cb)
{
	struct net *net = sock_net(skb->sk);
	struct mr_table *mrt;
	struct mfc_cache *mfc;
	unsigned int t = 0, s_t;
	unsigned int h = 0, s_h;
	unsigned int e = 0, s_e;

	s_t = cb->args[0];
	s_h = cb->args[1];
	s_e = cb->args[2];

	rcu_read_lock();
	ipmr_for_each_table(mrt, net) {
		if (t < s_t)
			goto next_table;
		if (t > s_t)
			s_h = 0;
		for (h = s_h; h < MFC_LINES; h++) {
			list_for_each_entry_rcu(mfc, &mrt->mfc_cache_array[h], list) {
				if (e < s_e)
					goto next_entry;
				if (ipmr_fill_mroute(mrt, skb,
						     NETLINK_CB(cb->skb).pid,
						     cb->nlh->nlmsg_seq,
						     mfc) < 0)
					goto done;
next_entry:
				e++;
			}
			e = s_e = 0;
		}
		s_h = 0;
next_table:
		t++;
	}
done:
	rcu_read_unlock();

	cb->args[2] = e;
	cb->args[1] = h;
	cb->args[0] = t;

	return skb->len;
}

#ifdef CONFIG_PROC_FS
/*
 *	The /proc interfaces to multicast routing :
 *	/proc/net/ip_mr_cache & /proc/net/ip_mr_vif
 */
struct ipmr_vif_iter {
	struct seq_net_private p;
	struct mr_table *mrt;
	int ct;
};

static struct vif_device *ipmr_vif_seq_idx(struct net *net,
					   struct ipmr_vif_iter *iter,
					   loff_t pos)
{
	struct mr_table *mrt = iter->mrt;

	for (iter->ct = 0; iter->ct < mrt->maxvif; ++iter->ct) {
		if (!VIF_EXISTS(mrt, iter->ct))
			continue;
		if (pos-- == 0)
			return &mrt->vif_table[iter->ct];
	}
	return NULL;
}

static void *ipmr_vif_seq_start(struct seq_file *seq, loff_t *pos)
	__acquires(mrt_lock)
{
	struct ipmr_vif_iter *iter = seq->private;
	struct net *net = seq_file_net(seq);
	struct mr_table *mrt;

	mrt = ipmr_get_table(net, RT_TABLE_DEFAULT);
	if (mrt == NULL)
		return ERR_PTR(-ENOENT);

	iter->mrt = mrt;

	read_lock(&mrt_lock);
	return *pos ? ipmr_vif_seq_idx(net, seq->private, *pos - 1)
		: SEQ_START_TOKEN;
}

static void *ipmr_vif_seq_next(struct seq_file *seq, void *v, loff_t *pos)
{
	struct ipmr_vif_iter *iter = seq->private;
	struct net *net = seq_file_net(seq);
	struct mr_table *mrt = iter->mrt;

	++*pos;
	if (v == SEQ_START_TOKEN)
		return ipmr_vif_seq_idx(net, iter, 0);

	while (++iter->ct < mrt->maxvif) {
		if (!VIF_EXISTS(mrt, iter->ct))
			continue;
		return &mrt->vif_table[iter->ct];
	}
	return NULL;
}

static void ipmr_vif_seq_stop(struct seq_file *seq, void *v)
	__releases(mrt_lock)
{
	read_unlock(&mrt_lock);
}

static int ipmr_vif_seq_show(struct seq_file *seq, void *v)
{
	struct ipmr_vif_iter *iter = seq->private;
	struct mr_table *mrt = iter->mrt;

	if (v == SEQ_START_TOKEN) {
		seq_puts(seq,
			 "Interface      BytesIn  PktsIn  BytesOut PktsOut Flags Local    Remote\n");
	} else {
		const struct vif_device *vif = v;
		const char *name =  vif->dev ? vif->dev->name : "none";

		seq_printf(seq,
			   "%2Zd %-10s %8ld %7ld  %8ld %7ld %05X %08X %08X\n",
			   vif - mrt->vif_table,
			   name, vif->bytes_in, vif->pkt_in,
			   vif->bytes_out, vif->pkt_out,
			   vif->flags, vif->local, vif->remote);
	}
	return 0;
}

static const struct seq_operations ipmr_vif_seq_ops = {
	.start = ipmr_vif_seq_start,
	.next  = ipmr_vif_seq_next,
	.stop  = ipmr_vif_seq_stop,
	.show  = ipmr_vif_seq_show,
};

static int ipmr_vif_open(struct inode *inode, struct file *file)
{
	return seq_open_net(inode, file, &ipmr_vif_seq_ops,
			    sizeof(struct ipmr_vif_iter));
}

static const struct file_operations ipmr_vif_fops = {
	.owner	 = THIS_MODULE,
	.open    = ipmr_vif_open,
	.read    = seq_read,
	.llseek  = seq_lseek,
	.release = seq_release_net,
};

struct ipmr_mfc_iter {
	struct seq_net_private p;
	struct mr_table *mrt;
	struct list_head *cache;
	int ct;
};


static struct mfc_cache *ipmr_mfc_seq_idx(struct net *net,
					  struct ipmr_mfc_iter *it, loff_t pos)
{
	struct mr_table *mrt = it->mrt;
	struct mfc_cache *mfc;

	rcu_read_lock();
	for (it->ct = 0; it->ct < MFC_LINES; it->ct++) {
		it->cache = &mrt->mfc_cache_array[it->ct];
		list_for_each_entry_rcu(mfc, it->cache, list)
			if (pos-- == 0)
				return mfc;
	}
	rcu_read_unlock();

	spin_lock_bh(&mfc_unres_lock);
	it->cache = &mrt->mfc_unres_queue;
	list_for_each_entry(mfc, it->cache, list)
		if (pos-- == 0)
			return mfc;
	spin_unlock_bh(&mfc_unres_lock);

	it->cache = NULL;
	return NULL;
}


static void *ipmr_mfc_seq_start(struct seq_file *seq, loff_t *pos)
{
	struct ipmr_mfc_iter *it = seq->private;
	struct net *net = seq_file_net(seq);
	struct mr_table *mrt;

	mrt = ipmr_get_table(net, RT_TABLE_DEFAULT);
	if (mrt == NULL)
		return ERR_PTR(-ENOENT);

	it->mrt = mrt;
	it->cache = NULL;
	it->ct = 0;
	return *pos ? ipmr_mfc_seq_idx(net, seq->private, *pos - 1)
		: SEQ_START_TOKEN;
}

static void *ipmr_mfc_seq_next(struct seq_file *seq, void *v, loff_t *pos)
{
	struct mfc_cache *mfc = v;
	struct ipmr_mfc_iter *it = seq->private;
	struct net *net = seq_file_net(seq);
	struct mr_table *mrt = it->mrt;

	++*pos;

	if (v == SEQ_START_TOKEN)
		return ipmr_mfc_seq_idx(net, seq->private, 0);

	if (mfc->list.next != it->cache)
		return list_entry(mfc->list.next, struct mfc_cache, list);

	if (it->cache == &mrt->mfc_unres_queue)
		goto end_of_list;

	BUG_ON(it->cache != &mrt->mfc_cache_array[it->ct]);

	while (++it->ct < MFC_LINES) {
		it->cache = &mrt->mfc_cache_array[it->ct];
		if (list_empty(it->cache))
			continue;
		return list_first_entry(it->cache, struct mfc_cache, list);
	}

	/* exhausted cache_array, show unresolved */
	rcu_read_unlock();
	it->cache = &mrt->mfc_unres_queue;
	it->ct = 0;

	spin_lock_bh(&mfc_unres_lock);
	if (!list_empty(it->cache))
		return list_first_entry(it->cache, struct mfc_cache, list);

end_of_list:
	spin_unlock_bh(&mfc_unres_lock);
	it->cache = NULL;

	return NULL;
}

static void ipmr_mfc_seq_stop(struct seq_file *seq, void *v)
{
	struct ipmr_mfc_iter *it = seq->private;
	struct mr_table *mrt = it->mrt;

	if (it->cache == &mrt->mfc_unres_queue)
		spin_unlock_bh(&mfc_unres_lock);
	else if (it->cache == &mrt->mfc_cache_array[it->ct])
		rcu_read_unlock();
}

static int ipmr_mfc_seq_show(struct seq_file *seq, void *v)
{
	int n;

	if (v == SEQ_START_TOKEN) {
		seq_puts(seq,
		 "Group    Origin   Iif     Pkts    Bytes    Wrong Oifs\n");
	} else {
		const struct mfc_cache *mfc = v;
		const struct ipmr_mfc_iter *it = seq->private;
		const struct mr_table *mrt = it->mrt;

		seq_printf(seq, "%08X %08X %-3hd",
			   (__force u32) mfc->mfc_mcastgrp,
			   (__force u32) mfc->mfc_origin,
			   mfc->mfc_parent);

		if (it->cache != &mrt->mfc_unres_queue) {
			seq_printf(seq, " %8lu %8lu %8lu",
				   mfc->mfc_un.res.pkt,
				   mfc->mfc_un.res.bytes,
				   mfc->mfc_un.res.wrong_if);
			for (n = mfc->mfc_un.res.minvif;
			     n < mfc->mfc_un.res.maxvif; n++) {
				if (VIF_EXISTS(mrt, n) &&
				    mfc->mfc_un.res.ttls[n] < 255)
					seq_printf(seq,
					   " %2d:%-3d",
					   n, mfc->mfc_un.res.ttls[n]);
			}
		} else {
			/* unresolved mfc_caches don't contain
			 * pkt, bytes and wrong_if values
			 */
			seq_printf(seq, " %8lu %8lu %8lu", 0ul, 0ul, 0ul);
		}
		seq_putc(seq, '\n');
	}
	return 0;
}

static const struct seq_operations ipmr_mfc_seq_ops = {
	.start = ipmr_mfc_seq_start,
	.next  = ipmr_mfc_seq_next,
	.stop  = ipmr_mfc_seq_stop,
	.show  = ipmr_mfc_seq_show,
};

static int ipmr_mfc_open(struct inode *inode, struct file *file)
{
	return seq_open_net(inode, file, &ipmr_mfc_seq_ops,
			    sizeof(struct ipmr_mfc_iter));
}

static const struct file_operations ipmr_mfc_fops = {
	.owner	 = THIS_MODULE,
	.open    = ipmr_mfc_open,
	.read    = seq_read,
	.llseek  = seq_lseek,
	.release = seq_release_net,
};
#endif

#ifdef CONFIG_IP_PIMSM_V2
static const struct net_protocol pim_protocol = {
	.handler	=	pim_rcv,
	.netns_ok	=	1,
};
#endif


/*
 *	Setup for IP multicast routing
 */
static int __net_init ipmr_net_init(struct net *net)
{
	int err;

	err = ipmr_rules_init(net);
	if (err < 0)
		goto fail;

#ifdef CONFIG_PROC_FS
	err = -ENOMEM;
	if (!proc_net_fops_create(net, "ip_mr_vif", 0, &ipmr_vif_fops))
		goto proc_vif_fail;
	if (!proc_net_fops_create(net, "ip_mr_cache", 0, &ipmr_mfc_fops))
		goto proc_cache_fail;
#endif
	return 0;

#ifdef CONFIG_PROC_FS
proc_cache_fail:
	proc_net_remove(net, "ip_mr_vif");
proc_vif_fail:
	ipmr_rules_exit(net);
#endif
fail:
	return err;
}

static void __net_exit ipmr_net_exit(struct net *net)
{
#ifdef CONFIG_PROC_FS
	proc_net_remove(net, "ip_mr_cache");
	proc_net_remove(net, "ip_mr_vif");
#endif
	ipmr_rules_exit(net);
}

static struct pernet_operations ipmr_net_ops = {
	.init = ipmr_net_init,
	.exit = ipmr_net_exit,
};

int __init ip_mr_init(void)
{
	int err;

	mrt_cachep = kmem_cache_create("ip_mrt_cache",
				       sizeof(struct mfc_cache),
				       0, SLAB_HWCACHE_ALIGN | SLAB_PANIC,
				       NULL);
	if (!mrt_cachep)
		return -ENOMEM;

	err = register_pernet_subsys(&ipmr_net_ops);
	if (err)
		goto reg_pernet_fail;

	err = register_netdevice_notifier(&ip_mr_notifier);
	if (err)
		goto reg_notif_fail;
#ifdef CONFIG_IP_PIMSM_V2
	if (inet_add_protocol(&pim_protocol, IPPROTO_PIM) < 0) {
		printk(KERN_ERR "ip_mr_init: can't add PIM protocol\n");
		err = -EAGAIN;
		goto add_proto_fail;
	}
#endif
	rtnl_register(RTNL_FAMILY_IPMR, RTM_GETROUTE, NULL, ipmr_rtm_dumproute);
	return 0;

#ifdef CONFIG_IP_PIMSM_V2
add_proto_fail:
	unregister_netdevice_notifier(&ip_mr_notifier);
#endif
reg_notif_fail:
	unregister_pernet_subsys(&ipmr_net_ops);
reg_pernet_fail:
	kmem_cache_destroy(mrt_cachep);
	return err;
}<|MERGE_RESOLUTION|>--- conflicted
+++ resolved
@@ -1537,19 +1537,9 @@
 	if (vif->flags & VIFF_TUNNEL) {
 		struct flowi fl = {
 			.oif = vif->link,
-<<<<<<< HEAD
-			.nl_u = {
-				.ip4_u = {
-					.daddr = vif->remote,
-					.saddr = vif->local,
-					.tos = RT_TOS(iph->tos)
-				}
-			},
-=======
 			.fl4_dst = vif->remote,
 			.fl4_src = vif->local,
 			.fl4_tos = RT_TOS(iph->tos),
->>>>>>> 3cbea436
 			.proto = IPPROTO_IPIP
 		};
 
@@ -1559,17 +1549,8 @@
 	} else {
 		struct flowi fl = {
 			.oif = vif->link,
-<<<<<<< HEAD
-			.nl_u = {
-				.ip4_u = {
-					.daddr = iph->daddr,
-					.tos = RT_TOS(iph->tos)
-				}
-			},
-=======
 			.fl4_dst = iph->daddr,
 			.fl4_tos = RT_TOS(iph->tos),
->>>>>>> 3cbea436
 			.proto = IPPROTO_IPIP
 		};
 
