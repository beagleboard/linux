/* ip_conntrack proc compat - based on ip_conntrack_standalone.c
 *
 * (C) 1999-2001 Paul `Rusty' Russell
 * (C) 2002-2006 Netfilter Core Team <coreteam@netfilter.org>
 *
 * This program is free software; you can redistribute it and/or modify
 * it under the terms of the GNU General Public License version 2 as
 * published by the Free Software Foundation.
 */
#include <linux/types.h>
#include <linux/proc_fs.h>
#include <linux/seq_file.h>
#include <linux/percpu.h>
#include <linux/security.h>
#include <net/net_namespace.h>

#include <linux/netfilter.h>
#include <net/netfilter/nf_conntrack_core.h>
#include <net/netfilter/nf_conntrack_l3proto.h>
#include <net/netfilter/nf_conntrack_l4proto.h>
#include <net/netfilter/nf_conntrack_expect.h>
#include <net/netfilter/nf_conntrack_acct.h>

struct ct_iter_state {
	struct seq_net_private p;
	unsigned int bucket;
};

static struct hlist_nulls_node *ct_get_first(struct seq_file *seq)
{
	struct net *net = seq_file_net(seq);
	struct ct_iter_state *st = seq->private;
	struct hlist_nulls_node *n;

	for (st->bucket = 0;
	     st->bucket < net->ct.htable_size;
	     st->bucket++) {
		n = rcu_dereference(net->ct.hash[st->bucket].first);
		if (!is_a_nulls(n))
			return n;
	}
	return NULL;
}

static struct hlist_nulls_node *ct_get_next(struct seq_file *seq,
				      struct hlist_nulls_node *head)
{
	struct net *net = seq_file_net(seq);
	struct ct_iter_state *st = seq->private;

	head = rcu_dereference(head->next);
	while (is_a_nulls(head)) {
		if (likely(get_nulls_value(head) == st->bucket)) {
			if (++st->bucket >= net->ct.htable_size)
				return NULL;
		}
		head = rcu_dereference(net->ct.hash[st->bucket].first);
	}
	return head;
}

static struct hlist_nulls_node *ct_get_idx(struct seq_file *seq, loff_t pos)
{
	struct hlist_nulls_node *head = ct_get_first(seq);

	if (head)
		while (pos && (head = ct_get_next(seq, head)))
			pos--;
	return pos ? NULL : head;
}

static void *ct_seq_start(struct seq_file *seq, loff_t *pos)
	__acquires(RCU)
{
	rcu_read_lock();
	return ct_get_idx(seq, *pos);
}

static void *ct_seq_next(struct seq_file *s, void *v, loff_t *pos)
{
	(*pos)++;
	return ct_get_next(s, v);
}

static void ct_seq_stop(struct seq_file *s, void *v)
	__releases(RCU)
{
	rcu_read_unlock();
}

#ifdef CONFIG_NF_CONNTRACK_SECMARK
static int ct_show_secctx(struct seq_file *s, const struct nf_conn *ct)
{
	int ret;
	u32 len;
	char *secctx;

	ret = security_secid_to_secctx(ct->secmark, &secctx, &len);
	if (ret)
<<<<<<< HEAD
		return ret;
=======
		return 0;
>>>>>>> 3cbea436

	ret = seq_printf(s, "secctx=%s ", secctx);

	security_release_secctx(secctx, len);
	return ret;
}
#else
static inline int ct_show_secctx(struct seq_file *s, const struct nf_conn *ct)
{
	return 0;
}
#endif

static int ct_seq_show(struct seq_file *s, void *v)
{
	struct nf_conntrack_tuple_hash *hash = v;
	struct nf_conn *ct = nf_ct_tuplehash_to_ctrack(hash);
	const struct nf_conntrack_l3proto *l3proto;
	const struct nf_conntrack_l4proto *l4proto;
	int ret = 0;

	NF_CT_ASSERT(ct);
	if (unlikely(!atomic_inc_not_zero(&ct->ct_general.use)))
		return 0;


	/* we only want to print DIR_ORIGINAL */
	if (NF_CT_DIRECTION(hash))
		goto release;
	if (nf_ct_l3num(ct) != AF_INET)
		goto release;

	l3proto = __nf_ct_l3proto_find(nf_ct_l3num(ct));
	NF_CT_ASSERT(l3proto);
	l4proto = __nf_ct_l4proto_find(nf_ct_l3num(ct), nf_ct_protonum(ct));
	NF_CT_ASSERT(l4proto);

	ret = -ENOSPC;
	if (seq_printf(s, "%-8s %u %ld ",
		      l4proto->name, nf_ct_protonum(ct),
		      timer_pending(&ct->timeout)
		      ? (long)(ct->timeout.expires - jiffies)/HZ : 0) != 0)
		goto release;

	if (l4proto->print_conntrack && l4proto->print_conntrack(s, ct))
		goto release;

	if (print_tuple(s, &ct->tuplehash[IP_CT_DIR_ORIGINAL].tuple,
			l3proto, l4proto))
		goto release;

	if (seq_print_acct(s, ct, IP_CT_DIR_ORIGINAL))
		goto release;

	if (!(test_bit(IPS_SEEN_REPLY_BIT, &ct->status)))
		if (seq_printf(s, "[UNREPLIED] "))
			goto release;

	if (print_tuple(s, &ct->tuplehash[IP_CT_DIR_REPLY].tuple,
			l3proto, l4proto))
		goto release;

	if (seq_print_acct(s, ct, IP_CT_DIR_REPLY))
		goto release;

	if (test_bit(IPS_ASSURED_BIT, &ct->status))
		if (seq_printf(s, "[ASSURED] "))
			goto release;

#ifdef CONFIG_NF_CONNTRACK_MARK
	if (seq_printf(s, "mark=%u ", ct->mark))
		goto release;
#endif

	if (ct_show_secctx(s, ct))
		goto release;

	if (seq_printf(s, "use=%u\n", atomic_read(&ct->ct_general.use)))
		goto release;
	ret = 0;
release:
	nf_ct_put(ct);
	return ret;
}

static const struct seq_operations ct_seq_ops = {
	.start = ct_seq_start,
	.next  = ct_seq_next,
	.stop  = ct_seq_stop,
	.show  = ct_seq_show
};

static int ct_open(struct inode *inode, struct file *file)
{
	return seq_open_net(inode, file, &ct_seq_ops,
			    sizeof(struct ct_iter_state));
}

static const struct file_operations ct_file_ops = {
	.owner   = THIS_MODULE,
	.open    = ct_open,
	.read    = seq_read,
	.llseek  = seq_lseek,
	.release = seq_release_net,
};

/* expects */
struct ct_expect_iter_state {
	struct seq_net_private p;
	unsigned int bucket;
};

static struct hlist_node *ct_expect_get_first(struct seq_file *seq)
{
	struct net *net = seq_file_net(seq);
	struct ct_expect_iter_state *st = seq->private;
	struct hlist_node *n;

	for (st->bucket = 0; st->bucket < nf_ct_expect_hsize; st->bucket++) {
		n = rcu_dereference(net->ct.expect_hash[st->bucket].first);
		if (n)
			return n;
	}
	return NULL;
}

static struct hlist_node *ct_expect_get_next(struct seq_file *seq,
					     struct hlist_node *head)
{
	struct net *net = seq_file_net(seq);
	struct ct_expect_iter_state *st = seq->private;

	head = rcu_dereference(head->next);
	while (head == NULL) {
		if (++st->bucket >= nf_ct_expect_hsize)
			return NULL;
		head = rcu_dereference(net->ct.expect_hash[st->bucket].first);
	}
	return head;
}

static struct hlist_node *ct_expect_get_idx(struct seq_file *seq, loff_t pos)
{
	struct hlist_node *head = ct_expect_get_first(seq);

	if (head)
		while (pos && (head = ct_expect_get_next(seq, head)))
			pos--;
	return pos ? NULL : head;
}

static void *exp_seq_start(struct seq_file *seq, loff_t *pos)
	__acquires(RCU)
{
	rcu_read_lock();
	return ct_expect_get_idx(seq, *pos);
}

static void *exp_seq_next(struct seq_file *seq, void *v, loff_t *pos)
{
	(*pos)++;
	return ct_expect_get_next(seq, v);
}

static void exp_seq_stop(struct seq_file *seq, void *v)
	__releases(RCU)
{
	rcu_read_unlock();
}

static int exp_seq_show(struct seq_file *s, void *v)
{
	struct nf_conntrack_expect *exp;
	const struct hlist_node *n = v;

	exp = hlist_entry(n, struct nf_conntrack_expect, hnode);

	if (exp->tuple.src.l3num != AF_INET)
		return 0;

	if (exp->timeout.function)
		seq_printf(s, "%ld ", timer_pending(&exp->timeout)
			   ? (long)(exp->timeout.expires - jiffies)/HZ : 0);
	else
		seq_printf(s, "- ");

	seq_printf(s, "proto=%u ", exp->tuple.dst.protonum);

	print_tuple(s, &exp->tuple,
		    __nf_ct_l3proto_find(exp->tuple.src.l3num),
		    __nf_ct_l4proto_find(exp->tuple.src.l3num,
					 exp->tuple.dst.protonum));
	return seq_putc(s, '\n');
}

static const struct seq_operations exp_seq_ops = {
	.start = exp_seq_start,
	.next = exp_seq_next,
	.stop = exp_seq_stop,
	.show = exp_seq_show
};

static int exp_open(struct inode *inode, struct file *file)
{
	return seq_open_net(inode, file, &exp_seq_ops,
			    sizeof(struct ct_expect_iter_state));
}

static const struct file_operations ip_exp_file_ops = {
	.owner   = THIS_MODULE,
	.open    = exp_open,
	.read    = seq_read,
	.llseek  = seq_lseek,
	.release = seq_release_net,
};

static void *ct_cpu_seq_start(struct seq_file *seq, loff_t *pos)
{
	struct net *net = seq_file_net(seq);
	int cpu;

	if (*pos == 0)
		return SEQ_START_TOKEN;

	for (cpu = *pos-1; cpu < nr_cpu_ids; ++cpu) {
		if (!cpu_possible(cpu))
			continue;
		*pos = cpu+1;
		return per_cpu_ptr(net->ct.stat, cpu);
	}

	return NULL;
}

static void *ct_cpu_seq_next(struct seq_file *seq, void *v, loff_t *pos)
{
	struct net *net = seq_file_net(seq);
	int cpu;

	for (cpu = *pos; cpu < nr_cpu_ids; ++cpu) {
		if (!cpu_possible(cpu))
			continue;
		*pos = cpu+1;
		return per_cpu_ptr(net->ct.stat, cpu);
	}

	return NULL;
}

static void ct_cpu_seq_stop(struct seq_file *seq, void *v)
{
}

static int ct_cpu_seq_show(struct seq_file *seq, void *v)
{
	struct net *net = seq_file_net(seq);
	unsigned int nr_conntracks = atomic_read(&net->ct.count);
	const struct ip_conntrack_stat *st = v;

	if (v == SEQ_START_TOKEN) {
		seq_printf(seq, "entries  searched found new invalid ignore delete delete_list insert insert_failed drop early_drop icmp_error  expect_new expect_create expect_delete search_restart\n");
		return 0;
	}

	seq_printf(seq, "%08x  %08x %08x %08x %08x %08x %08x %08x "
			"%08x %08x %08x %08x %08x  %08x %08x %08x %08x\n",
		   nr_conntracks,
		   st->searched,
		   st->found,
		   st->new,
		   st->invalid,
		   st->ignore,
		   st->delete,
		   st->delete_list,
		   st->insert,
		   st->insert_failed,
		   st->drop,
		   st->early_drop,
		   st->error,

		   st->expect_new,
		   st->expect_create,
		   st->expect_delete,
		   st->search_restart
		);
	return 0;
}

static const struct seq_operations ct_cpu_seq_ops = {
	.start  = ct_cpu_seq_start,
	.next   = ct_cpu_seq_next,
	.stop   = ct_cpu_seq_stop,
	.show   = ct_cpu_seq_show,
};

static int ct_cpu_seq_open(struct inode *inode, struct file *file)
{
	return seq_open_net(inode, file, &ct_cpu_seq_ops,
			    sizeof(struct seq_net_private));
}

static const struct file_operations ct_cpu_seq_fops = {
	.owner   = THIS_MODULE,
	.open    = ct_cpu_seq_open,
	.read    = seq_read,
	.llseek  = seq_lseek,
	.release = seq_release_net,
};

static int __net_init ip_conntrack_net_init(struct net *net)
{
	struct proc_dir_entry *proc, *proc_exp, *proc_stat;

	proc = proc_net_fops_create(net, "ip_conntrack", 0440, &ct_file_ops);
	if (!proc)
		goto err1;

	proc_exp = proc_net_fops_create(net, "ip_conntrack_expect", 0440,
					&ip_exp_file_ops);
	if (!proc_exp)
		goto err2;

	proc_stat = proc_create("ip_conntrack", S_IRUGO,
				net->proc_net_stat, &ct_cpu_seq_fops);
	if (!proc_stat)
		goto err3;
	return 0;

err3:
	proc_net_remove(net, "ip_conntrack_expect");
err2:
	proc_net_remove(net, "ip_conntrack");
err1:
	return -ENOMEM;
}

static void __net_exit ip_conntrack_net_exit(struct net *net)
{
	remove_proc_entry("ip_conntrack", net->proc_net_stat);
	proc_net_remove(net, "ip_conntrack_expect");
	proc_net_remove(net, "ip_conntrack");
}

static struct pernet_operations ip_conntrack_net_ops = {
	.init = ip_conntrack_net_init,
	.exit = ip_conntrack_net_exit,
};

int __init nf_conntrack_ipv4_compat_init(void)
{
	return register_pernet_subsys(&ip_conntrack_net_ops);
}

void __exit nf_conntrack_ipv4_compat_fini(void)
{
	unregister_pernet_subsys(&ip_conntrack_net_ops);
}<|MERGE_RESOLUTION|>--- conflicted
+++ resolved
@@ -97,11 +97,7 @@
 
 	ret = security_secid_to_secctx(ct->secmark, &secctx, &len);
 	if (ret)
-<<<<<<< HEAD
-		return ret;
-=======
 		return 0;
->>>>>>> 3cbea436
 
 	ret = seq_printf(s, "secctx=%s ", secctx);
 
