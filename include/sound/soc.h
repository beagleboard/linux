/*
 * linux/sound/soc.h -- ALSA SoC Layer
 *
 * Author:		Liam Girdwood
 * Created:		Aug 11th 2005
 * Copyright:	Wolfson Microelectronics. PLC.
 *
 * This program is free software; you can redistribute it and/or modify
 * it under the terms of the GNU General Public License version 2 as
 * published by the Free Software Foundation.
 */

#ifndef __LINUX_SND_SOC_H
#define __LINUX_SND_SOC_H

#include <linux/platform_device.h>
#include <linux/types.h>
#include <linux/notifier.h>
#include <linux/workqueue.h>
#include <linux/interrupt.h>
#include <linux/kernel.h>
#include <sound/core.h>
#include <sound/pcm.h>
#include <sound/control.h>
#include <sound/ac97_codec.h>

/*
 * Convenience kcontrol builders
 */
#define SOC_SINGLE_VALUE(xreg, xshift, xmax, xinvert) \
	((unsigned long)&(struct soc_mixer_control) \
	{.reg = xreg, .shift = xshift, .rshift = xshift, .max = xmax, \
	.platform_max = xmax, .invert = xinvert})
#define SOC_SINGLE_VALUE_EXT(xreg, xmax, xinvert) \
	((unsigned long)&(struct soc_mixer_control) \
	{.reg = xreg, .max = xmax, .platform_max = xmax, .invert = xinvert})
#define SOC_SINGLE(xname, reg, shift, max, invert) \
{	.iface = SNDRV_CTL_ELEM_IFACE_MIXER, .name = xname, \
	.info = snd_soc_info_volsw, .get = snd_soc_get_volsw,\
	.put = snd_soc_put_volsw, \
	.private_value =  SOC_SINGLE_VALUE(reg, shift, max, invert) }
#define SOC_SINGLE_TLV(xname, reg, shift, max, invert, tlv_array) \
{	.iface = SNDRV_CTL_ELEM_IFACE_MIXER, .name = xname, \
	.access = SNDRV_CTL_ELEM_ACCESS_TLV_READ |\
		 SNDRV_CTL_ELEM_ACCESS_READWRITE,\
	.tlv.p = (tlv_array), \
	.info = snd_soc_info_volsw, .get = snd_soc_get_volsw,\
	.put = snd_soc_put_volsw, \
	.private_value =  SOC_SINGLE_VALUE(reg, shift, max, invert) }
#define SOC_DOUBLE(xname, xreg, shift_left, shift_right, xmax, xinvert) \
{	.iface = SNDRV_CTL_ELEM_IFACE_MIXER, .name = (xname),\
	.info = snd_soc_info_volsw, .get = snd_soc_get_volsw, \
	.put = snd_soc_put_volsw, \
	.private_value = (unsigned long)&(struct soc_mixer_control) \
		{.reg = xreg, .shift = shift_left, .rshift = shift_right, \
		 .max = xmax, .platform_max = xmax, .invert = xinvert} }
#define SOC_DOUBLE_R(xname, reg_left, reg_right, xshift, xmax, xinvert) \
{	.iface = SNDRV_CTL_ELEM_IFACE_MIXER, .name = (xname), \
	.info = snd_soc_info_volsw_2r, \
	.get = snd_soc_get_volsw_2r, .put = snd_soc_put_volsw_2r, \
	.private_value = (unsigned long)&(struct soc_mixer_control) \
		{.reg = reg_left, .rreg = reg_right, .shift = xshift, \
		.max = xmax, .platform_max = xmax, .invert = xinvert} }
#define SOC_DOUBLE_TLV(xname, xreg, shift_left, shift_right, xmax, xinvert, tlv_array) \
{	.iface = SNDRV_CTL_ELEM_IFACE_MIXER, .name = (xname),\
	.access = SNDRV_CTL_ELEM_ACCESS_TLV_READ |\
		 SNDRV_CTL_ELEM_ACCESS_READWRITE,\
	.tlv.p = (tlv_array), \
	.info = snd_soc_info_volsw, .get = snd_soc_get_volsw, \
	.put = snd_soc_put_volsw, \
	.private_value = (unsigned long)&(struct soc_mixer_control) \
		{.reg = xreg, .shift = shift_left, .rshift = shift_right,\
		 .max = xmax, .platform_max = xmax, .invert = xinvert} }
#define SOC_DOUBLE_R_TLV(xname, reg_left, reg_right, xshift, xmax, xinvert, tlv_array) \
{	.iface = SNDRV_CTL_ELEM_IFACE_MIXER, .name = (xname),\
	.access = SNDRV_CTL_ELEM_ACCESS_TLV_READ |\
		 SNDRV_CTL_ELEM_ACCESS_READWRITE,\
	.tlv.p = (tlv_array), \
	.info = snd_soc_info_volsw_2r, \
	.get = snd_soc_get_volsw_2r, .put = snd_soc_put_volsw_2r, \
	.private_value = (unsigned long)&(struct soc_mixer_control) \
		{.reg = reg_left, .rreg = reg_right, .shift = xshift, \
		.max = xmax, .platform_max = xmax, .invert = xinvert} }
#define SOC_DOUBLE_S8_TLV(xname, xreg, xmin, xmax, tlv_array) \
{	.iface  = SNDRV_CTL_ELEM_IFACE_MIXER, .name = (xname), \
	.access = SNDRV_CTL_ELEM_ACCESS_TLV_READ | \
		  SNDRV_CTL_ELEM_ACCESS_READWRITE, \
	.tlv.p  = (tlv_array), \
	.info   = snd_soc_info_volsw_s8, .get = snd_soc_get_volsw_s8, \
	.put    = snd_soc_put_volsw_s8, \
	.private_value = (unsigned long)&(struct soc_mixer_control) \
		{.reg = xreg, .min = xmin, .max = xmax, \
		 .platform_max = xmax} }
#define SOC_ENUM_DOUBLE(xreg, xshift_l, xshift_r, xmax, xtexts) \
{	.reg = xreg, .shift_l = xshift_l, .shift_r = xshift_r, \
	.max = xmax, .texts = xtexts }
#define SOC_ENUM_SINGLE(xreg, xshift, xmax, xtexts) \
	SOC_ENUM_DOUBLE(xreg, xshift, xshift, xmax, xtexts)
#define SOC_ENUM_SINGLE_EXT(xmax, xtexts) \
{	.max = xmax, .texts = xtexts }
#define SOC_VALUE_ENUM_DOUBLE(xreg, xshift_l, xshift_r, xmask, xmax, xtexts, xvalues) \
{	.reg = xreg, .shift_l = xshift_l, .shift_r = xshift_r, \
	.mask = xmask, .max = xmax, .texts = xtexts, .values = xvalues}
#define SOC_VALUE_ENUM_SINGLE(xreg, xshift, xmask, xmax, xtexts, xvalues) \
	SOC_VALUE_ENUM_DOUBLE(xreg, xshift, xshift, xmask, xmax, xtexts, xvalues)
#define SOC_ENUM(xname, xenum) \
{	.iface = SNDRV_CTL_ELEM_IFACE_MIXER, .name = xname,\
	.info = snd_soc_info_enum_double, \
	.get = snd_soc_get_enum_double, .put = snd_soc_put_enum_double, \
	.private_value = (unsigned long)&xenum }
#define SOC_VALUE_ENUM(xname, xenum) \
{	.iface = SNDRV_CTL_ELEM_IFACE_MIXER, .name = xname,\
	.info = snd_soc_info_enum_double, \
	.get = snd_soc_get_value_enum_double, \
	.put = snd_soc_put_value_enum_double, \
	.private_value = (unsigned long)&xenum }
#define SOC_SINGLE_EXT(xname, xreg, xshift, xmax, xinvert,\
	 xhandler_get, xhandler_put) \
{	.iface = SNDRV_CTL_ELEM_IFACE_MIXER, .name = xname, \
	.info = snd_soc_info_volsw, \
	.get = xhandler_get, .put = xhandler_put, \
	.private_value = SOC_SINGLE_VALUE(xreg, xshift, xmax, xinvert) }
#define SOC_DOUBLE_EXT(xname, xreg, shift_left, shift_right, xmax, xinvert,\
	 xhandler_get, xhandler_put) \
{	.iface = SNDRV_CTL_ELEM_IFACE_MIXER, .name = (xname),\
	.info = snd_soc_info_volsw, \
	.get = xhandler_get, .put = xhandler_put, \
	.private_value = (unsigned long)&(struct soc_mixer_control) \
		{.reg = xreg, .shift = shift_left, .rshift = shift_right, \
		 .max = xmax, .platform_max = xmax, .invert = xinvert} }
#define SOC_SINGLE_EXT_TLV(xname, xreg, xshift, xmax, xinvert,\
	 xhandler_get, xhandler_put, tlv_array) \
{	.iface = SNDRV_CTL_ELEM_IFACE_MIXER, .name = xname, \
	.access = SNDRV_CTL_ELEM_ACCESS_TLV_READ |\
		 SNDRV_CTL_ELEM_ACCESS_READWRITE,\
	.tlv.p = (tlv_array), \
	.info = snd_soc_info_volsw, \
	.get = xhandler_get, .put = xhandler_put, \
	.private_value = SOC_SINGLE_VALUE(xreg, xshift, xmax, xinvert) }
#define SOC_DOUBLE_EXT_TLV(xname, xreg, shift_left, shift_right, xmax, xinvert,\
	 xhandler_get, xhandler_put, tlv_array) \
{	.iface = SNDRV_CTL_ELEM_IFACE_MIXER, .name = (xname), \
	.access = SNDRV_CTL_ELEM_ACCESS_TLV_READ | \
		 SNDRV_CTL_ELEM_ACCESS_READWRITE, \
	.tlv.p = (tlv_array), \
	.info = snd_soc_info_volsw, \
	.get = xhandler_get, .put = xhandler_put, \
	.private_value = (unsigned long)&(struct soc_mixer_control) \
		{.reg = xreg, .shift = shift_left, .rshift = shift_right, \
		.max = xmax, .platform_max = xmax, .invert = xinvert} }
#define SOC_DOUBLE_R_EXT_TLV(xname, reg_left, reg_right, xshift, xmax, xinvert,\
	 xhandler_get, xhandler_put, tlv_array) \
{	.iface = SNDRV_CTL_ELEM_IFACE_MIXER, .name = (xname), \
	.access = SNDRV_CTL_ELEM_ACCESS_TLV_READ | \
		 SNDRV_CTL_ELEM_ACCESS_READWRITE, \
	.tlv.p = (tlv_array), \
	.info = snd_soc_info_volsw_2r, \
	.get = xhandler_get, .put = xhandler_put, \
	.private_value = (unsigned long)&(struct soc_mixer_control) \
		{.reg = reg_left, .rreg = reg_right, .shift = xshift, \
		.max = xmax, .platform_max = xmax, .invert = xinvert} }
#define SOC_SINGLE_BOOL_EXT(xname, xdata, xhandler_get, xhandler_put) \
{	.iface = SNDRV_CTL_ELEM_IFACE_MIXER, .name = xname, \
	.info = snd_soc_info_bool_ext, \
	.get = xhandler_get, .put = xhandler_put, \
	.private_value = xdata }
#define SOC_ENUM_EXT(xname, xenum, xhandler_get, xhandler_put) \
{	.iface = SNDRV_CTL_ELEM_IFACE_MIXER, .name = xname, \
	.info = snd_soc_info_enum_ext, \
	.get = xhandler_get, .put = xhandler_put, \
	.private_value = (unsigned long)&xenum }

#define SOC_DOUBLE_R_SX_TLV(xname, xreg_left, xreg_right, xshift,\
		xmin, xmax, tlv_array) \
{	.iface = SNDRV_CTL_ELEM_IFACE_MIXER, .name = (xname), \
	.access = SNDRV_CTL_ELEM_ACCESS_TLV_READ | \
		  SNDRV_CTL_ELEM_ACCESS_READWRITE, \
	.tlv.p = (tlv_array), \
	.info = snd_soc_info_volsw_2r_sx, \
	.get = snd_soc_get_volsw_2r_sx, \
	.put = snd_soc_put_volsw_2r_sx, \
	.private_value = (unsigned long)&(struct soc_mixer_control) \
		{.reg = xreg_left, \
		 .rreg = xreg_right, .shift = xshift, \
		 .min = xmin, .max = xmax} }


/*
 * Simplified versions of above macros, declaring a struct and calculating
 * ARRAY_SIZE internally
 */
#define SOC_ENUM_DOUBLE_DECL(name, xreg, xshift_l, xshift_r, xtexts) \
	struct soc_enum name = SOC_ENUM_DOUBLE(xreg, xshift_l, xshift_r, \
						ARRAY_SIZE(xtexts), xtexts)
#define SOC_ENUM_SINGLE_DECL(name, xreg, xshift, xtexts) \
	SOC_ENUM_DOUBLE_DECL(name, xreg, xshift, xshift, xtexts)
#define SOC_ENUM_SINGLE_EXT_DECL(name, xtexts) \
	struct soc_enum name = SOC_ENUM_SINGLE_EXT(ARRAY_SIZE(xtexts), xtexts)
#define SOC_VALUE_ENUM_DOUBLE_DECL(name, xreg, xshift_l, xshift_r, xmask, xtexts, xvalues) \
	struct soc_enum name = SOC_VALUE_ENUM_DOUBLE(xreg, xshift_l, xshift_r, xmask, \
							ARRAY_SIZE(xtexts), xtexts, xvalues)
#define SOC_VALUE_ENUM_SINGLE_DECL(name, xreg, xshift, xmask, xtexts, xvalues) \
	SOC_VALUE_ENUM_DOUBLE_DECL(name, xreg, xshift, xshift, xmask, xtexts, xvalues)

/*
 * Bias levels
 *
 * @ON:      Bias is fully on for audio playback and capture operations.
 * @PREPARE: Prepare for audio operations. Called before DAPM switching for
 *           stream start and stop operations.
 * @STANDBY: Low power standby state when no playback/capture operations are
 *           in progress. NOTE: The transition time between STANDBY and ON
 *           should be as fast as possible and no longer than 10ms.
 * @OFF:     Power Off. No restrictions on transition times.
 */
enum snd_soc_bias_level {
	SND_SOC_BIAS_OFF,
	SND_SOC_BIAS_STANDBY,
	SND_SOC_BIAS_PREPARE,
	SND_SOC_BIAS_ON,
};

struct snd_jack;
struct snd_soc_card;
struct snd_soc_device;
struct snd_soc_pcm_stream;
struct snd_soc_ops;
struct snd_soc_dai_mode;
struct snd_soc_pcm_runtime;
struct snd_soc_dai;
struct snd_soc_dai_driver;
struct snd_soc_platform;
struct snd_soc_dai_link;
struct snd_soc_platform_driver;
struct snd_soc_codec;
struct snd_soc_codec_driver;
struct soc_enum;
struct snd_soc_ac97_ops;
struct snd_soc_jack;
struct snd_soc_jack_pin;
struct snd_soc_cache_ops;
#include <sound/soc-dapm.h>

#ifdef CONFIG_GPIOLIB
struct snd_soc_jack_gpio;
#endif

typedef int (*hw_write_t)(void *,const char* ,int);

extern struct snd_ac97_bus_ops soc_ac97_ops;

enum snd_soc_control_type {
	SND_SOC_CUSTOM,
	SND_SOC_I2C,
	SND_SOC_SPI,
};

enum snd_soc_compress_type {
<<<<<<< HEAD
	SND_SOC_FLAT_COMPRESSION,
=======
	SND_SOC_FLAT_COMPRESSION = 1,
>>>>>>> 28216bf4
	SND_SOC_LZO_COMPRESSION,
	SND_SOC_RBTREE_COMPRESSION
};

int snd_soc_register_platform(struct device *dev,
		struct snd_soc_platform_driver *platform_drv);
void snd_soc_unregister_platform(struct device *dev);
int snd_soc_register_codec(struct device *dev,
		const struct snd_soc_codec_driver *codec_drv,
		struct snd_soc_dai_driver *dai_drv, int num_dai);
void snd_soc_unregister_codec(struct device *dev);
int snd_soc_codec_volatile_register(struct snd_soc_codec *codec, int reg);
int snd_soc_codec_set_cache_io(struct snd_soc_codec *codec,
			       int addr_bits, int data_bits,
			       enum snd_soc_control_type control);
int snd_soc_cache_sync(struct snd_soc_codec *codec);
int snd_soc_cache_init(struct snd_soc_codec *codec);
int snd_soc_cache_exit(struct snd_soc_codec *codec);
int snd_soc_cache_write(struct snd_soc_codec *codec,
			unsigned int reg, unsigned int value);
int snd_soc_cache_read(struct snd_soc_codec *codec,
		       unsigned int reg, unsigned int *value);

/* Utility functions to get clock rates from various things */
int snd_soc_calc_frame_size(int sample_size, int channels, int tdm_slots);
int snd_soc_params_to_frame_size(struct snd_pcm_hw_params *params);
int snd_soc_calc_bclk(int fs, int sample_size, int channels, int tdm_slots);
int snd_soc_params_to_bclk(struct snd_pcm_hw_params *parms);

/* set runtime hw params */
int snd_soc_set_runtime_hwparams(struct snd_pcm_substream *substream,
	const struct snd_pcm_hardware *hw);

/* Jack reporting */
int snd_soc_jack_new(struct snd_soc_codec *codec, const char *id, int type,
		     struct snd_soc_jack *jack);
void snd_soc_jack_report(struct snd_soc_jack *jack, int status, int mask);
int snd_soc_jack_add_pins(struct snd_soc_jack *jack, int count,
			  struct snd_soc_jack_pin *pins);
void snd_soc_jack_notifier_register(struct snd_soc_jack *jack,
				    struct notifier_block *nb);
void snd_soc_jack_notifier_unregister(struct snd_soc_jack *jack,
				      struct notifier_block *nb);
#ifdef CONFIG_GPIOLIB
int snd_soc_jack_add_gpios(struct snd_soc_jack *jack, int count,
			struct snd_soc_jack_gpio *gpios);
void snd_soc_jack_free_gpios(struct snd_soc_jack *jack, int count,
			struct snd_soc_jack_gpio *gpios);
#endif

/* codec register bit access */
int snd_soc_update_bits(struct snd_soc_codec *codec, unsigned short reg,
				unsigned int mask, unsigned int value);
int snd_soc_update_bits_locked(struct snd_soc_codec *codec,
			       unsigned short reg, unsigned int mask,
			       unsigned int value);
int snd_soc_test_bits(struct snd_soc_codec *codec, unsigned short reg,
				unsigned int mask, unsigned int value);

int snd_soc_new_ac97_codec(struct snd_soc_codec *codec,
	struct snd_ac97_bus_ops *ops, int num);
void snd_soc_free_ac97_codec(struct snd_soc_codec *codec);

/*
 *Controls
 */
struct snd_kcontrol *snd_soc_cnew(const struct snd_kcontrol_new *_template,
	void *data, char *long_name);
int snd_soc_add_controls(struct snd_soc_codec *codec,
	const struct snd_kcontrol_new *controls, int num_controls);
int snd_soc_info_enum_double(struct snd_kcontrol *kcontrol,
	struct snd_ctl_elem_info *uinfo);
int snd_soc_info_enum_ext(struct snd_kcontrol *kcontrol,
	struct snd_ctl_elem_info *uinfo);
int snd_soc_get_enum_double(struct snd_kcontrol *kcontrol,
	struct snd_ctl_elem_value *ucontrol);
int snd_soc_put_enum_double(struct snd_kcontrol *kcontrol,
	struct snd_ctl_elem_value *ucontrol);
int snd_soc_get_value_enum_double(struct snd_kcontrol *kcontrol,
	struct snd_ctl_elem_value *ucontrol);
int snd_soc_put_value_enum_double(struct snd_kcontrol *kcontrol,
	struct snd_ctl_elem_value *ucontrol);
int snd_soc_info_volsw(struct snd_kcontrol *kcontrol,
	struct snd_ctl_elem_info *uinfo);
int snd_soc_info_volsw_ext(struct snd_kcontrol *kcontrol,
	struct snd_ctl_elem_info *uinfo);
#define snd_soc_info_bool_ext		snd_ctl_boolean_mono_info
int snd_soc_get_volsw(struct snd_kcontrol *kcontrol,
	struct snd_ctl_elem_value *ucontrol);
int snd_soc_put_volsw(struct snd_kcontrol *kcontrol,
	struct snd_ctl_elem_value *ucontrol);
int snd_soc_info_volsw_2r(struct snd_kcontrol *kcontrol,
	struct snd_ctl_elem_info *uinfo);
int snd_soc_get_volsw_2r(struct snd_kcontrol *kcontrol,
	struct snd_ctl_elem_value *ucontrol);
int snd_soc_put_volsw_2r(struct snd_kcontrol *kcontrol,
	struct snd_ctl_elem_value *ucontrol);
int snd_soc_info_volsw_s8(struct snd_kcontrol *kcontrol,
	struct snd_ctl_elem_info *uinfo);
int snd_soc_get_volsw_s8(struct snd_kcontrol *kcontrol,
	struct snd_ctl_elem_value *ucontrol);
int snd_soc_put_volsw_s8(struct snd_kcontrol *kcontrol,
	struct snd_ctl_elem_value *ucontrol);
int snd_soc_limit_volume(struct snd_soc_codec *codec,
	const char *name, int max);
int snd_soc_info_volsw_2r_sx(struct snd_kcontrol *kcontrol,
	struct snd_ctl_elem_info *uinfo);
int snd_soc_get_volsw_2r_sx(struct snd_kcontrol *kcontrol,
	struct snd_ctl_elem_value *ucontrol);
int snd_soc_put_volsw_2r_sx(struct snd_kcontrol *kcontrol,
	struct snd_ctl_elem_value *ucontrol);

/**
 * struct snd_soc_jack_pin - Describes a pin to update based on jack detection
 *
 * @pin:    name of the pin to update
 * @mask:   bits to check for in reported jack status
 * @invert: if non-zero then pin is enabled when status is not reported
 */
struct snd_soc_jack_pin {
	struct list_head list;
	const char *pin;
	int mask;
	bool invert;
};

/**
 * struct snd_soc_jack_gpio - Describes a gpio pin for jack detection
 *
 * @gpio:         gpio number
 * @name:         gpio name
 * @report:       value to report when jack detected
 * @invert:       report presence in low state
 * @debouce_time: debouce time in ms
 */
#ifdef CONFIG_GPIOLIB
struct snd_soc_jack_gpio {
	unsigned int gpio;
	const char *name;
	int report;
	int invert;
	int debounce_time;
	struct snd_soc_jack *jack;
	struct delayed_work work;

	int (*jack_status_check)(void);
};
#endif

struct snd_soc_jack {
	struct snd_jack *jack;
	struct snd_soc_codec *codec;
	struct list_head pins;
	int status;
	struct blocking_notifier_head notifier;
};

/* SoC PCM stream information */
struct snd_soc_pcm_stream {
	const char *stream_name;
	u64 formats;			/* SNDRV_PCM_FMTBIT_* */
	unsigned int rates;		/* SNDRV_PCM_RATE_* */
	unsigned int rate_min;		/* min rate */
	unsigned int rate_max;		/* max rate */
	unsigned int channels_min;	/* min channels */
	unsigned int channels_max;	/* max channels */
};

/* SoC audio ops */
struct snd_soc_ops {
	int (*startup)(struct snd_pcm_substream *);
	void (*shutdown)(struct snd_pcm_substream *);
	int (*hw_params)(struct snd_pcm_substream *, struct snd_pcm_hw_params *);
	int (*hw_free)(struct snd_pcm_substream *);
	int (*prepare)(struct snd_pcm_substream *);
	int (*trigger)(struct snd_pcm_substream *, int);
};

/* SoC cache ops */
struct snd_soc_cache_ops {
	enum snd_soc_compress_type id;
	int (*init)(struct snd_soc_codec *codec);
	int (*exit)(struct snd_soc_codec *codec);
	int (*read)(struct snd_soc_codec *codec, unsigned int reg,
		unsigned int *value);
	int (*write)(struct snd_soc_codec *codec, unsigned int reg,
		unsigned int value);
	int (*sync)(struct snd_soc_codec *codec);
};

/* SoC Audio Codec device */
struct snd_soc_codec {
	const char *name;
	const char *name_prefix;
	int id;
	struct device *dev;
	const struct snd_soc_codec_driver *driver;

	struct mutex mutex;
	struct snd_soc_card *card;
	struct list_head list;
	struct list_head card_list;
	int num_dai;
	enum snd_soc_compress_type compress_type;

	/* runtime */
	struct snd_ac97 *ac97;  /* for ad-hoc ac97 devices */
	unsigned int active;
	unsigned int cache_only:1;  /* Suppress writes to hardware */
	unsigned int cache_sync:1; /* Cache needs to be synced to hardware */
	unsigned int suspended:1; /* Codec is in suspend PM state */
	unsigned int probed:1; /* Codec has been probed */
	unsigned int ac97_registered:1; /* Codec has been AC97 registered */
	unsigned int ac97_created:1; /* Codec has been created by SoC */
	unsigned int sysfs_registered:1; /* codec has been sysfs registered */
	unsigned int cache_init:1; /* codec cache has been initialized */

	/* codec IO */
	void *control_data; /* codec control (i2c/3wire) data */
	hw_write_t hw_write;
	unsigned int (*hw_read)(struct snd_soc_codec *, unsigned int);
	unsigned int (*read)(struct snd_soc_codec *, unsigned int);
	int (*write)(struct snd_soc_codec *, unsigned int, unsigned int);
	void *reg_cache;
<<<<<<< HEAD
=======
	const void *reg_def_copy;
>>>>>>> 28216bf4
	const struct snd_soc_cache_ops *cache_ops;
	struct mutex cache_rw_mutex;

	/* dapm */
	struct snd_soc_dapm_context dapm;

#ifdef CONFIG_DEBUG_FS
	struct dentry *debugfs_codec_root;
	struct dentry *debugfs_reg;
	struct dentry *debugfs_dapm;
#endif
};

/* codec driver */
struct snd_soc_codec_driver {

	/* driver ops */
	int (*probe)(struct snd_soc_codec *);
	int (*remove)(struct snd_soc_codec *);
	int (*suspend)(struct snd_soc_codec *,
			pm_message_t state);
	int (*resume)(struct snd_soc_codec *);

	/* codec IO */
	unsigned int (*read)(struct snd_soc_codec *, unsigned int);
	int (*write)(struct snd_soc_codec *, unsigned int, unsigned int);
	int (*display_register)(struct snd_soc_codec *, char *,
				size_t, unsigned int);
	int (*volatile_register)(unsigned int);
	int (*readable_register)(unsigned int);
	short reg_cache_size;
	short reg_cache_step;
	short reg_word_size;
	const void *reg_cache_default;
	enum snd_soc_compress_type compress_type;

	/* codec bias level */
	int (*set_bias_level)(struct snd_soc_codec *,
			      enum snd_soc_bias_level level);
};

/* SoC platform interface */
struct snd_soc_platform_driver {

	int (*probe)(struct snd_soc_platform *);
	int (*remove)(struct snd_soc_platform *);
	int (*suspend)(struct snd_soc_dai *dai);
	int (*resume)(struct snd_soc_dai *dai);

	/* pcm creation and destruction */
	int (*pcm_new)(struct snd_card *, struct snd_soc_dai *,
		struct snd_pcm *);
	void (*pcm_free)(struct snd_pcm *);

	/*
	 * For platform caused delay reporting.
	 * Optional.
	 */
	snd_pcm_sframes_t (*delay)(struct snd_pcm_substream *,
		struct snd_soc_dai *);

	/* platform stream ops */
	struct snd_pcm_ops *ops;
};

struct snd_soc_platform {
	const char *name;
	int id;
	struct device *dev;
	struct snd_soc_platform_driver *driver;

	unsigned int suspended:1; /* platform is suspended */
	unsigned int probed:1;

	struct snd_soc_card *card;
	struct list_head list;
	struct list_head card_list;
};

struct snd_soc_dai_link {
	/* config - must be set by machine driver */
	const char *name;			/* Codec name */
	const char *stream_name;		/* Stream name */
	const char *codec_name;		/* for multi-codec */
	const char *platform_name;	/* for multi-platform */
	const char *cpu_dai_name;
	const char *codec_dai_name;

	/* Keep DAI active over suspend */
	unsigned int ignore_suspend:1;

	/* Symmetry requirements */
	unsigned int symmetric_rates:1;

	/* codec/machine specific init - e.g. add machine controls */
	int (*init)(struct snd_soc_pcm_runtime *rtd);

	/* machine stream operations */
	struct snd_soc_ops *ops;
};

<<<<<<< HEAD
struct snd_soc_prefix_map {
	const char *dev_name;
	const char *name_prefix;
=======
struct snd_soc_codec_conf {
	const char *dev_name;

	/*
	 * optional map of kcontrol, widget and path name prefixes that are
	 * associated per device
	 */
	const char *name_prefix;

	/*
	 * set this to the desired compression type if you want to
	 * override the one supplied in codec->driver->compress_type
	 */
	enum snd_soc_compress_type compress_type;
};

struct snd_soc_aux_dev {
	const char *name;		/* Codec name */
	const char *codec_name;		/* for multi-codec */

	/* codec/machine specific init - e.g. add machine controls */
	int (*init)(struct snd_soc_dapm_context *dapm);
>>>>>>> 28216bf4
};

/* SoC card */
struct snd_soc_card {
	const char *name;
	struct device *dev;
	struct snd_card *snd_card;
	struct module *owner;

	struct list_head list;
	struct mutex mutex;

	bool instantiated;

	int (*probe)(struct platform_device *pdev);
	int (*remove)(struct platform_device *pdev);

	/* the pre and post PM functions are used to do any PM work before and
	 * after the codec and DAI's do any PM work. */
	int (*suspend_pre)(struct platform_device *pdev, pm_message_t state);
	int (*suspend_post)(struct platform_device *pdev, pm_message_t state);
	int (*resume_pre)(struct platform_device *pdev);
	int (*resume_post)(struct platform_device *pdev);

	/* callbacks */
	int (*set_bias_level)(struct snd_soc_card *,
			      enum snd_soc_bias_level level);

	long pmdown_time;

	/* CPU <--> Codec DAI links  */
	struct snd_soc_dai_link *dai_link;
	int num_links;
	struct snd_soc_pcm_runtime *rtd;
	int num_rtd;

<<<<<<< HEAD
	/*
	 * optional map of kcontrol, widget and path name prefixes that are
	 * associated per device
	 */
	struct snd_soc_prefix_map *prefix_map;
	int num_prefixes;
=======
	/* optional codec specific configuration */
	struct snd_soc_codec_conf *codec_conf;
	int num_configs;

	/*
	 * optional auxiliary devices such as amplifiers or codecs with DAI
	 * link unused
	 */
	struct snd_soc_aux_dev *aux_dev;
	int num_aux_devs;
	struct snd_soc_pcm_runtime *rtd_aux;
	int num_aux_rtd;
>>>>>>> 28216bf4

	struct work_struct deferred_resume_work;

	/* lists of probed devices belonging to this card */
	struct list_head codec_dev_list;
	struct list_head platform_dev_list;
	struct list_head dai_dev_list;

#ifdef CONFIG_DEBUG_FS
	struct dentry *debugfs_card_root;
	struct dentry *debugfs_pop_time;
#endif
	u32 pop_time;
};

/* SoC machine DAI configuration, glues a codec and cpu DAI together */
struct snd_soc_pcm_runtime  {
	struct device dev;
	struct snd_soc_card *card;
	struct snd_soc_dai_link *dai_link;

	unsigned int complete:1;
	unsigned int dev_registered:1;

	/* Symmetry data - only valid if symmetry is being enforced */
	unsigned int rate;
	long pmdown_time;

	/* runtime devices */
	struct snd_pcm *pcm;
	struct snd_soc_codec *codec;
	struct snd_soc_platform *platform;
	struct snd_soc_dai *codec_dai;
	struct snd_soc_dai *cpu_dai;

	struct delayed_work delayed_work;
};

/* mixer control */
struct soc_mixer_control {
	int min, max, platform_max;
	unsigned int reg, rreg, shift, rshift, invert;
};

/* enumerated kcontrol */
struct soc_enum {
	unsigned short reg;
	unsigned short reg2;
	unsigned char shift_l;
	unsigned char shift_r;
	unsigned int max;
	unsigned int mask;
	const char **texts;
	const unsigned int *values;
	void *dapm;
};

/* codec IO */
unsigned int snd_soc_read(struct snd_soc_codec *codec, unsigned int reg);
unsigned int snd_soc_write(struct snd_soc_codec *codec,
			   unsigned int reg, unsigned int val);

/* device driver data */

static inline void snd_soc_codec_set_drvdata(struct snd_soc_codec *codec,
		void *data)
{
	dev_set_drvdata(codec->dev, data);
}

static inline void *snd_soc_codec_get_drvdata(struct snd_soc_codec *codec)
{
	return dev_get_drvdata(codec->dev);
}

static inline void snd_soc_platform_set_drvdata(struct snd_soc_platform *platform,
		void *data)
{
	dev_set_drvdata(platform->dev, data);
}

static inline void *snd_soc_platform_get_drvdata(struct snd_soc_platform *platform)
{
	return dev_get_drvdata(platform->dev);
}

static inline void snd_soc_pcm_set_drvdata(struct snd_soc_pcm_runtime *rtd,
		void *data)
{
	dev_set_drvdata(&rtd->dev, data);
}

static inline void *snd_soc_pcm_get_drvdata(struct snd_soc_pcm_runtime *rtd)
{
	return dev_get_drvdata(&rtd->dev);
}

#include <sound/soc-dai.h>

#endif<|MERGE_RESOLUTION|>--- conflicted
+++ resolved
@@ -256,11 +256,7 @@
 };
 
 enum snd_soc_compress_type {
-<<<<<<< HEAD
-	SND_SOC_FLAT_COMPRESSION,
-=======
 	SND_SOC_FLAT_COMPRESSION = 1,
->>>>>>> 28216bf4
 	SND_SOC_LZO_COMPRESSION,
 	SND_SOC_RBTREE_COMPRESSION
 };
@@ -485,10 +481,7 @@
 	unsigned int (*read)(struct snd_soc_codec *, unsigned int);
 	int (*write)(struct snd_soc_codec *, unsigned int, unsigned int);
 	void *reg_cache;
-<<<<<<< HEAD
-=======
 	const void *reg_def_copy;
->>>>>>> 28216bf4
 	const struct snd_soc_cache_ops *cache_ops;
 	struct mutex cache_rw_mutex;
 
@@ -590,11 +583,6 @@
 	struct snd_soc_ops *ops;
 };
 
-<<<<<<< HEAD
-struct snd_soc_prefix_map {
-	const char *dev_name;
-	const char *name_prefix;
-=======
 struct snd_soc_codec_conf {
 	const char *dev_name;
 
@@ -617,7 +605,6 @@
 
 	/* codec/machine specific init - e.g. add machine controls */
 	int (*init)(struct snd_soc_dapm_context *dapm);
->>>>>>> 28216bf4
 };
 
 /* SoC card */
@@ -654,14 +641,6 @@
 	struct snd_soc_pcm_runtime *rtd;
 	int num_rtd;
 
-<<<<<<< HEAD
-	/*
-	 * optional map of kcontrol, widget and path name prefixes that are
-	 * associated per device
-	 */
-	struct snd_soc_prefix_map *prefix_map;
-	int num_prefixes;
-=======
 	/* optional codec specific configuration */
 	struct snd_soc_codec_conf *codec_conf;
 	int num_configs;
@@ -674,7 +653,6 @@
 	int num_aux_devs;
 	struct snd_soc_pcm_runtime *rtd_aux;
 	int num_aux_rtd;
->>>>>>> 28216bf4
 
 	struct work_struct deferred_resume_work;
 
