
/******************************************************************************
 *
 * Name: acpixf.h - External interfaces to the ACPI subsystem
 *
 *****************************************************************************/

/*
 * Copyright (C) 2000 - 2011, Intel Corp.
 * All rights reserved.
 *
 * Redistribution and use in source and binary forms, with or without
 * modification, are permitted provided that the following conditions
 * are met:
 * 1. Redistributions of source code must retain the above copyright
 *    notice, this list of conditions, and the following disclaimer,
 *    without modification.
 * 2. Redistributions in binary form must reproduce at minimum a disclaimer
 *    substantially similar to the "NO WARRANTY" disclaimer below
 *    ("Disclaimer") and any redistribution must be conditioned upon
 *    including a substantially similar Disclaimer requirement for further
 *    binary redistribution.
 * 3. Neither the names of the above-listed copyright holders nor the names
 *    of any contributors may be used to endorse or promote products derived
 *    from this software without specific prior written permission.
 *
 * Alternatively, this software may be distributed under the terms of the
 * GNU General Public License ("GPL") version 2 as published by the Free
 * Software Foundation.
 *
 * NO WARRANTY
 * THIS SOFTWARE IS PROVIDED BY THE COPYRIGHT HOLDERS AND CONTRIBUTORS
 * "AS IS" AND ANY EXPRESS OR IMPLIED WARRANTIES, INCLUDING, BUT NOT
 * LIMITED TO, THE IMPLIED WARRANTIES OF MERCHANTIBILITY AND FITNESS FOR
 * A PARTICULAR PURPOSE ARE DISCLAIMED. IN NO EVENT SHALL THE COPYRIGHT
 * HOLDERS OR CONTRIBUTORS BE LIABLE FOR SPECIAL, EXEMPLARY, OR CONSEQUENTIAL
 * DAMAGES (INCLUDING, BUT NOT LIMITED TO, PROCUREMENT OF SUBSTITUTE GOODS
 * OR SERVICES; LOSS OF USE, DATA, OR PROFITS; OR BUSINESS INTERRUPTION)
 * HOWEVER CAUSED AND ON ANY THEORY OF LIABILITY, WHETHER IN CONTRACT,
 * STRICT LIABILITY, OR TORT (INCLUDING NEGLIGENCE OR OTHERWISE) ARISING
 * IN ANY WAY OUT OF THE USE OF THIS SOFTWARE, EVEN IF ADVISED OF THE
 * POSSIBILITY OF SUCH DAMAGES.
 */

#ifndef __ACXFACE_H__
#define __ACXFACE_H__

/* Current ACPICA subsystem version in YYYYMMDD format */

<<<<<<< HEAD
#define ACPI_CA_VERSION                 0x20101209
=======
#define ACPI_CA_VERSION                 0x20110316
>>>>>>> 105e53f8

#include "actypes.h"
#include "actbl.h"

extern u8 acpi_gbl_permanent_mmap;

/*
 * Globals that are publicly available, allowing for
 * run time configuration
 */
extern u32 acpi_dbg_level;
extern u32 acpi_dbg_layer;
extern u8 acpi_gbl_enable_interpreter_slack;
extern u8 acpi_gbl_all_methods_serialized;
extern u8 acpi_gbl_create_osi_method;
extern u8 acpi_gbl_use_default_register_widths;
extern acpi_name acpi_gbl_trace_method_name;
extern u32 acpi_gbl_trace_flags;
extern u32 acpi_gbl_enable_aml_debug_object;
extern u8 acpi_gbl_copy_dsdt_locally;
extern u8 acpi_gbl_truncate_io_addresses;

extern u32 acpi_current_gpe_count;
extern struct acpi_table_fadt acpi_gbl_FADT;
extern u8 acpi_gbl_system_awake_and_running;

extern u32 acpi_rsdt_forced;
/*
 * Global interfaces
 */
acpi_status
acpi_initialize_tables(struct acpi_table_desc *initial_storage,
		       u32 initial_table_count, u8 allow_resize);

acpi_status __init acpi_initialize_subsystem(void);

acpi_status acpi_enable_subsystem(u32 flags);

acpi_status acpi_initialize_objects(u32 flags);

acpi_status acpi_terminate(void);

#ifdef ACPI_FUTURE_USAGE
acpi_status acpi_subsystem_status(void);
#endif

acpi_status acpi_enable(void);

acpi_status acpi_disable(void);

#ifdef ACPI_FUTURE_USAGE
acpi_status acpi_get_system_info(struct acpi_buffer *ret_buffer);
#endif

const char *acpi_format_exception(acpi_status exception);

acpi_status acpi_purge_cached_objects(void);

acpi_status acpi_install_interface(acpi_string interface_name);

acpi_status acpi_remove_interface(acpi_string interface_name);

/*
 * ACPI Memory management
 */
void *acpi_allocate(u32 size);

void *acpi_callocate(u32 size);

void acpi_free(void *address);

/*
 * ACPI table manipulation interfaces
 */
acpi_status acpi_reallocate_root_table(void);

acpi_status acpi_find_root_pointer(acpi_size *rsdp_address);

acpi_status acpi_load_tables(void);

acpi_status acpi_load_table(struct acpi_table_header *table_ptr);

acpi_status acpi_unload_table_id(acpi_owner_id id);

acpi_status
acpi_get_table_header(acpi_string signature,
		      u32 instance,
		      struct acpi_table_header *out_table_header);

acpi_status
acpi_get_table_with_size(acpi_string signature,
	       u32 instance, struct acpi_table_header **out_table,
	       acpi_size *tbl_size);
acpi_status
acpi_get_table(acpi_string signature,
	       u32 instance, struct acpi_table_header **out_table);

acpi_status
acpi_get_table_by_index(u32 table_index,
			struct acpi_table_header **out_table);

acpi_status
acpi_install_table_handler(acpi_tbl_handler handler, void *context);

acpi_status acpi_remove_table_handler(acpi_tbl_handler handler);

/*
 * Namespace and name interfaces
 */
acpi_status
acpi_walk_namespace(acpi_object_type type,
		    acpi_handle start_object,
		    u32 max_depth,
		    acpi_walk_callback pre_order_visit,
		    acpi_walk_callback post_order_visit,
		    void *context, void **return_value);

acpi_status
acpi_get_devices(const char *HID,
		 acpi_walk_callback user_function,
		 void *context, void **return_value);

acpi_status
acpi_get_name(acpi_handle object,
	      u32 name_type, struct acpi_buffer *ret_path_ptr);

acpi_status
acpi_get_handle(acpi_handle parent,
		acpi_string pathname, acpi_handle * ret_handle);

acpi_status
acpi_attach_data(acpi_handle object, acpi_object_handler handler, void *data);

acpi_status acpi_detach_data(acpi_handle object, acpi_object_handler handler);

acpi_status
acpi_get_data(acpi_handle object, acpi_object_handler handler, void **data);

acpi_status
acpi_debug_trace(char *name, u32 debug_level, u32 debug_layer, u32 flags);

/*
 * Object manipulation and enumeration
 */
acpi_status
acpi_evaluate_object(acpi_handle object,
		     acpi_string pathname,
		     struct acpi_object_list *parameter_objects,
		     struct acpi_buffer *return_object_buffer);

acpi_status
acpi_evaluate_object_typed(acpi_handle object,
			   acpi_string pathname,
			   struct acpi_object_list *external_params,
			   struct acpi_buffer *return_buffer,
			   acpi_object_type return_type);

acpi_status
acpi_get_object_info(acpi_handle object,
		     struct acpi_device_info **return_buffer);

acpi_status acpi_install_method(u8 *buffer);

acpi_status
acpi_get_next_object(acpi_object_type type,
		     acpi_handle parent,
		     acpi_handle child, acpi_handle * out_handle);

acpi_status acpi_get_type(acpi_handle object, acpi_object_type * out_type);

acpi_status acpi_get_id(acpi_handle object, acpi_owner_id * out_type);

acpi_status acpi_get_parent(acpi_handle object, acpi_handle * out_handle);

/*
 * Handler interfaces
 */
acpi_status
acpi_install_initialization_handler(acpi_init_handler handler, u32 function);

acpi_status
acpi_install_global_event_handler(ACPI_GBL_EVENT_HANDLER handler,
				 void *context);

acpi_status
acpi_install_fixed_event_handler(u32 acpi_event,
				 acpi_event_handler handler, void *context);

acpi_status
acpi_remove_fixed_event_handler(u32 acpi_event, acpi_event_handler handler);

acpi_status
acpi_install_notify_handler(acpi_handle device,
			    u32 handler_type,
			    acpi_notify_handler handler, void *context);

acpi_status
acpi_remove_notify_handler(acpi_handle device,
			   u32 handler_type, acpi_notify_handler handler);

acpi_status
acpi_install_address_space_handler(acpi_handle device,
				   acpi_adr_space_type space_id,
				   acpi_adr_space_handler handler,
				   acpi_adr_space_setup setup, void *context);

acpi_status
acpi_remove_address_space_handler(acpi_handle device,
				  acpi_adr_space_type space_id,
				  acpi_adr_space_handler handler);

acpi_status
acpi_install_gpe_handler(acpi_handle gpe_device,
			 u32 gpe_number,
			 u32 type, acpi_gpe_handler address, void *context);

acpi_status
acpi_remove_gpe_handler(acpi_handle gpe_device,
			u32 gpe_number, acpi_gpe_handler address);

#ifdef ACPI_FUTURE_USAGE
acpi_status acpi_install_exception_handler(acpi_exception_handler handler);
#endif

acpi_status acpi_install_interface_handler(acpi_interface_handler handler);

/*
 * Event interfaces
 */
acpi_status acpi_acquire_global_lock(u16 timeout, u32 * handle);

acpi_status acpi_release_global_lock(u32 handle);

acpi_status acpi_enable_event(u32 event, u32 flags);

acpi_status acpi_disable_event(u32 event, u32 flags);

acpi_status acpi_clear_event(u32 event);

acpi_status acpi_get_event_status(u32 event, acpi_event_status * event_status);

/*
 * GPE Interfaces
 */
acpi_status acpi_enable_gpe(acpi_handle gpe_device, u32 gpe_number);

acpi_status acpi_disable_gpe(acpi_handle gpe_device, u32 gpe_number);

acpi_status acpi_clear_gpe(acpi_handle gpe_device, u32 gpe_number);

acpi_status
acpi_setup_gpe_for_wake(acpi_handle parent_device,
			acpi_handle gpe_device, u32 gpe_number);

acpi_status acpi_set_gpe_wake_mask(acpi_handle gpe_device, u32 gpe_number, u8 action);

acpi_status
acpi_get_gpe_status(acpi_handle gpe_device,
		    u32 gpe_number, acpi_event_status *event_status);

acpi_status acpi_disable_all_gpes(void);

acpi_status acpi_enable_all_runtime_gpes(void);

acpi_status acpi_get_gpe_device(u32 gpe_index, acpi_handle *gpe_device);

acpi_status
acpi_install_gpe_block(acpi_handle gpe_device,
		       struct acpi_generic_address *gpe_block_address,
		       u32 register_count, u32 interrupt_number);

acpi_status acpi_remove_gpe_block(acpi_handle gpe_device);

acpi_status acpi_update_all_gpes(void);

/*
 * Resource interfaces
 */
typedef
acpi_status(*acpi_walk_resource_callback) (struct acpi_resource * resource,
					   void *context);

acpi_status
acpi_get_vendor_resource(acpi_handle device,
			 char *name,
			 struct acpi_vendor_uuid *uuid,
			 struct acpi_buffer *ret_buffer);

acpi_status
acpi_get_current_resources(acpi_handle device, struct acpi_buffer *ret_buffer);

#ifdef ACPI_FUTURE_USAGE
acpi_status
acpi_get_possible_resources(acpi_handle device, struct acpi_buffer *ret_buffer);
#endif

acpi_status
acpi_walk_resources(acpi_handle device,
		    char *name,
		    acpi_walk_resource_callback user_function, void *context);

acpi_status
acpi_set_current_resources(acpi_handle device, struct acpi_buffer *in_buffer);

acpi_status
acpi_get_irq_routing_table(acpi_handle device, struct acpi_buffer *ret_buffer);

acpi_status
acpi_resource_to_address64(struct acpi_resource *resource,
			   struct acpi_resource_address64 *out);

/*
 * Hardware (ACPI device) interfaces
 */
acpi_status acpi_reset(void);

acpi_status acpi_read_bit_register(u32 register_id, u32 *return_value);

acpi_status acpi_write_bit_register(u32 register_id, u32 value);

acpi_status acpi_set_firmware_waking_vector(u32 physical_address);

#if ACPI_MACHINE_WIDTH == 64
acpi_status acpi_set_firmware_waking_vector64(u64 physical_address);
#endif

acpi_status acpi_read(u64 *value, struct acpi_generic_address *reg);

acpi_status acpi_write(u64 value, struct acpi_generic_address *reg);

acpi_status
acpi_get_sleep_type_data(u8 sleep_state, u8 * slp_typ_a, u8 * slp_typ_b);

acpi_status acpi_enter_sleep_state_prep(u8 sleep_state);

acpi_status asmlinkage acpi_enter_sleep_state(u8 sleep_state);

acpi_status asmlinkage acpi_enter_sleep_state_s4bios(void);

acpi_status acpi_leave_sleep_state_prep(u8 sleep_state);

acpi_status acpi_leave_sleep_state(u8 sleep_state);

/*
 * Error/Warning output
 */
void ACPI_INTERNAL_VAR_XFACE
acpi_error(const char *module_name,
	   u32 line_number, const char *format, ...) ACPI_PRINTF_LIKE(3);

void ACPI_INTERNAL_VAR_XFACE
acpi_exception(const char *module_name,
	       u32 line_number,
	       acpi_status status, const char *format, ...) ACPI_PRINTF_LIKE(4);

void ACPI_INTERNAL_VAR_XFACE
acpi_warning(const char *module_name,
	     u32 line_number, const char *format, ...) ACPI_PRINTF_LIKE(3);

void ACPI_INTERNAL_VAR_XFACE
acpi_info(const char *module_name,
	  u32 line_number, const char *format, ...) ACPI_PRINTF_LIKE(3);

/*
 * Debug output
 */
#ifdef ACPI_DEBUG_OUTPUT

void ACPI_INTERNAL_VAR_XFACE
acpi_debug_print(u32 requested_debug_level,
		 u32 line_number,
		 const char *function_name,
		 const char *module_name,
		 u32 component_id, const char *format, ...) ACPI_PRINTF_LIKE(6);

void ACPI_INTERNAL_VAR_XFACE
acpi_debug_print_raw(u32 requested_debug_level,
		     u32 line_number,
		     const char *function_name,
		     const char *module_name,
		     u32 component_id,
		     const char *format, ...) ACPI_PRINTF_LIKE(6);
#endif

#endif				/* __ACXFACE_H__ */<|MERGE_RESOLUTION|>--- conflicted
+++ resolved
@@ -47,11 +47,7 @@
 
 /* Current ACPICA subsystem version in YYYYMMDD format */
 
-<<<<<<< HEAD
-#define ACPI_CA_VERSION                 0x20101209
-=======
 #define ACPI_CA_VERSION                 0x20110316
->>>>>>> 105e53f8
 
 #include "actypes.h"
 #include "actbl.h"
