/* radeon_drm.h -- Public header for the radeon driver -*- linux-c -*-
 *
 * Copyright 2000 Precision Insight, Inc., Cedar Park, Texas.
 * Copyright 2000 VA Linux Systems, Inc., Fremont, California.
 * Copyright 2002 Tungsten Graphics, Inc., Cedar Park, Texas.
 * All rights reserved.
 *
 * Permission is hereby granted, free of charge, to any person obtaining a
 * copy of this software and associated documentation files (the "Software"),
 * to deal in the Software without restriction, including without limitation
 * the rights to use, copy, modify, merge, publish, distribute, sublicense,
 * and/or sell copies of the Software, and to permit persons to whom the
 * Software is furnished to do so, subject to the following conditions:
 *
 * The above copyright notice and this permission notice (including the next
 * paragraph) shall be included in all copies or substantial portions of the
 * Software.
 *
 * THE SOFTWARE IS PROVIDED "AS IS", WITHOUT WARRANTY OF ANY KIND, EXPRESS OR
 * IMPLIED, INCLUDING BUT NOT LIMITED TO THE WARRANTIES OF MERCHANTABILITY,
 * FITNESS FOR A PARTICULAR PURPOSE AND NONINFRINGEMENT.  IN NO EVENT SHALL
 * PRECISION INSIGHT AND/OR ITS SUPPLIERS BE LIABLE FOR ANY CLAIM, DAMAGES OR
 * OTHER LIABILITY, WHETHER IN AN ACTION OF CONTRACT, TORT OR OTHERWISE,
 * ARISING FROM, OUT OF OR IN CONNECTION WITH THE SOFTWARE OR THE USE OR OTHER
 * DEALINGS IN THE SOFTWARE.
 *
 * Authors:
 *    Kevin E. Martin <martin@valinux.com>
 *    Gareth Hughes <gareth@valinux.com>
 *    Keith Whitwell <keith@tungstengraphics.com>
 */

#ifndef __RADEON_DRM_H__
#define __RADEON_DRM_H__

#include "drm.h"

/* WARNING: If you change any of these defines, make sure to change the
 * defines in the X server file (radeon_sarea.h)
 */
#ifndef __RADEON_SAREA_DEFINES__
#define __RADEON_SAREA_DEFINES__

/* Old style state flags, required for sarea interface (1.1 and 1.2
 * clears) and 1.2 drm_vertex2 ioctl.
 */
#define RADEON_UPLOAD_CONTEXT		0x00000001
#define RADEON_UPLOAD_VERTFMT		0x00000002
#define RADEON_UPLOAD_LINE		0x00000004
#define RADEON_UPLOAD_BUMPMAP		0x00000008
#define RADEON_UPLOAD_MASKS		0x00000010
#define RADEON_UPLOAD_VIEWPORT		0x00000020
#define RADEON_UPLOAD_SETUP		0x00000040
#define RADEON_UPLOAD_TCL		0x00000080
#define RADEON_UPLOAD_MISC		0x00000100
#define RADEON_UPLOAD_TEX0		0x00000200
#define RADEON_UPLOAD_TEX1		0x00000400
#define RADEON_UPLOAD_TEX2		0x00000800
#define RADEON_UPLOAD_TEX0IMAGES	0x00001000
#define RADEON_UPLOAD_TEX1IMAGES	0x00002000
#define RADEON_UPLOAD_TEX2IMAGES	0x00004000
#define RADEON_UPLOAD_CLIPRECTS		0x00008000	/* handled client-side */
#define RADEON_REQUIRE_QUIESCENCE	0x00010000
#define RADEON_UPLOAD_ZBIAS		0x00020000	/* version 1.2 and newer */
#define RADEON_UPLOAD_ALL		0x003effff
#define RADEON_UPLOAD_CONTEXT_ALL       0x003e01ff

/* New style per-packet identifiers for use in cmd_buffer ioctl with
 * the RADEON_EMIT_PACKET command.  Comments relate new packets to old
 * state bits and the packet size:
 */
#define RADEON_EMIT_PP_MISC                         0	/* context/7 */
#define RADEON_EMIT_PP_CNTL                         1	/* context/3 */
#define RADEON_EMIT_RB3D_COLORPITCH                 2	/* context/1 */
#define RADEON_EMIT_RE_LINE_PATTERN                 3	/* line/2 */
#define RADEON_EMIT_SE_LINE_WIDTH                   4	/* line/1 */
#define RADEON_EMIT_PP_LUM_MATRIX                   5	/* bumpmap/1 */
#define RADEON_EMIT_PP_ROT_MATRIX_0                 6	/* bumpmap/2 */
#define RADEON_EMIT_RB3D_STENCILREFMASK             7	/* masks/3 */
#define RADEON_EMIT_SE_VPORT_XSCALE                 8	/* viewport/6 */
#define RADEON_EMIT_SE_CNTL                         9	/* setup/2 */
#define RADEON_EMIT_SE_CNTL_STATUS                  10	/* setup/1 */
#define RADEON_EMIT_RE_MISC                         11	/* misc/1 */
#define RADEON_EMIT_PP_TXFILTER_0                   12	/* tex0/6 */
#define RADEON_EMIT_PP_BORDER_COLOR_0               13	/* tex0/1 */
#define RADEON_EMIT_PP_TXFILTER_1                   14	/* tex1/6 */
#define RADEON_EMIT_PP_BORDER_COLOR_1               15	/* tex1/1 */
#define RADEON_EMIT_PP_TXFILTER_2                   16	/* tex2/6 */
#define RADEON_EMIT_PP_BORDER_COLOR_2               17	/* tex2/1 */
#define RADEON_EMIT_SE_ZBIAS_FACTOR                 18	/* zbias/2 */
#define RADEON_EMIT_SE_TCL_OUTPUT_VTX_FMT           19	/* tcl/11 */
#define RADEON_EMIT_SE_TCL_MATERIAL_EMMISSIVE_RED   20	/* material/17 */
#define R200_EMIT_PP_TXCBLEND_0                     21	/* tex0/4 */
#define R200_EMIT_PP_TXCBLEND_1                     22	/* tex1/4 */
#define R200_EMIT_PP_TXCBLEND_2                     23	/* tex2/4 */
#define R200_EMIT_PP_TXCBLEND_3                     24	/* tex3/4 */
#define R200_EMIT_PP_TXCBLEND_4                     25	/* tex4/4 */
#define R200_EMIT_PP_TXCBLEND_5                     26	/* tex5/4 */
#define R200_EMIT_PP_TXCBLEND_6                     27	/* /4 */
#define R200_EMIT_PP_TXCBLEND_7                     28	/* /4 */
#define R200_EMIT_TCL_LIGHT_MODEL_CTL_0             29	/* tcl/7 */
#define R200_EMIT_TFACTOR_0                         30	/* tf/7 */
#define R200_EMIT_VTX_FMT_0                         31	/* vtx/5 */
#define R200_EMIT_VAP_CTL                           32	/* vap/1 */
#define R200_EMIT_MATRIX_SELECT_0                   33	/* msl/5 */
#define R200_EMIT_TEX_PROC_CTL_2                    34	/* tcg/5 */
#define R200_EMIT_TCL_UCP_VERT_BLEND_CTL            35	/* tcl/1 */
#define R200_EMIT_PP_TXFILTER_0                     36	/* tex0/6 */
#define R200_EMIT_PP_TXFILTER_1                     37	/* tex1/6 */
#define R200_EMIT_PP_TXFILTER_2                     38	/* tex2/6 */
#define R200_EMIT_PP_TXFILTER_3                     39	/* tex3/6 */
#define R200_EMIT_PP_TXFILTER_4                     40	/* tex4/6 */
#define R200_EMIT_PP_TXFILTER_5                     41	/* tex5/6 */
#define R200_EMIT_PP_TXOFFSET_0                     42	/* tex0/1 */
#define R200_EMIT_PP_TXOFFSET_1                     43	/* tex1/1 */
#define R200_EMIT_PP_TXOFFSET_2                     44	/* tex2/1 */
#define R200_EMIT_PP_TXOFFSET_3                     45	/* tex3/1 */
#define R200_EMIT_PP_TXOFFSET_4                     46	/* tex4/1 */
#define R200_EMIT_PP_TXOFFSET_5                     47	/* tex5/1 */
#define R200_EMIT_VTE_CNTL                          48	/* vte/1 */
#define R200_EMIT_OUTPUT_VTX_COMP_SEL               49	/* vtx/1 */
#define R200_EMIT_PP_TAM_DEBUG3                     50	/* tam/1 */
#define R200_EMIT_PP_CNTL_X                         51	/* cst/1 */
#define R200_EMIT_RB3D_DEPTHXY_OFFSET               52	/* cst/1 */
#define R200_EMIT_RE_AUX_SCISSOR_CNTL               53	/* cst/1 */
#define R200_EMIT_RE_SCISSOR_TL_0                   54	/* cst/2 */
#define R200_EMIT_RE_SCISSOR_TL_1                   55	/* cst/2 */
#define R200_EMIT_RE_SCISSOR_TL_2                   56	/* cst/2 */
#define R200_EMIT_SE_VAP_CNTL_STATUS                57	/* cst/1 */
#define R200_EMIT_SE_VTX_STATE_CNTL                 58	/* cst/1 */
#define R200_EMIT_RE_POINTSIZE                      59	/* cst/1 */
#define R200_EMIT_TCL_INPUT_VTX_VECTOR_ADDR_0       60	/* cst/4 */
#define R200_EMIT_PP_CUBIC_FACES_0                  61
#define R200_EMIT_PP_CUBIC_OFFSETS_0                62
#define R200_EMIT_PP_CUBIC_FACES_1                  63
#define R200_EMIT_PP_CUBIC_OFFSETS_1                64
#define R200_EMIT_PP_CUBIC_FACES_2                  65
#define R200_EMIT_PP_CUBIC_OFFSETS_2                66
#define R200_EMIT_PP_CUBIC_FACES_3                  67
#define R200_EMIT_PP_CUBIC_OFFSETS_3                68
#define R200_EMIT_PP_CUBIC_FACES_4                  69
#define R200_EMIT_PP_CUBIC_OFFSETS_4                70
#define R200_EMIT_PP_CUBIC_FACES_5                  71
#define R200_EMIT_PP_CUBIC_OFFSETS_5                72
#define RADEON_EMIT_PP_TEX_SIZE_0                   73
#define RADEON_EMIT_PP_TEX_SIZE_1                   74
#define RADEON_EMIT_PP_TEX_SIZE_2                   75
#define R200_EMIT_RB3D_BLENDCOLOR                   76
#define R200_EMIT_TCL_POINT_SPRITE_CNTL             77
#define RADEON_EMIT_PP_CUBIC_FACES_0                78
#define RADEON_EMIT_PP_CUBIC_OFFSETS_T0             79
#define RADEON_EMIT_PP_CUBIC_FACES_1                80
#define RADEON_EMIT_PP_CUBIC_OFFSETS_T1             81
#define RADEON_EMIT_PP_CUBIC_FACES_2                82
#define RADEON_EMIT_PP_CUBIC_OFFSETS_T2             83
#define R200_EMIT_PP_TRI_PERF_CNTL                  84
#define R200_EMIT_PP_AFS_0                          85
#define R200_EMIT_PP_AFS_1                          86
#define R200_EMIT_ATF_TFACTOR                       87
#define R200_EMIT_PP_TXCTLALL_0                     88
#define R200_EMIT_PP_TXCTLALL_1                     89
#define R200_EMIT_PP_TXCTLALL_2                     90
#define R200_EMIT_PP_TXCTLALL_3                     91
#define R200_EMIT_PP_TXCTLALL_4                     92
#define R200_EMIT_PP_TXCTLALL_5                     93
#define R200_EMIT_VAP_PVS_CNTL                      94
#define RADEON_MAX_STATE_PACKETS                    95

/* Commands understood by cmd_buffer ioctl.  More can be added but
 * obviously these can't be removed or changed:
 */
#define RADEON_CMD_PACKET      1	/* emit one of the register packets above */
#define RADEON_CMD_SCALARS     2	/* emit scalar data */
#define RADEON_CMD_VECTORS     3	/* emit vector data */
#define RADEON_CMD_DMA_DISCARD 4	/* discard current dma buf */
#define RADEON_CMD_PACKET3     5	/* emit hw packet */
#define RADEON_CMD_PACKET3_CLIP 6	/* emit hw packet wrapped in cliprects */
#define RADEON_CMD_SCALARS2     7	/* r200 stopgap */
#define RADEON_CMD_WAIT         8	/* emit hw wait commands -- note:
					 *  doesn't make the cpu wait, just
					 *  the graphics hardware */
#define RADEON_CMD_VECLINEAR	9       /* another r200 stopgap */

typedef union {
	int i;
	struct {
		unsigned char cmd_type, pad0, pad1, pad2;
	} header;
	struct {
		unsigned char cmd_type, packet_id, pad0, pad1;
	} packet;
	struct {
		unsigned char cmd_type, offset, stride, count;
	} scalars;
	struct {
		unsigned char cmd_type, offset, stride, count;
	} vectors;
	struct {
		unsigned char cmd_type, addr_lo, addr_hi, count;
	} veclinear;
	struct {
		unsigned char cmd_type, buf_idx, pad0, pad1;
	} dma;
	struct {
		unsigned char cmd_type, flags, pad0, pad1;
	} wait;
} drm_radeon_cmd_header_t;

#define RADEON_WAIT_2D  0x1
#define RADEON_WAIT_3D  0x2

/* Allowed parameters for R300_CMD_PACKET3
 */
#define R300_CMD_PACKET3_CLEAR		0
#define R300_CMD_PACKET3_RAW		1

/* Commands understood by cmd_buffer ioctl for R300.
 * The interface has not been stabilized, so some of these may be removed
 * and eventually reordered before stabilization.
 */
#define R300_CMD_PACKET0		1
#define R300_CMD_VPU			2	/* emit vertex program upload */
#define R300_CMD_PACKET3		3	/* emit a packet3 */
#define R300_CMD_END3D			4	/* emit sequence ending 3d rendering */
#define R300_CMD_CP_DELAY		5
#define R300_CMD_DMA_DISCARD		6
#define R300_CMD_WAIT			7
#	define R300_WAIT_2D		0x1
#	define R300_WAIT_3D		0x2
/* these two defines are DOING IT WRONG - however
 * we have userspace which relies on using these.
 * The wait interface is backwards compat new 
 * code should use the NEW_WAIT defines below
 * THESE ARE NOT BIT FIELDS
 */
#	define R300_WAIT_2D_CLEAN	0x3
#	define R300_WAIT_3D_CLEAN	0x4

#	define R300_NEW_WAIT_2D_3D	0x3
#	define R300_NEW_WAIT_2D_2D_CLEAN	0x4
#	define R300_NEW_WAIT_3D_3D_CLEAN	0x6
#	define R300_NEW_WAIT_2D_2D_CLEAN_3D_3D_CLEAN	0x8

#define R300_CMD_SCRATCH		8
#define R300_CMD_R500FP                 9

typedef union {
	unsigned int u;
	struct {
		unsigned char cmd_type, pad0, pad1, pad2;
	} header;
	struct {
		unsigned char cmd_type, count, reglo, reghi;
	} packet0;
	struct {
		unsigned char cmd_type, count, adrlo, adrhi;
	} vpu;
	struct {
		unsigned char cmd_type, packet, pad0, pad1;
	} packet3;
	struct {
		unsigned char cmd_type, packet;
		unsigned short count;	/* amount of packet2 to emit */
	} delay;
	struct {
		unsigned char cmd_type, buf_idx, pad0, pad1;
	} dma;
	struct {
		unsigned char cmd_type, flags, pad0, pad1;
	} wait;
	struct {
		unsigned char cmd_type, reg, n_bufs, flags;
	} scratch;
	struct {
		unsigned char cmd_type, count, adrlo, adrhi_flags;
	} r500fp;
} drm_r300_cmd_header_t;

#define RADEON_FRONT			0x1
#define RADEON_BACK			0x2
#define RADEON_DEPTH			0x4
#define RADEON_STENCIL			0x8
#define RADEON_CLEAR_FASTZ		0x80000000
#define RADEON_USE_HIERZ		0x40000000
#define RADEON_USE_COMP_ZBUF		0x20000000

#define R500FP_CONSTANT_TYPE  (1 << 1)
#define R500FP_CONSTANT_CLAMP (1 << 2)

/* Primitive types
 */
#define RADEON_POINTS			0x1
#define RADEON_LINES			0x2
#define RADEON_LINE_STRIP		0x3
#define RADEON_TRIANGLES		0x4
#define RADEON_TRIANGLE_FAN		0x5
#define RADEON_TRIANGLE_STRIP		0x6

/* Vertex/indirect buffer size
 */
#define RADEON_BUFFER_SIZE		65536

/* Byte offsets for indirect buffer data
 */
#define RADEON_INDEX_PRIM_OFFSET	20

#define RADEON_SCRATCH_REG_OFFSET	32

#define R600_SCRATCH_REG_OFFSET         256

#define RADEON_NR_SAREA_CLIPRECTS	12

/* There are 2 heaps (local/GART).  Each region within a heap is a
 * minimum of 64k, and there are at most 64 of them per heap.
 */
#define RADEON_LOCAL_TEX_HEAP		0
#define RADEON_GART_TEX_HEAP		1
#define RADEON_NR_TEX_HEAPS		2
#define RADEON_NR_TEX_REGIONS		64
#define RADEON_LOG_TEX_GRANULARITY	16

#define RADEON_MAX_TEXTURE_LEVELS	12
#define RADEON_MAX_TEXTURE_UNITS	3

#define RADEON_MAX_SURFACES		8

/* Blits have strict offset rules.  All blit offset must be aligned on
 * a 1K-byte boundary.
 */
#define RADEON_OFFSET_SHIFT             10
#define RADEON_OFFSET_ALIGN             (1 << RADEON_OFFSET_SHIFT)
#define RADEON_OFFSET_MASK              (RADEON_OFFSET_ALIGN - 1)

#endif				/* __RADEON_SAREA_DEFINES__ */

typedef struct {
	unsigned int red;
	unsigned int green;
	unsigned int blue;
	unsigned int alpha;
} radeon_color_regs_t;

typedef struct {
	/* Context state */
	unsigned int pp_misc;	/* 0x1c14 */
	unsigned int pp_fog_color;
	unsigned int re_solid_color;
	unsigned int rb3d_blendcntl;
	unsigned int rb3d_depthoffset;
	unsigned int rb3d_depthpitch;
	unsigned int rb3d_zstencilcntl;

	unsigned int pp_cntl;	/* 0x1c38 */
	unsigned int rb3d_cntl;
	unsigned int rb3d_coloroffset;
	unsigned int re_width_height;
	unsigned int rb3d_colorpitch;
	unsigned int se_cntl;

	/* Vertex format state */
	unsigned int se_coord_fmt;	/* 0x1c50 */

	/* Line state */
	unsigned int re_line_pattern;	/* 0x1cd0 */
	unsigned int re_line_state;

	unsigned int se_line_width;	/* 0x1db8 */

	/* Bumpmap state */
	unsigned int pp_lum_matrix;	/* 0x1d00 */

	unsigned int pp_rot_matrix_0;	/* 0x1d58 */
	unsigned int pp_rot_matrix_1;

	/* Mask state */
	unsigned int rb3d_stencilrefmask;	/* 0x1d7c */
	unsigned int rb3d_ropcntl;
	unsigned int rb3d_planemask;

	/* Viewport state */
	unsigned int se_vport_xscale;	/* 0x1d98 */
	unsigned int se_vport_xoffset;
	unsigned int se_vport_yscale;
	unsigned int se_vport_yoffset;
	unsigned int se_vport_zscale;
	unsigned int se_vport_zoffset;

	/* Setup state */
	unsigned int se_cntl_status;	/* 0x2140 */

	/* Misc state */
	unsigned int re_top_left;	/* 0x26c0 */
	unsigned int re_misc;
} drm_radeon_context_regs_t;

typedef struct {
	/* Zbias state */
	unsigned int se_zbias_factor;	/* 0x1dac */
	unsigned int se_zbias_constant;
} drm_radeon_context2_regs_t;

/* Setup registers for each texture unit
 */
typedef struct {
	unsigned int pp_txfilter;
	unsigned int pp_txformat;
	unsigned int pp_txoffset;
	unsigned int pp_txcblend;
	unsigned int pp_txablend;
	unsigned int pp_tfactor;
	unsigned int pp_border_color;
} drm_radeon_texture_regs_t;

typedef struct {
	unsigned int start;
	unsigned int finish;
	unsigned int prim:8;
	unsigned int stateidx:8;
	unsigned int numverts:16;	/* overloaded as offset/64 for elt prims */
	unsigned int vc_format;	/* vertex format */
} drm_radeon_prim_t;

typedef struct {
	drm_radeon_context_regs_t context;
	drm_radeon_texture_regs_t tex[RADEON_MAX_TEXTURE_UNITS];
	drm_radeon_context2_regs_t context2;
	unsigned int dirty;
} drm_radeon_state_t;

typedef struct {
	/* The channel for communication of state information to the
	 * kernel on firing a vertex buffer with either of the
	 * obsoleted vertex/index ioctls.
	 */
	drm_radeon_context_regs_t context_state;
	drm_radeon_texture_regs_t tex_state[RADEON_MAX_TEXTURE_UNITS];
	unsigned int dirty;
	unsigned int vertsize;
	unsigned int vc_format;

	/* The current cliprects, or a subset thereof.
	 */
	struct drm_clip_rect boxes[RADEON_NR_SAREA_CLIPRECTS];
	unsigned int nbox;

	/* Counters for client-side throttling of rendering clients.
	 */
	unsigned int last_frame;
	unsigned int last_dispatch;
	unsigned int last_clear;

	struct drm_tex_region tex_list[RADEON_NR_TEX_HEAPS][RADEON_NR_TEX_REGIONS +
						       1];
	unsigned int tex_age[RADEON_NR_TEX_HEAPS];
	int ctx_owner;
	int pfState;		/* number of 3d windows (0,1,2ormore) */
	int pfCurrentPage;	/* which buffer is being displayed? */
	int crtc2_base;		/* CRTC2 frame offset */
	int tiling_enabled;	/* set by drm, read by 2d + 3d clients */
} drm_radeon_sarea_t;

/* WARNING: If you change any of these defines, make sure to change the
 * defines in the Xserver file (xf86drmRadeon.h)
 *
 * KW: actually it's illegal to change any of this (backwards compatibility).
 */

/* Radeon specific ioctls
 * The device specific ioctl range is 0x40 to 0x79.
 */
#define DRM_RADEON_CP_INIT    0x00
#define DRM_RADEON_CP_START   0x01
#define DRM_RADEON_CP_STOP    0x02
#define DRM_RADEON_CP_RESET   0x03
#define DRM_RADEON_CP_IDLE    0x04
#define DRM_RADEON_RESET      0x05
#define DRM_RADEON_FULLSCREEN 0x06
#define DRM_RADEON_SWAP       0x07
#define DRM_RADEON_CLEAR      0x08
#define DRM_RADEON_VERTEX     0x09
#define DRM_RADEON_INDICES    0x0A
#define DRM_RADEON_NOT_USED
#define DRM_RADEON_STIPPLE    0x0C
#define DRM_RADEON_INDIRECT   0x0D
#define DRM_RADEON_TEXTURE    0x0E
#define DRM_RADEON_VERTEX2    0x0F
#define DRM_RADEON_CMDBUF     0x10
#define DRM_RADEON_GETPARAM   0x11
#define DRM_RADEON_FLIP       0x12
#define DRM_RADEON_ALLOC      0x13
#define DRM_RADEON_FREE       0x14
#define DRM_RADEON_INIT_HEAP  0x15
#define DRM_RADEON_IRQ_EMIT   0x16
#define DRM_RADEON_IRQ_WAIT   0x17
#define DRM_RADEON_CP_RESUME  0x18
#define DRM_RADEON_SETPARAM   0x19
#define DRM_RADEON_SURF_ALLOC 0x1a
#define DRM_RADEON_SURF_FREE  0x1b
/* KMS ioctl */
#define DRM_RADEON_GEM_INFO		0x1c
#define DRM_RADEON_GEM_CREATE		0x1d
#define DRM_RADEON_GEM_MMAP		0x1e
#define DRM_RADEON_GEM_PREAD		0x21
#define DRM_RADEON_GEM_PWRITE		0x22
#define DRM_RADEON_GEM_SET_DOMAIN	0x23
#define DRM_RADEON_GEM_WAIT_IDLE	0x24
#define DRM_RADEON_CS			0x26
#define DRM_RADEON_INFO			0x27
#define DRM_RADEON_GEM_SET_TILING	0x28
#define DRM_RADEON_GEM_GET_TILING	0x29
#define DRM_RADEON_GEM_BUSY		0x2a

#define DRM_IOCTL_RADEON_CP_INIT    DRM_IOW( DRM_COMMAND_BASE + DRM_RADEON_CP_INIT, drm_radeon_init_t)
#define DRM_IOCTL_RADEON_CP_START   DRM_IO(  DRM_COMMAND_BASE + DRM_RADEON_CP_START)
#define DRM_IOCTL_RADEON_CP_STOP    DRM_IOW( DRM_COMMAND_BASE + DRM_RADEON_CP_STOP, drm_radeon_cp_stop_t)
#define DRM_IOCTL_RADEON_CP_RESET   DRM_IO(  DRM_COMMAND_BASE + DRM_RADEON_CP_RESET)
#define DRM_IOCTL_RADEON_CP_IDLE    DRM_IO(  DRM_COMMAND_BASE + DRM_RADEON_CP_IDLE)
#define DRM_IOCTL_RADEON_RESET      DRM_IO(  DRM_COMMAND_BASE + DRM_RADEON_RESET)
#define DRM_IOCTL_RADEON_FULLSCREEN DRM_IOW( DRM_COMMAND_BASE + DRM_RADEON_FULLSCREEN, drm_radeon_fullscreen_t)
#define DRM_IOCTL_RADEON_SWAP       DRM_IO(  DRM_COMMAND_BASE + DRM_RADEON_SWAP)
#define DRM_IOCTL_RADEON_CLEAR      DRM_IOW( DRM_COMMAND_BASE + DRM_RADEON_CLEAR, drm_radeon_clear_t)
#define DRM_IOCTL_RADEON_VERTEX     DRM_IOW( DRM_COMMAND_BASE + DRM_RADEON_VERTEX, drm_radeon_vertex_t)
#define DRM_IOCTL_RADEON_INDICES    DRM_IOW( DRM_COMMAND_BASE + DRM_RADEON_INDICES, drm_radeon_indices_t)
#define DRM_IOCTL_RADEON_STIPPLE    DRM_IOW( DRM_COMMAND_BASE + DRM_RADEON_STIPPLE, drm_radeon_stipple_t)
#define DRM_IOCTL_RADEON_INDIRECT   DRM_IOWR(DRM_COMMAND_BASE + DRM_RADEON_INDIRECT, drm_radeon_indirect_t)
#define DRM_IOCTL_RADEON_TEXTURE    DRM_IOWR(DRM_COMMAND_BASE + DRM_RADEON_TEXTURE, drm_radeon_texture_t)
#define DRM_IOCTL_RADEON_VERTEX2    DRM_IOW( DRM_COMMAND_BASE + DRM_RADEON_VERTEX2, drm_radeon_vertex2_t)
#define DRM_IOCTL_RADEON_CMDBUF     DRM_IOW( DRM_COMMAND_BASE + DRM_RADEON_CMDBUF, drm_radeon_cmd_buffer_t)
#define DRM_IOCTL_RADEON_GETPARAM   DRM_IOWR(DRM_COMMAND_BASE + DRM_RADEON_GETPARAM, drm_radeon_getparam_t)
#define DRM_IOCTL_RADEON_FLIP       DRM_IO(  DRM_COMMAND_BASE + DRM_RADEON_FLIP)
#define DRM_IOCTL_RADEON_ALLOC      DRM_IOWR(DRM_COMMAND_BASE + DRM_RADEON_ALLOC, drm_radeon_mem_alloc_t)
#define DRM_IOCTL_RADEON_FREE       DRM_IOW( DRM_COMMAND_BASE + DRM_RADEON_FREE, drm_radeon_mem_free_t)
#define DRM_IOCTL_RADEON_INIT_HEAP  DRM_IOW( DRM_COMMAND_BASE + DRM_RADEON_INIT_HEAP, drm_radeon_mem_init_heap_t)
#define DRM_IOCTL_RADEON_IRQ_EMIT   DRM_IOWR(DRM_COMMAND_BASE + DRM_RADEON_IRQ_EMIT, drm_radeon_irq_emit_t)
#define DRM_IOCTL_RADEON_IRQ_WAIT   DRM_IOW( DRM_COMMAND_BASE + DRM_RADEON_IRQ_WAIT, drm_radeon_irq_wait_t)
#define DRM_IOCTL_RADEON_CP_RESUME  DRM_IO(  DRM_COMMAND_BASE + DRM_RADEON_CP_RESUME)
#define DRM_IOCTL_RADEON_SETPARAM   DRM_IOW( DRM_COMMAND_BASE + DRM_RADEON_SETPARAM, drm_radeon_setparam_t)
#define DRM_IOCTL_RADEON_SURF_ALLOC DRM_IOW( DRM_COMMAND_BASE + DRM_RADEON_SURF_ALLOC, drm_radeon_surface_alloc_t)
#define DRM_IOCTL_RADEON_SURF_FREE  DRM_IOW( DRM_COMMAND_BASE + DRM_RADEON_SURF_FREE, drm_radeon_surface_free_t)
/* KMS */
#define DRM_IOCTL_RADEON_GEM_INFO	DRM_IOWR(DRM_COMMAND_BASE + DRM_RADEON_GEM_INFO, struct drm_radeon_gem_info)
#define DRM_IOCTL_RADEON_GEM_CREATE	DRM_IOWR(DRM_COMMAND_BASE + DRM_RADEON_GEM_CREATE, struct drm_radeon_gem_create)
#define DRM_IOCTL_RADEON_GEM_MMAP	DRM_IOWR(DRM_COMMAND_BASE + DRM_RADEON_GEM_MMAP, struct drm_radeon_gem_mmap)
#define DRM_IOCTL_RADEON_GEM_PREAD	DRM_IOWR(DRM_COMMAND_BASE + DRM_RADEON_GEM_PREAD, struct drm_radeon_gem_pread)
#define DRM_IOCTL_RADEON_GEM_PWRITE	DRM_IOWR(DRM_COMMAND_BASE + DRM_RADEON_GEM_PWRITE, struct drm_radeon_gem_pwrite)
#define DRM_IOCTL_RADEON_GEM_SET_DOMAIN	DRM_IOWR(DRM_COMMAND_BASE + DRM_RADEON_GEM_SET_DOMAIN, struct drm_radeon_gem_set_domain)
#define DRM_IOCTL_RADEON_GEM_WAIT_IDLE	DRM_IOW(DRM_COMMAND_BASE + DRM_RADEON_GEM_WAIT_IDLE, struct drm_radeon_gem_wait_idle)
#define DRM_IOCTL_RADEON_CS		DRM_IOWR(DRM_COMMAND_BASE + DRM_RADEON_CS, struct drm_radeon_cs)
#define DRM_IOCTL_RADEON_INFO		DRM_IOWR(DRM_COMMAND_BASE + DRM_RADEON_INFO, struct drm_radeon_info)
#define DRM_IOCTL_RADEON_GEM_SET_TILING	DRM_IOWR(DRM_COMMAND_BASE + DRM_RADEON_GEM_SET_TILING, struct drm_radeon_gem_set_tiling)
#define DRM_IOCTL_RADEON_GEM_GET_TILING	DRM_IOWR(DRM_COMMAND_BASE + DRM_RADEON_GEM_GET_TILING, struct drm_radeon_gem_get_tiling)
#define DRM_IOCTL_RADEON_GEM_BUSY	DRM_IOWR(DRM_COMMAND_BASE + DRM_RADEON_GEM_BUSY, struct drm_radeon_gem_busy)

typedef struct drm_radeon_init {
	enum {
		RADEON_INIT_CP = 0x01,
		RADEON_CLEANUP_CP = 0x02,
		RADEON_INIT_R200_CP = 0x03,
		RADEON_INIT_R300_CP = 0x04,
		RADEON_INIT_R600_CP = 0x05
	} func;
	unsigned long sarea_priv_offset;
	int is_pci;
	int cp_mode;
	int gart_size;
	int ring_size;
	int usec_timeout;

	unsigned int fb_bpp;
	unsigned int front_offset, front_pitch;
	unsigned int back_offset, back_pitch;
	unsigned int depth_bpp;
	unsigned int depth_offset, depth_pitch;

	unsigned long fb_offset;
	unsigned long mmio_offset;
	unsigned long ring_offset;
	unsigned long ring_rptr_offset;
	unsigned long buffers_offset;
	unsigned long gart_textures_offset;
} drm_radeon_init_t;

typedef struct drm_radeon_cp_stop {
	int flush;
	int idle;
} drm_radeon_cp_stop_t;

typedef struct drm_radeon_fullscreen {
	enum {
		RADEON_INIT_FULLSCREEN = 0x01,
		RADEON_CLEANUP_FULLSCREEN = 0x02
	} func;
} drm_radeon_fullscreen_t;

#define CLEAR_X1	0
#define CLEAR_Y1	1
#define CLEAR_X2	2
#define CLEAR_Y2	3
#define CLEAR_DEPTH	4

typedef union drm_radeon_clear_rect {
	float f[5];
	unsigned int ui[5];
} drm_radeon_clear_rect_t;

typedef struct drm_radeon_clear {
	unsigned int flags;
	unsigned int clear_color;
	unsigned int clear_depth;
	unsigned int color_mask;
	unsigned int depth_mask;	/* misnamed field:  should be stencil */
	drm_radeon_clear_rect_t __user *depth_boxes;
} drm_radeon_clear_t;

typedef struct drm_radeon_vertex {
	int prim;
	int idx;		/* Index of vertex buffer */
	int count;		/* Number of vertices in buffer */
	int discard;		/* Client finished with buffer? */
} drm_radeon_vertex_t;

typedef struct drm_radeon_indices {
	int prim;
	int idx;
	int start;
	int end;
	int discard;		/* Client finished with buffer? */
} drm_radeon_indices_t;

/* v1.2 - obsoletes drm_radeon_vertex and drm_radeon_indices
 *      - allows multiple primitives and state changes in a single ioctl
 *      - supports driver change to emit native primitives
 */
typedef struct drm_radeon_vertex2 {
	int idx;		/* Index of vertex buffer */
	int discard;		/* Client finished with buffer? */
	int nr_states;
	drm_radeon_state_t __user *state;
	int nr_prims;
	drm_radeon_prim_t __user *prim;
} drm_radeon_vertex2_t;

/* v1.3 - obsoletes drm_radeon_vertex2
 *      - allows arbitarily large cliprect list
 *      - allows updating of tcl packet, vector and scalar state
 *      - allows memory-efficient description of state updates
 *      - allows state to be emitted without a primitive
 *           (for clears, ctx switches)
 *      - allows more than one dma buffer to be referenced per ioctl
 *      - supports tcl driver
 *      - may be extended in future versions with new cmd types, packets
 */
typedef struct drm_radeon_cmd_buffer {
	int bufsz;
	char __user *buf;
	int nbox;
	struct drm_clip_rect __user *boxes;
} drm_radeon_cmd_buffer_t;

typedef struct drm_radeon_tex_image {
	unsigned int x, y;	/* Blit coordinates */
	unsigned int width, height;
	const void __user *data;
} drm_radeon_tex_image_t;

typedef struct drm_radeon_texture {
	unsigned int offset;
	int pitch;
	int format;
	int width;		/* Texture image coordinates */
	int height;
	drm_radeon_tex_image_t __user *image;
} drm_radeon_texture_t;

typedef struct drm_radeon_stipple {
	unsigned int __user *mask;
} drm_radeon_stipple_t;

typedef struct drm_radeon_indirect {
	int idx;
	int start;
	int end;
	int discard;
} drm_radeon_indirect_t;

/* enum for card type parameters */
#define RADEON_CARD_PCI 0
#define RADEON_CARD_AGP 1
#define RADEON_CARD_PCIE 2

/* 1.3: An ioctl to get parameters that aren't available to the 3d
 * client any other way.
 */
#define RADEON_PARAM_GART_BUFFER_OFFSET    1	/* card offset of 1st GART buffer */
#define RADEON_PARAM_LAST_FRAME            2
#define RADEON_PARAM_LAST_DISPATCH         3
#define RADEON_PARAM_LAST_CLEAR            4
/* Added with DRM version 1.6. */
#define RADEON_PARAM_IRQ_NR                5
#define RADEON_PARAM_GART_BASE             6	/* card offset of GART base */
/* Added with DRM version 1.8. */
#define RADEON_PARAM_REGISTER_HANDLE       7	/* for drmMap() */
#define RADEON_PARAM_STATUS_HANDLE         8
#define RADEON_PARAM_SAREA_HANDLE          9
#define RADEON_PARAM_GART_TEX_HANDLE       10
#define RADEON_PARAM_SCRATCH_OFFSET        11
#define RADEON_PARAM_CARD_TYPE             12
#define RADEON_PARAM_VBLANK_CRTC           13   /* VBLANK CRTC */
#define RADEON_PARAM_FB_LOCATION           14   /* FB location */
#define RADEON_PARAM_NUM_GB_PIPES          15   /* num GB pipes */
#define RADEON_PARAM_DEVICE_ID             16
#define RADEON_PARAM_NUM_Z_PIPES           17   /* num Z pipes */

typedef struct drm_radeon_getparam {
	int param;
	void __user *value;
} drm_radeon_getparam_t;

/* 1.6: Set up a memory manager for regions of shared memory:
 */
#define RADEON_MEM_REGION_GART 1
#define RADEON_MEM_REGION_FB   2

typedef struct drm_radeon_mem_alloc {
	int region;
	int alignment;
	int size;
	int __user *region_offset;	/* offset from start of fb or GART */
} drm_radeon_mem_alloc_t;

typedef struct drm_radeon_mem_free {
	int region;
	int region_offset;
} drm_radeon_mem_free_t;

typedef struct drm_radeon_mem_init_heap {
	int region;
	int size;
	int start;
} drm_radeon_mem_init_heap_t;

/* 1.6: Userspace can request & wait on irq's:
 */
typedef struct drm_radeon_irq_emit {
	int __user *irq_seq;
} drm_radeon_irq_emit_t;

typedef struct drm_radeon_irq_wait {
	int irq_seq;
} drm_radeon_irq_wait_t;

/* 1.10: Clients tell the DRM where they think the framebuffer is located in
 * the card's address space, via a new generic ioctl to set parameters
 */

typedef struct drm_radeon_setparam {
	unsigned int param;
	__s64 value;
} drm_radeon_setparam_t;

#define RADEON_SETPARAM_FB_LOCATION    1	/* determined framebuffer location */
#define RADEON_SETPARAM_SWITCH_TILING  2	/* enable/disable color tiling */
#define RADEON_SETPARAM_PCIGART_LOCATION 3	/* PCI Gart Location */
#define RADEON_SETPARAM_NEW_MEMMAP 4		/* Use new memory map */
#define RADEON_SETPARAM_PCIGART_TABLE_SIZE 5    /* PCI GART Table Size */
#define RADEON_SETPARAM_VBLANK_CRTC 6           /* VBLANK CRTC */
/* 1.14: Clients can allocate/free a surface
 */
typedef struct drm_radeon_surface_alloc {
	unsigned int address;
	unsigned int size;
	unsigned int flags;
} drm_radeon_surface_alloc_t;

typedef struct drm_radeon_surface_free {
	unsigned int address;
} drm_radeon_surface_free_t;

#define	DRM_RADEON_VBLANK_CRTC1		1
#define	DRM_RADEON_VBLANK_CRTC2		2

/*
 * Kernel modesetting world below.
 */
#define RADEON_GEM_DOMAIN_CPU		0x1
#define RADEON_GEM_DOMAIN_GTT		0x2
#define RADEON_GEM_DOMAIN_VRAM		0x4

struct drm_radeon_gem_info {
	uint64_t	gart_size;
	uint64_t	vram_size;
	uint64_t	vram_visible;
};

#define RADEON_GEM_NO_BACKING_STORE 1

struct drm_radeon_gem_create {
	uint64_t	size;
	uint64_t	alignment;
	uint32_t	handle;
	uint32_t	initial_domain;
	uint32_t	flags;
};

#define RADEON_TILING_MACRO       0x1
#define RADEON_TILING_MICRO       0x2
#define RADEON_TILING_SWAP_16BIT  0x4
#define RADEON_TILING_SWAP_32BIT  0x8
#define RADEON_TILING_SURFACE     0x10 /* this object requires a surface
					* when mapped - i.e. front buffer */
#define RADEON_TILING_MICRO_SQUARE 0x20

struct drm_radeon_gem_set_tiling {
	uint32_t	handle;
	uint32_t	tiling_flags;
	uint32_t	pitch;
};

struct drm_radeon_gem_get_tiling {
	uint32_t	handle;
	uint32_t	tiling_flags;
	uint32_t	pitch;
};

struct drm_radeon_gem_mmap {
	uint32_t	handle;
	uint32_t	pad;
	uint64_t	offset;
	uint64_t	size;
	uint64_t	addr_ptr;
};

struct drm_radeon_gem_set_domain {
	uint32_t	handle;
	uint32_t	read_domains;
	uint32_t	write_domain;
};

struct drm_radeon_gem_wait_idle {
	uint32_t	handle;
	uint32_t	pad;
};

struct drm_radeon_gem_busy {
	uint32_t	handle;
	uint32_t        domain;
};

struct drm_radeon_gem_pread {
	/** Handle for the object being read. */
	uint32_t handle;
	uint32_t pad;
	/** Offset into the object to read from */
	uint64_t offset;
	/** Length of data to read */
	uint64_t size;
	/** Pointer to write the data into. */
	/* void *, but pointers are not 32/64 compatible */
	uint64_t data_ptr;
};

struct drm_radeon_gem_pwrite {
	/** Handle for the object being written to. */
	uint32_t handle;
	uint32_t pad;
	/** Offset into the object to write to */
	uint64_t offset;
	/** Length of data to write */
	uint64_t size;
	/** Pointer to read the data from. */
	/* void *, but pointers are not 32/64 compatible */
	uint64_t data_ptr;
};

#define RADEON_CHUNK_ID_RELOCS	0x01
#define RADEON_CHUNK_ID_IB	0x02

struct drm_radeon_cs_chunk {
	uint32_t		chunk_id;
	uint32_t		length_dw;
	uint64_t		chunk_data;
};

struct drm_radeon_cs_reloc {
	uint32_t		handle;
	uint32_t		read_domains;
	uint32_t		write_domain;
	uint32_t		flags;
};

struct drm_radeon_cs {
	uint32_t		num_chunks;
	uint32_t		cs_id;
	/* this points to uint64_t * which point to cs chunks */
	uint64_t		chunks;
	/* updates to the limits after this CS ioctl */
	uint64_t		gart_limit;
	uint64_t		vram_limit;
};

#define RADEON_INFO_DEVICE_ID		0x00
#define RADEON_INFO_NUM_GB_PIPES	0x01
#define RADEON_INFO_NUM_Z_PIPES 	0x02
#define RADEON_INFO_ACCEL_WORKING	0x03
#define RADEON_INFO_CRTC_FROM_ID	0x04
#define RADEON_INFO_ACCEL_WORKING2	0x05
#define RADEON_INFO_TILING_CONFIG	0x06
#define RADEON_INFO_WANT_HYPERZ		0x07
<<<<<<< HEAD
=======
#define RADEON_INFO_WANT_CMASK		0x08 /* get access to CMASK on r300 */
>>>>>>> 3cbea436

struct drm_radeon_info {
	uint32_t		request;
	uint32_t		pad;
	uint64_t		value;
};

#endif<|MERGE_RESOLUTION|>--- conflicted
+++ resolved
@@ -906,10 +906,7 @@
 #define RADEON_INFO_ACCEL_WORKING2	0x05
 #define RADEON_INFO_TILING_CONFIG	0x06
 #define RADEON_INFO_WANT_HYPERZ		0x07
-<<<<<<< HEAD
-=======
 #define RADEON_INFO_WANT_CMASK		0x08 /* get access to CMASK on r300 */
->>>>>>> 3cbea436
 
 struct drm_radeon_info {
 	uint32_t		request;
