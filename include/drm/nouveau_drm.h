/*
 * Copyright 2005 Stephane Marchesin.
 * All Rights Reserved.
 *
 * Permission is hereby granted, free of charge, to any person obtaining a
 * copy of this software and associated documentation files (the "Software"),
 * to deal in the Software without restriction, including without limitation
 * the rights to use, copy, modify, merge, publish, distribute, sublicense,
 * and/or sell copies of the Software, and to permit persons to whom the
 * Software is furnished to do so, subject to the following conditions:
 *
 * The above copyright notice and this permission notice (including the next
 * paragraph) shall be included in all copies or substantial portions of the
 * Software.
 *
 * THE SOFTWARE IS PROVIDED "AS IS", WITHOUT WARRANTY OF ANY KIND, EXPRESS OR
 * IMPLIED, INCLUDING BUT NOT LIMITED TO THE WARRANTIES OF MERCHANTABILITY,
 * FITNESS FOR A PARTICULAR PURPOSE AND NONINFRINGEMENT.  IN NO EVENT SHALL
 * VA LINUX SYSTEMS AND/OR ITS SUPPLIERS BE LIABLE FOR ANY CLAIM, DAMAGES OR
 * OTHER LIABILITY, WHETHER IN AN ACTION OF CONTRACT, TORT OR OTHERWISE,
 * ARISING FROM, OUT OF OR IN CONNECTION WITH THE SOFTWARE OR THE USE OR
 * OTHER DEALINGS IN THE SOFTWARE.
 */

#ifndef __NOUVEAU_DRM_H__
#define __NOUVEAU_DRM_H__

#define NOUVEAU_DRM_HEADER_PATCHLEVEL 16

struct drm_nouveau_channel_alloc {
	uint32_t     fb_ctxdma_handle;
	uint32_t     tt_ctxdma_handle;

	int          channel;
	uint32_t     pushbuf_domains;

	/* Notifier memory */
	uint32_t     notifier_handle;

	/* DRM-enforced subchannel assignments */
	struct {
		uint32_t handle;
		uint32_t grclass;
	} subchan[8];
	uint32_t nr_subchan;
};

struct drm_nouveau_channel_free {
	int channel;
};

struct drm_nouveau_grobj_alloc {
	int      channel;
	uint32_t handle;
	int      class;
};

struct drm_nouveau_notifierobj_alloc {
	uint32_t channel;
	uint32_t handle;
	uint32_t size;
	uint32_t offset;
};

struct drm_nouveau_gpuobj_free {
	int      channel;
	uint32_t handle;
};

/* FIXME : maybe unify {GET,SET}PARAMs */
#define NOUVEAU_GETPARAM_PCI_VENDOR      3
#define NOUVEAU_GETPARAM_PCI_DEVICE      4
#define NOUVEAU_GETPARAM_BUS_TYPE        5
#define NOUVEAU_GETPARAM_FB_SIZE         8
#define NOUVEAU_GETPARAM_AGP_SIZE        9
#define NOUVEAU_GETPARAM_CHIPSET_ID      11
#define NOUVEAU_GETPARAM_VM_VRAM_BASE    12
#define NOUVEAU_GETPARAM_GRAPH_UNITS     13
#define NOUVEAU_GETPARAM_PTIMER_TIME     14
<<<<<<< HEAD
=======
#define NOUVEAU_GETPARAM_HAS_BO_USAGE    15
#define NOUVEAU_GETPARAM_HAS_PAGEFLIP    16
>>>>>>> 3cbea436
struct drm_nouveau_getparam {
	uint64_t param;
	uint64_t value;
};

struct drm_nouveau_setparam {
	uint64_t param;
	uint64_t value;
};

#define NOUVEAU_GEM_DOMAIN_CPU       (1 << 0)
#define NOUVEAU_GEM_DOMAIN_VRAM      (1 << 1)
#define NOUVEAU_GEM_DOMAIN_GART      (1 << 2)
#define NOUVEAU_GEM_DOMAIN_MAPPABLE  (1 << 3)

#define NOUVEAU_GEM_TILE_LAYOUT_MASK 0x0000ff00
#define NOUVEAU_GEM_TILE_16BPP       0x00000001
#define NOUVEAU_GEM_TILE_32BPP       0x00000002
#define NOUVEAU_GEM_TILE_ZETA        0x00000004
#define NOUVEAU_GEM_TILE_NONCONTIG   0x00000008

struct drm_nouveau_gem_info {
	uint32_t handle;
	uint32_t domain;
	uint64_t size;
	uint64_t offset;
	uint64_t map_handle;
	uint32_t tile_mode;
	uint32_t tile_flags;
};

struct drm_nouveau_gem_new {
	struct drm_nouveau_gem_info info;
	uint32_t channel_hint;
	uint32_t align;
};

#define NOUVEAU_GEM_MAX_BUFFERS 1024
struct drm_nouveau_gem_pushbuf_bo_presumed {
	uint32_t valid;
	uint32_t domain;
	uint64_t offset;
};

struct drm_nouveau_gem_pushbuf_bo {
	uint64_t user_priv;
	uint32_t handle;
	uint32_t read_domains;
	uint32_t write_domains;
	uint32_t valid_domains;
	struct drm_nouveau_gem_pushbuf_bo_presumed presumed;
};

#define NOUVEAU_GEM_RELOC_LOW  (1 << 0)
#define NOUVEAU_GEM_RELOC_HIGH (1 << 1)
#define NOUVEAU_GEM_RELOC_OR   (1 << 2)
#define NOUVEAU_GEM_MAX_RELOCS 1024
struct drm_nouveau_gem_pushbuf_reloc {
	uint32_t reloc_bo_index;
	uint32_t reloc_bo_offset;
	uint32_t bo_index;
	uint32_t flags;
	uint32_t data;
	uint32_t vor;
	uint32_t tor;
};

#define NOUVEAU_GEM_MAX_PUSH 512
struct drm_nouveau_gem_pushbuf_push {
	uint32_t bo_index;
	uint32_t pad;
	uint64_t offset;
	uint64_t length;
};

struct drm_nouveau_gem_pushbuf {
	uint32_t channel;
	uint32_t nr_buffers;
	uint64_t buffers;
	uint32_t nr_relocs;
	uint32_t nr_push;
	uint64_t relocs;
	uint64_t push;
	uint32_t suffix0;
	uint32_t suffix1;
	uint64_t vram_available;
	uint64_t gart_available;
};

#define NOUVEAU_GEM_CPU_PREP_NOWAIT                                  0x00000001
#define NOUVEAU_GEM_CPU_PREP_WRITE                                   0x00000004
struct drm_nouveau_gem_cpu_prep {
	uint32_t handle;
	uint32_t flags;
};

struct drm_nouveau_gem_cpu_fini {
	uint32_t handle;
};

enum nouveau_bus_type {
	NV_AGP     = 0,
	NV_PCI     = 1,
	NV_PCIE    = 2,
};

struct drm_nouveau_sarea {
};

#define DRM_NOUVEAU_GETPARAM           0x00
#define DRM_NOUVEAU_SETPARAM           0x01
#define DRM_NOUVEAU_CHANNEL_ALLOC      0x02
#define DRM_NOUVEAU_CHANNEL_FREE       0x03
#define DRM_NOUVEAU_GROBJ_ALLOC        0x04
#define DRM_NOUVEAU_NOTIFIEROBJ_ALLOC  0x05
#define DRM_NOUVEAU_GPUOBJ_FREE        0x06
#define DRM_NOUVEAU_GEM_NEW            0x40
#define DRM_NOUVEAU_GEM_PUSHBUF        0x41
#define DRM_NOUVEAU_GEM_CPU_PREP       0x42
#define DRM_NOUVEAU_GEM_CPU_FINI       0x43
#define DRM_NOUVEAU_GEM_INFO           0x44

#define DRM_IOCTL_NOUVEAU_GETPARAM           DRM_IOWR(DRM_COMMAND_BASE + DRM_NOUVEAU_GETPARAM, struct drm_nouveau_getparam)
#define DRM_IOCTL_NOUVEAU_SETPARAM           DRM_IOWR(DRM_COMMAND_BASE + DRM_NOUVEAU_SETPARAM, struct drm_nouveau_setparam)
#define DRM_IOCTL_NOUVEAU_CHANNEL_ALLOC      DRM_IOWR(DRM_COMMAND_BASE + DRM_NOUVEAU_CHANNEL_ALLOC, struct drm_nouveau_channel_alloc)
#define DRM_IOCTL_NOUVEAU_CHANNEL_FREE       DRM_IOW (DRM_COMMAND_BASE + DRM_NOUVEAU_CHANNEL_FREE, struct drm_nouveau_channel_free)
#define DRM_IOCTL_NOUVEAU_GROBJ_ALLOC        DRM_IOW (DRM_COMMAND_BASE + DRM_NOUVEAU_GROBJ_ALLOC, struct drm_nouveau_grobj_alloc)
#define DRM_IOCTL_NOUVEAU_NOTIFIEROBJ_ALLOC  DRM_IOWR(DRM_COMMAND_BASE + DRM_NOUVEAU_NOTIFIEROBJ_ALLOC, struct drm_nouveau_notifierobj_alloc)
#define DRM_IOCTL_NOUVEAU_GPUOBJ_FREE        DRM_IOW (DRM_COMMAND_BASE + DRM_NOUVEAU_GPUOBJ_FREE, struct drm_nouveau_gpuobj_free)
#define DRM_IOCTL_NOUVEAU_GEM_NEW            DRM_IOWR(DRM_COMMAND_BASE + DRM_NOUVEAU_GEM_NEW, struct drm_nouveau_gem_new)
#define DRM_IOCTL_NOUVEAU_GEM_PUSHBUF        DRM_IOWR(DRM_COMMAND_BASE + DRM_NOUVEAU_GEM_PUSHBUF, struct drm_nouveau_gem_pushbuf)
#define DRM_IOCTL_NOUVEAU_GEM_CPU_PREP       DRM_IOW (DRM_COMMAND_BASE + DRM_NOUVEAU_GEM_CPU_PREP, struct drm_nouveau_gem_cpu_prep)
#define DRM_IOCTL_NOUVEAU_GEM_CPU_FINI       DRM_IOW (DRM_COMMAND_BASE + DRM_NOUVEAU_GEM_CPU_FINI, struct drm_nouveau_gem_cpu_fini)
#define DRM_IOCTL_NOUVEAU_GEM_INFO           DRM_IOWR(DRM_COMMAND_BASE + DRM_NOUVEAU_GEM_INFO, struct drm_nouveau_gem_info)

#endif /* __NOUVEAU_DRM_H__ */<|MERGE_RESOLUTION|>--- conflicted
+++ resolved
@@ -77,11 +77,8 @@
 #define NOUVEAU_GETPARAM_VM_VRAM_BASE    12
 #define NOUVEAU_GETPARAM_GRAPH_UNITS     13
 #define NOUVEAU_GETPARAM_PTIMER_TIME     14
-<<<<<<< HEAD
-=======
 #define NOUVEAU_GETPARAM_HAS_BO_USAGE    15
 #define NOUVEAU_GETPARAM_HAS_PAGEFLIP    16
->>>>>>> 3cbea436
 struct drm_nouveau_getparam {
 	uint64_t param;
 	uint64_t value;
