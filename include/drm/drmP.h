/**
 * \file drmP.h
 * Private header for Direct Rendering Manager
 *
 * \author Rickard E. (Rik) Faith <faith@valinux.com>
 * \author Gareth Hughes <gareth@valinux.com>
 */

/*
 * Copyright 1999 Precision Insight, Inc., Cedar Park, Texas.
 * Copyright 2000 VA Linux Systems, Inc., Sunnyvale, California.
 * Copyright (c) 2009-2010, Code Aurora Forum.
 * All rights reserved.
 *
 * Permission is hereby granted, free of charge, to any person obtaining a
 * copy of this software and associated documentation files (the "Software"),
 * to deal in the Software without restriction, including without limitation
 * the rights to use, copy, modify, merge, publish, distribute, sublicense,
 * and/or sell copies of the Software, and to permit persons to whom the
 * Software is furnished to do so, subject to the following conditions:
 *
 * The above copyright notice and this permission notice (including the next
 * paragraph) shall be included in all copies or substantial portions of the
 * Software.
 *
 * THE SOFTWARE IS PROVIDED "AS IS", WITHOUT WARRANTY OF ANY KIND, EXPRESS OR
 * IMPLIED, INCLUDING BUT NOT LIMITED TO THE WARRANTIES OF MERCHANTABILITY,
 * FITNESS FOR A PARTICULAR PURPOSE AND NONINFRINGEMENT.  IN NO EVENT SHALL
 * VA LINUX SYSTEMS AND/OR ITS SUPPLIERS BE LIABLE FOR ANY CLAIM, DAMAGES OR
 * OTHER LIABILITY, WHETHER IN AN ACTION OF CONTRACT, TORT OR OTHERWISE,
 * ARISING FROM, OUT OF OR IN CONNECTION WITH THE SOFTWARE OR THE USE OR
 * OTHER DEALINGS IN THE SOFTWARE.
 */

#ifndef _DRM_P_H_
#define _DRM_P_H_

#ifdef __KERNEL__
#ifdef __alpha__
/* add include of current.h so that "current" is defined
 * before static inline funcs in wait.h. Doing this so we
 * can build the DRM (part of PI DRI). 4/21/2000 S + B */
#include <asm/current.h>
#endif				/* __alpha__ */
#include <linux/module.h>
#include <linux/kernel.h>
#include <linux/miscdevice.h>
#include <linux/fs.h>
#include <linux/proc_fs.h>
#include <linux/init.h>
#include <linux/file.h>
#include <linux/platform_device.h>
#include <linux/pci.h>
#include <linux/jiffies.h>
#include <linux/dma-mapping.h>
#include <linux/mm.h>
#include <linux/cdev.h>
#include <linux/mutex.h>
#include <linux/slab.h>
#if defined(__alpha__) || defined(__powerpc__)
#include <asm/pgtable.h>	/* For pte_wrprotect */
#endif
#include <asm/io.h>
#include <asm/mman.h>
#include <asm/uaccess.h>
#ifdef CONFIG_MTRR
#include <asm/mtrr.h>
#endif
#if defined(CONFIG_AGP) || defined(CONFIG_AGP_MODULE)
#include <linux/types.h>
#include <linux/agp_backend.h>
#endif
#include <linux/workqueue.h>
#include <linux/poll.h>
#include <asm/pgalloc.h>
#include "drm.h"

#include <linux/idr.h>

#define __OS_HAS_AGP (defined(CONFIG_AGP) || (defined(CONFIG_AGP_MODULE) && defined(MODULE)))
#define __OS_HAS_MTRR (defined(CONFIG_MTRR))

struct drm_file;
struct drm_device;

#include "drm_os_linux.h"
#include "drm_hashtab.h"
#include "drm_mm.h"

#define DRM_UT_CORE 		0x01
#define DRM_UT_DRIVER		0x02
#define DRM_UT_KMS		0x04
/*
 * Three debug levels are defined.
 * drm_core, drm_driver, drm_kms
 * drm_core level can be used in the generic drm code. For example:
 * 	drm_ioctl, drm_mm, drm_memory
 * The macro definiton of DRM_DEBUG is used.
 * 	DRM_DEBUG(fmt, args...)
 * 	The debug info by using the DRM_DEBUG can be obtained by adding
 * 	the boot option of "drm.debug=1".
 *
 * drm_driver level can be used in the specific drm driver. It is used
 * to add the debug info related with the drm driver. For example:
 * i915_drv, i915_dma, i915_gem, radeon_drv,
 * 	The macro definition of DRM_DEBUG_DRIVER can be used.
 * 	DRM_DEBUG_DRIVER(fmt, args...)
 * 	The debug info by using the DRM_DEBUG_DRIVER can be obtained by
 * 	adding the boot option of "drm.debug=0x02"
 *
 * drm_kms level can be used in the KMS code related with specific drm driver.
 * It is used to add the debug info related with KMS mode. For example:
 * the connector/crtc ,
 * 	The macro definition of DRM_DEBUG_KMS can be used.
 * 	DRM_DEBUG_KMS(fmt, args...)
 * 	The debug info by using the DRM_DEBUG_KMS can be obtained by
 * 	adding the boot option of "drm.debug=0x04"
 *
 * If we add the boot option of "drm.debug=0x06", we can get the debug info by
 * using the DRM_DEBUG_KMS and DRM_DEBUG_DRIVER.
 * If we add the boot option of "drm.debug=0x05", we can get the debug info by
 * using the DRM_DEBUG_KMS and DRM_DEBUG.
 */

extern void drm_ut_debug_printk(unsigned int request_level,
				const char *prefix,
				const char *function_name,
				const char *format, ...);
/***********************************************************************/
/** \name DRM template customization defaults */
/*@{*/

/* driver capabilities and requirements mask */
#define DRIVER_USE_AGP     0x1
#define DRIVER_REQUIRE_AGP 0x2
#define DRIVER_USE_MTRR    0x4
#define DRIVER_PCI_DMA     0x8
#define DRIVER_SG          0x10
#define DRIVER_HAVE_DMA    0x20
#define DRIVER_HAVE_IRQ    0x40
#define DRIVER_IRQ_SHARED  0x80
#define DRIVER_IRQ_VBL     0x100
#define DRIVER_DMA_QUEUE   0x200
#define DRIVER_FB_DMA      0x400
#define DRIVER_IRQ_VBL2    0x800
#define DRIVER_GEM         0x1000
#define DRIVER_MODESET     0x2000
#define DRIVER_USE_PLATFORM_DEVICE  0x4000

/***********************************************************************/
/** \name Begin the DRM... */
/*@{*/

#define DRM_DEBUG_CODE 2	  /**< Include debugging code if > 1, then
				     also include looping detection. */

#define DRM_MAGIC_HASH_ORDER  4  /**< Size of key hash table. Must be power of 2. */
#define DRM_KERNEL_CONTEXT    0	 /**< Change drm_resctx if changed */
#define DRM_RESERVED_CONTEXTS 1	 /**< Change drm_resctx if changed */
#define DRM_LOOPING_LIMIT     5000000
#define DRM_TIME_SLICE	      (HZ/20)  /**< Time slice for GLXContexts */
#define DRM_LOCK_SLICE	      1	/**< Time slice for lock, in jiffies */

#define DRM_FLAG_DEBUG	  0x01

#define DRM_MAX_CTXBITMAP (PAGE_SIZE * 8)
#define DRM_MAP_HASH_OFFSET 0x10000000

/*@}*/

/***********************************************************************/
/** \name Macros to make printk easier */
/*@{*/

/**
 * Error output.
 *
 * \param fmt printf() like format string.
 * \param arg arguments
 */
#define DRM_ERROR(fmt, arg...) \
	printk(KERN_ERR "[" DRM_NAME ":%s] *ERROR* " fmt , __func__ , ##arg)

/**
 * Memory error output.
 *
 * \param area memory area where the error occurred.
 * \param fmt printf() like format string.
 * \param arg arguments
 */
#define DRM_MEM_ERROR(area, fmt, arg...) \
	printk(KERN_ERR "[" DRM_NAME ":%s:%s] *ERROR* " fmt , __func__, \
	       drm_mem_stats[area].name , ##arg)

#define DRM_INFO(fmt, arg...)  printk(KERN_INFO "[" DRM_NAME "] " fmt , ##arg)

/**
 * Debug output.
 *
 * \param fmt printf() like format string.
 * \param arg arguments
 */
#if DRM_DEBUG_CODE
#define DRM_DEBUG(fmt, args...)						\
	do {								\
		drm_ut_debug_printk(DRM_UT_CORE, DRM_NAME, 		\
					__func__, fmt, ##args);		\
	} while (0)

#define DRM_DEBUG_DRIVER(fmt, args...)					\
	do {								\
		drm_ut_debug_printk(DRM_UT_DRIVER, DRM_NAME,		\
					__func__, fmt, ##args);		\
	} while (0)
#define DRM_DEBUG_KMS(fmt, args...)				\
	do {								\
		drm_ut_debug_printk(DRM_UT_KMS, DRM_NAME, 		\
					 __func__, fmt, ##args);	\
	} while (0)
#define DRM_LOG(fmt, args...)						\
	do {								\
		drm_ut_debug_printk(DRM_UT_CORE, NULL,			\
					NULL, fmt, ##args);		\
	} while (0)
#define DRM_LOG_KMS(fmt, args...)					\
	do {								\
		drm_ut_debug_printk(DRM_UT_KMS, NULL,			\
					NULL, fmt, ##args);		\
	} while (0)
#define DRM_LOG_MODE(fmt, args...)					\
	do {								\
		drm_ut_debug_printk(DRM_UT_MODE, NULL,			\
					NULL, fmt, ##args);		\
	} while (0)
#define DRM_LOG_DRIVER(fmt, args...)					\
	do {								\
		drm_ut_debug_printk(DRM_UT_DRIVER, NULL,		\
					NULL, fmt, ##args);		\
	} while (0)
#else
#define DRM_DEBUG_DRIVER(fmt, args...) do { } while (0)
#define DRM_DEBUG_KMS(fmt, args...)	do { } while (0)
#define DRM_DEBUG(fmt, arg...)		 do { } while (0)
#define DRM_LOG(fmt, arg...)		do { } while (0)
#define DRM_LOG_KMS(fmt, args...) do { } while (0)
#define DRM_LOG_MODE(fmt, arg...) do { } while (0)
#define DRM_LOG_DRIVER(fmt, arg...) do { } while (0)

#endif

/*@}*/

/***********************************************************************/
/** \name Internal types and structures */
/*@{*/

#define DRM_ARRAY_SIZE(x) ARRAY_SIZE(x)

#define DRM_LEFTCOUNT(x) (((x)->rp + (x)->count - (x)->wp) % ((x)->count + 1))
#define DRM_BUFCOUNT(x) ((x)->count - DRM_LEFTCOUNT(x))

#define DRM_IF_VERSION(maj, min) (maj << 16 | min)

/**
 * Test that the hardware lock is held by the caller, returning otherwise.
 *
 * \param dev DRM device.
 * \param filp file pointer of the caller.
 */
#define LOCK_TEST_WITH_RETURN( dev, _file_priv )				\
do {										\
	if (!_DRM_LOCK_IS_HELD(_file_priv->master->lock.hw_lock->lock) ||	\
	    _file_priv->master->lock.file_priv != _file_priv)	{		\
		DRM_ERROR( "%s called without lock held, held  %d owner %p %p\n",\
			   __func__, _DRM_LOCK_IS_HELD(_file_priv->master->lock.hw_lock->lock),\
			   _file_priv->master->lock.file_priv, _file_priv);	\
		return -EINVAL;							\
	}									\
} while (0)

/**
 * Ioctl function type.
 *
 * \param inode device inode.
 * \param file_priv DRM file private pointer.
 * \param cmd command.
 * \param arg argument.
 */
typedef int drm_ioctl_t(struct drm_device *dev, void *data,
			struct drm_file *file_priv);

typedef int drm_ioctl_compat_t(struct file *filp, unsigned int cmd,
			       unsigned long arg);

#define DRM_IOCTL_NR(n)                _IOC_NR(n)
#define DRM_MAJOR       226

#define DRM_AUTH	0x1
#define	DRM_MASTER	0x2
#define DRM_ROOT_ONLY	0x4
#define DRM_CONTROL_ALLOW 0x8
#define DRM_UNLOCKED	0x10

struct drm_ioctl_desc {
	unsigned int cmd;
	int flags;
	drm_ioctl_t *func;
	unsigned int cmd_drv;
};

/**
 * Creates a driver or general drm_ioctl_desc array entry for the given
 * ioctl, for use by drm_ioctl().
 */

#define DRM_IOCTL_DEF_DRV(ioctl, _func, _flags)			\
	[DRM_IOCTL_NR(DRM_##ioctl)] = {.cmd = DRM_##ioctl, .func = _func, .flags = _flags, .cmd_drv = DRM_IOCTL_##ioctl}

struct drm_magic_entry {
	struct list_head head;
	struct drm_hash_item hash_item;
	struct drm_file *priv;
};

struct drm_vma_entry {
	struct list_head head;
	struct vm_area_struct *vma;
	pid_t pid;
};

/**
 * DMA buffer.
 */
struct drm_buf {
	int idx;		       /**< Index into master buflist */
	int total;		       /**< Buffer size */
	int order;		       /**< log-base-2(total) */
	int used;		       /**< Amount of buffer in use (for DMA) */
	unsigned long offset;	       /**< Byte offset (used internally) */
	void *address;		       /**< Address of buffer */
	unsigned long bus_address;     /**< Bus address of buffer */
	struct drm_buf *next;	       /**< Kernel-only: used for free list */
	__volatile__ int waiting;      /**< On kernel DMA queue */
	__volatile__ int pending;      /**< On hardware DMA queue */
	wait_queue_head_t dma_wait;    /**< Processes waiting */
	struct drm_file *file_priv;    /**< Private of holding file descr */
	int context;		       /**< Kernel queue for this buffer */
	int while_locked;	       /**< Dispatch this buffer while locked */
	enum {
		DRM_LIST_NONE = 0,
		DRM_LIST_FREE = 1,
		DRM_LIST_WAIT = 2,
		DRM_LIST_PEND = 3,
		DRM_LIST_PRIO = 4,
		DRM_LIST_RECLAIM = 5
	} list;			       /**< Which list we're on */

	int dev_priv_size;		 /**< Size of buffer private storage */
	void *dev_private;		 /**< Per-buffer private storage */
};

/** bufs is one longer than it has to be */
struct drm_waitlist {
	int count;			/**< Number of possible buffers */
	struct drm_buf **bufs;		/**< List of pointers to buffers */
	struct drm_buf **rp;			/**< Read pointer */
	struct drm_buf **wp;			/**< Write pointer */
	struct drm_buf **end;		/**< End pointer */
	spinlock_t read_lock;
	spinlock_t write_lock;
};

struct drm_freelist {
	int initialized;	       /**< Freelist in use */
	atomic_t count;		       /**< Number of free buffers */
	struct drm_buf *next;	       /**< End pointer */

	wait_queue_head_t waiting;     /**< Processes waiting on free bufs */
	int low_mark;		       /**< Low water mark */
	int high_mark;		       /**< High water mark */
	atomic_t wfh;		       /**< If waiting for high mark */
	spinlock_t lock;
};

typedef struct drm_dma_handle {
	dma_addr_t busaddr;
	void *vaddr;
	size_t size;
} drm_dma_handle_t;

/**
 * Buffer entry.  There is one of this for each buffer size order.
 */
struct drm_buf_entry {
	int buf_size;			/**< size */
	int buf_count;			/**< number of buffers */
	struct drm_buf *buflist;		/**< buffer list */
	int seg_count;
	int page_order;
	struct drm_dma_handle **seglist;

	struct drm_freelist freelist;
};

/* Event queued up for userspace to read */
struct drm_pending_event {
	struct drm_event *event;
	struct list_head link;
	struct drm_file *file_priv;
	pid_t pid; /* pid of requester, no guarantee it's valid by the time
		      we deliver the event, for tracing only */
	void (*destroy)(struct drm_pending_event *event);
};

/** File private data */
struct drm_file {
	int authenticated;
	pid_t pid;
	uid_t uid;
	drm_magic_t magic;
	unsigned long ioctl_count;
	struct list_head lhead;
	struct drm_minor *minor;
	unsigned long lock_count;

	/** Mapping of mm object handles to object pointers. */
	struct idr object_idr;
	/** Lock for synchronization of access to object_idr. */
	spinlock_t table_lock;

	struct file *filp;
	void *driver_priv;

	int is_master; /* this file private is a master for a minor */
	struct drm_master *master; /* master this node is currently associated with
				      N.B. not always minor->master */
	struct list_head fbs;

	wait_queue_head_t event_wait;
	struct list_head event_list;
	int event_space;
};

/** Wait queue */
struct drm_queue {
	atomic_t use_count;		/**< Outstanding uses (+1) */
	atomic_t finalization;		/**< Finalization in progress */
	atomic_t block_count;		/**< Count of processes waiting */
	atomic_t block_read;		/**< Queue blocked for reads */
	wait_queue_head_t read_queue;	/**< Processes waiting on block_read */
	atomic_t block_write;		/**< Queue blocked for writes */
	wait_queue_head_t write_queue;	/**< Processes waiting on block_write */
	atomic_t total_queued;		/**< Total queued statistic */
	atomic_t total_flushed;		/**< Total flushes statistic */
	atomic_t total_locks;		/**< Total locks statistics */
	enum drm_ctx_flags flags;	/**< Context preserving and 2D-only */
	struct drm_waitlist waitlist;	/**< Pending buffers */
	wait_queue_head_t flush_queue;	/**< Processes waiting until flush */
};

/**
 * Lock data.
 */
struct drm_lock_data {
	struct drm_hw_lock *hw_lock;	/**< Hardware lock */
	/** Private of lock holder's file (NULL=kernel) */
	struct drm_file *file_priv;
	wait_queue_head_t lock_queue;	/**< Queue of blocked processes */
	unsigned long lock_time;	/**< Time of last lock in jiffies */
	spinlock_t spinlock;
	uint32_t kernel_waiters;
	uint32_t user_waiters;
	int idle_has_lock;
};

/**
 * DMA data.
 */
struct drm_device_dma {

	struct drm_buf_entry bufs[DRM_MAX_ORDER + 1];	/**< buffers, grouped by their size order */
	int buf_count;			/**< total number of buffers */
	struct drm_buf **buflist;		/**< Vector of pointers into drm_device_dma::bufs */
	int seg_count;
	int page_count;			/**< number of pages */
	unsigned long *pagelist;	/**< page list */
	unsigned long byte_count;
	enum {
		_DRM_DMA_USE_AGP = 0x01,
		_DRM_DMA_USE_SG = 0x02,
		_DRM_DMA_USE_FB = 0x04,
		_DRM_DMA_USE_PCI_RO = 0x08
	} flags;

};

/**
 * AGP memory entry.  Stored as a doubly linked list.
 */
struct drm_agp_mem {
	unsigned long handle;		/**< handle */
	DRM_AGP_MEM *memory;
	unsigned long bound;		/**< address */
	int pages;
	struct list_head head;
};

/**
 * AGP data.
 *
 * \sa drm_agp_init() and drm_device::agp.
 */
struct drm_agp_head {
	DRM_AGP_KERN agp_info;		/**< AGP device information */
	struct list_head memory;
	unsigned long mode;		/**< AGP mode */
	struct agp_bridge_data *bridge;
	int enabled;			/**< whether the AGP bus as been enabled */
	int acquired;			/**< whether the AGP device has been acquired */
	unsigned long base;
	int agp_mtrr;
	int cant_use_aperture;
	unsigned long page_mask;
};

/**
 * Scatter-gather memory.
 */
struct drm_sg_mem {
	unsigned long handle;
	void *virtual;
	int pages;
	struct page **pagelist;
	dma_addr_t *busaddr;
};

struct drm_sigdata {
	int context;
	struct drm_hw_lock *lock;
};


/**
 * Kernel side of a mapping
 */
struct drm_local_map {
	resource_size_t offset;	 /**< Requested physical address (0 for SAREA)*/
	unsigned long size;	 /**< Requested physical size (bytes) */
	enum drm_map_type type;	 /**< Type of memory to map */
	enum drm_map_flags flags;	 /**< Flags */
	void *handle;		 /**< User-space: "Handle" to pass to mmap() */
				 /**< Kernel-space: kernel-virtual address */
	int mtrr;		 /**< MTRR slot used */
};

typedef struct drm_local_map drm_local_map_t;

/**
 * Mappings list
 */
struct drm_map_list {
	struct list_head head;		/**< list head */
	struct drm_hash_item hash;
	struct drm_local_map *map;	/**< mapping */
	uint64_t user_token;
	struct drm_master *master;
	struct drm_mm_node *file_offset_node;	/**< fake offset */
};

/**
 * Context handle list
 */
struct drm_ctx_list {
	struct list_head head;		/**< list head */
	drm_context_t handle;		/**< context handle */
	struct drm_file *tag;		/**< associated fd private data */
};

/* location of GART table */
#define DRM_ATI_GART_MAIN 1
#define DRM_ATI_GART_FB   2

#define DRM_ATI_GART_PCI 1
#define DRM_ATI_GART_PCIE 2
#define DRM_ATI_GART_IGP 3

struct drm_ati_pcigart_info {
	int gart_table_location;
	int gart_reg_if;
	void *addr;
	dma_addr_t bus_addr;
	dma_addr_t table_mask;
	struct drm_dma_handle *table_handle;
	struct drm_local_map mapping;
	int table_size;
};

/**
 * GEM specific mm private for tracking GEM objects
 */
struct drm_gem_mm {
	struct drm_mm offset_manager;	/**< Offset mgmt for buffer objects */
	struct drm_open_hash offset_hash; /**< User token hash table for maps */
};

/**
 * This structure defines the drm_mm memory object, which will be used by the
 * DRM for its buffer objects.
 */
struct drm_gem_object {
	/** Reference count of this object */
	struct kref refcount;

	/** Handle count of this object. Each handle also holds a reference */
	atomic_t handle_count; /* number of handles on this object */

	/** Related drm device */
	struct drm_device *dev;

	/** File representing the shmem storage */
	struct file *filp;

	/* Mapping info for this object */
	struct drm_map_list map_list;

	/**
	 * Size of the object, in bytes.  Immutable over the object's
	 * lifetime.
	 */
	size_t size;

	/**
	 * Global name for this object, starts at 1. 0 means unnamed.
	 * Access is covered by the object_name_lock in the related drm_device
	 */
	int name;

	/**
	 * Memory domains. These monitor which caches contain read/write data
	 * related to the object. When transitioning from one set of domains
	 * to another, the driver is called to ensure that caches are suitably
	 * flushed and invalidated
	 */
	uint32_t read_domains;
	uint32_t write_domain;

	/**
	 * While validating an exec operation, the
	 * new read/write domain values are computed here.
	 * They will be transferred to the above values
	 * at the point that any cache flushing occurs
	 */
	uint32_t pending_read_domains;
	uint32_t pending_write_domain;

	void *driver_private;
};

#include "drm_crtc.h"

/* per-master structure */
struct drm_master {

	struct kref refcount; /* refcount for this master */

	struct list_head head; /**< each minor contains a list of masters */
	struct drm_minor *minor; /**< link back to minor we are a master for */

	char *unique;			/**< Unique identifier: e.g., busid */
	int unique_len;			/**< Length of unique field */
	int unique_size;		/**< amount allocated */

	int blocked;			/**< Blocked due to VC switch? */

	/** \name Authentication */
	/*@{ */
	struct drm_open_hash magiclist;
	struct list_head magicfree;
	/*@} */

	struct drm_lock_data lock;	/**< Information on hardware lock */

	void *driver_priv; /**< Private structure for driver to use */
};

/**
 * DRM driver structure. This structure represent the common code for
 * a family of cards. There will one drm_device for each card present
 * in this family
 */
struct drm_driver {
	int (*load) (struct drm_device *, unsigned long flags);
	int (*firstopen) (struct drm_device *);
	int (*open) (struct drm_device *, struct drm_file *);
	void (*preclose) (struct drm_device *, struct drm_file *file_priv);
	void (*postclose) (struct drm_device *, struct drm_file *);
	void (*lastclose) (struct drm_device *);
	int (*unload) (struct drm_device *);
	int (*suspend) (struct drm_device *, pm_message_t state);
	int (*resume) (struct drm_device *);
	int (*dma_ioctl) (struct drm_device *dev, void *data, struct drm_file *file_priv);
	int (*dma_quiescent) (struct drm_device *);
	int (*context_dtor) (struct drm_device *dev, int context);

	/**
	 * get_vblank_counter - get raw hardware vblank counter
	 * @dev: DRM device
	 * @crtc: counter to fetch
	 *
	 * Driver callback for fetching a raw hardware vblank counter
	 * for @crtc.  If a device doesn't have a hardware counter, the
	 * driver can simply return the value of drm_vblank_count and
	 * make the enable_vblank() and disable_vblank() hooks into no-ops,
	 * leaving interrupts enabled at all times.
	 *
	 * Wraparound handling and loss of events due to modesetting is dealt
	 * with in the DRM core code.
	 *
	 * RETURNS
	 * Raw vblank counter value.
	 */
	u32 (*get_vblank_counter) (struct drm_device *dev, int crtc);

	/**
	 * enable_vblank - enable vblank interrupt events
	 * @dev: DRM device
	 * @crtc: which irq to enable
	 *
	 * Enable vblank interrupts for @crtc.  If the device doesn't have
	 * a hardware vblank counter, this routine should be a no-op, since
	 * interrupts will have to stay on to keep the count accurate.
	 *
	 * RETURNS
	 * Zero on success, appropriate errno if the given @crtc's vblank
	 * interrupt cannot be enabled.
	 */
	int (*enable_vblank) (struct drm_device *dev, int crtc);

	/**
	 * disable_vblank - disable vblank interrupt events
	 * @dev: DRM device
	 * @crtc: which irq to enable
	 *
	 * Disable vblank interrupts for @crtc.  If the device doesn't have
	 * a hardware vblank counter, this routine should be a no-op, since
	 * interrupts will have to stay on to keep the count accurate.
	 */
	void (*disable_vblank) (struct drm_device *dev, int crtc);

	/**
	 * Called by \c drm_device_is_agp.  Typically used to determine if a
	 * card is really attached to AGP or not.
	 *
	 * \param dev  DRM device handle
	 *
	 * \returns
	 * One of three values is returned depending on whether or not the
	 * card is absolutely \b not AGP (return of 0), absolutely \b is AGP
	 * (return of 1), or may or may not be AGP (return of 2).
	 */
	int (*device_is_agp) (struct drm_device *dev);

	/* these have to be filled in */

	irqreturn_t(*irq_handler) (DRM_IRQ_ARGS);
	void (*irq_preinstall) (struct drm_device *dev);
	int (*irq_postinstall) (struct drm_device *dev);
	void (*irq_uninstall) (struct drm_device *dev);
	void (*reclaim_buffers) (struct drm_device *dev,
				 struct drm_file * file_priv);
	void (*reclaim_buffers_locked) (struct drm_device *dev,
					struct drm_file *file_priv);
	void (*reclaim_buffers_idlelocked) (struct drm_device *dev,
					    struct drm_file *file_priv);
	void (*set_version) (struct drm_device *dev,
			     struct drm_set_version *sv);

	/* Master routines */
	int (*master_create)(struct drm_device *dev, struct drm_master *master);
	void (*master_destroy)(struct drm_device *dev, struct drm_master *master);
	/**
	 * master_set is called whenever the minor master is set.
	 * master_drop is called whenever the minor master is dropped.
	 */

	int (*master_set)(struct drm_device *dev, struct drm_file *file_priv,
			  bool from_open);
	void (*master_drop)(struct drm_device *dev, struct drm_file *file_priv,
			    bool from_release);

	int (*debugfs_init)(struct drm_minor *minor);
	void (*debugfs_cleanup)(struct drm_minor *minor);

	/**
	 * Driver-specific constructor for drm_gem_objects, to set up
	 * obj->driver_private.
	 *
	 * Returns 0 on success.
	 */
	int (*gem_init_object) (struct drm_gem_object *obj);
	void (*gem_free_object) (struct drm_gem_object *obj);

	/* vga arb irq handler */
	void (*vgaarb_irq)(struct drm_device *dev, bool state);

	/* Driver private ops for this object */
	struct vm_operations_struct *gem_vm_ops;

	int major;
	int minor;
	int patchlevel;
	char *name;
	char *desc;
	char *date;

	u32 driver_features;
	int dev_priv_size;
	struct drm_ioctl_desc *ioctls;
	int num_ioctls;
	struct file_operations fops;
	struct pci_driver pci_driver;
	struct platform_device *platform_device;
	/* List of devices hanging off this driver */
	struct list_head device_list;
};

#define DRM_MINOR_UNASSIGNED 0
#define DRM_MINOR_LEGACY 1
#define DRM_MINOR_CONTROL 2
#define DRM_MINOR_RENDER 3


/**
 * debugfs node list. This structure represents a debugfs file to
 * be created by the drm core
 */
struct drm_debugfs_list {
	const char *name; /** file name */
	int (*show)(struct seq_file*, void*); /** show callback */
	u32 driver_features; /**< Required driver features for this entry */
};

/**
 * debugfs node structure. This structure represents a debugfs file.
 */
struct drm_debugfs_node {
	struct list_head list;
	struct drm_minor *minor;
	struct drm_debugfs_list *debugfs_ent;
	struct dentry *dent;
};

/**
 * Info file list entry. This structure represents a debugfs or proc file to
 * be created by the drm core
 */
struct drm_info_list {
	const char *name; /** file name */
	int (*show)(struct seq_file*, void*); /** show callback */
	u32 driver_features; /**< Required driver features for this entry */
	void *data;
};

/**
 * debugfs node structure. This structure represents a debugfs file.
 */
struct drm_info_node {
	struct list_head list;
	struct drm_minor *minor;
	struct drm_info_list *info_ent;
	struct dentry *dent;
};

/**
 * DRM minor structure. This structure represents a drm minor number.
 */
struct drm_minor {
	int index;			/**< Minor device number */
	int type;                       /**< Control or render */
	dev_t device;			/**< Device number for mknod */
	struct device kdev;		/**< Linux device */
	struct drm_device *dev;

	struct proc_dir_entry *proc_root;  /**< proc directory entry */
	struct drm_info_node proc_nodes;
	struct dentry *debugfs_root;
	struct drm_info_node debugfs_nodes;

	struct drm_master *master; /* currently active master for this node */
	struct list_head master_list;
	struct drm_mode_group mode_group;
};

struct drm_pending_vblank_event {
	struct drm_pending_event base;
	int pipe;
	struct drm_event_vblank event;
};

/**
 * DRM device structure. This structure represent a complete card that
 * may contain multiple heads.
 */
struct drm_device {
	struct list_head driver_item;	/**< list of devices per driver */
	char *devname;			/**< For /proc/interrupts */
	int if_version;			/**< Highest interface version set */

	/** \name Locks */
	/*@{ */
	spinlock_t count_lock;		/**< For inuse, drm_device::open_count, drm_device::buf_use */
	struct mutex struct_mutex;	/**< For others */
	/*@} */

	/** \name Usage Counters */
	/*@{ */
	int open_count;			/**< Outstanding files open */
	atomic_t ioctl_count;		/**< Outstanding IOCTLs pending */
	atomic_t vma_count;		/**< Outstanding vma areas open */
	int buf_use;			/**< Buffers in use -- cannot alloc */
	atomic_t buf_alloc;		/**< Buffer allocation in progress */
	/*@} */

	/** \name Performance counters */
	/*@{ */
	unsigned long counters;
	enum drm_stat_type types[15];
	atomic_t counts[15];
	/*@} */

	struct list_head filelist;

	/** \name Memory management */
	/*@{ */
	struct list_head maplist;	/**< Linked list of regions */
	int map_count;			/**< Number of mappable regions */
	struct drm_open_hash map_hash;	/**< User token hash table for maps */

	/** \name Context handle management */
	/*@{ */
	struct list_head ctxlist;	/**< Linked list of context handles */
	int ctx_count;			/**< Number of context handles */
	struct mutex ctxlist_mutex;	/**< For ctxlist */

	struct idr ctx_idr;

	struct list_head vmalist;	/**< List of vmas (for debugging) */

	/*@} */

	/** \name DMA queues (contexts) */
	/*@{ */
	int queue_count;		/**< Number of active DMA queues */
	int queue_reserved;		  /**< Number of reserved DMA queues */
	int queue_slots;		/**< Actual length of queuelist */
	struct drm_queue **queuelist;	/**< Vector of pointers to DMA queues */
	struct drm_device_dma *dma;		/**< Optional pointer for DMA support */
	/*@} */

	/** \name Context support */
	/*@{ */
	int irq_enabled;		/**< True if irq handler is enabled */
	__volatile__ long context_flag;	/**< Context swapping flag */
	__volatile__ long interrupt_flag; /**< Interruption handler flag */
	__volatile__ long dma_flag;	/**< DMA dispatch flag */
	wait_queue_head_t context_wait;	/**< Processes waiting on ctx switch */
	int last_checked;		/**< Last context checked for DMA */
	int last_context;		/**< Last current context */
	unsigned long last_switch;	/**< jiffies at last context switch */
	/*@} */

	struct work_struct work;
	/** \name VBLANK IRQ support */
	/*@{ */

	/*
	 * At load time, disabling the vblank interrupt won't be allowed since
	 * old clients may not call the modeset ioctl and therefore misbehave.
	 * Once the modeset ioctl *has* been called though, we can safely
	 * disable them when unused.
	 */
	int vblank_disable_allowed;

	wait_queue_head_t *vbl_queue;   /**< VBLANK wait queue */
	atomic_t *_vblank_count;        /**< number of VBLANK interrupts (driver must alloc the right number of counters) */
	spinlock_t vbl_lock;
	atomic_t *vblank_refcount;      /* number of users of vblank interruptsper crtc */
	u32 *last_vblank;               /* protected by dev->vbl_lock, used */
					/* for wraparound handling */
	int *vblank_enabled;            /* so we don't call enable more than
					   once per disable */
	int *vblank_inmodeset;          /* Display driver is setting mode */
	u32 *last_vblank_wait;		/* Last vblank seqno waited per CRTC */
	struct timer_list vblank_disable_timer;

	u32 max_vblank_count;           /**< size of vblank counter register */

	/**
	 * List of events
	 */
	struct list_head vblank_event_list;
	spinlock_t event_lock;

	/*@} */
	cycles_t ctx_start;
	cycles_t lck_start;

	struct fasync_struct *buf_async;/**< Processes waiting for SIGIO */
	wait_queue_head_t buf_readers;	/**< Processes waiting to read */
	wait_queue_head_t buf_writers;	/**< Processes waiting to ctx switch */

	struct drm_agp_head *agp;	/**< AGP data */

	struct device *dev;             /**< Device structure */
	struct pci_dev *pdev;		/**< PCI device structure */
	int pci_vendor;			/**< PCI vendor id */
	int pci_device;			/**< PCI device id */
#ifdef __alpha__
	struct pci_controller *hose;
#endif

	struct platform_device *platformdev; /**< Platform device struture */

	struct drm_sg_mem *sg;	/**< Scatter gather memory */
	int num_crtcs;                  /**< Number of CRTCs on this device */
	void *dev_private;		/**< device private data */
	void *mm_private;
	struct address_space *dev_mapping;
	struct drm_sigdata sigdata;	   /**< For block_all_signals */
	sigset_t sigmask;

	struct drm_driver *driver;
	struct drm_local_map *agp_buffer_map;
	unsigned int agp_buffer_token;
	struct drm_minor *control;		/**< Control node for card */
	struct drm_minor *primary;		/**< render type primary screen head */

        struct drm_mode_config mode_config;	/**< Current mode config */

	/** \name GEM information */
	/*@{ */
	spinlock_t object_name_lock;
	struct idr object_name_idr;
	uint32_t invalidate_domains;    /* domains pending invalidation */
	uint32_t flush_domains;         /* domains pending flush */
	/*@} */

};

static __inline__ int drm_core_check_feature(struct drm_device *dev,
					     int feature)
{
	return ((dev->driver->driver_features & feature) ? 1 : 0);
}

static inline int drm_dev_to_irq(struct drm_device *dev)
{
	if (drm_core_check_feature(dev, DRIVER_USE_PLATFORM_DEVICE))
		return platform_get_irq(dev->platformdev, 0);
	else
		return dev->pdev->irq;
}

static inline int drm_get_pci_domain(struct drm_device *dev)
{
	if (drm_core_check_feature(dev, DRIVER_USE_PLATFORM_DEVICE))
		return 0;

#ifndef __alpha__
	/* For historical reasons, drm_get_pci_domain() is busticated
	 * on most archs and has to remain so for userspace interface
	 * < 1.4, except on alpha which was right from the beginning
	 */
	if (dev->if_version < 0x10004)
		return 0;
#endif /* __alpha__ */

	return pci_domain_nr(dev->pdev->bus);
}

#if __OS_HAS_AGP
static inline int drm_core_has_AGP(struct drm_device *dev)
{
	return drm_core_check_feature(dev, DRIVER_USE_AGP);
}
#else
#define drm_core_has_AGP(dev) (0)
#endif

#if __OS_HAS_MTRR
static inline int drm_core_has_MTRR(struct drm_device *dev)
{
	return drm_core_check_feature(dev, DRIVER_USE_MTRR);
}

#define DRM_MTRR_WC		MTRR_TYPE_WRCOMB

static inline int drm_mtrr_add(unsigned long offset, unsigned long size,
			       unsigned int flags)
{
	return mtrr_add(offset, size, flags, 1);
}

static inline int drm_mtrr_del(int handle, unsigned long offset,
			       unsigned long size, unsigned int flags)
{
	return mtrr_del(handle, offset, size);
}

#else
#define drm_core_has_MTRR(dev) (0)

#define DRM_MTRR_WC		0

static inline int drm_mtrr_add(unsigned long offset, unsigned long size,
			       unsigned int flags)
{
	return 0;
}

static inline int drm_mtrr_del(int handle, unsigned long offset,
			       unsigned long size, unsigned int flags)
{
	return 0;
}
#endif

/******************************************************************/
/** \name Internal function definitions */
/*@{*/

				/* Driver support (drm_drv.h) */
extern int drm_init(struct drm_driver *driver);
extern void drm_exit(struct drm_driver *driver);
extern long drm_ioctl(struct file *filp,
		      unsigned int cmd, unsigned long arg);
extern long drm_compat_ioctl(struct file *filp,
			     unsigned int cmd, unsigned long arg);
extern int drm_lastclose(struct drm_device *dev);

				/* Device support (drm_fops.h) */
extern struct mutex drm_global_mutex;
extern int drm_open(struct inode *inode, struct file *filp);
extern int drm_stub_open(struct inode *inode, struct file *filp);
extern int drm_fasync(int fd, struct file *filp, int on);
extern ssize_t drm_read(struct file *filp, char __user *buffer,
			size_t count, loff_t *offset);
extern int drm_release(struct inode *inode, struct file *filp);

				/* Mapping support (drm_vm.h) */
extern int drm_mmap(struct file *filp, struct vm_area_struct *vma);
extern int drm_mmap_locked(struct file *filp, struct vm_area_struct *vma);
extern void drm_vm_open_locked(struct vm_area_struct *vma);
extern void drm_vm_close_locked(struct vm_area_struct *vma);
<<<<<<< HEAD
extern resource_size_t drm_core_get_map_ofs(struct drm_local_map * map);
extern resource_size_t drm_core_get_reg_ofs(struct drm_device *dev);
=======
>>>>>>> 45f53cc9
extern unsigned int drm_poll(struct file *filp, struct poll_table_struct *wait);

				/* Memory management support (drm_memory.h) */
#include "drm_memory.h"
extern void drm_mem_init(void);
extern int drm_mem_info(char *buf, char **start, off_t offset,
			int request, int *eof, void *data);
extern void *drm_realloc(void *oldpt, size_t oldsize, size_t size, int area);

extern void drm_free_agp(DRM_AGP_MEM * handle, int pages);
extern int drm_bind_agp(DRM_AGP_MEM * handle, unsigned int start);
extern DRM_AGP_MEM *drm_agp_bind_pages(struct drm_device *dev,
				       struct page **pages,
				       unsigned long num_pages,
				       uint32_t gtt_offset,
				       uint32_t type);
extern int drm_unbind_agp(DRM_AGP_MEM * handle);

				/* Misc. IOCTL support (drm_ioctl.h) */
extern int drm_irq_by_busid(struct drm_device *dev, void *data,
			    struct drm_file *file_priv);
extern int drm_getunique(struct drm_device *dev, void *data,
			 struct drm_file *file_priv);
extern int drm_setunique(struct drm_device *dev, void *data,
			 struct drm_file *file_priv);
extern int drm_getmap(struct drm_device *dev, void *data,
		      struct drm_file *file_priv);
extern int drm_getclient(struct drm_device *dev, void *data,
			 struct drm_file *file_priv);
extern int drm_getstats(struct drm_device *dev, void *data,
			struct drm_file *file_priv);
extern int drm_setversion(struct drm_device *dev, void *data,
			  struct drm_file *file_priv);
extern int drm_noop(struct drm_device *dev, void *data,
		    struct drm_file *file_priv);

				/* Context IOCTL support (drm_context.h) */
extern int drm_resctx(struct drm_device *dev, void *data,
		      struct drm_file *file_priv);
extern int drm_addctx(struct drm_device *dev, void *data,
		      struct drm_file *file_priv);
extern int drm_modctx(struct drm_device *dev, void *data,
		      struct drm_file *file_priv);
extern int drm_getctx(struct drm_device *dev, void *data,
		      struct drm_file *file_priv);
extern int drm_switchctx(struct drm_device *dev, void *data,
			 struct drm_file *file_priv);
extern int drm_newctx(struct drm_device *dev, void *data,
		      struct drm_file *file_priv);
extern int drm_rmctx(struct drm_device *dev, void *data,
		     struct drm_file *file_priv);

extern int drm_ctxbitmap_init(struct drm_device *dev);
extern void drm_ctxbitmap_cleanup(struct drm_device *dev);
extern void drm_ctxbitmap_free(struct drm_device *dev, int ctx_handle);

extern int drm_setsareactx(struct drm_device *dev, void *data,
			   struct drm_file *file_priv);
extern int drm_getsareactx(struct drm_device *dev, void *data,
			   struct drm_file *file_priv);

				/* Authentication IOCTL support (drm_auth.h) */
extern int drm_getmagic(struct drm_device *dev, void *data,
			struct drm_file *file_priv);
extern int drm_authmagic(struct drm_device *dev, void *data,
			 struct drm_file *file_priv);

/* Cache management (drm_cache.c) */
void drm_clflush_pages(struct page *pages[], unsigned long num_pages);

				/* Locking IOCTL support (drm_lock.h) */
extern int drm_lock(struct drm_device *dev, void *data,
		    struct drm_file *file_priv);
extern int drm_unlock(struct drm_device *dev, void *data,
		      struct drm_file *file_priv);
extern int drm_lock_free(struct drm_lock_data *lock_data, unsigned int context);
extern void drm_idlelock_take(struct drm_lock_data *lock_data);
extern void drm_idlelock_release(struct drm_lock_data *lock_data);

/*
 * These are exported to drivers so that they can implement fencing using
 * DMA quiscent + idle. DMA quiescent usually requires the hardware lock.
 */

extern int drm_i_have_hw_lock(struct drm_device *dev, struct drm_file *file_priv);

				/* Buffer management support (drm_bufs.h) */
extern int drm_addbufs_agp(struct drm_device *dev, struct drm_buf_desc * request);
extern int drm_addbufs_pci(struct drm_device *dev, struct drm_buf_desc * request);
extern int drm_addmap(struct drm_device *dev, resource_size_t offset,
		      unsigned int size, enum drm_map_type type,
		      enum drm_map_flags flags, struct drm_local_map **map_ptr);
extern int drm_addmap_ioctl(struct drm_device *dev, void *data,
			    struct drm_file *file_priv);
extern int drm_rmmap(struct drm_device *dev, struct drm_local_map *map);
extern int drm_rmmap_locked(struct drm_device *dev, struct drm_local_map *map);
extern int drm_rmmap_ioctl(struct drm_device *dev, void *data,
			   struct drm_file *file_priv);
extern int drm_addbufs(struct drm_device *dev, void *data,
		       struct drm_file *file_priv);
extern int drm_infobufs(struct drm_device *dev, void *data,
			struct drm_file *file_priv);
extern int drm_markbufs(struct drm_device *dev, void *data,
			struct drm_file *file_priv);
extern int drm_freebufs(struct drm_device *dev, void *data,
			struct drm_file *file_priv);
extern int drm_mapbufs(struct drm_device *dev, void *data,
		       struct drm_file *file_priv);
extern int drm_order(unsigned long size);

				/* DMA support (drm_dma.h) */
extern int drm_dma_setup(struct drm_device *dev);
extern void drm_dma_takedown(struct drm_device *dev);
extern void drm_free_buffer(struct drm_device *dev, struct drm_buf * buf);
extern void drm_core_reclaim_buffers(struct drm_device *dev,
				     struct drm_file *filp);

				/* IRQ support (drm_irq.h) */
extern int drm_control(struct drm_device *dev, void *data,
		       struct drm_file *file_priv);
extern irqreturn_t drm_irq_handler(DRM_IRQ_ARGS);
extern int drm_irq_install(struct drm_device *dev);
extern int drm_irq_uninstall(struct drm_device *dev);
extern void drm_driver_irq_preinstall(struct drm_device *dev);
extern void drm_driver_irq_postinstall(struct drm_device *dev);
extern void drm_driver_irq_uninstall(struct drm_device *dev);

extern int drm_vblank_init(struct drm_device *dev, int num_crtcs);
extern int drm_wait_vblank(struct drm_device *dev, void *data,
			   struct drm_file *filp);
extern int drm_vblank_wait(struct drm_device *dev, unsigned int *vbl_seq);
extern u32 drm_vblank_count(struct drm_device *dev, int crtc);
extern void drm_handle_vblank(struct drm_device *dev, int crtc);
extern int drm_vblank_get(struct drm_device *dev, int crtc);
extern void drm_vblank_put(struct drm_device *dev, int crtc);
extern void drm_vblank_off(struct drm_device *dev, int crtc);
extern void drm_vblank_cleanup(struct drm_device *dev);
/* Modesetting support */
extern void drm_vblank_pre_modeset(struct drm_device *dev, int crtc);
extern void drm_vblank_post_modeset(struct drm_device *dev, int crtc);
extern int drm_modeset_ctl(struct drm_device *dev, void *data,
			   struct drm_file *file_priv);

				/* AGP/GART support (drm_agpsupport.h) */
extern struct drm_agp_head *drm_agp_init(struct drm_device *dev);
extern int drm_agp_acquire(struct drm_device *dev);
extern int drm_agp_acquire_ioctl(struct drm_device *dev, void *data,
				 struct drm_file *file_priv);
extern int drm_agp_release(struct drm_device *dev);
extern int drm_agp_release_ioctl(struct drm_device *dev, void *data,
				 struct drm_file *file_priv);
extern int drm_agp_enable(struct drm_device *dev, struct drm_agp_mode mode);
extern int drm_agp_enable_ioctl(struct drm_device *dev, void *data,
				struct drm_file *file_priv);
extern int drm_agp_info(struct drm_device *dev, struct drm_agp_info *info);
extern int drm_agp_info_ioctl(struct drm_device *dev, void *data,
			struct drm_file *file_priv);
extern int drm_agp_alloc(struct drm_device *dev, struct drm_agp_buffer *request);
extern int drm_agp_alloc_ioctl(struct drm_device *dev, void *data,
			 struct drm_file *file_priv);
extern int drm_agp_free(struct drm_device *dev, struct drm_agp_buffer *request);
extern int drm_agp_free_ioctl(struct drm_device *dev, void *data,
			struct drm_file *file_priv);
extern int drm_agp_unbind(struct drm_device *dev, struct drm_agp_binding *request);
extern int drm_agp_unbind_ioctl(struct drm_device *dev, void *data,
			  struct drm_file *file_priv);
extern int drm_agp_bind(struct drm_device *dev, struct drm_agp_binding *request);
extern int drm_agp_bind_ioctl(struct drm_device *dev, void *data,
			struct drm_file *file_priv);
extern void drm_agp_chipset_flush(struct drm_device *dev);

				/* Stub support (drm_stub.h) */
extern int drm_setmaster_ioctl(struct drm_device *dev, void *data,
			       struct drm_file *file_priv);
extern int drm_dropmaster_ioctl(struct drm_device *dev, void *data,
				struct drm_file *file_priv);
struct drm_master *drm_master_create(struct drm_minor *minor);
extern struct drm_master *drm_master_get(struct drm_master *master);
extern void drm_master_put(struct drm_master **master);
extern int drm_get_pci_dev(struct pci_dev *pdev,
			   const struct pci_device_id *ent,
			   struct drm_driver *driver);
extern int drm_get_platform_dev(struct platform_device *pdev,
				struct drm_driver *driver);
extern void drm_put_dev(struct drm_device *dev);
extern int drm_put_minor(struct drm_minor **minor);
extern unsigned int drm_debug;

extern struct class *drm_class;
extern struct proc_dir_entry *drm_proc_root;
extern struct dentry *drm_debugfs_root;

extern struct idr drm_minors_idr;

extern struct drm_local_map *drm_getsarea(struct drm_device *dev);

				/* Proc support (drm_proc.h) */
extern int drm_proc_init(struct drm_minor *minor, int minor_id,
			 struct proc_dir_entry *root);
extern int drm_proc_cleanup(struct drm_minor *minor, struct proc_dir_entry *root);

				/* Debugfs support */
#if defined(CONFIG_DEBUG_FS)
extern int drm_debugfs_init(struct drm_minor *minor, int minor_id,
			    struct dentry *root);
extern int drm_debugfs_create_files(struct drm_info_list *files, int count,
				    struct dentry *root, struct drm_minor *minor);
extern int drm_debugfs_remove_files(struct drm_info_list *files, int count,
                                    struct drm_minor *minor);
extern int drm_debugfs_cleanup(struct drm_minor *minor);
#endif

				/* Info file support */
extern int drm_name_info(struct seq_file *m, void *data);
extern int drm_vm_info(struct seq_file *m, void *data);
extern int drm_queues_info(struct seq_file *m, void *data);
extern int drm_bufs_info(struct seq_file *m, void *data);
extern int drm_vblank_info(struct seq_file *m, void *data);
extern int drm_clients_info(struct seq_file *m, void* data);
extern int drm_gem_name_info(struct seq_file *m, void *data);

#if DRM_DEBUG_CODE
extern int drm_vma_info(struct seq_file *m, void *data);
#endif

				/* Scatter Gather Support (drm_scatter.h) */
extern void drm_sg_cleanup(struct drm_sg_mem * entry);
extern int drm_sg_alloc_ioctl(struct drm_device *dev, void *data,
			struct drm_file *file_priv);
extern int drm_sg_alloc(struct drm_device *dev, struct drm_scatter_gather * request);
extern int drm_sg_free(struct drm_device *dev, void *data,
		       struct drm_file *file_priv);

			       /* ATI PCIGART support (ati_pcigart.h) */
extern int drm_ati_pcigart_init(struct drm_device *dev,
				struct drm_ati_pcigart_info * gart_info);
extern int drm_ati_pcigart_cleanup(struct drm_device *dev,
				   struct drm_ati_pcigart_info * gart_info);

extern drm_dma_handle_t *drm_pci_alloc(struct drm_device *dev, size_t size,
				       size_t align);
extern void __drm_pci_free(struct drm_device *dev, drm_dma_handle_t * dmah);
extern void drm_pci_free(struct drm_device *dev, drm_dma_handle_t * dmah);

			       /* sysfs support (drm_sysfs.c) */
struct drm_sysfs_class;
extern struct class *drm_sysfs_create(struct module *owner, char *name);
extern void drm_sysfs_destroy(void);
extern int drm_sysfs_device_add(struct drm_minor *minor);
extern void drm_sysfs_hotplug_event(struct drm_device *dev);
extern void drm_sysfs_device_remove(struct drm_minor *minor);
extern char *drm_get_connector_status_name(enum drm_connector_status status);
extern int drm_sysfs_connector_add(struct drm_connector *connector);
extern void drm_sysfs_connector_remove(struct drm_connector *connector);

/* Graphics Execution Manager library functions (drm_gem.c) */
int drm_gem_init(struct drm_device *dev);
void drm_gem_destroy(struct drm_device *dev);
void drm_gem_object_release(struct drm_gem_object *obj);
void drm_gem_object_free(struct kref *kref);
struct drm_gem_object *drm_gem_object_alloc(struct drm_device *dev,
					    size_t size);
int drm_gem_object_init(struct drm_device *dev,
			struct drm_gem_object *obj, size_t size);
void drm_gem_object_handle_free(struct drm_gem_object *obj);
void drm_gem_vm_open(struct vm_area_struct *vma);
void drm_gem_vm_close(struct vm_area_struct *vma);
int drm_gem_mmap(struct file *filp, struct vm_area_struct *vma);

#include "drm_global.h"

static inline void
drm_gem_object_reference(struct drm_gem_object *obj)
{
	kref_get(&obj->refcount);
}

static inline void
drm_gem_object_unreference(struct drm_gem_object *obj)
{
	if (obj != NULL)
		kref_put(&obj->refcount, drm_gem_object_free);
}

static inline void
drm_gem_object_unreference_unlocked(struct drm_gem_object *obj)
{
	if (obj != NULL) {
		struct drm_device *dev = obj->dev;
		mutex_lock(&dev->struct_mutex);
		kref_put(&obj->refcount, drm_gem_object_free);
		mutex_unlock(&dev->struct_mutex);
	}
}

int drm_gem_handle_create(struct drm_file *file_priv,
			  struct drm_gem_object *obj,
			  u32 *handlep);

static inline void
drm_gem_object_handle_reference(struct drm_gem_object *obj)
{
	drm_gem_object_reference(obj);
	atomic_inc(&obj->handle_count);
}

static inline void
drm_gem_object_handle_unreference(struct drm_gem_object *obj)
{
	if (obj == NULL)
		return;

	if (atomic_read(&obj->handle_count) == 0)
		return;
	/*
	 * Must bump handle count first as this may be the last
	 * ref, in which case the object would disappear before we
	 * checked for a name
	 */
	if (atomic_dec_and_test(&obj->handle_count))
		drm_gem_object_handle_free(obj);
	drm_gem_object_unreference(obj);
}

static inline void
drm_gem_object_handle_unreference_unlocked(struct drm_gem_object *obj)
{
	if (obj == NULL)
		return;

	if (atomic_read(&obj->handle_count) == 0)
		return;

	/*
	* Must bump handle count first as this may be the last
	* ref, in which case the object would disappear before we
	* checked for a name
	*/

	if (atomic_dec_and_test(&obj->handle_count))
		drm_gem_object_handle_free(obj);
	drm_gem_object_unreference_unlocked(obj);
}

struct drm_gem_object *drm_gem_object_lookup(struct drm_device *dev,
					     struct drm_file *filp,
					     u32 handle);
int drm_gem_close_ioctl(struct drm_device *dev, void *data,
			struct drm_file *file_priv);
int drm_gem_flink_ioctl(struct drm_device *dev, void *data,
			struct drm_file *file_priv);
int drm_gem_open_ioctl(struct drm_device *dev, void *data,
		       struct drm_file *file_priv);
void drm_gem_open(struct drm_device *dev, struct drm_file *file_private);
void drm_gem_release(struct drm_device *dev, struct drm_file *file_private);

extern void drm_core_ioremap(struct drm_local_map *map, struct drm_device *dev);
extern void drm_core_ioremap_wc(struct drm_local_map *map, struct drm_device *dev);
extern void drm_core_ioremapfree(struct drm_local_map *map, struct drm_device *dev);

static __inline__ struct drm_local_map *drm_core_findmap(struct drm_device *dev,
							 unsigned int token)
{
	struct drm_map_list *_entry;
	list_for_each_entry(_entry, &dev->maplist, head)
	    if (_entry->user_token == token)
		return _entry->map;
	return NULL;
}

static __inline__ int drm_device_is_agp(struct drm_device *dev)
{
	if (drm_core_check_feature(dev, DRIVER_USE_PLATFORM_DEVICE))
		return 0;

	if (dev->driver->device_is_agp != NULL) {
		int err = (*dev->driver->device_is_agp) (dev);

		if (err != 2) {
			return err;
		}
	}

	return pci_find_capability(dev->pdev, PCI_CAP_ID_AGP);
}

static __inline__ int drm_device_is_pcie(struct drm_device *dev)
{
	if (drm_core_check_feature(dev, DRIVER_USE_PLATFORM_DEVICE))
		return 0;
	else
		return pci_find_capability(dev->pdev, PCI_CAP_ID_EXP);
}

static __inline__ void drm_core_dropmap(struct drm_local_map *map)
{
}

#include "drm_mem_util.h"

static inline void *drm_get_device(struct drm_device *dev)
{
	if (drm_core_check_feature(dev, DRIVER_USE_PLATFORM_DEVICE))
		return dev->platformdev;
	else
		return dev->pdev;
}

extern int drm_platform_init(struct drm_driver *driver);
extern int drm_pci_init(struct drm_driver *driver);
extern int drm_fill_in_dev(struct drm_device *dev,
			   const struct pci_device_id *ent,
			   struct drm_driver *driver);
int drm_get_minor(struct drm_device *dev, struct drm_minor **minor, int type);
/*@}*/

#endif				/* __KERNEL__ */
#endif<|MERGE_RESOLUTION|>--- conflicted
+++ resolved
@@ -1152,11 +1152,6 @@
 extern int drm_mmap_locked(struct file *filp, struct vm_area_struct *vma);
 extern void drm_vm_open_locked(struct vm_area_struct *vma);
 extern void drm_vm_close_locked(struct vm_area_struct *vma);
-<<<<<<< HEAD
-extern resource_size_t drm_core_get_map_ofs(struct drm_local_map * map);
-extern resource_size_t drm_core_get_reg_ofs(struct drm_device *dev);
-=======
->>>>>>> 45f53cc9
 extern unsigned int drm_poll(struct file *filp, struct poll_table_struct *wait);
 
 				/* Memory management support (drm_memory.h) */
