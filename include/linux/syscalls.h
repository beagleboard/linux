/*
 * syscalls.h - Linux syscall interfaces (non-arch-specific)
 *
 * Copyright (c) 2004 Randy Dunlap
 * Copyright (c) 2004 Open Source Development Labs
 *
 * This file is released under the GPLv2.
 * See the file COPYING for more details.
 */

#ifndef _LINUX_SYSCALLS_H
#define _LINUX_SYSCALLS_H

struct epoll_event;
struct iattr;
struct inode;
struct iocb;
struct io_event;
struct iovec;
struct itimerspec;
struct itimerval;
struct kexec_segment;
struct linux_dirent;
struct linux_dirent64;
struct list_head;
struct mmap_arg_struct;
struct msgbuf;
struct msghdr;
struct mmsghdr;
struct msqid_ds;
struct new_utsname;
struct nfsctl_arg;
struct __old_kernel_stat;
struct oldold_utsname;
struct old_utsname;
struct pollfd;
struct rlimit;
struct rlimit64;
struct rusage;
struct sched_param;
struct sel_arg_struct;
struct semaphore;
struct sembuf;
struct shmid_ds;
struct sockaddr;
struct stat;
struct stat64;
struct statfs;
struct statfs64;
struct __sysctl_args;
struct sysinfo;
struct timespec;
struct timeval;
struct timex;
struct timezone;
struct tms;
struct utimbuf;
struct mq_attr;
struct compat_stat;
struct compat_timeval;
struct robust_list_head;
struct getcpu_cache;
struct old_linux_dirent;
struct perf_event_attr;
struct file_handle;

#include <linux/types.h>
#include <linux/aio_abi.h>
#include <linux/capability.h>
#include <linux/list.h>
#include <linux/sem.h>
#include <asm/siginfo.h>
#include <asm/signal.h>
#include <linux/unistd.h>
#include <linux/quota.h>
#include <linux/key.h>
#include <trace/syscall.h>

#define __SC_DECL1(t1, a1)	t1 a1
#define __SC_DECL2(t2, a2, ...) t2 a2, __SC_DECL1(__VA_ARGS__)
#define __SC_DECL3(t3, a3, ...) t3 a3, __SC_DECL2(__VA_ARGS__)
#define __SC_DECL4(t4, a4, ...) t4 a4, __SC_DECL3(__VA_ARGS__)
#define __SC_DECL5(t5, a5, ...) t5 a5, __SC_DECL4(__VA_ARGS__)
#define __SC_DECL6(t6, a6, ...) t6 a6, __SC_DECL5(__VA_ARGS__)

#define __SC_LONG1(t1, a1) 	long a1
#define __SC_LONG2(t2, a2, ...) long a2, __SC_LONG1(__VA_ARGS__)
#define __SC_LONG3(t3, a3, ...) long a3, __SC_LONG2(__VA_ARGS__)
#define __SC_LONG4(t4, a4, ...) long a4, __SC_LONG3(__VA_ARGS__)
#define __SC_LONG5(t5, a5, ...) long a5, __SC_LONG4(__VA_ARGS__)
#define __SC_LONG6(t6, a6, ...) long a6, __SC_LONG5(__VA_ARGS__)

#define __SC_CAST1(t1, a1)	(t1) a1
#define __SC_CAST2(t2, a2, ...) (t2) a2, __SC_CAST1(__VA_ARGS__)
#define __SC_CAST3(t3, a3, ...) (t3) a3, __SC_CAST2(__VA_ARGS__)
#define __SC_CAST4(t4, a4, ...) (t4) a4, __SC_CAST3(__VA_ARGS__)
#define __SC_CAST5(t5, a5, ...) (t5) a5, __SC_CAST4(__VA_ARGS__)
#define __SC_CAST6(t6, a6, ...) (t6) a6, __SC_CAST5(__VA_ARGS__)

#define __SC_TEST(type)		BUILD_BUG_ON(sizeof(type) > sizeof(long))
#define __SC_TEST1(t1, a1)	__SC_TEST(t1)
#define __SC_TEST2(t2, a2, ...)	__SC_TEST(t2); __SC_TEST1(__VA_ARGS__)
#define __SC_TEST3(t3, a3, ...)	__SC_TEST(t3); __SC_TEST2(__VA_ARGS__)
#define __SC_TEST4(t4, a4, ...)	__SC_TEST(t4); __SC_TEST3(__VA_ARGS__)
#define __SC_TEST5(t5, a5, ...)	__SC_TEST(t5); __SC_TEST4(__VA_ARGS__)
#define __SC_TEST6(t6, a6, ...)	__SC_TEST(t6); __SC_TEST5(__VA_ARGS__)

#ifdef CONFIG_FTRACE_SYSCALLS
#define __SC_STR_ADECL1(t, a)		#a
#define __SC_STR_ADECL2(t, a, ...)	#a, __SC_STR_ADECL1(__VA_ARGS__)
#define __SC_STR_ADECL3(t, a, ...)	#a, __SC_STR_ADECL2(__VA_ARGS__)
#define __SC_STR_ADECL4(t, a, ...)	#a, __SC_STR_ADECL3(__VA_ARGS__)
#define __SC_STR_ADECL5(t, a, ...)	#a, __SC_STR_ADECL4(__VA_ARGS__)
#define __SC_STR_ADECL6(t, a, ...)	#a, __SC_STR_ADECL5(__VA_ARGS__)

#define __SC_STR_TDECL1(t, a)		#t
#define __SC_STR_TDECL2(t, a, ...)	#t, __SC_STR_TDECL1(__VA_ARGS__)
#define __SC_STR_TDECL3(t, a, ...)	#t, __SC_STR_TDECL2(__VA_ARGS__)
#define __SC_STR_TDECL4(t, a, ...)	#t, __SC_STR_TDECL3(__VA_ARGS__)
#define __SC_STR_TDECL5(t, a, ...)	#t, __SC_STR_TDECL4(__VA_ARGS__)
#define __SC_STR_TDECL6(t, a, ...)	#t, __SC_STR_TDECL5(__VA_ARGS__)

extern struct ftrace_event_class event_class_syscall_enter;
extern struct ftrace_event_class event_class_syscall_exit;
extern struct trace_event_functions enter_syscall_print_funcs;
extern struct trace_event_functions exit_syscall_print_funcs;

#define SYSCALL_TRACE_ENTER_EVENT(sname)				\
<<<<<<< HEAD
	static struct syscall_metadata					\
	__attribute__((__aligned__(4))) __syscall_meta_##sname;		\
=======
	static struct syscall_metadata __syscall_meta_##sname;		\
>>>>>>> 105e53f8
	static struct ftrace_event_call __used				\
	  event_enter_##sname = {					\
		.name                   = "sys_enter"#sname,		\
		.class			= &event_class_syscall_enter,	\
		.event.funcs            = &enter_syscall_print_funcs,	\
		.data			= (void *)&__syscall_meta_##sname,\
<<<<<<< HEAD
	};								\
	__TRACE_EVENT_FLAGS(enter_##sname, TRACE_EVENT_FL_CAP_ANY)

#define SYSCALL_TRACE_EXIT_EVENT(sname)					\
	static struct syscall_metadata					\
	__attribute__((__aligned__(4))) __syscall_meta_##sname;		\
=======
		.flags			= TRACE_EVENT_FL_CAP_ANY,	\
	};								\
	static struct ftrace_event_call __used				\
	  __attribute__((section("_ftrace_events")))			\
	 *__event_enter_##sname = &event_enter_##sname;

#define SYSCALL_TRACE_EXIT_EVENT(sname)					\
	static struct syscall_metadata __syscall_meta_##sname;		\
>>>>>>> 105e53f8
	static struct ftrace_event_call __used				\
	  event_exit_##sname = {					\
		.name                   = "sys_exit"#sname,		\
		.class			= &event_class_syscall_exit,	\
		.event.funcs		= &exit_syscall_print_funcs,	\
		.data			= (void *)&__syscall_meta_##sname,\
<<<<<<< HEAD
	};								\
	__TRACE_EVENT_FLAGS(exit_##sname, TRACE_EVENT_FL_CAP_ANY)
=======
		.flags			= TRACE_EVENT_FL_CAP_ANY,	\
	};								\
	static struct ftrace_event_call __used				\
	  __attribute__((section("_ftrace_events")))			\
	*__event_exit_##sname = &event_exit_##sname;
>>>>>>> 105e53f8

#define SYSCALL_METADATA(sname, nb)				\
	SYSCALL_TRACE_ENTER_EVENT(sname);			\
	SYSCALL_TRACE_EXIT_EVENT(sname);			\
	static struct syscall_metadata __used			\
	  __syscall_meta_##sname = {				\
		.name 		= "sys"#sname,			\
		.syscall_nr	= -1,	/* Filled in at boot */	\
		.nb_args 	= nb,				\
		.types		= types_##sname,		\
		.args		= args_##sname,			\
		.enter_event	= &event_enter_##sname,		\
		.exit_event	= &event_exit_##sname,		\
		.enter_fields	= LIST_HEAD_INIT(__syscall_meta_##sname.enter_fields), \
	};							\
	static struct syscall_metadata __used			\
	  __attribute__((section("__syscalls_metadata")))	\
	 *__p_syscall_meta_##sname = &__syscall_meta_##sname;

#define SYSCALL_DEFINE0(sname)					\
	SYSCALL_TRACE_ENTER_EVENT(_##sname);			\
	SYSCALL_TRACE_EXIT_EVENT(_##sname);			\
	static struct syscall_metadata __used			\
	  __syscall_meta__##sname = {				\
		.name 		= "sys_"#sname,			\
		.syscall_nr	= -1,	/* Filled in at boot */	\
		.nb_args 	= 0,				\
		.enter_event	= &event_enter__##sname,	\
		.exit_event	= &event_exit__##sname,		\
		.enter_fields	= LIST_HEAD_INIT(__syscall_meta__##sname.enter_fields), \
	};							\
	static struct syscall_metadata __used			\
	  __attribute__((section("__syscalls_metadata")))	\
	 *__p_syscall_meta_##sname = &__syscall_meta__##sname;	\
	asmlinkage long sys_##sname(void)
#else
#define SYSCALL_DEFINE0(name)	   asmlinkage long sys_##name(void)
#endif

#define SYSCALL_DEFINE1(name, ...) SYSCALL_DEFINEx(1, _##name, __VA_ARGS__)
#define SYSCALL_DEFINE2(name, ...) SYSCALL_DEFINEx(2, _##name, __VA_ARGS__)
#define SYSCALL_DEFINE3(name, ...) SYSCALL_DEFINEx(3, _##name, __VA_ARGS__)
#define SYSCALL_DEFINE4(name, ...) SYSCALL_DEFINEx(4, _##name, __VA_ARGS__)
#define SYSCALL_DEFINE5(name, ...) SYSCALL_DEFINEx(5, _##name, __VA_ARGS__)
#define SYSCALL_DEFINE6(name, ...) SYSCALL_DEFINEx(6, _##name, __VA_ARGS__)

#ifdef CONFIG_PPC64
#define SYSCALL_ALIAS(alias, name)					\
	asm ("\t.globl " #alias "\n\t.set " #alias ", " #name "\n"	\
	     "\t.globl ." #alias "\n\t.set ." #alias ", ." #name)
#else
#if defined(CONFIG_ALPHA) || defined(CONFIG_MIPS)
#define SYSCALL_ALIAS(alias, name)					\
	asm ( #alias " = " #name "\n\t.globl " #alias)
#else
#define SYSCALL_ALIAS(alias, name)					\
	asm ("\t.globl " #alias "\n\t.set " #alias ", " #name)
#endif
#endif

#ifdef CONFIG_FTRACE_SYSCALLS
#define SYSCALL_DEFINEx(x, sname, ...)				\
	static const char *types_##sname[] = {			\
		__SC_STR_TDECL##x(__VA_ARGS__)			\
	};							\
	static const char *args_##sname[] = {			\
		__SC_STR_ADECL##x(__VA_ARGS__)			\
	};							\
	SYSCALL_METADATA(sname, x);				\
	__SYSCALL_DEFINEx(x, sname, __VA_ARGS__)
#else
#define SYSCALL_DEFINEx(x, sname, ...)				\
	__SYSCALL_DEFINEx(x, sname, __VA_ARGS__)
#endif

#ifdef CONFIG_HAVE_SYSCALL_WRAPPERS

#define SYSCALL_DEFINE(name) static inline long SYSC_##name

#define __SYSCALL_DEFINEx(x, name, ...)					\
	asmlinkage long sys##name(__SC_DECL##x(__VA_ARGS__));		\
	static inline long SYSC##name(__SC_DECL##x(__VA_ARGS__));	\
	asmlinkage long SyS##name(__SC_LONG##x(__VA_ARGS__))		\
	{								\
		__SC_TEST##x(__VA_ARGS__);				\
		return (long) SYSC##name(__SC_CAST##x(__VA_ARGS__));	\
	}								\
	SYSCALL_ALIAS(sys##name, SyS##name);				\
	static inline long SYSC##name(__SC_DECL##x(__VA_ARGS__))

#else /* CONFIG_HAVE_SYSCALL_WRAPPERS */

#define SYSCALL_DEFINE(name) asmlinkage long sys_##name
#define __SYSCALL_DEFINEx(x, name, ...)					\
	asmlinkage long sys##name(__SC_DECL##x(__VA_ARGS__))

#endif /* CONFIG_HAVE_SYSCALL_WRAPPERS */

asmlinkage long sys_time(time_t __user *tloc);
asmlinkage long sys_stime(time_t __user *tptr);
asmlinkage long sys_gettimeofday(struct timeval __user *tv,
				struct timezone __user *tz);
asmlinkage long sys_settimeofday(struct timeval __user *tv,
				struct timezone __user *tz);
asmlinkage long sys_adjtimex(struct timex __user *txc_p);

asmlinkage long sys_times(struct tms __user *tbuf);

asmlinkage long sys_gettid(void);
asmlinkage long sys_nanosleep(struct timespec __user *rqtp, struct timespec __user *rmtp);
asmlinkage long sys_alarm(unsigned int seconds);
asmlinkage long sys_getpid(void);
asmlinkage long sys_getppid(void);
asmlinkage long sys_getuid(void);
asmlinkage long sys_geteuid(void);
asmlinkage long sys_getgid(void);
asmlinkage long sys_getegid(void);
asmlinkage long sys_getresuid(uid_t __user *ruid, uid_t __user *euid, uid_t __user *suid);
asmlinkage long sys_getresgid(gid_t __user *rgid, gid_t __user *egid, gid_t __user *sgid);
asmlinkage long sys_getpgid(pid_t pid);
asmlinkage long sys_getpgrp(void);
asmlinkage long sys_getsid(pid_t pid);
asmlinkage long sys_getgroups(int gidsetsize, gid_t __user *grouplist);

asmlinkage long sys_setregid(gid_t rgid, gid_t egid);
asmlinkage long sys_setgid(gid_t gid);
asmlinkage long sys_setreuid(uid_t ruid, uid_t euid);
asmlinkage long sys_setuid(uid_t uid);
asmlinkage long sys_setresuid(uid_t ruid, uid_t euid, uid_t suid);
asmlinkage long sys_setresgid(gid_t rgid, gid_t egid, gid_t sgid);
asmlinkage long sys_setfsuid(uid_t uid);
asmlinkage long sys_setfsgid(gid_t gid);
asmlinkage long sys_setpgid(pid_t pid, pid_t pgid);
asmlinkage long sys_setsid(void);
asmlinkage long sys_setgroups(int gidsetsize, gid_t __user *grouplist);

asmlinkage long sys_acct(const char __user *name);
asmlinkage long sys_capget(cap_user_header_t header,
				cap_user_data_t dataptr);
asmlinkage long sys_capset(cap_user_header_t header,
				const cap_user_data_t data);
asmlinkage long sys_personality(unsigned int personality);

asmlinkage long sys_sigpending(old_sigset_t __user *set);
asmlinkage long sys_sigprocmask(int how, old_sigset_t __user *set,
				old_sigset_t __user *oset);
asmlinkage long sys_getitimer(int which, struct itimerval __user *value);
asmlinkage long sys_setitimer(int which,
				struct itimerval __user *value,
				struct itimerval __user *ovalue);
asmlinkage long sys_timer_create(clockid_t which_clock,
				 struct sigevent __user *timer_event_spec,
				 timer_t __user * created_timer_id);
asmlinkage long sys_timer_gettime(timer_t timer_id,
				struct itimerspec __user *setting);
asmlinkage long sys_timer_getoverrun(timer_t timer_id);
asmlinkage long sys_timer_settime(timer_t timer_id, int flags,
				const struct itimerspec __user *new_setting,
				struct itimerspec __user *old_setting);
asmlinkage long sys_timer_delete(timer_t timer_id);
asmlinkage long sys_clock_settime(clockid_t which_clock,
				const struct timespec __user *tp);
asmlinkage long sys_clock_gettime(clockid_t which_clock,
				struct timespec __user *tp);
asmlinkage long sys_clock_adjtime(clockid_t which_clock,
				struct timex __user *tx);
asmlinkage long sys_clock_getres(clockid_t which_clock,
				struct timespec __user *tp);
asmlinkage long sys_clock_nanosleep(clockid_t which_clock, int flags,
				const struct timespec __user *rqtp,
				struct timespec __user *rmtp);

asmlinkage long sys_nice(int increment);
asmlinkage long sys_sched_setscheduler(pid_t pid, int policy,
					struct sched_param __user *param);
asmlinkage long sys_sched_setparam(pid_t pid,
					struct sched_param __user *param);
asmlinkage long sys_sched_getscheduler(pid_t pid);
asmlinkage long sys_sched_getparam(pid_t pid,
					struct sched_param __user *param);
asmlinkage long sys_sched_setaffinity(pid_t pid, unsigned int len,
					unsigned long __user *user_mask_ptr);
asmlinkage long sys_sched_getaffinity(pid_t pid, unsigned int len,
					unsigned long __user *user_mask_ptr);
asmlinkage long sys_sched_yield(void);
asmlinkage long sys_sched_get_priority_max(int policy);
asmlinkage long sys_sched_get_priority_min(int policy);
asmlinkage long sys_sched_rr_get_interval(pid_t pid,
					struct timespec __user *interval);
asmlinkage long sys_setpriority(int which, int who, int niceval);
asmlinkage long sys_getpriority(int which, int who);

asmlinkage long sys_shutdown(int, int);
asmlinkage long sys_reboot(int magic1, int magic2, unsigned int cmd,
				void __user *arg);
asmlinkage long sys_restart_syscall(void);
asmlinkage long sys_kexec_load(unsigned long entry, unsigned long nr_segments,
				struct kexec_segment __user *segments,
				unsigned long flags);

asmlinkage long sys_exit(int error_code);
asmlinkage long sys_exit_group(int error_code);
asmlinkage long sys_wait4(pid_t pid, int __user *stat_addr,
				int options, struct rusage __user *ru);
asmlinkage long sys_waitid(int which, pid_t pid,
			   struct siginfo __user *infop,
			   int options, struct rusage __user *ru);
asmlinkage long sys_waitpid(pid_t pid, int __user *stat_addr, int options);
asmlinkage long sys_set_tid_address(int __user *tidptr);
asmlinkage long sys_futex(u32 __user *uaddr, int op, u32 val,
			struct timespec __user *utime, u32 __user *uaddr2,
			u32 val3);

asmlinkage long sys_init_module(void __user *umod, unsigned long len,
				const char __user *uargs);
asmlinkage long sys_delete_module(const char __user *name_user,
				unsigned int flags);

asmlinkage long sys_rt_sigprocmask(int how, sigset_t __user *set,
				sigset_t __user *oset, size_t sigsetsize);
asmlinkage long sys_rt_sigpending(sigset_t __user *set, size_t sigsetsize);
asmlinkage long sys_rt_sigtimedwait(const sigset_t __user *uthese,
				siginfo_t __user *uinfo,
				const struct timespec __user *uts,
				size_t sigsetsize);
asmlinkage long sys_rt_tgsigqueueinfo(pid_t tgid, pid_t  pid, int sig,
		siginfo_t __user *uinfo);
asmlinkage long sys_kill(int pid, int sig);
asmlinkage long sys_tgkill(int tgid, int pid, int sig);
asmlinkage long sys_tkill(int pid, int sig);
asmlinkage long sys_rt_sigqueueinfo(int pid, int sig, siginfo_t __user *uinfo);
asmlinkage long sys_sgetmask(void);
asmlinkage long sys_ssetmask(int newmask);
asmlinkage long sys_signal(int sig, __sighandler_t handler);
asmlinkage long sys_pause(void);

asmlinkage long sys_sync(void);
asmlinkage long sys_fsync(unsigned int fd);
asmlinkage long sys_fdatasync(unsigned int fd);
asmlinkage long sys_bdflush(int func, long data);
asmlinkage long sys_mount(char __user *dev_name, char __user *dir_name,
				char __user *type, unsigned long flags,
				void __user *data);
asmlinkage long sys_umount(char __user *name, int flags);
asmlinkage long sys_oldumount(char __user *name);
asmlinkage long sys_truncate(const char __user *path, long length);
asmlinkage long sys_ftruncate(unsigned int fd, unsigned long length);
asmlinkage long sys_stat(const char __user *filename,
			struct __old_kernel_stat __user *statbuf);
asmlinkage long sys_statfs(const char __user * path,
				struct statfs __user *buf);
asmlinkage long sys_statfs64(const char __user *path, size_t sz,
				struct statfs64 __user *buf);
asmlinkage long sys_fstatfs(unsigned int fd, struct statfs __user *buf);
asmlinkage long sys_fstatfs64(unsigned int fd, size_t sz,
				struct statfs64 __user *buf);
asmlinkage long sys_lstat(const char __user *filename,
			struct __old_kernel_stat __user *statbuf);
asmlinkage long sys_fstat(unsigned int fd,
			struct __old_kernel_stat __user *statbuf);
asmlinkage long sys_newstat(const char __user *filename,
				struct stat __user *statbuf);
asmlinkage long sys_newlstat(const char __user *filename,
				struct stat __user *statbuf);
asmlinkage long sys_newfstat(unsigned int fd, struct stat __user *statbuf);
asmlinkage long sys_ustat(unsigned dev, struct ustat __user *ubuf);
#if BITS_PER_LONG == 32
asmlinkage long sys_stat64(const char __user *filename,
				struct stat64 __user *statbuf);
asmlinkage long sys_fstat64(unsigned long fd, struct stat64 __user *statbuf);
asmlinkage long sys_lstat64(const char __user *filename,
				struct stat64 __user *statbuf);
asmlinkage long sys_truncate64(const char __user *path, loff_t length);
asmlinkage long sys_ftruncate64(unsigned int fd, loff_t length);
#endif

asmlinkage long sys_setxattr(const char __user *path, const char __user *name,
			     const void __user *value, size_t size, int flags);
asmlinkage long sys_lsetxattr(const char __user *path, const char __user *name,
			      const void __user *value, size_t size, int flags);
asmlinkage long sys_fsetxattr(int fd, const char __user *name,
			      const void __user *value, size_t size, int flags);
asmlinkage long sys_getxattr(const char __user *path, const char __user *name,
			     void __user *value, size_t size);
asmlinkage long sys_lgetxattr(const char __user *path, const char __user *name,
			      void __user *value, size_t size);
asmlinkage long sys_fgetxattr(int fd, const char __user *name,
			      void __user *value, size_t size);
asmlinkage long sys_listxattr(const char __user *path, char __user *list,
			      size_t size);
asmlinkage long sys_llistxattr(const char __user *path, char __user *list,
			       size_t size);
asmlinkage long sys_flistxattr(int fd, char __user *list, size_t size);
asmlinkage long sys_removexattr(const char __user *path,
				const char __user *name);
asmlinkage long sys_lremovexattr(const char __user *path,
				 const char __user *name);
asmlinkage long sys_fremovexattr(int fd, const char __user *name);

asmlinkage long sys_brk(unsigned long brk);
asmlinkage long sys_mprotect(unsigned long start, size_t len,
				unsigned long prot);
asmlinkage long sys_mremap(unsigned long addr,
			   unsigned long old_len, unsigned long new_len,
			   unsigned long flags, unsigned long new_addr);
asmlinkage long sys_remap_file_pages(unsigned long start, unsigned long size,
			unsigned long prot, unsigned long pgoff,
			unsigned long flags);
asmlinkage long sys_msync(unsigned long start, size_t len, int flags);
asmlinkage long sys_fadvise64(int fd, loff_t offset, size_t len, int advice);
asmlinkage long sys_fadvise64_64(int fd, loff_t offset, loff_t len, int advice);
asmlinkage long sys_munmap(unsigned long addr, size_t len);
asmlinkage long sys_mlock(unsigned long start, size_t len);
asmlinkage long sys_munlock(unsigned long start, size_t len);
asmlinkage long sys_mlockall(int flags);
asmlinkage long sys_munlockall(void);
asmlinkage long sys_madvise(unsigned long start, size_t len, int behavior);
asmlinkage long sys_mincore(unsigned long start, size_t len,
				unsigned char __user * vec);

asmlinkage long sys_pivot_root(const char __user *new_root,
				const char __user *put_old);
asmlinkage long sys_chroot(const char __user *filename);
asmlinkage long sys_mknod(const char __user *filename, int mode,
				unsigned dev);
asmlinkage long sys_link(const char __user *oldname,
				const char __user *newname);
asmlinkage long sys_symlink(const char __user *old, const char __user *new);
asmlinkage long sys_unlink(const char __user *pathname);
asmlinkage long sys_rename(const char __user *oldname,
				const char __user *newname);
asmlinkage long sys_chmod(const char __user *filename, mode_t mode);
asmlinkage long sys_fchmod(unsigned int fd, mode_t mode);

asmlinkage long sys_fcntl(unsigned int fd, unsigned int cmd, unsigned long arg);
#if BITS_PER_LONG == 32
asmlinkage long sys_fcntl64(unsigned int fd,
				unsigned int cmd, unsigned long arg);
#endif
asmlinkage long sys_pipe(int __user *fildes);
asmlinkage long sys_pipe2(int __user *fildes, int flags);
asmlinkage long sys_dup(unsigned int fildes);
asmlinkage long sys_dup2(unsigned int oldfd, unsigned int newfd);
asmlinkage long sys_dup3(unsigned int oldfd, unsigned int newfd, int flags);
asmlinkage long sys_ioperm(unsigned long from, unsigned long num, int on);
asmlinkage long sys_ioctl(unsigned int fd, unsigned int cmd,
				unsigned long arg);
asmlinkage long sys_flock(unsigned int fd, unsigned int cmd);
asmlinkage long sys_io_setup(unsigned nr_reqs, aio_context_t __user *ctx);
asmlinkage long sys_io_destroy(aio_context_t ctx);
asmlinkage long sys_io_getevents(aio_context_t ctx_id,
				long min_nr,
				long nr,
				struct io_event __user *events,
				struct timespec __user *timeout);
asmlinkage long sys_io_submit(aio_context_t, long,
				struct iocb __user * __user *);
asmlinkage long sys_io_cancel(aio_context_t ctx_id, struct iocb __user *iocb,
			      struct io_event __user *result);
asmlinkage long sys_sendfile(int out_fd, int in_fd,
			     off_t __user *offset, size_t count);
asmlinkage long sys_sendfile64(int out_fd, int in_fd,
			       loff_t __user *offset, size_t count);
asmlinkage long sys_readlink(const char __user *path,
				char __user *buf, int bufsiz);
asmlinkage long sys_creat(const char __user *pathname, int mode);
asmlinkage long sys_open(const char __user *filename,
				int flags, int mode);
asmlinkage long sys_close(unsigned int fd);
asmlinkage long sys_access(const char __user *filename, int mode);
asmlinkage long sys_vhangup(void);
asmlinkage long sys_chown(const char __user *filename,
				uid_t user, gid_t group);
asmlinkage long sys_lchown(const char __user *filename,
				uid_t user, gid_t group);
asmlinkage long sys_fchown(unsigned int fd, uid_t user, gid_t group);
#ifdef CONFIG_UID16
asmlinkage long sys_chown16(const char __user *filename,
				old_uid_t user, old_gid_t group);
asmlinkage long sys_lchown16(const char __user *filename,
				old_uid_t user, old_gid_t group);
asmlinkage long sys_fchown16(unsigned int fd, old_uid_t user, old_gid_t group);
asmlinkage long sys_setregid16(old_gid_t rgid, old_gid_t egid);
asmlinkage long sys_setgid16(old_gid_t gid);
asmlinkage long sys_setreuid16(old_uid_t ruid, old_uid_t euid);
asmlinkage long sys_setuid16(old_uid_t uid);
asmlinkage long sys_setresuid16(old_uid_t ruid, old_uid_t euid, old_uid_t suid);
asmlinkage long sys_getresuid16(old_uid_t __user *ruid,
				old_uid_t __user *euid, old_uid_t __user *suid);
asmlinkage long sys_setresgid16(old_gid_t rgid, old_gid_t egid, old_gid_t sgid);
asmlinkage long sys_getresgid16(old_gid_t __user *rgid,
				old_gid_t __user *egid, old_gid_t __user *sgid);
asmlinkage long sys_setfsuid16(old_uid_t uid);
asmlinkage long sys_setfsgid16(old_gid_t gid);
asmlinkage long sys_getgroups16(int gidsetsize, old_gid_t __user *grouplist);
asmlinkage long sys_setgroups16(int gidsetsize, old_gid_t __user *grouplist);
asmlinkage long sys_getuid16(void);
asmlinkage long sys_geteuid16(void);
asmlinkage long sys_getgid16(void);
asmlinkage long sys_getegid16(void);
#endif

asmlinkage long sys_utime(char __user *filename,
				struct utimbuf __user *times);
asmlinkage long sys_utimes(char __user *filename,
				struct timeval __user *utimes);
asmlinkage long sys_lseek(unsigned int fd, off_t offset,
			  unsigned int origin);
asmlinkage long sys_llseek(unsigned int fd, unsigned long offset_high,
			unsigned long offset_low, loff_t __user *result,
			unsigned int origin);
asmlinkage long sys_read(unsigned int fd, char __user *buf, size_t count);
asmlinkage long sys_readahead(int fd, loff_t offset, size_t count);
asmlinkage long sys_readv(unsigned long fd,
			  const struct iovec __user *vec,
			  unsigned long vlen);
asmlinkage long sys_write(unsigned int fd, const char __user *buf,
			  size_t count);
asmlinkage long sys_writev(unsigned long fd,
			   const struct iovec __user *vec,
			   unsigned long vlen);
asmlinkage long sys_pread64(unsigned int fd, char __user *buf,
			    size_t count, loff_t pos);
asmlinkage long sys_pwrite64(unsigned int fd, const char __user *buf,
			     size_t count, loff_t pos);
asmlinkage long sys_preadv(unsigned long fd, const struct iovec __user *vec,
			   unsigned long vlen, unsigned long pos_l, unsigned long pos_h);
asmlinkage long sys_pwritev(unsigned long fd, const struct iovec __user *vec,
			    unsigned long vlen, unsigned long pos_l, unsigned long pos_h);
asmlinkage long sys_getcwd(char __user *buf, unsigned long size);
asmlinkage long sys_mkdir(const char __user *pathname, int mode);
asmlinkage long sys_chdir(const char __user *filename);
asmlinkage long sys_fchdir(unsigned int fd);
asmlinkage long sys_rmdir(const char __user *pathname);
asmlinkage long sys_lookup_dcookie(u64 cookie64, char __user *buf, size_t len);
asmlinkage long sys_quotactl(unsigned int cmd, const char __user *special,
				qid_t id, void __user *addr);
asmlinkage long sys_getdents(unsigned int fd,
				struct linux_dirent __user *dirent,
				unsigned int count);
asmlinkage long sys_getdents64(unsigned int fd,
				struct linux_dirent64 __user *dirent,
				unsigned int count);

asmlinkage long sys_setsockopt(int fd, int level, int optname,
				char __user *optval, int optlen);
asmlinkage long sys_getsockopt(int fd, int level, int optname,
				char __user *optval, int __user *optlen);
asmlinkage long sys_bind(int, struct sockaddr __user *, int);
asmlinkage long sys_connect(int, struct sockaddr __user *, int);
asmlinkage long sys_accept(int, struct sockaddr __user *, int __user *);
asmlinkage long sys_accept4(int, struct sockaddr __user *, int __user *, int);
asmlinkage long sys_getsockname(int, struct sockaddr __user *, int __user *);
asmlinkage long sys_getpeername(int, struct sockaddr __user *, int __user *);
asmlinkage long sys_send(int, void __user *, size_t, unsigned);
asmlinkage long sys_sendto(int, void __user *, size_t, unsigned,
				struct sockaddr __user *, int);
asmlinkage long sys_sendmsg(int fd, struct msghdr __user *msg, unsigned flags);
asmlinkage long sys_recv(int, void __user *, size_t, unsigned);
asmlinkage long sys_recvfrom(int, void __user *, size_t, unsigned,
				struct sockaddr __user *, int __user *);
asmlinkage long sys_recvmsg(int fd, struct msghdr __user *msg, unsigned flags);
asmlinkage long sys_recvmmsg(int fd, struct mmsghdr __user *msg,
			     unsigned int vlen, unsigned flags,
			     struct timespec __user *timeout);
asmlinkage long sys_socket(int, int, int);
asmlinkage long sys_socketpair(int, int, int, int __user *);
asmlinkage long sys_socketcall(int call, unsigned long __user *args);
asmlinkage long sys_listen(int, int);
asmlinkage long sys_poll(struct pollfd __user *ufds, unsigned int nfds,
				long timeout);
asmlinkage long sys_select(int n, fd_set __user *inp, fd_set __user *outp,
			fd_set __user *exp, struct timeval __user *tvp);
asmlinkage long sys_old_select(struct sel_arg_struct __user *arg);
asmlinkage long sys_epoll_create(int size);
asmlinkage long sys_epoll_create1(int flags);
asmlinkage long sys_epoll_ctl(int epfd, int op, int fd,
				struct epoll_event __user *event);
asmlinkage long sys_epoll_wait(int epfd, struct epoll_event __user *events,
				int maxevents, int timeout);
asmlinkage long sys_epoll_pwait(int epfd, struct epoll_event __user *events,
				int maxevents, int timeout,
				const sigset_t __user *sigmask,
				size_t sigsetsize);
asmlinkage long sys_gethostname(char __user *name, int len);
asmlinkage long sys_sethostname(char __user *name, int len);
asmlinkage long sys_setdomainname(char __user *name, int len);
asmlinkage long sys_newuname(struct new_utsname __user *name);
asmlinkage long sys_uname(struct old_utsname __user *);
asmlinkage long sys_olduname(struct oldold_utsname __user *);

asmlinkage long sys_getrlimit(unsigned int resource,
				struct rlimit __user *rlim);
#if defined(COMPAT_RLIM_OLD_INFINITY) || !(defined(CONFIG_IA64))
asmlinkage long sys_old_getrlimit(unsigned int resource, struct rlimit __user *rlim);
#endif
asmlinkage long sys_setrlimit(unsigned int resource,
				struct rlimit __user *rlim);
asmlinkage long sys_prlimit64(pid_t pid, unsigned int resource,
				const struct rlimit64 __user *new_rlim,
				struct rlimit64 __user *old_rlim);
asmlinkage long sys_getrusage(int who, struct rusage __user *ru);
asmlinkage long sys_umask(int mask);

asmlinkage long sys_msgget(key_t key, int msgflg);
asmlinkage long sys_msgsnd(int msqid, struct msgbuf __user *msgp,
				size_t msgsz, int msgflg);
asmlinkage long sys_msgrcv(int msqid, struct msgbuf __user *msgp,
				size_t msgsz, long msgtyp, int msgflg);
asmlinkage long sys_msgctl(int msqid, int cmd, struct msqid_ds __user *buf);

asmlinkage long sys_semget(key_t key, int nsems, int semflg);
asmlinkage long sys_semop(int semid, struct sembuf __user *sops,
				unsigned nsops);
asmlinkage long sys_semctl(int semid, int semnum, int cmd, union semun arg);
asmlinkage long sys_semtimedop(int semid, struct sembuf __user *sops,
				unsigned nsops,
				const struct timespec __user *timeout);
asmlinkage long sys_shmat(int shmid, char __user *shmaddr, int shmflg);
asmlinkage long sys_shmget(key_t key, size_t size, int flag);
asmlinkage long sys_shmdt(char __user *shmaddr);
asmlinkage long sys_shmctl(int shmid, int cmd, struct shmid_ds __user *buf);
asmlinkage long sys_ipc(unsigned int call, int first, unsigned long second,
		unsigned long third, void __user *ptr, long fifth);

asmlinkage long sys_mq_open(const char __user *name, int oflag, mode_t mode, struct mq_attr __user *attr);
asmlinkage long sys_mq_unlink(const char __user *name);
asmlinkage long sys_mq_timedsend(mqd_t mqdes, const char __user *msg_ptr, size_t msg_len, unsigned int msg_prio, const struct timespec __user *abs_timeout);
asmlinkage long sys_mq_timedreceive(mqd_t mqdes, char __user *msg_ptr, size_t msg_len, unsigned int __user *msg_prio, const struct timespec __user *abs_timeout);
asmlinkage long sys_mq_notify(mqd_t mqdes, const struct sigevent __user *notification);
asmlinkage long sys_mq_getsetattr(mqd_t mqdes, const struct mq_attr __user *mqstat, struct mq_attr __user *omqstat);

asmlinkage long sys_pciconfig_iobase(long which, unsigned long bus, unsigned long devfn);
asmlinkage long sys_pciconfig_read(unsigned long bus, unsigned long dfn,
				unsigned long off, unsigned long len,
				void __user *buf);
asmlinkage long sys_pciconfig_write(unsigned long bus, unsigned long dfn,
				unsigned long off, unsigned long len,
				void __user *buf);

asmlinkage long sys_prctl(int option, unsigned long arg2, unsigned long arg3,
			unsigned long arg4, unsigned long arg5);
asmlinkage long sys_swapon(const char __user *specialfile, int swap_flags);
asmlinkage long sys_swapoff(const char __user *specialfile);
asmlinkage long sys_sysctl(struct __sysctl_args __user *args);
asmlinkage long sys_sysinfo(struct sysinfo __user *info);
asmlinkage long sys_sysfs(int option,
				unsigned long arg1, unsigned long arg2);
asmlinkage long sys_nfsservctl(int cmd,
				struct nfsctl_arg __user *arg,
				void __user *res);
asmlinkage long sys_syslog(int type, char __user *buf, int len);
asmlinkage long sys_uselib(const char __user *library);
asmlinkage long sys_ni_syscall(void);
asmlinkage long sys_ptrace(long request, long pid, unsigned long addr,
			   unsigned long data);

asmlinkage long sys_add_key(const char __user *_type,
			    const char __user *_description,
			    const void __user *_payload,
			    size_t plen,
			    key_serial_t destringid);

asmlinkage long sys_request_key(const char __user *_type,
				const char __user *_description,
				const char __user *_callout_info,
				key_serial_t destringid);

asmlinkage long sys_keyctl(int cmd, unsigned long arg2, unsigned long arg3,
			   unsigned long arg4, unsigned long arg5);

asmlinkage long sys_ioprio_set(int which, int who, int ioprio);
asmlinkage long sys_ioprio_get(int which, int who);
asmlinkage long sys_set_mempolicy(int mode, unsigned long __user *nmask,
				unsigned long maxnode);
asmlinkage long sys_migrate_pages(pid_t pid, unsigned long maxnode,
				const unsigned long __user *from,
				const unsigned long __user *to);
asmlinkage long sys_move_pages(pid_t pid, unsigned long nr_pages,
				const void __user * __user *pages,
				const int __user *nodes,
				int __user *status,
				int flags);
asmlinkage long sys_mbind(unsigned long start, unsigned long len,
				unsigned long mode,
				unsigned long __user *nmask,
				unsigned long maxnode,
				unsigned flags);
asmlinkage long sys_get_mempolicy(int __user *policy,
				unsigned long __user *nmask,
				unsigned long maxnode,
				unsigned long addr, unsigned long flags);

asmlinkage long sys_inotify_init(void);
asmlinkage long sys_inotify_init1(int flags);
asmlinkage long sys_inotify_add_watch(int fd, const char __user *path,
					u32 mask);
asmlinkage long sys_inotify_rm_watch(int fd, __s32 wd);

asmlinkage long sys_spu_run(int fd, __u32 __user *unpc,
				 __u32 __user *ustatus);
asmlinkage long sys_spu_create(const char __user *name,
		unsigned int flags, mode_t mode, int fd);

asmlinkage long sys_mknodat(int dfd, const char __user * filename, int mode,
			    unsigned dev);
asmlinkage long sys_mkdirat(int dfd, const char __user * pathname, int mode);
asmlinkage long sys_unlinkat(int dfd, const char __user * pathname, int flag);
asmlinkage long sys_symlinkat(const char __user * oldname,
			      int newdfd, const char __user * newname);
asmlinkage long sys_linkat(int olddfd, const char __user *oldname,
			   int newdfd, const char __user *newname, int flags);
asmlinkage long sys_renameat(int olddfd, const char __user * oldname,
			     int newdfd, const char __user * newname);
asmlinkage long sys_futimesat(int dfd, const char __user *filename,
			      struct timeval __user *utimes);
asmlinkage long sys_faccessat(int dfd, const char __user *filename, int mode);
asmlinkage long sys_fchmodat(int dfd, const char __user * filename,
			     mode_t mode);
asmlinkage long sys_fchownat(int dfd, const char __user *filename, uid_t user,
			     gid_t group, int flag);
asmlinkage long sys_openat(int dfd, const char __user *filename, int flags,
			   int mode);
asmlinkage long sys_newfstatat(int dfd, const char __user *filename,
			       struct stat __user *statbuf, int flag);
asmlinkage long sys_fstatat64(int dfd, const char __user *filename,
			       struct stat64 __user *statbuf, int flag);
asmlinkage long sys_readlinkat(int dfd, const char __user *path, char __user *buf,
			       int bufsiz);
asmlinkage long sys_utimensat(int dfd, const char __user *filename,
				struct timespec __user *utimes, int flags);
asmlinkage long sys_unshare(unsigned long unshare_flags);

asmlinkage long sys_splice(int fd_in, loff_t __user *off_in,
			   int fd_out, loff_t __user *off_out,
			   size_t len, unsigned int flags);

asmlinkage long sys_vmsplice(int fd, const struct iovec __user *iov,
			     unsigned long nr_segs, unsigned int flags);

asmlinkage long sys_tee(int fdin, int fdout, size_t len, unsigned int flags);

asmlinkage long sys_sync_file_range(int fd, loff_t offset, loff_t nbytes,
					unsigned int flags);
asmlinkage long sys_sync_file_range2(int fd, unsigned int flags,
				     loff_t offset, loff_t nbytes);
asmlinkage long sys_get_robust_list(int pid,
				    struct robust_list_head __user * __user *head_ptr,
				    size_t __user *len_ptr);
asmlinkage long sys_set_robust_list(struct robust_list_head __user *head,
				    size_t len);
asmlinkage long sys_getcpu(unsigned __user *cpu, unsigned __user *node, struct getcpu_cache __user *cache);
asmlinkage long sys_signalfd(int ufd, sigset_t __user *user_mask, size_t sizemask);
asmlinkage long sys_signalfd4(int ufd, sigset_t __user *user_mask, size_t sizemask, int flags);
asmlinkage long sys_timerfd_create(int clockid, int flags);
asmlinkage long sys_timerfd_settime(int ufd, int flags,
				    const struct itimerspec __user *utmr,
				    struct itimerspec __user *otmr);
asmlinkage long sys_timerfd_gettime(int ufd, struct itimerspec __user *otmr);
asmlinkage long sys_eventfd(unsigned int count);
asmlinkage long sys_eventfd2(unsigned int count, int flags);
asmlinkage long sys_fallocate(int fd, int mode, loff_t offset, loff_t len);
asmlinkage long sys_old_readdir(unsigned int, struct old_linux_dirent __user *, unsigned int);
asmlinkage long sys_pselect6(int, fd_set __user *, fd_set __user *,
			     fd_set __user *, struct timespec __user *,
			     void __user *);
asmlinkage long sys_ppoll(struct pollfd __user *, unsigned int,
			  struct timespec __user *, const sigset_t __user *,
			  size_t);
asmlinkage long sys_fanotify_init(unsigned int flags, unsigned int event_f_flags);
asmlinkage long sys_fanotify_mark(int fanotify_fd, unsigned int flags,
				  u64 mask, int fd,
				  const char  __user *pathname);
asmlinkage long sys_syncfs(int fd);

int kernel_execve(const char *filename, const char *const argv[], const char *const envp[]);


asmlinkage long sys_perf_event_open(
		struct perf_event_attr __user *attr_uptr,
		pid_t pid, int cpu, int group_fd, unsigned long flags);

asmlinkage long sys_mmap_pgoff(unsigned long addr, unsigned long len,
			unsigned long prot, unsigned long flags,
			unsigned long fd, unsigned long pgoff);
asmlinkage long sys_old_mmap(struct mmap_arg_struct __user *arg);
asmlinkage long sys_name_to_handle_at(int dfd, const char __user *name,
				      struct file_handle __user *handle,
				      int __user *mnt_id, int flag);
asmlinkage long sys_open_by_handle_at(int mountdirfd,
				      struct file_handle __user *handle,
				      int flags);
#endif<|MERGE_RESOLUTION|>--- conflicted
+++ resolved
@@ -126,26 +126,13 @@
 extern struct trace_event_functions exit_syscall_print_funcs;
 
 #define SYSCALL_TRACE_ENTER_EVENT(sname)				\
-<<<<<<< HEAD
-	static struct syscall_metadata					\
-	__attribute__((__aligned__(4))) __syscall_meta_##sname;		\
-=======
 	static struct syscall_metadata __syscall_meta_##sname;		\
->>>>>>> 105e53f8
 	static struct ftrace_event_call __used				\
 	  event_enter_##sname = {					\
 		.name                   = "sys_enter"#sname,		\
 		.class			= &event_class_syscall_enter,	\
 		.event.funcs            = &enter_syscall_print_funcs,	\
 		.data			= (void *)&__syscall_meta_##sname,\
-<<<<<<< HEAD
-	};								\
-	__TRACE_EVENT_FLAGS(enter_##sname, TRACE_EVENT_FL_CAP_ANY)
-
-#define SYSCALL_TRACE_EXIT_EVENT(sname)					\
-	static struct syscall_metadata					\
-	__attribute__((__aligned__(4))) __syscall_meta_##sname;		\
-=======
 		.flags			= TRACE_EVENT_FL_CAP_ANY,	\
 	};								\
 	static struct ftrace_event_call __used				\
@@ -154,23 +141,17 @@
 
 #define SYSCALL_TRACE_EXIT_EVENT(sname)					\
 	static struct syscall_metadata __syscall_meta_##sname;		\
->>>>>>> 105e53f8
 	static struct ftrace_event_call __used				\
 	  event_exit_##sname = {					\
 		.name                   = "sys_exit"#sname,		\
 		.class			= &event_class_syscall_exit,	\
 		.event.funcs		= &exit_syscall_print_funcs,	\
 		.data			= (void *)&__syscall_meta_##sname,\
-<<<<<<< HEAD
-	};								\
-	__TRACE_EVENT_FLAGS(exit_##sname, TRACE_EVENT_FL_CAP_ANY)
-=======
 		.flags			= TRACE_EVENT_FL_CAP_ANY,	\
 	};								\
 	static struct ftrace_event_call __used				\
 	  __attribute__((section("_ftrace_events")))			\
 	*__event_exit_##sname = &event_exit_##sname;
->>>>>>> 105e53f8
 
 #define SYSCALL_METADATA(sname, nb)				\
 	SYSCALL_TRACE_ENTER_EVENT(sname);			\
