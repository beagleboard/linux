--- conflicted
+++ resolved
@@ -43,16 +43,13 @@
 		 * original userspace.
 		 */
 		point_of_no_return:1,
-<<<<<<< HEAD
 		/* Set when "comm" must come from the dentry. */
-		comm_from_dentry:1;
-=======
+		comm_from_dentry:1,
 		/*
 		 * Set by user space to check executability according to the
 		 * caller's environment.
 		 */
 		is_check:1;
->>>>>>> 95b3cdaf
 	struct file *executable; /* Executable to pass to the interpreter */
 	struct file *interpreter;
 	struct file *file;
