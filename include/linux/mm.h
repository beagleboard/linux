--- conflicted
+++ resolved
@@ -404,12 +404,6 @@
 /*
  * PageBuddy() indicate that the page is free and in the buddy system
  * (see mm/page_alloc.c).
-<<<<<<< HEAD
- */
-static inline int PageBuddy(struct page *page)
-{
-	return atomic_read(&page->_mapcount) == -2;
-=======
  *
  * PAGE_BUDDY_MAPCOUNT_VALUE must be <= -2 but better not too close to
  * -2 so that an underflow of the page_mapcount() won't be mistaken
@@ -421,17 +415,12 @@
 static inline int PageBuddy(struct page *page)
 {
 	return atomic_read(&page->_mapcount) == PAGE_BUDDY_MAPCOUNT_VALUE;
->>>>>>> 105e53f8
 }
 
 static inline void __SetPageBuddy(struct page *page)
 {
 	VM_BUG_ON(atomic_read(&page->_mapcount) != -1);
-<<<<<<< HEAD
-	atomic_set(&page->_mapcount, -2);
-=======
 	atomic_set(&page->_mapcount, PAGE_BUDDY_MAPCOUNT_VALUE);
->>>>>>> 105e53f8
 }
 
 static inline void __ClearPageBuddy(struct page *page)
@@ -504,19 +493,6 @@
 	return pte;
 }
 #endif
-
-/*
- * Do pte_mkwrite, but only if the vma says VM_WRITE.  We do this when
- * servicing faults for write access.  In the normal case, do always want
- * pte_mkwrite.  But get_user_pages can cause write faults for mappings
- * that do not have writing enabled, when used by access_process_vm.
- */
-static inline pte_t maybe_mkwrite(pte_t pte, struct vm_area_struct *vma)
-{
-	if (likely(vma->vm_flags & VM_WRITE))
-		pte = pte_mkwrite(pte);
-	return pte;
-}
 
 /*
  * Multiple processes may "see" the same page. E.g. for untouched
@@ -1597,16 +1573,11 @@
 #define FOLL_GET	0x04	/* do get_page on page */
 #define FOLL_DUMP	0x08	/* give error on hole if it would be zero */
 #define FOLL_FORCE	0x10	/* get_user_pages read/write w/o permission */
-<<<<<<< HEAD
-#define FOLL_MLOCK	0x40	/* mark page as mlocked */
-#define FOLL_SPLIT	0x80	/* don't return transhuge pages, split them */
-=======
 #define FOLL_NOWAIT	0x20	/* if a disk transfer is needed, start the IO
 				 * and return without waiting upon it */
 #define FOLL_MLOCK	0x40	/* mark page as mlocked */
 #define FOLL_SPLIT	0x80	/* don't return transhuge pages, split them */
 #define FOLL_HWPOISON	0x100	/* check page is hwpoisoned */
->>>>>>> 105e53f8
 
 typedef int (*pte_fn_t)(pte_t *pte, pgtable_t token, unsigned long addr,
 			void *data);
