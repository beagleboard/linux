/*
 *  linux/include/linux/serial_8250.h
 *
 *  Copyright (C) 2004 Russell King
 *
 * This program is free software; you can redistribute it and/or modify
 * it under the terms of the GNU General Public License as published by
 * the Free Software Foundation; either version 2 of the License, or
 * (at your option) any later version.
 */
#ifndef _LINUX_SERIAL_8250_H
#define _LINUX_SERIAL_8250_H

#include <linux/serial_core.h>
#include <linux/platform_device.h>

/*
 * This is the platform device platform_data structure
 */
struct plat_serial8250_port {
	unsigned long	iobase;		/* io base address */
	void __iomem	*membase;	/* ioremap cookie or NULL */
	resource_size_t	mapbase;	/* resource base */
	unsigned int	irq;		/* interrupt number */
	unsigned long	irqflags;	/* request_irq flags */
	unsigned int	uartclk;	/* UART clock rate */
	void            *private_data;
	unsigned char	regshift;	/* register shift */
	unsigned char	iotype;		/* UPIO_* */
	unsigned char	hub6;
	upf_t		flags;		/* UPF_* flags */
	unsigned int	type;		/* If UPF_FIXED_TYPE */
	unsigned int	(*serial_in)(struct uart_port *, int);
	void		(*serial_out)(struct uart_port *, int, int);
	void		(*set_termios)(struct uart_port *,
			               struct ktermios *new,
			               struct ktermios *old);
<<<<<<< HEAD
=======
	void		(*pm)(struct uart_port *, unsigned int state,
			      unsigned old);
>>>>>>> 45f53cc9
};

/*
 * Allocate 8250 platform device IDs.  Nothing is implied by
 * the numbering here, except for the legacy entry being -1.
 */
enum {
	PLAT8250_DEV_LEGACY = -1,
	PLAT8250_DEV_PLATFORM,
	PLAT8250_DEV_PLATFORM1,
	PLAT8250_DEV_PLATFORM2,
	PLAT8250_DEV_FOURPORT,
	PLAT8250_DEV_ACCENT,
	PLAT8250_DEV_BOCA,
	PLAT8250_DEV_EXAR_ST16C554,
	PLAT8250_DEV_HUB6,
	PLAT8250_DEV_MCA,
	PLAT8250_DEV_AU1X00,
	PLAT8250_DEV_SM501,
};

/*
 * This should be used by drivers which want to register
 * their own 8250 ports without registering their own
 * platform device.  Using these will make your driver
 * dependent on the 8250 driver.
 */
struct uart_port;

int serial8250_register_port(struct uart_port *);
void serial8250_unregister_port(int line);
void serial8250_suspend_port(int line);
void serial8250_resume_port(int line);

extern int early_serial_setup(struct uart_port *port);

extern int serial8250_find_port(struct uart_port *p);
extern int serial8250_find_port_for_earlycon(void);
extern int setup_early_serial8250_console(char *cmdline);
extern void serial8250_do_set_termios(struct uart_port *port,
		struct ktermios *termios, struct ktermios *old);
<<<<<<< HEAD
=======
extern void serial8250_do_pm(struct uart_port *port, unsigned int state,
			     unsigned int oldstate);

extern void serial8250_set_isa_configurator(void (*v)
					(int port, struct uart_port *up,
						unsigned short *capabilities));
>>>>>>> 45f53cc9

#endif<|MERGE_RESOLUTION|>--- conflicted
+++ resolved
@@ -35,11 +35,8 @@
 	void		(*set_termios)(struct uart_port *,
 			               struct ktermios *new,
 			               struct ktermios *old);
-<<<<<<< HEAD
-=======
 	void		(*pm)(struct uart_port *, unsigned int state,
 			      unsigned old);
->>>>>>> 45f53cc9
 };
 
 /*
@@ -81,14 +78,11 @@
 extern int setup_early_serial8250_console(char *cmdline);
 extern void serial8250_do_set_termios(struct uart_port *port,
 		struct ktermios *termios, struct ktermios *old);
-<<<<<<< HEAD
-=======
 extern void serial8250_do_pm(struct uart_port *port, unsigned int state,
 			     unsigned int oldstate);
 
 extern void serial8250_set_isa_configurator(void (*v)
 					(int port, struct uart_port *up,
 						unsigned short *capabilities));
->>>>>>> 45f53cc9
 
 #endif