#ifndef __LINUX_SERIAL_SCI_H
#define __LINUX_SERIAL_SCI_H

#include <linux/serial_core.h>
#include <linux/sh_dma.h>

/*
 * Generic header for SuperH SCI(F) (used by sh/sh64/h8300 and related parts)
 */

enum {
	SCBRR_ALGO_1,		/* ((clk + 16 * bps) / (16 * bps) - 1) */
	SCBRR_ALGO_2,		/* ((clk + 16 * bps) / (32 * bps) - 1) */
	SCBRR_ALGO_3,		/* (((clk * 2) + 16 * bps) / (16 * bps) - 1) */
	SCBRR_ALGO_4,		/* (((clk * 2) + 16 * bps) / (32 * bps) - 1) */
	SCBRR_ALGO_5,		/* (((clk * 1000 / 32) / bps) - 1) */
};

#define SCSCR_TIE	(1 << 7)
#define SCSCR_RIE	(1 << 6)
#define SCSCR_TE	(1 << 5)
#define SCSCR_RE	(1 << 4)
#define SCSCR_REIE	(1 << 3)	/* not supported by all parts */
#define SCSCR_TOIE	(1 << 2)	/* not supported by all parts */
#define SCSCR_CKE1	(1 << 1)
#define SCSCR_CKE0	(1 << 0)

/* Offsets into the sci_port->irqs array */
enum {
	SCIx_ERI_IRQ,
	SCIx_RXI_IRQ,
	SCIx_TXI_IRQ,
	SCIx_BRI_IRQ,
	SCIx_NR_IRQS,
};

struct device;

/*
 * Platform device specific platform_data struct
 */
struct plat_sci_port {
	void __iomem	*membase;		/* io cookie */
	unsigned long	mapbase;		/* resource base */
	unsigned int	irqs[SCIx_NR_IRQS];	/* ERI, RXI, TXI, BRI */
	unsigned int	type;			/* SCI / SCIF / IRDA */
	upf_t		flags;			/* UPF_* flags */
	char		*clk;			/* clock string */
<<<<<<< HEAD
	struct device	*dma_dev;
=======

	unsigned int	scbrr_algo_id;		/* SCBRR calculation algo */
	unsigned int	scscr;			/* SCSCR initialization */

	struct device	*dma_dev;

>>>>>>> 3cbea436
#ifdef CONFIG_SERIAL_SH_SCI_DMA
	unsigned int dma_slave_tx;
	unsigned int dma_slave_rx;
#endif
};

#endif /* __LINUX_SERIAL_SCI_H */<|MERGE_RESOLUTION|>--- conflicted
+++ resolved
@@ -46,16 +46,12 @@
 	unsigned int	type;			/* SCI / SCIF / IRDA */
 	upf_t		flags;			/* UPF_* flags */
 	char		*clk;			/* clock string */
-<<<<<<< HEAD
-	struct device	*dma_dev;
-=======
 
 	unsigned int	scbrr_algo_id;		/* SCBRR calculation algo */
 	unsigned int	scscr;			/* SCSCR initialization */
 
 	struct device	*dma_dev;
 
->>>>>>> 3cbea436
 #ifdef CONFIG_SERIAL_SH_SCI_DMA
 	unsigned int dma_slave_tx;
 	unsigned int dma_slave_rx;
