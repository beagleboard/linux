--- conflicted
+++ resolved
@@ -94,8 +94,8 @@
 #define in_nmi()	(preempt_count() & NMI_MASK)
 
 #if defined(CONFIG_PREEMPT) && defined(CONFIG_BKL)
-<<<<<<< HEAD
-# define PREEMPT_INATOMIC_BASE kernel_locked()
+# include <linux/sched.h>
+# define PREEMPT_INATOMIC_BASE (current->lock_depth >= 0)
 #else
 # define PREEMPT_INATOMIC_BASE 0
 #endif
@@ -103,17 +103,6 @@
 #if defined(CONFIG_PREEMPT)
 # define PREEMPT_CHECK_OFFSET 1
 #else
-=======
-# include <linux/sched.h>
-# define PREEMPT_INATOMIC_BASE (current->lock_depth >= 0)
-#else
-# define PREEMPT_INATOMIC_BASE 0
-#endif
-
-#if defined(CONFIG_PREEMPT)
-# define PREEMPT_CHECK_OFFSET 1
-#else
->>>>>>> 3cbea436
 # define PREEMPT_CHECK_OFFSET 0
 #endif
 
