#ifndef __LINUX_PERCPU_H
#define __LINUX_PERCPU_H

#include <linux/preempt.h>
#include <linux/smp.h>
#include <linux/cpumask.h>
#include <linux/pfn.h>
#include <linux/init.h>

#include <asm/percpu.h>

/* enough to cover all DEFINE_PER_CPUs in modules */
#ifdef CONFIG_MODULES
#define PERCPU_MODULE_RESERVE		(8 << 10)
#else
#define PERCPU_MODULE_RESERVE		0
#endif

#ifndef PERCPU_ENOUGH_ROOM
#define PERCPU_ENOUGH_ROOM						\
	(ALIGN(__per_cpu_end - __per_cpu_start, SMP_CACHE_BYTES) +	\
	 PERCPU_MODULE_RESERVE)
#endif

/*
 * Must be an lvalue. Since @var must be a simple identifier,
 * we force a syntax error here if it isn't.
 */
#define get_cpu_var(var) (*({				\
	preempt_disable();				\
	&__get_cpu_var(var); }))

/*
 * The weird & is necessary because sparse considers (void)(var) to be
 * a direct dereference of percpu variable (var).
 */
#define put_cpu_var(var) do {				\
	(void)&(var);					\
	preempt_enable();				\
} while (0)

#define get_cpu_ptr(var) ({				\
	preempt_disable();				\
	this_cpu_ptr(var); })

#define put_cpu_ptr(var) do {				\
	(void)(var);					\
	preempt_enable();				\
} while (0)

/* minimum unit size, also is the maximum supported allocation size */
#define PCPU_MIN_UNIT_SIZE		PFN_ALIGN(32 << 10)

/*
 * Percpu allocator can serve percpu allocations before slab is
 * initialized which allows slab to depend on the percpu allocator.
 * The following two parameters decide how much resource to
 * preallocate for this.  Keep PERCPU_DYNAMIC_RESERVE equal to or
 * larger than PERCPU_DYNAMIC_EARLY_SIZE.
 */
#define PERCPU_DYNAMIC_EARLY_SLOTS	128
#define PERCPU_DYNAMIC_EARLY_SIZE	(12 << 10)

/*
 * Percpu allocator can serve percpu allocations before slab is
 * initialized which allows slab to depend on the percpu allocator.
 * The following two parameters decide how much resource to
 * preallocate for this.  Keep PERCPU_DYNAMIC_RESERVE equal to or
 * larger than PERCPU_DYNAMIC_EARLY_SIZE.
 */
#define PERCPU_DYNAMIC_EARLY_SLOTS	128
#define PERCPU_DYNAMIC_EARLY_SIZE	(12 << 10)

/*
 * PERCPU_DYNAMIC_RESERVE indicates the amount of free area to piggy
 * back on the first chunk for dynamic percpu allocation if arch is
 * manually allocating and mapping it for faster access (as a part of
 * large page mapping for example).
 *
 * The following values give between one and two pages of free space
 * after typical minimal boot (2-way SMP, single disk and NIC) with
 * both defconfig and a distro config on x86_64 and 32.  More
 * intelligent way to determine this would be nice.
 */
#if BITS_PER_LONG > 32
#define PERCPU_DYNAMIC_RESERVE		(20 << 10)
#else
#define PERCPU_DYNAMIC_RESERVE		(12 << 10)
#endif

extern void *pcpu_base_addr;
extern const unsigned long *pcpu_unit_offsets;

struct pcpu_group_info {
	int			nr_units;	/* aligned # of units */
	unsigned long		base_offset;	/* base address offset */
	unsigned int		*cpu_map;	/* unit->cpu map, empty
						 * entries contain NR_CPUS */
};

struct pcpu_alloc_info {
	size_t			static_size;
	size_t			reserved_size;
	size_t			dyn_size;
	size_t			unit_size;
	size_t			atom_size;
	size_t			alloc_size;
	size_t			__ai_size;	/* internal, don't use */
	int			nr_groups;	/* 0 if grouping unnecessary */
	struct pcpu_group_info	groups[];
};

enum pcpu_fc {
	PCPU_FC_AUTO,
	PCPU_FC_EMBED,
	PCPU_FC_PAGE,

	PCPU_FC_NR,
};
extern const char *pcpu_fc_names[PCPU_FC_NR];

extern enum pcpu_fc pcpu_chosen_fc;

typedef void * (*pcpu_fc_alloc_fn_t)(unsigned int cpu, size_t size,
				     size_t align);
typedef void (*pcpu_fc_free_fn_t)(void *ptr, size_t size);
typedef void (*pcpu_fc_populate_pte_fn_t)(unsigned long addr);
typedef int (pcpu_fc_cpu_distance_fn_t)(unsigned int from, unsigned int to);

extern struct pcpu_alloc_info * __init pcpu_alloc_alloc_info(int nr_groups,
							     int nr_units);
extern void __init pcpu_free_alloc_info(struct pcpu_alloc_info *ai);

extern int __init pcpu_setup_first_chunk(const struct pcpu_alloc_info *ai,
					 void *base_addr);

#ifdef CONFIG_NEED_PER_CPU_EMBED_FIRST_CHUNK
extern int __init pcpu_embed_first_chunk(size_t reserved_size, size_t dyn_size,
				size_t atom_size,
				pcpu_fc_cpu_distance_fn_t cpu_distance_fn,
				pcpu_fc_alloc_fn_t alloc_fn,
				pcpu_fc_free_fn_t free_fn);
#endif

#ifdef CONFIG_NEED_PER_CPU_PAGE_FIRST_CHUNK
extern int __init pcpu_page_first_chunk(size_t reserved_size,
				pcpu_fc_alloc_fn_t alloc_fn,
				pcpu_fc_free_fn_t free_fn,
				pcpu_fc_populate_pte_fn_t populate_pte_fn);
#endif

/*
 * Use this to get to a cpu's version of the per-cpu object
 * dynamically allocated. Non-atomic access to the current CPU's
 * version should probably be combined with get_cpu()/put_cpu().
 */
#ifdef CONFIG_SMP
#define per_cpu_ptr(ptr, cpu)	SHIFT_PERCPU_PTR((ptr), per_cpu_offset((cpu)))
#else
#define per_cpu_ptr(ptr, cpu)	({ (void)(cpu); VERIFY_PERCPU_PTR((ptr)); })
#endif

extern void __percpu *__alloc_reserved_percpu(size_t size, size_t align);
extern bool is_kernel_percpu_address(unsigned long addr);

#if !defined(CONFIG_SMP) || !defined(CONFIG_HAVE_SETUP_PER_CPU_AREA)
extern void __init setup_per_cpu_areas(void);
#endif
extern void __init percpu_init_late(void);
<<<<<<< HEAD

#else /* CONFIG_SMP */

#define per_cpu_ptr(ptr, cpu) ({ (void)(cpu); VERIFY_PERCPU_PTR((ptr)); })

/* can't distinguish from other static vars, always false */
static inline bool is_kernel_percpu_address(unsigned long addr)
{
	return false;
}

static inline void __init setup_per_cpu_areas(void) { }

static inline void __init percpu_init_late(void) { }

static inline void *pcpu_lpage_remapped(void *kaddr)
{
	return NULL;
}

#endif /* CONFIG_SMP */
=======
>>>>>>> 45f53cc9

extern void __percpu *__alloc_percpu(size_t size, size_t align);
extern void free_percpu(void __percpu *__pdata);
extern phys_addr_t per_cpu_ptr_to_phys(void *addr);

#define alloc_percpu(type)	\
	(typeof(type) __percpu *)__alloc_percpu(sizeof(type), __alignof__(type))

/*
 * Optional methods for optimized non-lvalue per-cpu variable access.
 *
 * @var can be a percpu variable or a field of it and its size should
 * equal char, int or long.  percpu_read() evaluates to a lvalue and
 * all others to void.
 *
 * These operations are guaranteed to be atomic w.r.t. preemption.
 * The generic versions use plain get/put_cpu_var().  Archs are
 * encouraged to implement single-instruction alternatives which don't
 * require preemption protection.
 */
#ifndef percpu_read
# define percpu_read(var)						\
  ({									\
	typeof(var) *pr_ptr__ = &(var);					\
	typeof(var) pr_ret__;						\
	pr_ret__ = get_cpu_var(*pr_ptr__);				\
	put_cpu_var(*pr_ptr__);						\
	pr_ret__;							\
  })
#endif

#define __percpu_generic_to_op(var, val, op)				\
do {									\
	typeof(var) *pgto_ptr__ = &(var);				\
	get_cpu_var(*pgto_ptr__) op val;				\
	put_cpu_var(*pgto_ptr__);					\
} while (0)

#ifndef percpu_write
# define percpu_write(var, val)		__percpu_generic_to_op(var, (val), =)
#endif

#ifndef percpu_add
# define percpu_add(var, val)		__percpu_generic_to_op(var, (val), +=)
#endif

#ifndef percpu_sub
# define percpu_sub(var, val)		__percpu_generic_to_op(var, (val), -=)
#endif

#ifndef percpu_and
# define percpu_and(var, val)		__percpu_generic_to_op(var, (val), &=)
#endif

#ifndef percpu_or
# define percpu_or(var, val)		__percpu_generic_to_op(var, (val), |=)
#endif

#ifndef percpu_xor
# define percpu_xor(var, val)		__percpu_generic_to_op(var, (val), ^=)
#endif

/*
 * Branching function to split up a function into a set of functions that
 * are called for different scalar sizes of the objects handled.
 */

extern void __bad_size_call_parameter(void);

#define __pcpu_size_call_return(stem, variable)				\
({	typeof(variable) pscr_ret__;					\
	__verify_pcpu_ptr(&(variable));					\
	switch(sizeof(variable)) {					\
	case 1: pscr_ret__ = stem##1(variable);break;			\
	case 2: pscr_ret__ = stem##2(variable);break;			\
	case 4: pscr_ret__ = stem##4(variable);break;			\
	case 8: pscr_ret__ = stem##8(variable);break;			\
	default:							\
		__bad_size_call_parameter();break;			\
	}								\
	pscr_ret__;							\
})

#define __pcpu_size_call(stem, variable, ...)				\
do {									\
	__verify_pcpu_ptr(&(variable));					\
	switch(sizeof(variable)) {					\
		case 1: stem##1(variable, __VA_ARGS__);break;		\
		case 2: stem##2(variable, __VA_ARGS__);break;		\
		case 4: stem##4(variable, __VA_ARGS__);break;		\
		case 8: stem##8(variable, __VA_ARGS__);break;		\
		default: 						\
			__bad_size_call_parameter();break;		\
	}								\
} while (0)

/*
 * Optimized manipulation for memory allocated through the per cpu
 * allocator or for addresses of per cpu variables.
 *
 * These operation guarantee exclusivity of access for other operations
 * on the *same* processor. The assumption is that per cpu data is only
 * accessed by a single processor instance (the current one).
 *
 * The first group is used for accesses that must be done in a
 * preemption safe way since we know that the context is not preempt
 * safe. Interrupts may occur. If the interrupt modifies the variable
 * too then RMW actions will not be reliable.
 *
 * The arch code can provide optimized functions in two ways:
 *
 * 1. Override the function completely. F.e. define this_cpu_add().
 *    The arch must then ensure that the various scalar format passed
 *    are handled correctly.
 *
 * 2. Provide functions for certain scalar sizes. F.e. provide
 *    this_cpu_add_2() to provide per cpu atomic operations for 2 byte
 *    sized RMW actions. If arch code does not provide operations for
 *    a scalar size then the fallback in the generic code will be
 *    used.
 */

#define _this_cpu_generic_read(pcp)					\
({	typeof(pcp) ret__;						\
	preempt_disable();						\
	ret__ = *this_cpu_ptr(&(pcp));					\
	preempt_enable();						\
	ret__;								\
})

#ifndef this_cpu_read
# ifndef this_cpu_read_1
#  define this_cpu_read_1(pcp)	_this_cpu_generic_read(pcp)
# endif
# ifndef this_cpu_read_2
#  define this_cpu_read_2(pcp)	_this_cpu_generic_read(pcp)
# endif
# ifndef this_cpu_read_4
#  define this_cpu_read_4(pcp)	_this_cpu_generic_read(pcp)
# endif
# ifndef this_cpu_read_8
#  define this_cpu_read_8(pcp)	_this_cpu_generic_read(pcp)
# endif
# define this_cpu_read(pcp)	__pcpu_size_call_return(this_cpu_read_, (pcp))
#endif

#define _this_cpu_generic_to_op(pcp, val, op)				\
do {									\
	preempt_disable();						\
	*__this_cpu_ptr(&(pcp)) op val;					\
	preempt_enable();						\
} while (0)

#ifndef this_cpu_write
# ifndef this_cpu_write_1
#  define this_cpu_write_1(pcp, val)	_this_cpu_generic_to_op((pcp), (val), =)
# endif
# ifndef this_cpu_write_2
#  define this_cpu_write_2(pcp, val)	_this_cpu_generic_to_op((pcp), (val), =)
# endif
# ifndef this_cpu_write_4
#  define this_cpu_write_4(pcp, val)	_this_cpu_generic_to_op((pcp), (val), =)
# endif
# ifndef this_cpu_write_8
#  define this_cpu_write_8(pcp, val)	_this_cpu_generic_to_op((pcp), (val), =)
# endif
# define this_cpu_write(pcp, val)	__pcpu_size_call(this_cpu_write_, (pcp), (val))
#endif

#ifndef this_cpu_add
# ifndef this_cpu_add_1
#  define this_cpu_add_1(pcp, val)	_this_cpu_generic_to_op((pcp), (val), +=)
# endif
# ifndef this_cpu_add_2
#  define this_cpu_add_2(pcp, val)	_this_cpu_generic_to_op((pcp), (val), +=)
# endif
# ifndef this_cpu_add_4
#  define this_cpu_add_4(pcp, val)	_this_cpu_generic_to_op((pcp), (val), +=)
# endif
# ifndef this_cpu_add_8
#  define this_cpu_add_8(pcp, val)	_this_cpu_generic_to_op((pcp), (val), +=)
# endif
# define this_cpu_add(pcp, val)		__pcpu_size_call(this_cpu_add_, (pcp), (val))
#endif

#ifndef this_cpu_sub
# define this_cpu_sub(pcp, val)		this_cpu_add((pcp), -(val))
#endif

#ifndef this_cpu_inc
# define this_cpu_inc(pcp)		this_cpu_add((pcp), 1)
#endif

#ifndef this_cpu_dec
# define this_cpu_dec(pcp)		this_cpu_sub((pcp), 1)
#endif

#ifndef this_cpu_and
# ifndef this_cpu_and_1
#  define this_cpu_and_1(pcp, val)	_this_cpu_generic_to_op((pcp), (val), &=)
# endif
# ifndef this_cpu_and_2
#  define this_cpu_and_2(pcp, val)	_this_cpu_generic_to_op((pcp), (val), &=)
# endif
# ifndef this_cpu_and_4
#  define this_cpu_and_4(pcp, val)	_this_cpu_generic_to_op((pcp), (val), &=)
# endif
# ifndef this_cpu_and_8
#  define this_cpu_and_8(pcp, val)	_this_cpu_generic_to_op((pcp), (val), &=)
# endif
# define this_cpu_and(pcp, val)		__pcpu_size_call(this_cpu_and_, (pcp), (val))
#endif

#ifndef this_cpu_or
# ifndef this_cpu_or_1
#  define this_cpu_or_1(pcp, val)	_this_cpu_generic_to_op((pcp), (val), |=)
# endif
# ifndef this_cpu_or_2
#  define this_cpu_or_2(pcp, val)	_this_cpu_generic_to_op((pcp), (val), |=)
# endif
# ifndef this_cpu_or_4
#  define this_cpu_or_4(pcp, val)	_this_cpu_generic_to_op((pcp), (val), |=)
# endif
# ifndef this_cpu_or_8
#  define this_cpu_or_8(pcp, val)	_this_cpu_generic_to_op((pcp), (val), |=)
# endif
# define this_cpu_or(pcp, val)		__pcpu_size_call(this_cpu_or_, (pcp), (val))
#endif

#ifndef this_cpu_xor
# ifndef this_cpu_xor_1
#  define this_cpu_xor_1(pcp, val)	_this_cpu_generic_to_op((pcp), (val), ^=)
# endif
# ifndef this_cpu_xor_2
#  define this_cpu_xor_2(pcp, val)	_this_cpu_generic_to_op((pcp), (val), ^=)
# endif
# ifndef this_cpu_xor_4
#  define this_cpu_xor_4(pcp, val)	_this_cpu_generic_to_op((pcp), (val), ^=)
# endif
# ifndef this_cpu_xor_8
#  define this_cpu_xor_8(pcp, val)	_this_cpu_generic_to_op((pcp), (val), ^=)
# endif
# define this_cpu_xor(pcp, val)		__pcpu_size_call(this_cpu_or_, (pcp), (val))
#endif

/*
 * Generic percpu operations that do not require preemption handling.
 * Either we do not care about races or the caller has the
 * responsibility of handling preemptions issues. Arch code can still
 * override these instructions since the arch per cpu code may be more
 * efficient and may actually get race freeness for free (that is the
 * case for x86 for example).
 *
 * If there is no other protection through preempt disable and/or
 * disabling interupts then one of these RMW operations can show unexpected
 * behavior because the execution thread was rescheduled on another processor
 * or an interrupt occurred and the same percpu variable was modified from
 * the interrupt context.
 */
#ifndef __this_cpu_read
# ifndef __this_cpu_read_1
#  define __this_cpu_read_1(pcp)	(*__this_cpu_ptr(&(pcp)))
# endif
# ifndef __this_cpu_read_2
#  define __this_cpu_read_2(pcp)	(*__this_cpu_ptr(&(pcp)))
# endif
# ifndef __this_cpu_read_4
#  define __this_cpu_read_4(pcp)	(*__this_cpu_ptr(&(pcp)))
# endif
# ifndef __this_cpu_read_8
#  define __this_cpu_read_8(pcp)	(*__this_cpu_ptr(&(pcp)))
# endif
# define __this_cpu_read(pcp)	__pcpu_size_call_return(__this_cpu_read_, (pcp))
#endif

#define __this_cpu_generic_to_op(pcp, val, op)				\
do {									\
	*__this_cpu_ptr(&(pcp)) op val;					\
} while (0)

#ifndef __this_cpu_write
# ifndef __this_cpu_write_1
#  define __this_cpu_write_1(pcp, val)	__this_cpu_generic_to_op((pcp), (val), =)
# endif
# ifndef __this_cpu_write_2
#  define __this_cpu_write_2(pcp, val)	__this_cpu_generic_to_op((pcp), (val), =)
# endif
# ifndef __this_cpu_write_4
#  define __this_cpu_write_4(pcp, val)	__this_cpu_generic_to_op((pcp), (val), =)
# endif
# ifndef __this_cpu_write_8
#  define __this_cpu_write_8(pcp, val)	__this_cpu_generic_to_op((pcp), (val), =)
# endif
# define __this_cpu_write(pcp, val)	__pcpu_size_call(__this_cpu_write_, (pcp), (val))
#endif

#ifndef __this_cpu_add
# ifndef __this_cpu_add_1
#  define __this_cpu_add_1(pcp, val)	__this_cpu_generic_to_op((pcp), (val), +=)
# endif
# ifndef __this_cpu_add_2
#  define __this_cpu_add_2(pcp, val)	__this_cpu_generic_to_op((pcp), (val), +=)
# endif
# ifndef __this_cpu_add_4
#  define __this_cpu_add_4(pcp, val)	__this_cpu_generic_to_op((pcp), (val), +=)
# endif
# ifndef __this_cpu_add_8
#  define __this_cpu_add_8(pcp, val)	__this_cpu_generic_to_op((pcp), (val), +=)
# endif
# define __this_cpu_add(pcp, val)	__pcpu_size_call(__this_cpu_add_, (pcp), (val))
#endif

#ifndef __this_cpu_sub
# define __this_cpu_sub(pcp, val)	__this_cpu_add((pcp), -(val))
#endif

#ifndef __this_cpu_inc
# define __this_cpu_inc(pcp)		__this_cpu_add((pcp), 1)
#endif

#ifndef __this_cpu_dec
# define __this_cpu_dec(pcp)		__this_cpu_sub((pcp), 1)
#endif

#ifndef __this_cpu_and
# ifndef __this_cpu_and_1
#  define __this_cpu_and_1(pcp, val)	__this_cpu_generic_to_op((pcp), (val), &=)
# endif
# ifndef __this_cpu_and_2
#  define __this_cpu_and_2(pcp, val)	__this_cpu_generic_to_op((pcp), (val), &=)
# endif
# ifndef __this_cpu_and_4
#  define __this_cpu_and_4(pcp, val)	__this_cpu_generic_to_op((pcp), (val), &=)
# endif
# ifndef __this_cpu_and_8
#  define __this_cpu_and_8(pcp, val)	__this_cpu_generic_to_op((pcp), (val), &=)
# endif
# define __this_cpu_and(pcp, val)	__pcpu_size_call(__this_cpu_and_, (pcp), (val))
#endif

#ifndef __this_cpu_or
# ifndef __this_cpu_or_1
#  define __this_cpu_or_1(pcp, val)	__this_cpu_generic_to_op((pcp), (val), |=)
# endif
# ifndef __this_cpu_or_2
#  define __this_cpu_or_2(pcp, val)	__this_cpu_generic_to_op((pcp), (val), |=)
# endif
# ifndef __this_cpu_or_4
#  define __this_cpu_or_4(pcp, val)	__this_cpu_generic_to_op((pcp), (val), |=)
# endif
# ifndef __this_cpu_or_8
#  define __this_cpu_or_8(pcp, val)	__this_cpu_generic_to_op((pcp), (val), |=)
# endif
# define __this_cpu_or(pcp, val)	__pcpu_size_call(__this_cpu_or_, (pcp), (val))
#endif

#ifndef __this_cpu_xor
# ifndef __this_cpu_xor_1
#  define __this_cpu_xor_1(pcp, val)	__this_cpu_generic_to_op((pcp), (val), ^=)
# endif
# ifndef __this_cpu_xor_2
#  define __this_cpu_xor_2(pcp, val)	__this_cpu_generic_to_op((pcp), (val), ^=)
# endif
# ifndef __this_cpu_xor_4
#  define __this_cpu_xor_4(pcp, val)	__this_cpu_generic_to_op((pcp), (val), ^=)
# endif
# ifndef __this_cpu_xor_8
#  define __this_cpu_xor_8(pcp, val)	__this_cpu_generic_to_op((pcp), (val), ^=)
# endif
# define __this_cpu_xor(pcp, val)	__pcpu_size_call(__this_cpu_xor_, (pcp), (val))
#endif

/*
 * IRQ safe versions of the per cpu RMW operations. Note that these operations
 * are *not* safe against modification of the same variable from another
 * processors (which one gets when using regular atomic operations)
 . They are guaranteed to be atomic vs. local interrupts and
 * preemption only.
 */
#define irqsafe_cpu_generic_to_op(pcp, val, op)				\
do {									\
	unsigned long flags;						\
	local_irq_save(flags);						\
	*__this_cpu_ptr(&(pcp)) op val;					\
	local_irq_restore(flags);					\
} while (0)

#ifndef irqsafe_cpu_add
# ifndef irqsafe_cpu_add_1
#  define irqsafe_cpu_add_1(pcp, val) irqsafe_cpu_generic_to_op((pcp), (val), +=)
# endif
# ifndef irqsafe_cpu_add_2
#  define irqsafe_cpu_add_2(pcp, val) irqsafe_cpu_generic_to_op((pcp), (val), +=)
# endif
# ifndef irqsafe_cpu_add_4
#  define irqsafe_cpu_add_4(pcp, val) irqsafe_cpu_generic_to_op((pcp), (val), +=)
# endif
# ifndef irqsafe_cpu_add_8
#  define irqsafe_cpu_add_8(pcp, val) irqsafe_cpu_generic_to_op((pcp), (val), +=)
# endif
# define irqsafe_cpu_add(pcp, val) __pcpu_size_call(irqsafe_cpu_add_, (pcp), (val))
#endif

#ifndef irqsafe_cpu_sub
# define irqsafe_cpu_sub(pcp, val)	irqsafe_cpu_add((pcp), -(val))
#endif

#ifndef irqsafe_cpu_inc
# define irqsafe_cpu_inc(pcp)	irqsafe_cpu_add((pcp), 1)
#endif

#ifndef irqsafe_cpu_dec
# define irqsafe_cpu_dec(pcp)	irqsafe_cpu_sub((pcp), 1)
#endif

#ifndef irqsafe_cpu_and
# ifndef irqsafe_cpu_and_1
#  define irqsafe_cpu_and_1(pcp, val) irqsafe_cpu_generic_to_op((pcp), (val), &=)
# endif
# ifndef irqsafe_cpu_and_2
#  define irqsafe_cpu_and_2(pcp, val) irqsafe_cpu_generic_to_op((pcp), (val), &=)
# endif
# ifndef irqsafe_cpu_and_4
#  define irqsafe_cpu_and_4(pcp, val) irqsafe_cpu_generic_to_op((pcp), (val), &=)
# endif
# ifndef irqsafe_cpu_and_8
#  define irqsafe_cpu_and_8(pcp, val) irqsafe_cpu_generic_to_op((pcp), (val), &=)
# endif
# define irqsafe_cpu_and(pcp, val) __pcpu_size_call(irqsafe_cpu_and_, (val))
#endif

#ifndef irqsafe_cpu_or
# ifndef irqsafe_cpu_or_1
#  define irqsafe_cpu_or_1(pcp, val) irqsafe_cpu_generic_to_op((pcp), (val), |=)
# endif
# ifndef irqsafe_cpu_or_2
#  define irqsafe_cpu_or_2(pcp, val) irqsafe_cpu_generic_to_op((pcp), (val), |=)
# endif
# ifndef irqsafe_cpu_or_4
#  define irqsafe_cpu_or_4(pcp, val) irqsafe_cpu_generic_to_op((pcp), (val), |=)
# endif
# ifndef irqsafe_cpu_or_8
#  define irqsafe_cpu_or_8(pcp, val) irqsafe_cpu_generic_to_op((pcp), (val), |=)
# endif
# define irqsafe_cpu_or(pcp, val) __pcpu_size_call(irqsafe_cpu_or_, (val))
#endif

#ifndef irqsafe_cpu_xor
# ifndef irqsafe_cpu_xor_1
#  define irqsafe_cpu_xor_1(pcp, val) irqsafe_cpu_generic_to_op((pcp), (val), ^=)
# endif
# ifndef irqsafe_cpu_xor_2
#  define irqsafe_cpu_xor_2(pcp, val) irqsafe_cpu_generic_to_op((pcp), (val), ^=)
# endif
# ifndef irqsafe_cpu_xor_4
#  define irqsafe_cpu_xor_4(pcp, val) irqsafe_cpu_generic_to_op((pcp), (val), ^=)
# endif
# ifndef irqsafe_cpu_xor_8
#  define irqsafe_cpu_xor_8(pcp, val) irqsafe_cpu_generic_to_op((pcp), (val), ^=)
# endif
# define irqsafe_cpu_xor(pcp, val) __pcpu_size_call(irqsafe_cpu_xor_, (val))
#endif

#endif /* __LINUX_PERCPU_H */<|MERGE_RESOLUTION|>--- conflicted
+++ resolved
@@ -50,16 +50,6 @@
 
 /* minimum unit size, also is the maximum supported allocation size */
 #define PCPU_MIN_UNIT_SIZE		PFN_ALIGN(32 << 10)
-
-/*
- * Percpu allocator can serve percpu allocations before slab is
- * initialized which allows slab to depend on the percpu allocator.
- * The following two parameters decide how much resource to
- * preallocate for this.  Keep PERCPU_DYNAMIC_RESERVE equal to or
- * larger than PERCPU_DYNAMIC_EARLY_SIZE.
- */
-#define PERCPU_DYNAMIC_EARLY_SLOTS	128
-#define PERCPU_DYNAMIC_EARLY_SIZE	(12 << 10)
 
 /*
  * Percpu allocator can serve percpu allocations before slab is
@@ -167,30 +157,6 @@
 extern void __init setup_per_cpu_areas(void);
 #endif
 extern void __init percpu_init_late(void);
-<<<<<<< HEAD
-
-#else /* CONFIG_SMP */
-
-#define per_cpu_ptr(ptr, cpu) ({ (void)(cpu); VERIFY_PERCPU_PTR((ptr)); })
-
-/* can't distinguish from other static vars, always false */
-static inline bool is_kernel_percpu_address(unsigned long addr)
-{
-	return false;
-}
-
-static inline void __init setup_per_cpu_areas(void) { }
-
-static inline void __init percpu_init_late(void) { }
-
-static inline void *pcpu_lpage_remapped(void *kaddr)
-{
-	return NULL;
-}
-
-#endif /* CONFIG_SMP */
-=======
->>>>>>> 45f53cc9
 
 extern void __percpu *__alloc_percpu(size_t size, size_t align);
 extern void free_percpu(void __percpu *__pdata);
