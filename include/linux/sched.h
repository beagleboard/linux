#ifndef _LINUX_SCHED_H
#define _LINUX_SCHED_H

#include <uapi/linux/sched.h>

#include <linux/sched/prio.h>


struct sched_param {
	int sched_priority;
};

#include <asm/param.h>	/* for HZ */

#include <linux/capability.h>
#include <linux/threads.h>
#include <linux/kernel.h>
#include <linux/types.h>
#include <linux/timex.h>
#include <linux/jiffies.h>
#include <linux/plist.h>
#include <linux/rbtree.h>
#include <linux/thread_info.h>
#include <linux/cpumask.h>
#include <linux/errno.h>
#include <linux/nodemask.h>
#include <linux/mm_types.h>
#include <linux/preempt_mask.h>
#include <asm/kmap_types.h>

#include <asm/page.h>
#include <asm/ptrace.h>
#include <linux/cputime.h>

#include <linux/smp.h>
#include <linux/sem.h>
#include <linux/shm.h>
#include <linux/signal.h>
#include <linux/compiler.h>
#include <linux/completion.h>
#include <linux/pid.h>
#include <linux/percpu.h>
#include <linux/topology.h>
#include <linux/proportions.h>
#include <linux/seccomp.h>
#include <linux/rcupdate.h>
#include <linux/rculist.h>
#include <linux/rtmutex.h>

#include <linux/time.h>
#include <linux/param.h>
#include <linux/resource.h>
#include <linux/timer.h>
#include <linux/hrtimer.h>
#include <linux/task_io_accounting.h>
#include <linux/latencytop.h>
#include <linux/cred.h>
#include <linux/llist.h>
#include <linux/uidgid.h>
#include <linux/gfp.h>
#include <linux/magic.h>

#include <asm/processor.h>

#define SCHED_ATTR_SIZE_VER0	48	/* sizeof first published struct */

/*
 * Extended scheduling parameters data structure.
 *
 * This is needed because the original struct sched_param can not be
 * altered without introducing ABI issues with legacy applications
 * (e.g., in sched_getparam()).
 *
 * However, the possibility of specifying more than just a priority for
 * the tasks may be useful for a wide variety of application fields, e.g.,
 * multimedia, streaming, automation and control, and many others.
 *
 * This variant (sched_attr) is meant at describing a so-called
 * sporadic time-constrained task. In such model a task is specified by:
 *  - the activation period or minimum instance inter-arrival time;
 *  - the maximum (or average, depending on the actual scheduling
 *    discipline) computation time of all instances, a.k.a. runtime;
 *  - the deadline (relative to the actual activation time) of each
 *    instance.
 * Very briefly, a periodic (sporadic) task asks for the execution of
 * some specific computation --which is typically called an instance--
 * (at most) every period. Moreover, each instance typically lasts no more
 * than the runtime and must be completed by time instant t equal to
 * the instance activation time + the deadline.
 *
 * This is reflected by the actual fields of the sched_attr structure:
 *
 *  @size		size of the structure, for fwd/bwd compat.
 *
 *  @sched_policy	task's scheduling policy
 *  @sched_flags	for customizing the scheduler behaviour
 *  @sched_nice		task's nice value      (SCHED_NORMAL/BATCH)
 *  @sched_priority	task's static priority (SCHED_FIFO/RR)
 *  @sched_deadline	representative of the task's deadline
 *  @sched_runtime	representative of the task's runtime
 *  @sched_period	representative of the task's period
 *
 * Given this task model, there are a multiplicity of scheduling algorithms
 * and policies, that can be used to ensure all the tasks will make their
 * timing constraints.
 *
 * As of now, the SCHED_DEADLINE policy (sched_dl scheduling class) is the
 * only user of this new interface. More information about the algorithm
 * available in the scheduling class file or in Documentation/.
 */
struct sched_attr {
	u32 size;

	u32 sched_policy;
	u64 sched_flags;

	/* SCHED_NORMAL, SCHED_BATCH */
	s32 sched_nice;

	/* SCHED_FIFO, SCHED_RR */
	u32 sched_priority;

	/* SCHED_DEADLINE */
	u64 sched_runtime;
	u64 sched_deadline;
	u64 sched_period;
};

struct futex_pi_state;
struct robust_list_head;
struct bio_list;
struct fs_struct;
struct perf_event_context;
struct blk_plug;
struct filename;

#define VMACACHE_BITS 2
#define VMACACHE_SIZE (1U << VMACACHE_BITS)
#define VMACACHE_MASK (VMACACHE_SIZE - 1)

/*
 * These are the constant used to fake the fixed-point load-average
 * counting. Some notes:
 *  - 11 bit fractions expand to 22 bits by the multiplies: this gives
 *    a load-average precision of 10 bits integer + 11 bits fractional
 *  - if you want to count load-averages more often, you need more
 *    precision, or rounding will get you. With 2-second counting freq,
 *    the EXP_n values would be 1981, 2034 and 2043 if still using only
 *    11 bit fractions.
 */
extern unsigned long avenrun[];		/* Load averages */
extern void get_avenrun(unsigned long *loads, unsigned long offset, int shift);

#define FSHIFT		11		/* nr of bits of precision */
#define FIXED_1		(1<<FSHIFT)	/* 1.0 as fixed-point */
#define LOAD_FREQ	(5*HZ+1)	/* 5 sec intervals */
#define EXP_1		1884		/* 1/exp(5sec/1min) as fixed-point */
#define EXP_5		2014		/* 1/exp(5sec/5min) */
#define EXP_15		2037		/* 1/exp(5sec/15min) */

#define CALC_LOAD(load,exp,n) \
	load *= exp; \
	load += n*(FIXED_1-exp); \
	load >>= FSHIFT;

extern unsigned long total_forks;
extern int nr_threads;
DECLARE_PER_CPU(unsigned long, process_counts);
extern int nr_processes(void);
extern unsigned long nr_running(void);
extern bool single_task_running(void);
extern unsigned long nr_iowait(void);
extern unsigned long nr_iowait_cpu(int cpu);
extern void get_iowait_load(unsigned long *nr_waiters, unsigned long *load);

extern void calc_global_load(unsigned long ticks);
extern void update_cpu_load_nohz(void);

extern void dump_cpu_task(int cpu);

struct seq_file;
struct cfs_rq;
struct task_group;
#ifdef CONFIG_SCHED_DEBUG
extern void proc_sched_show_task(struct task_struct *p, struct seq_file *m);
extern void proc_sched_set_task(struct task_struct *p);
extern void
print_cfs_rq(struct seq_file *m, int cpu, struct cfs_rq *cfs_rq);
#endif

/*
 * Task state bitmask. NOTE! These bits are also
 * encoded in fs/proc/array.c: get_task_state().
 *
 * We have two separate sets of flags: task->state
 * is about runnability, while task->exit_state are
 * about the task exiting. Confusing, but this way
 * modifying one set can't modify the other one by
 * mistake.
 */
#define TASK_RUNNING		0
#define TASK_INTERRUPTIBLE	1
#define TASK_UNINTERRUPTIBLE	2
#define __TASK_STOPPED		4
#define __TASK_TRACED		8
/* in tsk->exit_state */
#define EXIT_DEAD		16
#define EXIT_ZOMBIE		32
#define EXIT_TRACE		(EXIT_ZOMBIE | EXIT_DEAD)
/* in tsk->state again */
#define TASK_DEAD		64
#define TASK_WAKEKILL		128
#define TASK_WAKING		256
#define TASK_PARKED		512
#define TASK_STATE_MAX		1024

#define TASK_STATE_TO_CHAR_STR "RSDTtXZxKWP"

extern char ___assert_task_state[1 - 2*!!(
		sizeof(TASK_STATE_TO_CHAR_STR)-1 != ilog2(TASK_STATE_MAX)+1)];

/* Convenience macros for the sake of set_task_state */
#define TASK_KILLABLE		(TASK_WAKEKILL | TASK_UNINTERRUPTIBLE)
#define TASK_STOPPED		(TASK_WAKEKILL | __TASK_STOPPED)
#define TASK_TRACED		(TASK_WAKEKILL | __TASK_TRACED)

/* Convenience macros for the sake of wake_up */
#define TASK_NORMAL		(TASK_INTERRUPTIBLE | TASK_UNINTERRUPTIBLE)
#define TASK_ALL		(TASK_NORMAL | __TASK_STOPPED | __TASK_TRACED)

/* get_task_state() */
#define TASK_REPORT		(TASK_RUNNING | TASK_INTERRUPTIBLE | \
				 TASK_UNINTERRUPTIBLE | __TASK_STOPPED | \
				 __TASK_TRACED | EXIT_ZOMBIE | EXIT_DEAD)

#define task_is_stopped(task)	((task->state & __TASK_STOPPED) != 0)
#define task_contributes_to_load(task)	\
				((task->state & TASK_UNINTERRUPTIBLE) != 0 && \
				 (task->flags & PF_FROZEN) == 0)

#ifdef CONFIG_DEBUG_ATOMIC_SLEEP

#define __set_task_state(tsk, state_value)			\
	do {							\
		(tsk)->task_state_change = _THIS_IP_;		\
		(tsk)->state = (state_value);			\
	} while (0)
#define set_task_state(tsk, state_value)			\
	do {							\
		(tsk)->task_state_change = _THIS_IP_;		\
		set_mb((tsk)->state, (state_value));		\
	} while (0)

/*
 * set_current_state() includes a barrier so that the write of current->state
 * is correctly serialised wrt the caller's subsequent test of whether to
 * actually sleep:
 *
 *	set_current_state(TASK_UNINTERRUPTIBLE);
 *	if (do_i_need_to_sleep())
 *		schedule();
 *
 * If the caller does not need such serialisation then use __set_current_state()
 */
#define __set_current_state(state_value)			\
	do {							\
		current->task_state_change = _THIS_IP_;		\
		current->state = (state_value);			\
	} while (0)
#define set_current_state(state_value)				\
	do {							\
		current->task_state_change = _THIS_IP_;		\
		set_mb(current->state, (state_value));		\
	} while (0)

#else

#define __set_task_state(tsk, state_value)		\
	do { (tsk)->state = (state_value); } while (0)
#define set_task_state(tsk, state_value)		\
	set_mb((tsk)->state, (state_value))

/*
 * set_current_state() includes a barrier so that the write of current->state
 * is correctly serialised wrt the caller's subsequent test of whether to
 * actually sleep:
 *
 *	set_current_state(TASK_UNINTERRUPTIBLE);
 *	if (do_i_need_to_sleep())
 *		schedule();
 *
 * If the caller does not need such serialisation then use __set_current_state()
 */
#define __set_current_state(state_value)		\
	do { current->state = (state_value); } while (0)
#define set_current_state(state_value)			\
	set_mb(current->state, (state_value))

#endif

#define __set_current_state_no_track(state_value)	\
	do { current->state = (state_value); } while (0)
#define set_current_state_no_track(state_value)		\
	set_mb(current->state, (state_value))

/* Task command name length */
#define TASK_COMM_LEN 16

#include <linux/spinlock.h>

/*
 * This serializes "schedule()" and also protects
 * the run-queue from deletions/modifications (but
 * _adding_ to the beginning of the run-queue has
 * a separate lock).
 */
extern rwlock_t tasklist_lock;
extern spinlock_t mmlist_lock;

struct task_struct;

#ifdef CONFIG_PROVE_RCU
extern int lockdep_tasklist_lock_is_held(void);
#endif /* #ifdef CONFIG_PROVE_RCU */

extern void sched_init(void);
extern void sched_init_smp(void);
extern asmlinkage void schedule_tail(struct task_struct *prev);
extern void init_idle(struct task_struct *idle, int cpu);
extern void init_idle_bootup_task(struct task_struct *idle);

extern cpumask_var_t cpu_isolated_map;

extern int runqueue_is_locked(int cpu);

#if defined(CONFIG_SMP) && defined(CONFIG_NO_HZ_COMMON)
extern void nohz_balance_enter_idle(int cpu);
extern void set_cpu_sd_state_idle(void);
extern int get_nohz_timer_target(int pinned);
#else
static inline void nohz_balance_enter_idle(int cpu) { }
static inline void set_cpu_sd_state_idle(void) { }
static inline int get_nohz_timer_target(int pinned)
{
	return smp_processor_id();
}
#endif

/*
 * Only dump TASK_* tasks. (0 for all tasks)
 */
extern void show_state_filter(unsigned long state_filter);

static inline void show_state(void)
{
	show_state_filter(0);
}

extern void show_regs(struct pt_regs *);

/*
 * TASK is a pointer to the task whose backtrace we want to see (or NULL for current
 * task), SP is the stack pointer of the first frame that should be shown in the back
 * trace (or NULL if the entire call-chain of the task should be shown).
 */
extern void show_stack(struct task_struct *task, unsigned long *sp);

extern void cpu_init (void);
extern void trap_init(void);
extern void update_process_times(int user);
extern void scheduler_tick(void);

extern void sched_show_task(struct task_struct *p);

#ifdef CONFIG_LOCKUP_DETECTOR
extern void touch_softlockup_watchdog(void);
extern void touch_softlockup_watchdog_sync(void);
extern void touch_all_softlockup_watchdogs(void);
extern int proc_dowatchdog_thresh(struct ctl_table *table, int write,
				  void __user *buffer,
				  size_t *lenp, loff_t *ppos);
extern unsigned int  softlockup_panic;
void lockup_detector_init(void);
#else
static inline void touch_softlockup_watchdog(void)
{
}
static inline void touch_softlockup_watchdog_sync(void)
{
}
static inline void touch_all_softlockup_watchdogs(void)
{
}
static inline void lockup_detector_init(void)
{
}
#endif

#ifdef CONFIG_DETECT_HUNG_TASK
void reset_hung_task_detector(void);
#else
static inline void reset_hung_task_detector(void)
{
}
#endif

/* Attach to any functions which should be ignored in wchan output. */
#define __sched		__attribute__((__section__(".sched.text")))

/* Linker adds these: start and end of __sched functions */
extern char __sched_text_start[], __sched_text_end[];

/* Is this address in the __sched functions? */
extern int in_sched_functions(unsigned long addr);

#define	MAX_SCHEDULE_TIMEOUT	LONG_MAX
extern signed long schedule_timeout(signed long timeout);
extern signed long schedule_timeout_interruptible(signed long timeout);
extern signed long schedule_timeout_killable(signed long timeout);
extern signed long schedule_timeout_uninterruptible(signed long timeout);
asmlinkage void schedule(void);
extern void schedule_preempt_disabled(void);

extern long io_schedule_timeout(long timeout);

static inline void io_schedule(void)
{
	io_schedule_timeout(MAX_SCHEDULE_TIMEOUT);
}

struct nsproxy;
struct user_namespace;

#ifdef CONFIG_MMU
extern void arch_pick_mmap_layout(struct mm_struct *mm);
extern unsigned long
arch_get_unmapped_area(struct file *, unsigned long, unsigned long,
		       unsigned long, unsigned long);
extern unsigned long
arch_get_unmapped_area_topdown(struct file *filp, unsigned long addr,
			  unsigned long len, unsigned long pgoff,
			  unsigned long flags);
#else
static inline void arch_pick_mmap_layout(struct mm_struct *mm) {}
#endif

#define SUID_DUMP_DISABLE	0	/* No setuid dumping */
#define SUID_DUMP_USER		1	/* Dump as user of process */
#define SUID_DUMP_ROOT		2	/* Dump as root */

/* mm flags */

/* for SUID_DUMP_* above */
#define MMF_DUMPABLE_BITS 2
#define MMF_DUMPABLE_MASK ((1 << MMF_DUMPABLE_BITS) - 1)

extern void set_dumpable(struct mm_struct *mm, int value);
/*
 * This returns the actual value of the suid_dumpable flag. For things
 * that are using this for checking for privilege transitions, it must
 * test against SUID_DUMP_USER rather than treating it as a boolean
 * value.
 */
static inline int __get_dumpable(unsigned long mm_flags)
{
	return mm_flags & MMF_DUMPABLE_MASK;
}

static inline int get_dumpable(struct mm_struct *mm)
{
	return __get_dumpable(mm->flags);
}

/* coredump filter bits */
#define MMF_DUMP_ANON_PRIVATE	2
#define MMF_DUMP_ANON_SHARED	3
#define MMF_DUMP_MAPPED_PRIVATE	4
#define MMF_DUMP_MAPPED_SHARED	5
#define MMF_DUMP_ELF_HEADERS	6
#define MMF_DUMP_HUGETLB_PRIVATE 7
#define MMF_DUMP_HUGETLB_SHARED  8

#define MMF_DUMP_FILTER_SHIFT	MMF_DUMPABLE_BITS
#define MMF_DUMP_FILTER_BITS	7
#define MMF_DUMP_FILTER_MASK \
	(((1 << MMF_DUMP_FILTER_BITS) - 1) << MMF_DUMP_FILTER_SHIFT)
#define MMF_DUMP_FILTER_DEFAULT \
	((1 << MMF_DUMP_ANON_PRIVATE) |	(1 << MMF_DUMP_ANON_SHARED) |\
	 (1 << MMF_DUMP_HUGETLB_PRIVATE) | MMF_DUMP_MASK_DEFAULT_ELF)

#ifdef CONFIG_CORE_DUMP_DEFAULT_ELF_HEADERS
# define MMF_DUMP_MASK_DEFAULT_ELF	(1 << MMF_DUMP_ELF_HEADERS)
#else
# define MMF_DUMP_MASK_DEFAULT_ELF	0
#endif
					/* leave room for more dump flags */
#define MMF_VM_MERGEABLE	16	/* KSM may merge identical pages */
#define MMF_VM_HUGEPAGE		17	/* set when VM_HUGEPAGE is set on vma */
#define MMF_EXE_FILE_CHANGED	18	/* see prctl_set_mm_exe_file() */

#define MMF_HAS_UPROBES		19	/* has uprobes */
#define MMF_RECALC_UPROBES	20	/* MMF_HAS_UPROBES can be wrong */

#define MMF_INIT_MASK		(MMF_DUMPABLE_MASK | MMF_DUMP_FILTER_MASK)

struct sighand_struct {
	atomic_t		count;
	struct k_sigaction	action[_NSIG];
	spinlock_t		siglock;
	wait_queue_head_t	signalfd_wqh;
};

struct pacct_struct {
	int			ac_flag;
	long			ac_exitcode;
	unsigned long		ac_mem;
	cputime_t		ac_utime, ac_stime;
	unsigned long		ac_minflt, ac_majflt;
};

struct cpu_itimer {
	cputime_t expires;
	cputime_t incr;
	u32 error;
	u32 incr_error;
};

/**
 * struct cputime - snaphsot of system and user cputime
 * @utime: time spent in user mode
 * @stime: time spent in system mode
 *
 * Gathers a generic snapshot of user and system time.
 */
struct cputime {
	cputime_t utime;
	cputime_t stime;
};

/**
 * struct task_cputime - collected CPU time counts
 * @utime:		time spent in user mode, in &cputime_t units
 * @stime:		time spent in kernel mode, in &cputime_t units
 * @sum_exec_runtime:	total time spent on the CPU, in nanoseconds
 *
 * This is an extension of struct cputime that includes the total runtime
 * spent by the task from the scheduler point of view.
 *
 * As a result, this structure groups together three kinds of CPU time
 * that are tracked for threads and thread groups.  Most things considering
 * CPU time want to group these counts together and treat all three
 * of them in parallel.
 */
struct task_cputime {
	cputime_t utime;
	cputime_t stime;
	unsigned long long sum_exec_runtime;
};
/* Alternate field names when used to cache expirations. */
#define prof_exp	stime
#define virt_exp	utime
#define sched_exp	sum_exec_runtime

#define INIT_CPUTIME	\
	(struct task_cputime) {					\
		.utime = 0,					\
		.stime = 0,					\
		.sum_exec_runtime = 0,				\
	}

#ifdef CONFIG_PREEMPT_COUNT
#define PREEMPT_DISABLED	(1 + PREEMPT_ENABLED)
#else
#define PREEMPT_DISABLED	PREEMPT_ENABLED
#endif

/*
 * Disable preemption until the scheduler is running.
 * Reset by start_kernel()->sched_init()->init_idle().
 *
 * We include PREEMPT_ACTIVE to avoid cond_resched() from working
 * before the scheduler is active -- see should_resched().
 */
#define INIT_PREEMPT_COUNT	(PREEMPT_DISABLED + PREEMPT_ACTIVE)

/**
 * struct thread_group_cputimer - thread group interval timer counts
 * @cputime:		thread group interval timers.
 * @running:		non-zero when there are timers running and
 * 			@cputime receives updates.
 * @lock:		lock for fields in this struct.
 *
 * This structure contains the version of task_cputime, above, that is
 * used for thread group CPU timer calculations.
 */
struct thread_group_cputimer {
	struct task_cputime cputime;
	int running;
	raw_spinlock_t lock;
};

#include <linux/rwsem.h>
struct autogroup;

/*
 * NOTE! "signal_struct" does not have its own
 * locking, because a shared signal_struct always
 * implies a shared sighand_struct, so locking
 * sighand_struct is always a proper superset of
 * the locking of signal_struct.
 */
struct signal_struct {
	atomic_t		sigcnt;
	atomic_t		live;
	int			nr_threads;
	struct list_head	thread_head;

	wait_queue_head_t	wait_chldexit;	/* for wait4() */

	/* current thread group signal load-balancing target: */
	struct task_struct	*curr_target;

	/* shared signal handling: */
	struct sigpending	shared_pending;

	/* thread group exit support */
	int			group_exit_code;
	/* overloaded:
	 * - notify group_exit_task when ->count is equal to notify_count
	 * - everyone except group_exit_task is stopped during signal delivery
	 *   of fatal signals, group_exit_task processes the signal.
	 */
	int			notify_count;
	struct task_struct	*group_exit_task;

	/* thread group stop support, overloads group_exit_code too */
	int			group_stop_count;
	unsigned int		flags; /* see SIGNAL_* flags below */

	/*
	 * PR_SET_CHILD_SUBREAPER marks a process, like a service
	 * manager, to re-parent orphan (double-forking) child processes
	 * to this process instead of 'init'. The service manager is
	 * able to receive SIGCHLD signals and is able to investigate
	 * the process until it calls wait(). All children of this
	 * process will inherit a flag if they should look for a
	 * child_subreaper process at exit.
	 */
	unsigned int		is_child_subreaper:1;
	unsigned int		has_child_subreaper:1;

	/* POSIX.1b Interval Timers */
	int			posix_timer_id;
	struct list_head	posix_timers;

	/* ITIMER_REAL timer for the process */
	struct hrtimer real_timer;
	struct pid *leader_pid;
	ktime_t it_real_incr;

	/*
	 * ITIMER_PROF and ITIMER_VIRTUAL timers for the process, we use
	 * CPUCLOCK_PROF and CPUCLOCK_VIRT for indexing array as these
	 * values are defined to 0 and 1 respectively
	 */
	struct cpu_itimer it[2];

	/*
	 * Thread group totals for process CPU timers.
	 * See thread_group_cputimer(), et al, for details.
	 */
	struct thread_group_cputimer cputimer;

	/* Earliest-expiration cache. */
	struct task_cputime cputime_expires;

	struct list_head cpu_timers[3];

	struct pid *tty_old_pgrp;

	/* boolean value for session group leader */
	int leader;

	struct tty_struct *tty; /* NULL if no tty */

#ifdef CONFIG_SCHED_AUTOGROUP
	struct autogroup *autogroup;
#endif
	/*
	 * Cumulative resource counters for dead threads in the group,
	 * and for reaped dead child processes forked by this group.
	 * Live threads maintain their own counters and add to these
	 * in __exit_signal, except for the group leader.
	 */
	seqlock_t stats_lock;
	cputime_t utime, stime, cutime, cstime;
	cputime_t gtime;
	cputime_t cgtime;
#ifndef CONFIG_VIRT_CPU_ACCOUNTING_NATIVE
	struct cputime prev_cputime;
#endif
	unsigned long nvcsw, nivcsw, cnvcsw, cnivcsw;
	unsigned long min_flt, maj_flt, cmin_flt, cmaj_flt;
	unsigned long inblock, oublock, cinblock, coublock;
	unsigned long maxrss, cmaxrss;
	struct task_io_accounting ioac;

	/*
	 * Cumulative ns of schedule CPU time fo dead threads in the
	 * group, not including a zombie group leader, (This only differs
	 * from jiffies_to_ns(utime + stime) if sched_clock uses something
	 * other than jiffies.)
	 */
	unsigned long long sum_sched_runtime;

	/*
	 * We don't bother to synchronize most readers of this at all,
	 * because there is no reader checking a limit that actually needs
	 * to get both rlim_cur and rlim_max atomically, and either one
	 * alone is a single word that can safely be read normally.
	 * getrlimit/setrlimit use task_lock(current->group_leader) to
	 * protect this instead of the siglock, because they really
	 * have no need to disable irqs.
	 */
	struct rlimit rlim[RLIM_NLIMITS];

#ifdef CONFIG_BSD_PROCESS_ACCT
	struct pacct_struct pacct;	/* per-process accounting information */
#endif
#ifdef CONFIG_TASKSTATS
	struct taskstats *stats;
#endif
#ifdef CONFIG_AUDIT
	unsigned audit_tty;
	unsigned audit_tty_log_passwd;
	struct tty_audit_buf *tty_audit_buf;
#endif
#ifdef CONFIG_CGROUPS
	/*
	 * group_rwsem prevents new tasks from entering the threadgroup and
	 * member tasks from exiting,a more specifically, setting of
	 * PF_EXITING.  fork and exit paths are protected with this rwsem
	 * using threadgroup_change_begin/end().  Users which require
	 * threadgroup to remain stable should use threadgroup_[un]lock()
	 * which also takes care of exec path.  Currently, cgroup is the
	 * only user.
	 */
	struct rw_semaphore group_rwsem;
#endif

	oom_flags_t oom_flags;
	short oom_score_adj;		/* OOM kill score adjustment */
	short oom_score_adj_min;	/* OOM kill score adjustment min value.
					 * Only settable by CAP_SYS_RESOURCE. */

	struct mutex cred_guard_mutex;	/* guard against foreign influences on
					 * credential calculations
					 * (notably. ptrace) */
};

/*
 * Bits in flags field of signal_struct.
 */
#define SIGNAL_STOP_STOPPED	0x00000001 /* job control stop in effect */
#define SIGNAL_STOP_CONTINUED	0x00000002 /* SIGCONT since WCONTINUED reap */
#define SIGNAL_GROUP_EXIT	0x00000004 /* group exit in progress */
#define SIGNAL_GROUP_COREDUMP	0x00000008 /* coredump in progress */
/*
 * Pending notifications to parent.
 */
#define SIGNAL_CLD_STOPPED	0x00000010
#define SIGNAL_CLD_CONTINUED	0x00000020
#define SIGNAL_CLD_MASK		(SIGNAL_CLD_STOPPED|SIGNAL_CLD_CONTINUED)

#define SIGNAL_UNKILLABLE	0x00000040 /* for init: ignore fatal signals */

/* If true, all threads except ->group_exit_task have pending SIGKILL */
static inline int signal_group_exit(const struct signal_struct *sig)
{
	return	(sig->flags & SIGNAL_GROUP_EXIT) ||
		(sig->group_exit_task != NULL);
}

/*
 * Some day this will be a full-fledged user tracking system..
 */
struct user_struct {
	atomic_t __count;	/* reference count */
	atomic_t processes;	/* How many processes does this user have? */
	atomic_t sigpending;	/* How many pending signals does this user have? */
#ifdef CONFIG_INOTIFY_USER
	atomic_t inotify_watches; /* How many inotify watches does this user have? */
	atomic_t inotify_devs;	/* How many inotify devs does this user have opened? */
#endif
#ifdef CONFIG_FANOTIFY
	atomic_t fanotify_listeners;
#endif
#ifdef CONFIG_EPOLL
	atomic_long_t epoll_watches; /* The number of file descriptors currently watched */
#endif
#ifdef CONFIG_POSIX_MQUEUE
	/* protected by mq_lock	*/
	unsigned long mq_bytes;	/* How many bytes can be allocated to mqueue? */
#endif
	unsigned long locked_shm; /* How many pages of mlocked shm ? */
	unsigned long unix_inflight;	/* How many files in flight in unix sockets */

#ifdef CONFIG_KEYS
	struct key *uid_keyring;	/* UID specific keyring */
	struct key *session_keyring;	/* UID's default session keyring */
#endif

	/* Hash table maintenance information */
	struct hlist_node uidhash_node;
	kuid_t uid;

#ifdef CONFIG_PERF_EVENTS
	atomic_long_t locked_vm;
#endif
};

extern int uids_sysfs_init(void);

extern struct user_struct *find_user(kuid_t);

extern struct user_struct root_user;
#define INIT_USER (&root_user)


struct backing_dev_info;
struct reclaim_state;

#if defined(CONFIG_SCHEDSTATS) || defined(CONFIG_TASK_DELAY_ACCT)
struct sched_info {
	/* cumulative counters */
	unsigned long pcount;	      /* # of times run on this cpu */
	unsigned long long run_delay; /* time spent waiting on a runqueue */

	/* timestamps */
	unsigned long long last_arrival,/* when we last ran on a cpu */
			   last_queued;	/* when we were last queued to run */
};
#endif /* defined(CONFIG_SCHEDSTATS) || defined(CONFIG_TASK_DELAY_ACCT) */

#ifdef CONFIG_TASK_DELAY_ACCT
struct task_delay_info {
	spinlock_t	lock;
	unsigned int	flags;	/* Private per-task flags */

	/* For each stat XXX, add following, aligned appropriately
	 *
	 * struct timespec XXX_start, XXX_end;
	 * u64 XXX_delay;
	 * u32 XXX_count;
	 *
	 * Atomicity of updates to XXX_delay, XXX_count protected by
	 * single lock above (split into XXX_lock if contention is an issue).
	 */

	/*
	 * XXX_count is incremented on every XXX operation, the delay
	 * associated with the operation is added to XXX_delay.
	 * XXX_delay contains the accumulated delay time in nanoseconds.
	 */
	u64 blkio_start;	/* Shared by blkio, swapin */
	u64 blkio_delay;	/* wait for sync block io completion */
	u64 swapin_delay;	/* wait for swapin block io completion */
	u32 blkio_count;	/* total count of the number of sync block */
				/* io operations performed */
	u32 swapin_count;	/* total count of the number of swapin block */
				/* io operations performed */

	u64 freepages_start;
	u64 freepages_delay;	/* wait for memory reclaim */
	u32 freepages_count;	/* total count of memory reclaim */
};
#endif	/* CONFIG_TASK_DELAY_ACCT */

static inline int sched_info_on(void)
{
#ifdef CONFIG_SCHEDSTATS
	return 1;
#elif defined(CONFIG_TASK_DELAY_ACCT)
	extern int delayacct_on;
	return delayacct_on;
#else
	return 0;
#endif
}

enum cpu_idle_type {
	CPU_IDLE,
	CPU_NOT_IDLE,
	CPU_NEWLY_IDLE,
	CPU_MAX_IDLE_TYPES
};

/*
 * Increase resolution of cpu_capacity calculations
 */
#define SCHED_CAPACITY_SHIFT	10
#define SCHED_CAPACITY_SCALE	(1L << SCHED_CAPACITY_SHIFT)

/*
 * Wake-queues are lists of tasks with a pending wakeup, whose
 * callers have already marked the task as woken internally,
 * and can thus carry on. A common use case is being able to
 * do the wakeups once the corresponding user lock as been
 * released.
 *
 * We hold reference to each task in the list across the wakeup,
 * thus guaranteeing that the memory is still valid by the time
 * the actual wakeups are performed in wake_up_q().
 *
 * One per task suffices, because there's never a need for a task to be
 * in two wake queues simultaneously; it is forbidden to abandon a task
 * in a wake queue (a call to wake_up_q() _must_ follow), so if a task is
 * already in a wake queue, the wakeup will happen soon and the second
 * waker can just skip it.
 *
 * The WAKE_Q macro declares and initializes the list head.
 * wake_up_q() does NOT reinitialize the list; it's expected to be
 * called near the end of a function, where the fact that the queue is
 * not used again will be easy to see by inspection.
 *
 * Note that this can cause spurious wakeups. schedule() callers
 * must ensure the call is done inside a loop, confirming that the
 * wakeup condition has in fact occurred.
 */
struct wake_q_node {
	struct wake_q_node *next;
};

struct wake_q_head {
	struct wake_q_node *first;
	struct wake_q_node **lastp;
};

#define WAKE_Q_TAIL ((struct wake_q_node *) 0x01)

#define WAKE_Q(name)					\
	struct wake_q_head name = { WAKE_Q_TAIL, &name.first }

extern void wake_q_add(struct wake_q_head *head,
		       struct task_struct *task);
extern void wake_up_q(struct wake_q_head *head);

/*
 * sched-domains (multiprocessor balancing) declarations:
 */
#ifdef CONFIG_SMP
#define SD_LOAD_BALANCE		0x0001	/* Do load balancing on this domain. */
#define SD_BALANCE_NEWIDLE	0x0002	/* Balance when about to become idle */
#define SD_BALANCE_EXEC		0x0004	/* Balance on exec */
#define SD_BALANCE_FORK		0x0008	/* Balance on fork, clone */
#define SD_BALANCE_WAKE		0x0010  /* Balance on wakeup */
#define SD_WAKE_AFFINE		0x0020	/* Wake task to waking CPU */
#define SD_SHARE_CPUCAPACITY	0x0080	/* Domain members share cpu power */
#define SD_SHARE_POWERDOMAIN	0x0100	/* Domain members share power domain */
#define SD_SHARE_PKG_RESOURCES	0x0200	/* Domain members share cpu pkg resources */
#define SD_SERIALIZE		0x0400	/* Only a single load balancing instance */
#define SD_ASYM_PACKING		0x0800  /* Place busy groups earlier in the domain */
#define SD_PREFER_SIBLING	0x1000	/* Prefer to place tasks in a sibling domain */
#define SD_OVERLAP		0x2000	/* sched_domains of this level overlap */
#define SD_NUMA			0x4000	/* cross-node balancing */

#ifdef CONFIG_SCHED_SMT
static inline int cpu_smt_flags(void)
{
	return SD_SHARE_CPUCAPACITY | SD_SHARE_PKG_RESOURCES;
}
#endif

#ifdef CONFIG_SCHED_MC
static inline int cpu_core_flags(void)
{
	return SD_SHARE_PKG_RESOURCES;
}
#endif

#ifdef CONFIG_NUMA
static inline int cpu_numa_flags(void)
{
	return SD_NUMA;
}
#endif

struct sched_domain_attr {
	int relax_domain_level;
};

#define SD_ATTR_INIT	(struct sched_domain_attr) {	\
	.relax_domain_level = -1,			\
}

extern int sched_domain_level_max;

struct sched_group;

struct sched_domain {
	/* These fields must be setup */
	struct sched_domain *parent;	/* top domain must be null terminated */
	struct sched_domain *child;	/* bottom domain must be null terminated */
	struct sched_group *groups;	/* the balancing groups of the domain */
	unsigned long min_interval;	/* Minimum balance interval ms */
	unsigned long max_interval;	/* Maximum balance interval ms */
	unsigned int busy_factor;	/* less balancing by factor if busy */
	unsigned int imbalance_pct;	/* No balance until over watermark */
	unsigned int cache_nice_tries;	/* Leave cache hot tasks for # tries */
	unsigned int busy_idx;
	unsigned int idle_idx;
	unsigned int newidle_idx;
	unsigned int wake_idx;
	unsigned int forkexec_idx;
	unsigned int smt_gain;

	int nohz_idle;			/* NOHZ IDLE status */
	int flags;			/* See SD_* */
	int level;

	/* Runtime fields. */
	unsigned long last_balance;	/* init to jiffies. units in jiffies */
	unsigned int balance_interval;	/* initialise to 1. units in ms. */
	unsigned int nr_balance_failed; /* initialise to 0 */

	/* idle_balance() stats */
	u64 max_newidle_lb_cost;
	unsigned long next_decay_max_lb_cost;

#ifdef CONFIG_SCHEDSTATS
	/* load_balance() stats */
	unsigned int lb_count[CPU_MAX_IDLE_TYPES];
	unsigned int lb_failed[CPU_MAX_IDLE_TYPES];
	unsigned int lb_balanced[CPU_MAX_IDLE_TYPES];
	unsigned int lb_imbalance[CPU_MAX_IDLE_TYPES];
	unsigned int lb_gained[CPU_MAX_IDLE_TYPES];
	unsigned int lb_hot_gained[CPU_MAX_IDLE_TYPES];
	unsigned int lb_nobusyg[CPU_MAX_IDLE_TYPES];
	unsigned int lb_nobusyq[CPU_MAX_IDLE_TYPES];

	/* Active load balancing */
	unsigned int alb_count;
	unsigned int alb_failed;
	unsigned int alb_pushed;

	/* SD_BALANCE_EXEC stats */
	unsigned int sbe_count;
	unsigned int sbe_balanced;
	unsigned int sbe_pushed;

	/* SD_BALANCE_FORK stats */
	unsigned int sbf_count;
	unsigned int sbf_balanced;
	unsigned int sbf_pushed;

	/* try_to_wake_up() stats */
	unsigned int ttwu_wake_remote;
	unsigned int ttwu_move_affine;
	unsigned int ttwu_move_balance;
#endif
#ifdef CONFIG_SCHED_DEBUG
	char *name;
#endif
	union {
		void *private;		/* used during construction */
		struct rcu_head rcu;	/* used during destruction */
	};

	unsigned int span_weight;
	/*
	 * Span of all CPUs in this domain.
	 *
	 * NOTE: this field is variable length. (Allocated dynamically
	 * by attaching extra space to the end of the structure,
	 * depending on how many CPUs the kernel has booted up with)
	 */
	unsigned long span[0];
};

static inline struct cpumask *sched_domain_span(struct sched_domain *sd)
{
	return to_cpumask(sd->span);
}

extern void partition_sched_domains(int ndoms_new, cpumask_var_t doms_new[],
				    struct sched_domain_attr *dattr_new);

/* Allocate an array of sched domains, for partition_sched_domains(). */
cpumask_var_t *alloc_sched_domains(unsigned int ndoms);
void free_sched_domains(cpumask_var_t doms[], unsigned int ndoms);

bool cpus_share_cache(int this_cpu, int that_cpu);

typedef const struct cpumask *(*sched_domain_mask_f)(int cpu);
typedef int (*sched_domain_flags_f)(void);

#define SDTL_OVERLAP	0x01

struct sd_data {
	struct sched_domain **__percpu sd;
	struct sched_group **__percpu sg;
	struct sched_group_capacity **__percpu sgc;
};

struct sched_domain_topology_level {
	sched_domain_mask_f mask;
	sched_domain_flags_f sd_flags;
	int		    flags;
	int		    numa_level;
	struct sd_data      data;
#ifdef CONFIG_SCHED_DEBUG
	char                *name;
#endif
};

extern struct sched_domain_topology_level *sched_domain_topology;

extern void set_sched_topology(struct sched_domain_topology_level *tl);
extern void wake_up_if_idle(int cpu);

#ifdef CONFIG_SCHED_DEBUG
# define SD_INIT_NAME(type)		.name = #type
#else
# define SD_INIT_NAME(type)
#endif

#else /* CONFIG_SMP */

struct sched_domain_attr;

static inline void
partition_sched_domains(int ndoms_new, cpumask_var_t doms_new[],
			struct sched_domain_attr *dattr_new)
{
}

static inline bool cpus_share_cache(int this_cpu, int that_cpu)
{
	return true;
}

#endif	/* !CONFIG_SMP */


struct io_context;			/* See blkdev.h */


#ifdef ARCH_HAS_PREFETCH_SWITCH_STACK
extern void prefetch_stack(struct task_struct *t);
#else
static inline void prefetch_stack(struct task_struct *t) { }
#endif

struct audit_context;		/* See audit.c */
struct mempolicy;
struct pipe_inode_info;
struct uts_namespace;

struct load_weight {
	unsigned long weight;
	u32 inv_weight;
};

struct sched_avg {
	u64 last_runnable_update;
	s64 decay_count;
	/*
	 * utilization_avg_contrib describes the amount of time that a
	 * sched_entity is running on a CPU. It is based on running_avg_sum
	 * and is scaled in the range [0..SCHED_LOAD_SCALE].
	 * load_avg_contrib described the amount of time that a sched_entity
	 * is runnable on a rq. It is based on both runnable_avg_sum and the
	 * weight of the task.
	 */
	unsigned long load_avg_contrib, utilization_avg_contrib;
	/*
	 * These sums represent an infinite geometric series and so are bound
	 * above by 1024/(1-y).  Thus we only need a u32 to store them for all
	 * choices of y < 1-2^(-32)*1024.
	 * running_avg_sum reflects the time that the sched_entity is
	 * effectively running on the CPU.
	 * runnable_avg_sum represents the amount of time a sched_entity is on
	 * a runqueue which includes the running time that is monitored by
	 * running_avg_sum.
	 */
	u32 runnable_avg_sum, avg_period, running_avg_sum;
};

#ifdef CONFIG_SCHEDSTATS
struct sched_statistics {
	u64			wait_start;
	u64			wait_max;
	u64			wait_count;
	u64			wait_sum;
	u64			iowait_count;
	u64			iowait_sum;

	u64			sleep_start;
	u64			sleep_max;
	s64			sum_sleep_runtime;

	u64			block_start;
	u64			block_max;
	u64			exec_max;
	u64			slice_max;

	u64			nr_migrations_cold;
	u64			nr_failed_migrations_affine;
	u64			nr_failed_migrations_running;
	u64			nr_failed_migrations_hot;
	u64			nr_forced_migrations;

	u64			nr_wakeups;
	u64			nr_wakeups_sync;
	u64			nr_wakeups_migrate;
	u64			nr_wakeups_local;
	u64			nr_wakeups_remote;
	u64			nr_wakeups_affine;
	u64			nr_wakeups_affine_attempts;
	u64			nr_wakeups_passive;
	u64			nr_wakeups_idle;
};
#endif

struct sched_entity {
	struct load_weight	load;		/* for load-balancing */
	struct rb_node		run_node;
	struct list_head	group_node;
	unsigned int		on_rq;

	u64			exec_start;
	u64			sum_exec_runtime;
	u64			vruntime;
	u64			prev_sum_exec_runtime;

	u64			nr_migrations;

#ifdef CONFIG_SCHEDSTATS
	struct sched_statistics statistics;
#endif

#ifdef CONFIG_FAIR_GROUP_SCHED
	int			depth;
	struct sched_entity	*parent;
	/* rq on which this entity is (to be) queued: */
	struct cfs_rq		*cfs_rq;
	/* rq "owned" by this entity/group: */
	struct cfs_rq		*my_q;
#endif

#ifdef CONFIG_SMP
	/* Per-entity load-tracking */
	struct sched_avg	avg;
#endif
};

struct sched_rt_entity {
	struct list_head run_list;
	unsigned long timeout;
	unsigned long watchdog_stamp;
	unsigned int time_slice;

	struct sched_rt_entity *back;
#ifdef CONFIG_RT_GROUP_SCHED
	struct sched_rt_entity	*parent;
	/* rq on which this entity is (to be) queued: */
	struct rt_rq		*rt_rq;
	/* rq "owned" by this entity/group: */
	struct rt_rq		*my_q;
#endif
};

struct sched_dl_entity {
	struct rb_node	rb_node;

	/*
	 * Original scheduling parameters. Copied here from sched_attr
	 * during sched_setattr(), they will remain the same until
	 * the next sched_setattr().
	 */
	u64 dl_runtime;		/* maximum runtime for each instance	*/
	u64 dl_deadline;	/* relative deadline of each instance	*/
	u64 dl_period;		/* separation of two instances (period) */
	u64 dl_bw;		/* dl_runtime / dl_deadline		*/

	/*
	 * Actual scheduling parameters. Initialized with the values above,
	 * they are continously updated during task execution. Note that
	 * the remaining runtime could be < 0 in case we are in overrun.
	 */
	s64 runtime;		/* remaining runtime for this instance	*/
	u64 deadline;		/* absolute deadline for this instance	*/
	unsigned int flags;	/* specifying the scheduler behaviour	*/

	/*
	 * Some bool flags:
	 *
	 * @dl_throttled tells if we exhausted the runtime. If so, the
	 * task has to wait for a replenishment to be performed at the
	 * next firing of dl_timer.
	 *
	 * @dl_new tells if a new instance arrived. If so we must
	 * start executing it with full runtime and reset its absolute
	 * deadline;
	 *
	 * @dl_boosted tells if we are boosted due to DI. If so we are
	 * outside bandwidth enforcement mechanism (but only until we
	 * exit the critical section);
	 *
	 * @dl_yielded tells if task gave up the cpu before consuming
	 * all its available runtime during the last job.
	 */
	int dl_throttled, dl_new, dl_boosted, dl_yielded;

	/*
	 * Bandwidth enforcement timer. Each -deadline task has its
	 * own bandwidth to be enforced, thus we need one timer per task.
	 */
	struct hrtimer dl_timer;
};

union rcu_special {
	struct {
		bool blocked;
		bool need_qs;
	} b;
	short s;
};
struct rcu_node;

enum perf_event_task_context {
	perf_invalid_context = -1,
	perf_hw_context = 0,
	perf_sw_context,
	perf_nr_task_contexts,
};

struct task_struct {
	volatile long state;	/* -1 unrunnable, 0 runnable, >0 stopped */
	volatile long saved_state;	/* saved state for "spinlock sleepers" */
	void *stack;
	atomic_t usage;
	unsigned int flags;	/* per process flags, defined below */
	unsigned int ptrace;

#ifdef CONFIG_SMP
	struct llist_node wake_entry;
	int on_cpu;
	struct task_struct *last_wakee;
	unsigned long wakee_flips;
	unsigned long wakee_flip_decay_ts;

	int wake_cpu;
#endif
	int on_rq;

	int prio, static_prio, normal_prio;
	unsigned int rt_priority;
	const struct sched_class *sched_class;
	struct sched_entity se;
	struct sched_rt_entity rt;
#ifdef CONFIG_CGROUP_SCHED
	struct task_group *sched_task_group;
#endif
	struct sched_dl_entity dl;

#ifdef CONFIG_PREEMPT_NOTIFIERS
	/* list of struct preempt_notifier: */
	struct hlist_head preempt_notifiers;
#endif

#ifdef CONFIG_BLK_DEV_IO_TRACE
	unsigned int btrace_seq;
#endif

	unsigned int policy;
#ifdef CONFIG_PREEMPT_RT_FULL
	int migrate_disable;
# ifdef CONFIG_SCHED_DEBUG
	int migrate_disable_atomic;
# endif
#endif
	int nr_cpus_allowed;
	cpumask_t cpus_allowed;

#ifdef CONFIG_PREEMPT_RCU
	int rcu_read_lock_nesting;
	union rcu_special rcu_read_unlock_special;
	struct list_head rcu_node_entry;
#endif /* #ifdef CONFIG_PREEMPT_RCU */
#ifdef CONFIG_PREEMPT_RCU
	struct rcu_node *rcu_blocked_node;
#endif /* #ifdef CONFIG_PREEMPT_RCU */
#ifdef CONFIG_TASKS_RCU
	unsigned long rcu_tasks_nvcsw;
	bool rcu_tasks_holdout;
	struct list_head rcu_tasks_holdout_list;
	int rcu_tasks_idle_cpu;
#endif /* #ifdef CONFIG_TASKS_RCU */

#if defined(CONFIG_SCHEDSTATS) || defined(CONFIG_TASK_DELAY_ACCT)
	struct sched_info sched_info;
#endif

	struct list_head tasks;
#ifdef CONFIG_SMP
	struct plist_node pushable_tasks;
	struct rb_node pushable_dl_tasks;
#endif

	struct mm_struct *mm, *active_mm;
#ifdef CONFIG_COMPAT_BRK
	unsigned brk_randomized:1;
#endif
	/* per-thread vma caching */
	u32 vmacache_seqnum;
	struct vm_area_struct *vmacache[VMACACHE_SIZE];
#if defined(SPLIT_RSS_COUNTING)
	struct task_rss_stat	rss_stat;
#endif
/* task state */
	int exit_state;
	int exit_code, exit_signal;
	int pdeath_signal;  /*  The signal sent when the parent dies  */
	unsigned int jobctl;	/* JOBCTL_*, siglock protected */

	/* Used for emulating ABI behavior of previous Linux versions */
	unsigned int personality;

	unsigned in_execve:1;	/* Tell the LSMs that the process is doing an
				 * execve */
	unsigned in_iowait:1;

	/* Revert to default priority/policy when forking */
	unsigned sched_reset_on_fork:1;
	unsigned sched_contributes_to_load:1;

#ifdef CONFIG_MEMCG_KMEM
	unsigned memcg_kmem_skip_account:1;
#endif

	unsigned long atomic_flags; /* Flags needing atomic access. */

	struct restart_block restart_block;

	pid_t pid;
	pid_t tgid;

#ifdef CONFIG_CC_STACKPROTECTOR
	/* Canary value for the -fstack-protector gcc feature */
	unsigned long stack_canary;
#endif
	/*
	 * pointers to (original) parent process, youngest child, younger sibling,
	 * older sibling, respectively.  (p->father can be replaced with
	 * p->real_parent->pid)
	 */
	struct task_struct __rcu *real_parent; /* real parent process */
	struct task_struct __rcu *parent; /* recipient of SIGCHLD, wait4() reports */
	/*
	 * children/sibling forms the list of my natural children
	 */
	struct list_head children;	/* list of my children */
	struct list_head sibling;	/* linkage in my parent's children list */
	struct task_struct *group_leader;	/* threadgroup leader */

	/*
	 * ptraced is the list of tasks this task is using ptrace on.
	 * This includes both natural children and PTRACE_ATTACH targets.
	 * p->ptrace_entry is p's link on the p->parent->ptraced list.
	 */
	struct list_head ptraced;
	struct list_head ptrace_entry;

	/* PID/PID hash table linkage. */
	struct pid_link pids[PIDTYPE_MAX];
	struct list_head thread_group;
	struct list_head thread_node;

	struct completion *vfork_done;		/* for vfork() */
	int __user *set_child_tid;		/* CLONE_CHILD_SETTID */
	int __user *clear_child_tid;		/* CLONE_CHILD_CLEARTID */

	cputime_t utime, stime, utimescaled, stimescaled;
	cputime_t gtime;
#ifndef CONFIG_VIRT_CPU_ACCOUNTING_NATIVE
	struct cputime prev_cputime;
#endif
#ifdef CONFIG_VIRT_CPU_ACCOUNTING_GEN
	raw_spinlock_t vtime_lock;
	seqcount_t vtime_seq;
	unsigned long long vtime_snap;
	enum {
		VTIME_SLEEPING = 0,
		VTIME_USER,
		VTIME_SYS,
	} vtime_snap_whence;
#endif
	unsigned long nvcsw, nivcsw; /* context switch counts */
	u64 start_time;		/* monotonic time in nsec */
	u64 real_start_time;	/* boot based time in nsec */
/* mm fault and swap info: this can arguably be seen as either mm-specific or thread-specific */
	unsigned long min_flt, maj_flt;

	struct task_cputime cputime_expires;
	struct list_head cpu_timers[3];
#ifdef CONFIG_PREEMPT_RT_BASE
	struct task_struct *posix_timer_list;
#endif

/* process credentials */
	const struct cred __rcu *real_cred; /* objective and real subjective task
					 * credentials (COW) */
	const struct cred __rcu *cred;	/* effective (overridable) subjective task
					 * credentials (COW) */
	char comm[TASK_COMM_LEN]; /* executable name excluding path
				     - access with [gs]et_task_comm (which lock
				       it with task_lock())
				     - initialized normally by setup_new_exec */
/* file system info */
	int link_count, total_link_count;
#ifdef CONFIG_SYSVIPC
/* ipc stuff */
	struct sysv_sem sysvsem;
	struct sysv_shm sysvshm;
#endif
#ifdef CONFIG_DETECT_HUNG_TASK
/* hung task detection */
	unsigned long last_switch_count;
#endif
/* CPU-specific state of this task */
	struct thread_struct thread;
/* filesystem information */
	struct fs_struct *fs;
/* open file information */
	struct files_struct *files;
/* namespaces */
	struct nsproxy *nsproxy;
/* signal handlers */
	struct signal_struct *signal;
	struct sighand_struct *sighand;
	struct sigqueue *sigqueue_cache;

	sigset_t blocked, real_blocked;
	sigset_t saved_sigmask;	/* restored if set_restore_sigmask() was used */
	struct sigpending pending;
#ifdef CONFIG_PREEMPT_RT_FULL
	/* TODO: move me into ->restart_block ? */
	struct siginfo forced_info;
#endif

	unsigned long sas_ss_sp;
	size_t sas_ss_size;
	int (*notifier)(void *priv);
	void *notifier_data;
	sigset_t *notifier_mask;
	struct callback_head *task_works;

	struct audit_context *audit_context;
#ifdef CONFIG_AUDITSYSCALL
	kuid_t loginuid;
	unsigned int sessionid;
#endif
	struct seccomp seccomp;

/* Thread group tracking */
   	u32 parent_exec_id;
   	u32 self_exec_id;
/* Protection of (de-)allocation: mm, files, fs, tty, keyrings, mems_allowed,
 * mempolicy */
	spinlock_t alloc_lock;

	/* Protection of the PI data structures: */
	raw_spinlock_t pi_lock;

	struct wake_q_node wake_q;

#ifdef CONFIG_RT_MUTEXES
	/* PI waiters blocked on a rt_mutex held by this task */
	struct rb_root pi_waiters;
	struct rb_node *pi_waiters_leftmost;
	/* Deadlock detection and priority inheritance handling */
	struct rt_mutex_waiter *pi_blocked_on;
#endif

#ifdef CONFIG_DEBUG_MUTEXES
	/* mutex deadlock detection */
	struct mutex_waiter *blocked_on;
#endif
#ifdef CONFIG_TRACE_IRQFLAGS
	unsigned int irq_events;
	unsigned long hardirq_enable_ip;
	unsigned long hardirq_disable_ip;
	unsigned int hardirq_enable_event;
	unsigned int hardirq_disable_event;
	int hardirqs_enabled;
	int hardirq_context;
	unsigned long softirq_disable_ip;
	unsigned long softirq_enable_ip;
	unsigned int softirq_disable_event;
	unsigned int softirq_enable_event;
	int softirqs_enabled;
	int softirq_context;
#endif
#ifdef CONFIG_LOCKDEP
# define MAX_LOCK_DEPTH 48UL
	u64 curr_chain_key;
	int lockdep_depth;
	unsigned int lockdep_recursion;
	struct held_lock held_locks[MAX_LOCK_DEPTH];
	gfp_t lockdep_reclaim_gfp;
#endif

/* journalling filesystem info */
	void *journal_info;

/* stacked block device info */
	struct bio_list *bio_list;

#ifdef CONFIG_BLOCK
/* stack plugging */
	struct blk_plug *plug;
#endif

/* VM state */
	struct reclaim_state *reclaim_state;

	struct backing_dev_info *backing_dev_info;

	struct io_context *io_context;

	unsigned long ptrace_message;
	siginfo_t *last_siginfo; /* For ptrace use.  */
	struct task_io_accounting ioac;
#if defined(CONFIG_TASK_XACCT)
	u64 acct_rss_mem1;	/* accumulated rss usage */
	u64 acct_vm_mem1;	/* accumulated virtual memory usage */
	cputime_t acct_timexpd;	/* stime + utime since last update */
#endif
#ifdef CONFIG_CPUSETS
	nodemask_t mems_allowed;	/* Protected by alloc_lock */
	seqcount_t mems_allowed_seq;	/* Seqence no to catch updates */
	int cpuset_mem_spread_rotor;
	int cpuset_slab_spread_rotor;
#endif
#ifdef CONFIG_CGROUPS
	/* Control Group info protected by css_set_lock */
	struct css_set __rcu *cgroups;
	/* cg_list protected by css_set_lock and tsk->alloc_lock */
	struct list_head cg_list;
#endif
#ifdef CONFIG_FUTEX
	struct robust_list_head __user *robust_list;
#ifdef CONFIG_COMPAT
	struct compat_robust_list_head __user *compat_robust_list;
#endif
	struct list_head pi_state_list;
	struct futex_pi_state *pi_state_cache;
#endif
#ifdef CONFIG_PERF_EVENTS
	struct perf_event_context *perf_event_ctxp[perf_nr_task_contexts];
	struct mutex perf_event_mutex;
	struct list_head perf_event_list;
#endif
#ifdef CONFIG_DEBUG_PREEMPT
	unsigned long preempt_disable_ip;
#endif
#ifdef CONFIG_NUMA
	struct mempolicy *mempolicy;	/* Protected by alloc_lock */
	short il_next;
	short pref_node_fork;
#endif
#ifdef CONFIG_NUMA_BALANCING
	int numa_scan_seq;
	unsigned int numa_scan_period;
	unsigned int numa_scan_period_max;
	int numa_preferred_nid;
	unsigned long numa_migrate_retry;
	u64 node_stamp;			/* migration stamp  */
	u64 last_task_numa_placement;
	u64 last_sum_exec_runtime;
	struct callback_head numa_work;

	struct list_head numa_entry;
	struct numa_group *numa_group;

	/*
	 * numa_faults is an array split into four regions:
	 * faults_memory, faults_cpu, faults_memory_buffer, faults_cpu_buffer
	 * in this precise order.
	 *
	 * faults_memory: Exponential decaying average of faults on a per-node
	 * basis. Scheduling placement decisions are made based on these
	 * counts. The values remain static for the duration of a PTE scan.
	 * faults_cpu: Track the nodes the process was running on when a NUMA
	 * hinting fault was incurred.
	 * faults_memory_buffer and faults_cpu_buffer: Record faults per node
	 * during the current scan window. When the scan completes, the counts
	 * in faults_memory and faults_cpu decay and these values are copied.
	 */
	unsigned long *numa_faults;
	unsigned long total_numa_faults;

	/*
	 * numa_faults_locality tracks if faults recorded during the last
	 * scan window were remote/local or failed to migrate. The task scan
	 * period is adapted based on the locality of the faults with different
	 * weights depending on whether they were shared or private faults
	 */
	unsigned long numa_faults_locality[3];

	unsigned long numa_pages_migrated;
#endif /* CONFIG_NUMA_BALANCING */

	struct rcu_head rcu;

	/*
	 * cache last used pipe for splice
	 */
	struct pipe_inode_info *splice_pipe;

	struct page_frag task_frag;

#ifdef	CONFIG_TASK_DELAY_ACCT
	struct task_delay_info *delays;
#endif
#ifdef CONFIG_FAULT_INJECTION
	int make_it_fail;
#endif
	/*
	 * when (nr_dirtied >= nr_dirtied_pause), it's time to call
	 * balance_dirty_pages() for some dirty throttling pause
	 */
	int nr_dirtied;
	int nr_dirtied_pause;
	unsigned long dirty_paused_when; /* start of a write-and-pause period */

#ifdef CONFIG_LATENCYTOP
	int latency_record_count;
	struct latency_record latency_record[LT_SAVECOUNT];
#endif
	/*
	 * time slack values; these are used to round up poll() and
	 * select() etc timeout values. These are in nanoseconds.
	 */
	unsigned long timer_slack_ns;
	unsigned long default_timer_slack_ns;

#ifdef CONFIG_KASAN
	unsigned int kasan_depth;
#endif
#ifdef CONFIG_FUNCTION_GRAPH_TRACER
	/* Index of current stored address in ret_stack */
	int curr_ret_stack;
	/* Stack of return addresses for return function tracing */
	struct ftrace_ret_stack	*ret_stack;
	/* time stamp for last schedule */
	unsigned long long ftrace_timestamp;
	/*
	 * Number of functions that haven't been traced
	 * because of depth overrun.
	 */
	atomic_t trace_overrun;
	/* Pause for the tracing */
	atomic_t tracing_graph_pause;
#endif
#ifdef CONFIG_TRACING
	/* state flags for use by tracers */
	unsigned long trace;
	/* bitmask and counter of trace recursion */
	unsigned long trace_recursion;
#ifdef CONFIG_WAKEUP_LATENCY_HIST
	u64 preempt_timestamp_hist;
#ifdef CONFIG_MISSED_TIMER_OFFSETS_HIST
	long timer_offset;
#endif
#endif
#endif /* CONFIG_TRACING */
#ifdef CONFIG_MEMCG
	struct memcg_oom_info {
		struct mem_cgroup *memcg;
		gfp_t gfp_mask;
		int order;
		unsigned int may_oom:1;
	} memcg_oom;
#endif
#ifdef CONFIG_UPROBES
	struct uprobe_task *utask;
#endif
#if defined(CONFIG_BCACHE) || defined(CONFIG_BCACHE_MODULE)
	unsigned int	sequential_io;
	unsigned int	sequential_io_avg;
#endif
#ifdef CONFIG_PREEMPT_RT_BASE
	struct rcu_head put_rcu;
	int softirq_nestcnt;
	unsigned int softirqs_raised;
#endif
#ifdef CONFIG_PREEMPT_RT_FULL
# if defined CONFIG_HIGHMEM || defined CONFIG_X86_32
	int kmap_idx;
	pte_t kmap_pte[KM_TYPE_NR];
# endif
#endif
#ifdef CONFIG_DEBUG_ATOMIC_SLEEP
	unsigned long	task_state_change;
#endif
<<<<<<< HEAD
=======
#ifdef CONFIG_PREEMPT_RT_FULL
	int xmit_recursion;
#endif
>>>>>>> 115d5886
	int pagefault_disabled;
};

#define TNF_MIGRATED	0x01
#define TNF_NO_GROUP	0x02
#define TNF_SHARED	0x04
#define TNF_FAULT_LOCAL	0x08
#define TNF_MIGRATE_FAIL 0x10

#ifdef CONFIG_NUMA_BALANCING
extern void task_numa_fault(int last_node, int node, int pages, int flags);
extern pid_t task_numa_group_id(struct task_struct *p);
extern void set_numabalancing_state(bool enabled);
extern void task_numa_free(struct task_struct *p);
extern bool should_numa_migrate_memory(struct task_struct *p, struct page *page,
					int src_nid, int dst_cpu);
#else
static inline void task_numa_fault(int last_node, int node, int pages,
				   int flags)
{
}
static inline pid_t task_numa_group_id(struct task_struct *p)
{
	return 0;
}
static inline void set_numabalancing_state(bool enabled)
{
}
static inline void task_numa_free(struct task_struct *p)
{
}
static inline bool should_numa_migrate_memory(struct task_struct *p,
				struct page *page, int src_nid, int dst_cpu)
{
	return true;
}
#endif

static inline struct pid *task_pid(struct task_struct *task)
{
	return task->pids[PIDTYPE_PID].pid;
}

static inline struct pid *task_tgid(struct task_struct *task)
{
	return task->group_leader->pids[PIDTYPE_PID].pid;
}

/*
 * Without tasklist or rcu lock it is not safe to dereference
 * the result of task_pgrp/task_session even if task == current,
 * we can race with another thread doing sys_setsid/sys_setpgid.
 */
static inline struct pid *task_pgrp(struct task_struct *task)
{
	return task->group_leader->pids[PIDTYPE_PGID].pid;
}

static inline struct pid *task_session(struct task_struct *task)
{
	return task->group_leader->pids[PIDTYPE_SID].pid;
}

struct pid_namespace;

/*
 * the helpers to get the task's different pids as they are seen
 * from various namespaces
 *
 * task_xid_nr()     : global id, i.e. the id seen from the init namespace;
 * task_xid_vnr()    : virtual id, i.e. the id seen from the pid namespace of
 *                     current.
 * task_xid_nr_ns()  : id seen from the ns specified;
 *
 * set_task_vxid()   : assigns a virtual id to a task;
 *
 * see also pid_nr() etc in include/linux/pid.h
 */
pid_t __task_pid_nr_ns(struct task_struct *task, enum pid_type type,
			struct pid_namespace *ns);

static inline pid_t task_pid_nr(struct task_struct *tsk)
{
	return tsk->pid;
}

static inline pid_t task_pid_nr_ns(struct task_struct *tsk,
					struct pid_namespace *ns)
{
	return __task_pid_nr_ns(tsk, PIDTYPE_PID, ns);
}

static inline pid_t task_pid_vnr(struct task_struct *tsk)
{
	return __task_pid_nr_ns(tsk, PIDTYPE_PID, NULL);
}


static inline pid_t task_tgid_nr(struct task_struct *tsk)
{
	return tsk->tgid;
}

pid_t task_tgid_nr_ns(struct task_struct *tsk, struct pid_namespace *ns);

static inline pid_t task_tgid_vnr(struct task_struct *tsk)
{
	return pid_vnr(task_tgid(tsk));
}


static inline int pid_alive(const struct task_struct *p);
static inline pid_t task_ppid_nr_ns(const struct task_struct *tsk, struct pid_namespace *ns)
{
	pid_t pid = 0;

	rcu_read_lock();
	if (pid_alive(tsk))
		pid = task_tgid_nr_ns(rcu_dereference(tsk->real_parent), ns);
	rcu_read_unlock();

	return pid;
}

static inline pid_t task_ppid_nr(const struct task_struct *tsk)
{
	return task_ppid_nr_ns(tsk, &init_pid_ns);
}

static inline pid_t task_pgrp_nr_ns(struct task_struct *tsk,
					struct pid_namespace *ns)
{
	return __task_pid_nr_ns(tsk, PIDTYPE_PGID, ns);
}

static inline pid_t task_pgrp_vnr(struct task_struct *tsk)
{
	return __task_pid_nr_ns(tsk, PIDTYPE_PGID, NULL);
}


static inline pid_t task_session_nr_ns(struct task_struct *tsk,
					struct pid_namespace *ns)
{
	return __task_pid_nr_ns(tsk, PIDTYPE_SID, ns);
}

static inline pid_t task_session_vnr(struct task_struct *tsk)
{
	return __task_pid_nr_ns(tsk, PIDTYPE_SID, NULL);
}

/* obsolete, do not use */
static inline pid_t task_pgrp_nr(struct task_struct *tsk)
{
	return task_pgrp_nr_ns(tsk, &init_pid_ns);
}

/**
 * pid_alive - check that a task structure is not stale
 * @p: Task structure to be checked.
 *
 * Test if a process is not yet dead (at most zombie state)
 * If pid_alive fails, then pointers within the task structure
 * can be stale and must not be dereferenced.
 *
 * Return: 1 if the process is alive. 0 otherwise.
 */
static inline int pid_alive(const struct task_struct *p)
{
	return p->pids[PIDTYPE_PID].pid != NULL;
}

/**
 * is_global_init - check if a task structure is init
 * @tsk: Task structure to be checked.
 *
 * Check if a task structure is the first user space task the kernel created.
 *
 * Return: 1 if the task structure is init. 0 otherwise.
 */
static inline int is_global_init(struct task_struct *tsk)
{
	return tsk->pid == 1;
}

extern struct pid *cad_pid;

extern void free_task(struct task_struct *tsk);
#define get_task_struct(tsk) do { atomic_inc(&(tsk)->usage); } while(0)

#ifdef CONFIG_PREEMPT_RT_BASE
extern void __put_task_struct_cb(struct rcu_head *rhp);

static inline void put_task_struct(struct task_struct *t)
{
	if (atomic_dec_and_test(&t->usage))
		call_rcu(&t->put_rcu, __put_task_struct_cb);
}
#else
extern void __put_task_struct(struct task_struct *t);

static inline void put_task_struct(struct task_struct *t)
{
	if (atomic_dec_and_test(&t->usage))
		__put_task_struct(t);
}
#endif

#ifdef CONFIG_VIRT_CPU_ACCOUNTING_GEN
extern void task_cputime(struct task_struct *t,
			 cputime_t *utime, cputime_t *stime);
extern void task_cputime_scaled(struct task_struct *t,
				cputime_t *utimescaled, cputime_t *stimescaled);
extern cputime_t task_gtime(struct task_struct *t);
#else
static inline void task_cputime(struct task_struct *t,
				cputime_t *utime, cputime_t *stime)
{
	if (utime)
		*utime = t->utime;
	if (stime)
		*stime = t->stime;
}

static inline void task_cputime_scaled(struct task_struct *t,
				       cputime_t *utimescaled,
				       cputime_t *stimescaled)
{
	if (utimescaled)
		*utimescaled = t->utimescaled;
	if (stimescaled)
		*stimescaled = t->stimescaled;
}

static inline cputime_t task_gtime(struct task_struct *t)
{
	return t->gtime;
}
#endif
extern void task_cputime_adjusted(struct task_struct *p, cputime_t *ut, cputime_t *st);
extern void thread_group_cputime_adjusted(struct task_struct *p, cputime_t *ut, cputime_t *st);

/*
 * Per process flags
 */
#define PF_IN_SOFTIRQ	0x00000001	/* Task is serving softirq */
#define PF_EXITING	0x00000004	/* getting shut down */
#define PF_EXITPIDONE	0x00000008	/* pi exit done on shut down */
#define PF_VCPU		0x00000010	/* I'm a virtual CPU */
#define PF_WQ_WORKER	0x00000020	/* I'm a workqueue worker */
#define PF_FORKNOEXEC	0x00000040	/* forked but didn't exec */
#define PF_MCE_PROCESS  0x00000080      /* process policy on mce errors */
#define PF_SUPERPRIV	0x00000100	/* used super-user privileges */
#define PF_DUMPCORE	0x00000200	/* dumped core */
#define PF_SIGNALED	0x00000400	/* killed by a signal */
#define PF_MEMALLOC	0x00000800	/* Allocating memory */
#define PF_NPROC_EXCEEDED 0x00001000	/* set_user noticed that RLIMIT_NPROC was exceeded */
#define PF_USED_MATH	0x00002000	/* if unset the fpu must be initialized before use */
#define PF_USED_ASYNC	0x00004000	/* used async_schedule*(), used by module init */
#define PF_NOFREEZE	0x00008000	/* this thread should not be frozen */
#define PF_FROZEN	0x00010000	/* frozen for system suspend */
#define PF_FSTRANS	0x00020000	/* inside a filesystem transaction */
#define PF_KSWAPD	0x00040000	/* I am kswapd */
#define PF_MEMALLOC_NOIO 0x00080000	/* Allocating memory without IO involved */
#define PF_LESS_THROTTLE 0x00100000	/* Throttle me less: I clean memory */
#define PF_KTHREAD	0x00200000	/* I am a kernel thread */
#define PF_RANDOMIZE	0x00400000	/* randomize virtual address space */
#define PF_SWAPWRITE	0x00800000	/* Allowed to write to swap */
#define PF_NO_SETAFFINITY 0x04000000	/* Userland is not allowed to meddle with cpus_allowed */
#define PF_MCE_EARLY    0x08000000      /* Early kill for mce process policy */
#define PF_MUTEX_TESTER	0x20000000	/* Thread belongs to the rt mutex tester */
#define PF_FREEZER_SKIP	0x40000000	/* Freezer should not count it as freezable */
#define PF_SUSPEND_TASK 0x80000000      /* this thread called freeze_processes and should not be frozen */

/*
 * Only the _current_ task can read/write to tsk->flags, but other
 * tasks can access tsk->flags in readonly mode for example
 * with tsk_used_math (like during threaded core dumping).
 * There is however an exception to this rule during ptrace
 * or during fork: the ptracer task is allowed to write to the
 * child->flags of its traced child (same goes for fork, the parent
 * can write to the child->flags), because we're guaranteed the
 * child is not running and in turn not changing child->flags
 * at the same time the parent does it.
 */
#define clear_stopped_child_used_math(child) do { (child)->flags &= ~PF_USED_MATH; } while (0)
#define set_stopped_child_used_math(child) do { (child)->flags |= PF_USED_MATH; } while (0)
#define clear_used_math() clear_stopped_child_used_math(current)
#define set_used_math() set_stopped_child_used_math(current)
#define conditional_stopped_child_used_math(condition, child) \
	do { (child)->flags &= ~PF_USED_MATH, (child)->flags |= (condition) ? PF_USED_MATH : 0; } while (0)
#define conditional_used_math(condition) \
	conditional_stopped_child_used_math(condition, current)
#define copy_to_stopped_child_used_math(child) \
	do { (child)->flags &= ~PF_USED_MATH, (child)->flags |= current->flags & PF_USED_MATH; } while (0)
/* NOTE: this will return 0 or PF_USED_MATH, it will never return 1 */
#define tsk_used_math(p) ((p)->flags & PF_USED_MATH)
#define used_math() tsk_used_math(current)

/* __GFP_IO isn't allowed if PF_MEMALLOC_NOIO is set in current->flags
 * __GFP_FS is also cleared as it implies __GFP_IO.
 */
static inline gfp_t memalloc_noio_flags(gfp_t flags)
{
	if (unlikely(current->flags & PF_MEMALLOC_NOIO))
		flags &= ~(__GFP_IO | __GFP_FS);
	return flags;
}

static inline unsigned int memalloc_noio_save(void)
{
	unsigned int flags = current->flags & PF_MEMALLOC_NOIO;
	current->flags |= PF_MEMALLOC_NOIO;
	return flags;
}

static inline void memalloc_noio_restore(unsigned int flags)
{
	current->flags = (current->flags & ~PF_MEMALLOC_NOIO) | flags;
}

/* Per-process atomic flags. */
#define PFA_NO_NEW_PRIVS 0	/* May not gain new privileges. */
#define PFA_SPREAD_PAGE  1      /* Spread page cache over cpuset */
#define PFA_SPREAD_SLAB  2      /* Spread some slab caches over cpuset */


#define TASK_PFA_TEST(name, func)					\
	static inline bool task_##func(struct task_struct *p)		\
	{ return test_bit(PFA_##name, &p->atomic_flags); }
#define TASK_PFA_SET(name, func)					\
	static inline void task_set_##func(struct task_struct *p)	\
	{ set_bit(PFA_##name, &p->atomic_flags); }
#define TASK_PFA_CLEAR(name, func)					\
	static inline void task_clear_##func(struct task_struct *p)	\
	{ clear_bit(PFA_##name, &p->atomic_flags); }

TASK_PFA_TEST(NO_NEW_PRIVS, no_new_privs)
TASK_PFA_SET(NO_NEW_PRIVS, no_new_privs)

TASK_PFA_TEST(SPREAD_PAGE, spread_page)
TASK_PFA_SET(SPREAD_PAGE, spread_page)
TASK_PFA_CLEAR(SPREAD_PAGE, spread_page)

TASK_PFA_TEST(SPREAD_SLAB, spread_slab)
TASK_PFA_SET(SPREAD_SLAB, spread_slab)
TASK_PFA_CLEAR(SPREAD_SLAB, spread_slab)

/*
 * task->jobctl flags
 */
#define JOBCTL_STOP_SIGMASK	0xffff	/* signr of the last group stop */

#define JOBCTL_STOP_DEQUEUED_BIT 16	/* stop signal dequeued */
#define JOBCTL_STOP_PENDING_BIT	17	/* task should stop for group stop */
#define JOBCTL_STOP_CONSUME_BIT	18	/* consume group stop count */
#define JOBCTL_TRAP_STOP_BIT	19	/* trap for STOP */
#define JOBCTL_TRAP_NOTIFY_BIT	20	/* trap for NOTIFY */
#define JOBCTL_TRAPPING_BIT	21	/* switching to TRACED */
#define JOBCTL_LISTENING_BIT	22	/* ptracer is listening for events */

#define JOBCTL_STOP_DEQUEUED	(1 << JOBCTL_STOP_DEQUEUED_BIT)
#define JOBCTL_STOP_PENDING	(1 << JOBCTL_STOP_PENDING_BIT)
#define JOBCTL_STOP_CONSUME	(1 << JOBCTL_STOP_CONSUME_BIT)
#define JOBCTL_TRAP_STOP	(1 << JOBCTL_TRAP_STOP_BIT)
#define JOBCTL_TRAP_NOTIFY	(1 << JOBCTL_TRAP_NOTIFY_BIT)
#define JOBCTL_TRAPPING		(1 << JOBCTL_TRAPPING_BIT)
#define JOBCTL_LISTENING	(1 << JOBCTL_LISTENING_BIT)

#define JOBCTL_TRAP_MASK	(JOBCTL_TRAP_STOP | JOBCTL_TRAP_NOTIFY)
#define JOBCTL_PENDING_MASK	(JOBCTL_STOP_PENDING | JOBCTL_TRAP_MASK)

extern bool task_set_jobctl_pending(struct task_struct *task,
				    unsigned int mask);
extern void task_clear_jobctl_trapping(struct task_struct *task);
extern void task_clear_jobctl_pending(struct task_struct *task,
				      unsigned int mask);

static inline void rcu_copy_process(struct task_struct *p)
{
#ifdef CONFIG_PREEMPT_RCU
	p->rcu_read_lock_nesting = 0;
	p->rcu_read_unlock_special.s = 0;
	p->rcu_blocked_node = NULL;
	INIT_LIST_HEAD(&p->rcu_node_entry);
#endif /* #ifdef CONFIG_PREEMPT_RCU */
#ifdef CONFIG_TASKS_RCU
	p->rcu_tasks_holdout = false;
	INIT_LIST_HEAD(&p->rcu_tasks_holdout_list);
	p->rcu_tasks_idle_cpu = -1;
#endif /* #ifdef CONFIG_TASKS_RCU */
}

static inline void tsk_restore_flags(struct task_struct *task,
				unsigned long orig_flags, unsigned long flags)
{
	task->flags &= ~flags;
	task->flags |= orig_flags & flags;
}

extern int cpuset_cpumask_can_shrink(const struct cpumask *cur,
				     const struct cpumask *trial);
extern int task_can_attach(struct task_struct *p,
			   const struct cpumask *cs_cpus_allowed);
#ifdef CONFIG_SMP
extern void do_set_cpus_allowed(struct task_struct *p,
			       const struct cpumask *new_mask);

extern int set_cpus_allowed_ptr(struct task_struct *p,
				const struct cpumask *new_mask);
int migrate_me(void);
void tell_sched_cpu_down_begin(int cpu);
void tell_sched_cpu_down_done(int cpu);

#else
static inline void do_set_cpus_allowed(struct task_struct *p,
				      const struct cpumask *new_mask)
{
}
static inline int set_cpus_allowed_ptr(struct task_struct *p,
				       const struct cpumask *new_mask)
{
	if (!cpumask_test_cpu(0, new_mask))
		return -EINVAL;
	return 0;
}
static inline int migrate_me(void) { return 0; }
static inline void tell_sched_cpu_down_begin(int cpu) { }
static inline void tell_sched_cpu_down_done(int cpu) { }
#endif

#ifdef CONFIG_NO_HZ_COMMON
void calc_load_enter_idle(void);
void calc_load_exit_idle(void);
#else
static inline void calc_load_enter_idle(void) { }
static inline void calc_load_exit_idle(void) { }
#endif /* CONFIG_NO_HZ_COMMON */

#ifndef CONFIG_CPUMASK_OFFSTACK
static inline int set_cpus_allowed(struct task_struct *p, cpumask_t new_mask)
{
	return set_cpus_allowed_ptr(p, &new_mask);
}
#endif

/*
 * Do not use outside of architecture code which knows its limitations.
 *
 * sched_clock() has no promise of monotonicity or bounded drift between
 * CPUs, use (which you should not) requires disabling IRQs.
 *
 * Please use one of the three interfaces below.
 */
extern unsigned long long notrace sched_clock(void);
/*
 * See the comment in kernel/sched/clock.c
 */
extern u64 cpu_clock(int cpu);
extern u64 local_clock(void);
extern u64 running_clock(void);
extern u64 sched_clock_cpu(int cpu);


extern void sched_clock_init(void);

#ifndef CONFIG_HAVE_UNSTABLE_SCHED_CLOCK
static inline void sched_clock_tick(void)
{
}

static inline void sched_clock_idle_sleep_event(void)
{
}

static inline void sched_clock_idle_wakeup_event(u64 delta_ns)
{
}
#else
/*
 * Architectures can set this to 1 if they have specified
 * CONFIG_HAVE_UNSTABLE_SCHED_CLOCK in their arch Kconfig,
 * but then during bootup it turns out that sched_clock()
 * is reliable after all:
 */
extern int sched_clock_stable(void);
extern void set_sched_clock_stable(void);
extern void clear_sched_clock_stable(void);

extern void sched_clock_tick(void);
extern void sched_clock_idle_sleep_event(void);
extern void sched_clock_idle_wakeup_event(u64 delta_ns);
#endif

#ifdef CONFIG_IRQ_TIME_ACCOUNTING
/*
 * An i/f to runtime opt-in for irq time accounting based off of sched_clock.
 * The reason for this explicit opt-in is not to have perf penalty with
 * slow sched_clocks.
 */
extern void enable_sched_clock_irqtime(void);
extern void disable_sched_clock_irqtime(void);
#else
static inline void enable_sched_clock_irqtime(void) {}
static inline void disable_sched_clock_irqtime(void) {}
#endif

extern unsigned long long
task_sched_runtime(struct task_struct *task);

/* sched_exec is called by processes performing an exec */
#ifdef CONFIG_SMP
extern void sched_exec(void);
#else
#define sched_exec()   {}
#endif

extern void sched_clock_idle_sleep_event(void);
extern void sched_clock_idle_wakeup_event(u64 delta_ns);

#ifdef CONFIG_HOTPLUG_CPU
extern void idle_task_exit(void);
#else
static inline void idle_task_exit(void) {}
#endif

#if defined(CONFIG_NO_HZ_COMMON) && defined(CONFIG_SMP)
extern void wake_up_nohz_cpu(int cpu);
#else
static inline void wake_up_nohz_cpu(int cpu) { }
#endif

#ifdef CONFIG_NO_HZ_FULL
extern bool sched_can_stop_tick(void);
extern u64 scheduler_tick_max_deferment(void);
#else
static inline bool sched_can_stop_tick(void) { return false; }
#endif

#ifdef CONFIG_SCHED_AUTOGROUP
extern void sched_autogroup_create_attach(struct task_struct *p);
extern void sched_autogroup_detach(struct task_struct *p);
extern void sched_autogroup_fork(struct signal_struct *sig);
extern void sched_autogroup_exit(struct signal_struct *sig);
#ifdef CONFIG_PROC_FS
extern void proc_sched_autogroup_show_task(struct task_struct *p, struct seq_file *m);
extern int proc_sched_autogroup_set_nice(struct task_struct *p, int nice);
#endif
#else
static inline void sched_autogroup_create_attach(struct task_struct *p) { }
static inline void sched_autogroup_detach(struct task_struct *p) { }
static inline void sched_autogroup_fork(struct signal_struct *sig) { }
static inline void sched_autogroup_exit(struct signal_struct *sig) { }
#endif

extern int yield_to(struct task_struct *p, bool preempt);
extern void set_user_nice(struct task_struct *p, long nice);
extern int task_prio(const struct task_struct *p);
/**
 * task_nice - return the nice value of a given task.
 * @p: the task in question.
 *
 * Return: The nice value [ -20 ... 0 ... 19 ].
 */
static inline int task_nice(const struct task_struct *p)
{
	return PRIO_TO_NICE((p)->static_prio);
}
extern int can_nice(const struct task_struct *p, const int nice);
extern int task_curr(const struct task_struct *p);
extern int idle_cpu(int cpu);
extern int sched_setscheduler(struct task_struct *, int,
			      const struct sched_param *);
extern int sched_setscheduler_nocheck(struct task_struct *, int,
				      const struct sched_param *);
extern int sched_setattr(struct task_struct *,
			 const struct sched_attr *);
extern struct task_struct *idle_task(int cpu);
/**
 * is_idle_task - is the specified task an idle task?
 * @p: the task in question.
 *
 * Return: 1 if @p is an idle task. 0 otherwise.
 */
static inline bool is_idle_task(const struct task_struct *p)
{
	return p->pid == 0;
}
extern struct task_struct *curr_task(int cpu);
extern void set_curr_task(int cpu, struct task_struct *p);

void yield(void);

union thread_union {
	struct thread_info thread_info;
	unsigned long stack[THREAD_SIZE/sizeof(long)];
};

#ifndef __HAVE_ARCH_KSTACK_END
static inline int kstack_end(void *addr)
{
	/* Reliable end of stack detection:
	 * Some APM bios versions misalign the stack
	 */
	return !(((unsigned long)addr+sizeof(void*)-1) & (THREAD_SIZE-sizeof(void*)));
}
#endif

extern union thread_union init_thread_union;
extern struct task_struct init_task;

extern struct   mm_struct init_mm;

extern struct pid_namespace init_pid_ns;

/*
 * find a task by one of its numerical ids
 *
 * find_task_by_pid_ns():
 *      finds a task by its pid in the specified namespace
 * find_task_by_vpid():
 *      finds a task by its virtual pid
 *
 * see also find_vpid() etc in include/linux/pid.h
 */

extern struct task_struct *find_task_by_vpid(pid_t nr);
extern struct task_struct *find_task_by_pid_ns(pid_t nr,
		struct pid_namespace *ns);

/* per-UID process charging. */
extern struct user_struct * alloc_uid(kuid_t);
static inline struct user_struct *get_uid(struct user_struct *u)
{
	atomic_inc(&u->__count);
	return u;
}
extern void free_uid(struct user_struct *);

#include <asm/current.h>

extern void xtime_update(unsigned long ticks);

extern int wake_up_state(struct task_struct *tsk, unsigned int state);
extern int wake_up_process(struct task_struct *tsk);
extern int wake_up_lock_sleeper(struct task_struct * tsk);
extern void wake_up_new_task(struct task_struct *tsk);
#ifdef CONFIG_SMP
 extern void kick_process(struct task_struct *tsk);
#else
 static inline void kick_process(struct task_struct *tsk) { }
#endif
extern int sched_fork(unsigned long clone_flags, struct task_struct *p);
extern void sched_dead(struct task_struct *p);

extern void proc_caches_init(void);
extern void flush_signals(struct task_struct *);
extern void __flush_signals(struct task_struct *);
extern void ignore_signals(struct task_struct *);
extern void flush_signal_handlers(struct task_struct *, int force_default);
extern int dequeue_signal(struct task_struct *tsk, sigset_t *mask, siginfo_t *info);

static inline int dequeue_signal_lock(struct task_struct *tsk, sigset_t *mask, siginfo_t *info)
{
	unsigned long flags;
	int ret;

	spin_lock_irqsave(&tsk->sighand->siglock, flags);
	ret = dequeue_signal(tsk, mask, info);
	spin_unlock_irqrestore(&tsk->sighand->siglock, flags);

	return ret;
}

extern void block_all_signals(int (*notifier)(void *priv), void *priv,
			      sigset_t *mask);
extern void unblock_all_signals(void);
extern void release_task(struct task_struct * p);
extern int send_sig_info(int, struct siginfo *, struct task_struct *);
extern int force_sigsegv(int, struct task_struct *);
extern int force_sig_info(int, struct siginfo *, struct task_struct *);
extern int __kill_pgrp_info(int sig, struct siginfo *info, struct pid *pgrp);
extern int kill_pid_info(int sig, struct siginfo *info, struct pid *pid);
extern int kill_pid_info_as_cred(int, struct siginfo *, struct pid *,
				const struct cred *, u32);
extern int kill_pgrp(struct pid *pid, int sig, int priv);
extern int kill_pid(struct pid *pid, int sig, int priv);
extern int kill_proc_info(int, struct siginfo *, pid_t);
extern __must_check bool do_notify_parent(struct task_struct *, int);
extern void __wake_up_parent(struct task_struct *p, struct task_struct *parent);
extern void force_sig(int, struct task_struct *);
extern int send_sig(int, struct task_struct *, int);
extern int zap_other_threads(struct task_struct *p);
extern struct sigqueue *sigqueue_alloc(void);
extern void sigqueue_free(struct sigqueue *);
extern int send_sigqueue(struct sigqueue *,  struct task_struct *, int group);
extern int do_sigaction(int, struct k_sigaction *, struct k_sigaction *);

static inline void restore_saved_sigmask(void)
{
	if (test_and_clear_restore_sigmask())
		__set_current_blocked(&current->saved_sigmask);
}

static inline sigset_t *sigmask_to_save(void)
{
	sigset_t *res = &current->blocked;
	if (unlikely(test_restore_sigmask()))
		res = &current->saved_sigmask;
	return res;
}

static inline int kill_cad_pid(int sig, int priv)
{
	return kill_pid(cad_pid, sig, priv);
}

/* These can be the second arg to send_sig_info/send_group_sig_info.  */
#define SEND_SIG_NOINFO ((struct siginfo *) 0)
#define SEND_SIG_PRIV	((struct siginfo *) 1)
#define SEND_SIG_FORCED	((struct siginfo *) 2)

/*
 * True if we are on the alternate signal stack.
 */
static inline int on_sig_stack(unsigned long sp)
{
#ifdef CONFIG_STACK_GROWSUP
	return sp >= current->sas_ss_sp &&
		sp - current->sas_ss_sp < current->sas_ss_size;
#else
	return sp > current->sas_ss_sp &&
		sp - current->sas_ss_sp <= current->sas_ss_size;
#endif
}

static inline int sas_ss_flags(unsigned long sp)
{
	if (!current->sas_ss_size)
		return SS_DISABLE;

	return on_sig_stack(sp) ? SS_ONSTACK : 0;
}

static inline unsigned long sigsp(unsigned long sp, struct ksignal *ksig)
{
	if (unlikely((ksig->ka.sa.sa_flags & SA_ONSTACK)) && ! sas_ss_flags(sp))
#ifdef CONFIG_STACK_GROWSUP
		return current->sas_ss_sp;
#else
		return current->sas_ss_sp + current->sas_ss_size;
#endif
	return sp;
}

/*
 * Routines for handling mm_structs
 */
extern struct mm_struct * mm_alloc(void);

/* mmdrop drops the mm and the page tables */
extern void __mmdrop(struct mm_struct *);

static inline void mmdrop(struct mm_struct * mm)
{
	if (unlikely(atomic_dec_and_test(&mm->mm_count)))
		__mmdrop(mm);
}

#ifdef CONFIG_PREEMPT_RT_BASE
extern void __mmdrop_delayed(struct rcu_head *rhp);
static inline void mmdrop_delayed(struct mm_struct *mm)
{
	if (atomic_dec_and_test(&mm->mm_count))
		call_rcu(&mm->delayed_drop, __mmdrop_delayed);
}
#else
# define mmdrop_delayed(mm)	mmdrop(mm)
#endif

/* mmput gets rid of the mappings and all user-space */
extern void mmput(struct mm_struct *);
/* Grab a reference to a task's mm, if it is not already going away */
extern struct mm_struct *get_task_mm(struct task_struct *task);
/*
 * Grab a reference to a task's mm, if it is not already going away
 * and ptrace_may_access with the mode parameter passed to it
 * succeeds.
 */
extern struct mm_struct *mm_access(struct task_struct *task, unsigned int mode);
/* Remove the current tasks stale references to the old mm_struct */
extern void mm_release(struct task_struct *, struct mm_struct *);

extern int copy_thread(unsigned long, unsigned long, unsigned long,
			struct task_struct *);
extern void flush_thread(void);
extern void exit_thread(void);

extern void exit_files(struct task_struct *);
extern void __cleanup_sighand(struct sighand_struct *);

extern void exit_itimers(struct signal_struct *);
extern void flush_itimer_signals(void);

extern void do_group_exit(int);

extern int do_execve(struct filename *,
		     const char __user * const __user *,
		     const char __user * const __user *);
extern int do_execveat(int, struct filename *,
		       const char __user * const __user *,
		       const char __user * const __user *,
		       int);
extern long do_fork(unsigned long, unsigned long, unsigned long, int __user *, int __user *);
struct task_struct *fork_idle(int);
extern pid_t kernel_thread(int (*fn)(void *), void *arg, unsigned long flags);

extern void __set_task_comm(struct task_struct *tsk, const char *from, bool exec);
static inline void set_task_comm(struct task_struct *tsk, const char *from)
{
	__set_task_comm(tsk, from, false);
}
extern char *get_task_comm(char *to, struct task_struct *tsk);

#ifdef CONFIG_SMP
void scheduler_ipi(void);
extern unsigned long wait_task_inactive(struct task_struct *, long match_state);
#else
static inline void scheduler_ipi(void) { }
static inline unsigned long wait_task_inactive(struct task_struct *p,
					       long match_state)
{
	return 1;
}
#endif

#define next_task(p) \
	list_entry_rcu((p)->tasks.next, struct task_struct, tasks)

#define for_each_process(p) \
	for (p = &init_task ; (p = next_task(p)) != &init_task ; )

extern bool current_is_single_threaded(void);

/*
 * Careful: do_each_thread/while_each_thread is a double loop so
 *          'break' will not work as expected - use goto instead.
 */
#define do_each_thread(g, t) \
	for (g = t = &init_task ; (g = t = next_task(g)) != &init_task ; ) do

#define while_each_thread(g, t) \
	while ((t = next_thread(t)) != g)

#define __for_each_thread(signal, t)	\
	list_for_each_entry_rcu(t, &(signal)->thread_head, thread_node)

#define for_each_thread(p, t)		\
	__for_each_thread((p)->signal, t)

/* Careful: this is a double loop, 'break' won't work as expected. */
#define for_each_process_thread(p, t)	\
	for_each_process(p) for_each_thread(p, t)

static inline int get_nr_threads(struct task_struct *tsk)
{
	return tsk->signal->nr_threads;
}

static inline bool thread_group_leader(struct task_struct *p)
{
	return p->exit_signal >= 0;
}

/* Do to the insanities of de_thread it is possible for a process
 * to have the pid of the thread group leader without actually being
 * the thread group leader.  For iteration through the pids in proc
 * all we care about is that we have a task with the appropriate
 * pid, we don't actually care if we have the right task.
 */
static inline bool has_group_leader_pid(struct task_struct *p)
{
	return task_pid(p) == p->signal->leader_pid;
}

static inline
bool same_thread_group(struct task_struct *p1, struct task_struct *p2)
{
	return p1->signal == p2->signal;
}

static inline struct task_struct *next_thread(const struct task_struct *p)
{
	return list_entry_rcu(p->thread_group.next,
			      struct task_struct, thread_group);
}

static inline int thread_group_empty(struct task_struct *p)
{
	return list_empty(&p->thread_group);
}

#define delay_group_leader(p) \
		(thread_group_leader(p) && !thread_group_empty(p))

/*
 * Protects ->fs, ->files, ->mm, ->group_info, ->comm, keyring
 * subscriptions and synchronises with wait4().  Also used in procfs.  Also
 * pins the final release of task.io_context.  Also protects ->cpuset and
 * ->cgroup.subsys[]. And ->vfork_done.
 *
 * Nests both inside and outside of read_lock(&tasklist_lock).
 * It must not be nested with write_lock_irq(&tasklist_lock),
 * neither inside nor outside.
 */
static inline void task_lock(struct task_struct *p)
{
	spin_lock(&p->alloc_lock);
}

static inline void task_unlock(struct task_struct *p)
{
	spin_unlock(&p->alloc_lock);
}

extern struct sighand_struct *__lock_task_sighand(struct task_struct *tsk,
							unsigned long *flags);

static inline struct sighand_struct *lock_task_sighand(struct task_struct *tsk,
						       unsigned long *flags)
{
	struct sighand_struct *ret;

	ret = __lock_task_sighand(tsk, flags);
	(void)__cond_lock(&tsk->sighand->siglock, ret);
	return ret;
}

static inline void unlock_task_sighand(struct task_struct *tsk,
						unsigned long *flags)
{
	spin_unlock_irqrestore(&tsk->sighand->siglock, *flags);
}

#ifdef CONFIG_CGROUPS
static inline void threadgroup_change_begin(struct task_struct *tsk)
{
	down_read(&tsk->signal->group_rwsem);
}
static inline void threadgroup_change_end(struct task_struct *tsk)
{
	up_read(&tsk->signal->group_rwsem);
}

/**
 * threadgroup_lock - lock threadgroup
 * @tsk: member task of the threadgroup to lock
 *
 * Lock the threadgroup @tsk belongs to.  No new task is allowed to enter
 * and member tasks aren't allowed to exit (as indicated by PF_EXITING) or
 * change ->group_leader/pid.  This is useful for cases where the threadgroup
 * needs to stay stable across blockable operations.
 *
 * fork and exit paths explicitly call threadgroup_change_{begin|end}() for
 * synchronization.  While held, no new task will be added to threadgroup
 * and no existing live task will have its PF_EXITING set.
 *
 * de_thread() does threadgroup_change_{begin|end}() when a non-leader
 * sub-thread becomes a new leader.
 */
static inline void threadgroup_lock(struct task_struct *tsk)
{
	down_write(&tsk->signal->group_rwsem);
}

/**
 * threadgroup_unlock - unlock threadgroup
 * @tsk: member task of the threadgroup to unlock
 *
 * Reverse threadgroup_lock().
 */
static inline void threadgroup_unlock(struct task_struct *tsk)
{
	up_write(&tsk->signal->group_rwsem);
}
#else
static inline void threadgroup_change_begin(struct task_struct *tsk) {}
static inline void threadgroup_change_end(struct task_struct *tsk) {}
static inline void threadgroup_lock(struct task_struct *tsk) {}
static inline void threadgroup_unlock(struct task_struct *tsk) {}
#endif

#ifndef __HAVE_THREAD_FUNCTIONS

#define task_thread_info(task)	((struct thread_info *)(task)->stack)
#define task_stack_page(task)	((task)->stack)

static inline void setup_thread_stack(struct task_struct *p, struct task_struct *org)
{
	*task_thread_info(p) = *task_thread_info(org);
	task_thread_info(p)->task = p;
}

/*
 * Return the address of the last usable long on the stack.
 *
 * When the stack grows down, this is just above the thread
 * info struct. Going any lower will corrupt the threadinfo.
 *
 * When the stack grows up, this is the highest address.
 * Beyond that position, we corrupt data on the next page.
 */
static inline unsigned long *end_of_stack(struct task_struct *p)
{
#ifdef CONFIG_STACK_GROWSUP
	return (unsigned long *)((unsigned long)task_thread_info(p) + THREAD_SIZE) - 1;
#else
	return (unsigned long *)(task_thread_info(p) + 1);
#endif
}

#endif
#define task_stack_end_corrupted(task) \
		(*(end_of_stack(task)) != STACK_END_MAGIC)

static inline int object_is_on_stack(void *obj)
{
	void *stack = task_stack_page(current);

	return (obj >= stack) && (obj < (stack + THREAD_SIZE));
}

extern void thread_info_cache_init(void);

#ifdef CONFIG_DEBUG_STACK_USAGE
static inline unsigned long stack_not_used(struct task_struct *p)
{
	unsigned long *n = end_of_stack(p);

	do { 	/* Skip over canary */
		n++;
	} while (!*n);

	return (unsigned long)n - (unsigned long)end_of_stack(p);
}
#endif
extern void set_task_stack_end_magic(struct task_struct *tsk);

/* set thread flags in other task's structures
 * - see asm/thread_info.h for TIF_xxxx flags available
 */
static inline void set_tsk_thread_flag(struct task_struct *tsk, int flag)
{
	set_ti_thread_flag(task_thread_info(tsk), flag);
}

static inline void clear_tsk_thread_flag(struct task_struct *tsk, int flag)
{
	clear_ti_thread_flag(task_thread_info(tsk), flag);
}

static inline int test_and_set_tsk_thread_flag(struct task_struct *tsk, int flag)
{
	return test_and_set_ti_thread_flag(task_thread_info(tsk), flag);
}

static inline int test_and_clear_tsk_thread_flag(struct task_struct *tsk, int flag)
{
	return test_and_clear_ti_thread_flag(task_thread_info(tsk), flag);
}

static inline int test_tsk_thread_flag(struct task_struct *tsk, int flag)
{
	return test_ti_thread_flag(task_thread_info(tsk), flag);
}

static inline void set_tsk_need_resched(struct task_struct *tsk)
{
	set_tsk_thread_flag(tsk,TIF_NEED_RESCHED);
}

static inline void clear_tsk_need_resched(struct task_struct *tsk)
{
	clear_tsk_thread_flag(tsk,TIF_NEED_RESCHED);
}

static inline int test_tsk_need_resched(struct task_struct *tsk)
{
	return unlikely(test_tsk_thread_flag(tsk,TIF_NEED_RESCHED));
}

#ifdef CONFIG_PREEMPT_LAZY
static inline void set_tsk_need_resched_lazy(struct task_struct *tsk)
{
	set_tsk_thread_flag(tsk,TIF_NEED_RESCHED_LAZY);
}

static inline void clear_tsk_need_resched_lazy(struct task_struct *tsk)
{
	clear_tsk_thread_flag(tsk,TIF_NEED_RESCHED_LAZY);
}

static inline int test_tsk_need_resched_lazy(struct task_struct *tsk)
{
	return unlikely(test_tsk_thread_flag(tsk,TIF_NEED_RESCHED_LAZY));
}

static inline int need_resched_lazy(void)
{
	return test_thread_flag(TIF_NEED_RESCHED_LAZY);
}

static inline int need_resched_now(void)
{
	return test_thread_flag(TIF_NEED_RESCHED);
}

#else
static inline void clear_tsk_need_resched_lazy(struct task_struct *tsk) { }
static inline int need_resched_lazy(void) { return 0; }

static inline int need_resched_now(void)
{
	return test_thread_flag(TIF_NEED_RESCHED);
}

#endif

static inline int restart_syscall(void)
{
	set_tsk_thread_flag(current, TIF_SIGPENDING);
	return -ERESTARTNOINTR;
}

static inline int signal_pending(struct task_struct *p)
{
	return unlikely(test_tsk_thread_flag(p,TIF_SIGPENDING));
}

static inline int __fatal_signal_pending(struct task_struct *p)
{
	return unlikely(sigismember(&p->pending.signal, SIGKILL));
}

static inline int fatal_signal_pending(struct task_struct *p)
{
	return signal_pending(p) && __fatal_signal_pending(p);
}

static inline int signal_pending_state(long state, struct task_struct *p)
{
	if (!(state & (TASK_INTERRUPTIBLE | TASK_WAKEKILL)))
		return 0;
	if (!signal_pending(p))
		return 0;

	return (state & TASK_INTERRUPTIBLE) || __fatal_signal_pending(p);
}

static inline bool __task_is_stopped_or_traced(struct task_struct *task)
{
	if (task->state & (__TASK_STOPPED | __TASK_TRACED))
		return true;
#ifdef CONFIG_PREEMPT_RT_FULL
	if (task->saved_state & (__TASK_STOPPED | __TASK_TRACED))
		return true;
#endif
	return false;
}

static inline bool task_is_stopped_or_traced(struct task_struct *task)
{
	bool traced_stopped;

#ifdef CONFIG_PREEMPT_RT_FULL
	unsigned long flags;

	raw_spin_lock_irqsave(&task->pi_lock, flags);
	traced_stopped = __task_is_stopped_or_traced(task);
	raw_spin_unlock_irqrestore(&task->pi_lock, flags);
#else
	traced_stopped = __task_is_stopped_or_traced(task);
#endif
	return traced_stopped;
}

static inline bool task_is_traced(struct task_struct *task)
{
	bool traced = false;

	if (task->state & __TASK_TRACED)
		return true;
#ifdef CONFIG_PREEMPT_RT_FULL
	/* in case the task is sleeping on tasklist_lock */
	raw_spin_lock_irq(&task->pi_lock);
	if (task->state & __TASK_TRACED)
		traced = true;
	else if (task->saved_state & __TASK_TRACED)
		traced = true;
	raw_spin_unlock_irq(&task->pi_lock);
#endif
	return traced;
}

/*
 * cond_resched() and cond_resched_lock(): latency reduction via
 * explicit rescheduling in places that are safe. The return
 * value indicates whether a reschedule was done in fact.
 * cond_resched_lock() will drop the spinlock before scheduling,
 * cond_resched_softirq() will enable bhs before scheduling.
 */
extern int _cond_resched(void);

#define cond_resched() ({			\
	___might_sleep(__FILE__, __LINE__, 0);	\
	_cond_resched();			\
})

extern int __cond_resched_lock(spinlock_t *lock);

#define cond_resched_lock(lock) ({				\
	___might_sleep(__FILE__, __LINE__, PREEMPT_LOCK_OFFSET);\
	__cond_resched_lock(lock);				\
})

#ifndef CONFIG_PREEMPT_RT_FULL
extern int __cond_resched_softirq(void);

#define cond_resched_softirq() ({					\
	___might_sleep(__FILE__, __LINE__, SOFTIRQ_DISABLE_OFFSET);	\
	__cond_resched_softirq();					\
})
#else
# define cond_resched_softirq()		cond_resched()
#endif

static inline void cond_resched_rcu(void)
{
#if defined(CONFIG_DEBUG_ATOMIC_SLEEP) || !defined(CONFIG_PREEMPT_RCU)
	rcu_read_unlock();
	cond_resched();
	rcu_read_lock();
#endif
}

/*
 * Does a critical section need to be broken due to another
 * task waiting?: (technically does not depend on CONFIG_PREEMPT,
 * but a general need for low latency)
 */
static inline int spin_needbreak(spinlock_t *lock)
{
#ifdef CONFIG_PREEMPT
	return spin_is_contended(lock);
#else
	return 0;
#endif
}

/*
 * Idle thread specific functions to determine the need_resched
 * polling state.
 */
#ifdef TIF_POLLING_NRFLAG
static inline int tsk_is_polling(struct task_struct *p)
{
	return test_tsk_thread_flag(p, TIF_POLLING_NRFLAG);
}

static inline void __current_set_polling(void)
{
	set_thread_flag(TIF_POLLING_NRFLAG);
}

static inline bool __must_check current_set_polling_and_test(void)
{
	__current_set_polling();

	/*
	 * Polling state must be visible before we test NEED_RESCHED,
	 * paired by resched_curr()
	 */
	smp_mb__after_atomic();

	return unlikely(tif_need_resched());
}

static inline void __current_clr_polling(void)
{
	clear_thread_flag(TIF_POLLING_NRFLAG);
}

static inline bool __must_check current_clr_polling_and_test(void)
{
	__current_clr_polling();

	/*
	 * Polling state must be visible before we test NEED_RESCHED,
	 * paired by resched_curr()
	 */
	smp_mb__after_atomic();

	return unlikely(tif_need_resched());
}

#else
static inline int tsk_is_polling(struct task_struct *p) { return 0; }
static inline void __current_set_polling(void) { }
static inline void __current_clr_polling(void) { }

static inline bool __must_check current_set_polling_and_test(void)
{
	return unlikely(tif_need_resched());
}
static inline bool __must_check current_clr_polling_and_test(void)
{
	return unlikely(tif_need_resched());
}
#endif

static inline void current_clr_polling(void)
{
	__current_clr_polling();

	/*
	 * Ensure we check TIF_NEED_RESCHED after we clear the polling bit.
	 * Once the bit is cleared, we'll get IPIs with every new
	 * TIF_NEED_RESCHED and the IPI handler, scheduler_ipi(), will also
	 * fold.
	 */
	smp_mb(); /* paired with resched_curr() */

	preempt_fold_need_resched();
}

static __always_inline bool need_resched(void)
{
	return unlikely(tif_need_resched());
}

/*
 * Thread group CPU time accounting.
 */
void thread_group_cputime(struct task_struct *tsk, struct task_cputime *times);
void thread_group_cputimer(struct task_struct *tsk, struct task_cputime *times);

static inline void thread_group_cputime_init(struct signal_struct *sig)
{
	raw_spin_lock_init(&sig->cputimer.lock);
}

/*
 * Reevaluate whether the task has signals pending delivery.
 * Wake the task if so.
 * This is required every time the blocked sigset_t changes.
 * callers must hold sighand->siglock.
 */
extern void recalc_sigpending_and_wake(struct task_struct *t);
extern void recalc_sigpending(void);

extern void signal_wake_up_state(struct task_struct *t, unsigned int state);

static inline void signal_wake_up(struct task_struct *t, bool resume)
{
	signal_wake_up_state(t, resume ? TASK_WAKEKILL : 0);
}
static inline void ptrace_signal_wake_up(struct task_struct *t, bool resume)
{
	signal_wake_up_state(t, resume ? __TASK_TRACED : 0);
}

/*
 * Wrappers for p->thread_info->cpu access. No-op on UP.
 */
#ifdef CONFIG_SMP

static inline unsigned int task_cpu(const struct task_struct *p)
{
	return task_thread_info(p)->cpu;
}

static inline int task_node(const struct task_struct *p)
{
	return cpu_to_node(task_cpu(p));
}

extern void set_task_cpu(struct task_struct *p, unsigned int cpu);

#else

static inline unsigned int task_cpu(const struct task_struct *p)
{
	return 0;
}

static inline void set_task_cpu(struct task_struct *p, unsigned int cpu)
{
}

#endif /* CONFIG_SMP */

static inline int __migrate_disabled(struct task_struct *p)
{
#ifdef CONFIG_PREEMPT_RT_FULL
	return p->migrate_disable;
#else
	return 0;
#endif
}

/* Future-safe accessor for struct task_struct's cpus_allowed. */
static inline const struct cpumask *tsk_cpus_allowed(struct task_struct *p)
{
#ifdef CONFIG_PREEMPT_RT_FULL
	if (p->migrate_disable)
		return cpumask_of(task_cpu(p));
#endif

	return &p->cpus_allowed;
}

extern long sched_setaffinity(pid_t pid, const struct cpumask *new_mask);
extern long sched_getaffinity(pid_t pid, struct cpumask *mask);

#ifdef CONFIG_CGROUP_SCHED
extern struct task_group root_task_group;
#endif /* CONFIG_CGROUP_SCHED */

extern int task_can_switch_user(struct user_struct *up,
					struct task_struct *tsk);

#ifdef CONFIG_TASK_XACCT
static inline void add_rchar(struct task_struct *tsk, ssize_t amt)
{
	tsk->ioac.rchar += amt;
}

static inline void add_wchar(struct task_struct *tsk, ssize_t amt)
{
	tsk->ioac.wchar += amt;
}

static inline void inc_syscr(struct task_struct *tsk)
{
	tsk->ioac.syscr++;
}

static inline void inc_syscw(struct task_struct *tsk)
{
	tsk->ioac.syscw++;
}
#else
static inline void add_rchar(struct task_struct *tsk, ssize_t amt)
{
}

static inline void add_wchar(struct task_struct *tsk, ssize_t amt)
{
}

static inline void inc_syscr(struct task_struct *tsk)
{
}

static inline void inc_syscw(struct task_struct *tsk)
{
}
#endif

#ifndef TASK_SIZE_OF
#define TASK_SIZE_OF(tsk)	TASK_SIZE
#endif

#ifdef CONFIG_MEMCG
extern void mm_update_next_owner(struct mm_struct *mm);
#else
static inline void mm_update_next_owner(struct mm_struct *mm)
{
}
#endif /* CONFIG_MEMCG */

static inline unsigned long task_rlimit(const struct task_struct *tsk,
		unsigned int limit)
{
	return ACCESS_ONCE(tsk->signal->rlim[limit].rlim_cur);
}

static inline unsigned long task_rlimit_max(const struct task_struct *tsk,
		unsigned int limit)
{
	return ACCESS_ONCE(tsk->signal->rlim[limit].rlim_max);
}

static inline unsigned long rlimit(unsigned int limit)
{
	return task_rlimit(current, limit);
}

static inline unsigned long rlimit_max(unsigned int limit)
{
	return task_rlimit_max(current, limit);
}

#endif<|MERGE_RESOLUTION|>--- conflicted
+++ resolved
@@ -1805,12 +1805,9 @@
 #ifdef CONFIG_DEBUG_ATOMIC_SLEEP
 	unsigned long	task_state_change;
 #endif
-<<<<<<< HEAD
-=======
 #ifdef CONFIG_PREEMPT_RT_FULL
 	int xmit_recursion;
 #endif
->>>>>>> 115d5886
 	int pagefault_disabled;
 };
 
