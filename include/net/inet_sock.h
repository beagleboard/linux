/*
 * INET		An implementation of the TCP/IP protocol suite for the LINUX
 *		operating system.  INET is implemented using the  BSD Socket
 *		interface as the means of communication with the user level.
 *
 *		Definitions for inet_sock
 *
 * Authors:	Many, reorganised here by
 * 		Arnaldo Carvalho de Melo <acme@mandriva.com>
 *
 *		This program is free software; you can redistribute it and/or
 *		modify it under the terms of the GNU General Public License
 *		as published by the Free Software Foundation; either version
 *		2 of the License, or (at your option) any later version.
 */
#ifndef _INET_SOCK_H
#define _INET_SOCK_H


#include <linux/kmemcheck.h>
#include <linux/string.h>
#include <linux/types.h>
#include <linux/jhash.h>
#include <linux/netdevice.h>

#include <net/flow.h>
#include <net/sock.h>
#include <net/request_sock.h>
#include <net/netns/hash.h>

/** struct ip_options - IP Options
 *
 * @faddr - Saved first hop address
 * @is_data - Options in __data, rather than skb
 * @is_strictroute - Strict source route
 * @srr_is_hit - Packet destination addr was our one
 * @is_changed - IP checksum more not valid
 * @rr_needaddr - Need to record addr of outgoing dev
 * @ts_needtime - Need to record timestamp
 * @ts_needaddr - Need to record addr of outgoing dev
 */
struct ip_options {
	__be32		faddr;
	unsigned char	optlen;
	unsigned char	srr;
	unsigned char	rr;
	unsigned char	ts;
	unsigned char	is_strictroute:1,
			srr_is_hit:1,
			is_changed:1,
			rr_needaddr:1,
			ts_needtime:1,
			ts_needaddr:1;
	unsigned char	router_alert;
	unsigned char	cipso;
	unsigned char	__pad2;
	unsigned char	__data[0];
};

#define optlength(opt) (sizeof(struct ip_options) + opt->optlen)

struct inet_request_sock {
	struct request_sock	req;
#if defined(CONFIG_IPV6) || defined(CONFIG_IPV6_MODULE)
	u16			inet6_rsk_offset;
#endif
	__be16			loc_port;
	__be32			loc_addr;
	__be32			rmt_addr;
	__be16			rmt_port;
	kmemcheck_bitfield_begin(flags);
	u16			snd_wscale : 4,
				rcv_wscale : 4,
				tstamp_ok  : 1,
				sack_ok	   : 1,
				wscale_ok  : 1,
				ecn_ok	   : 1,
				acked	   : 1,
				no_srccheck: 1;
	kmemcheck_bitfield_end(flags);
	struct ip_options	*opt;
};

static inline struct inet_request_sock *inet_rsk(const struct request_sock *sk)
{
	return (struct inet_request_sock *)sk;
}

struct inet_cork {
	unsigned int		flags;
	unsigned int		fragsize;
	struct ip_options	*opt;
	struct dst_entry	*dst;
	int			length; /* Total length of all frames */
	__be32			addr;
	struct flowi		fl;
	struct page		*page;
	u32			off;
	u8			tx_flags;
};

struct ip_mc_socklist;
struct ipv6_pinfo;
struct rtable;

/** struct inet_sock - representation of INET sockets
 *
 * @sk - ancestor class
 * @pinet6 - pointer to IPv6 control block
 * @inet_daddr - Foreign IPv4 addr
 * @inet_rcv_saddr - Bound local IPv4 addr
 * @inet_dport - Destination port
 * @inet_num - Local port
 * @inet_saddr - Sending source
 * @uc_ttl - Unicast TTL
 * @inet_sport - Source port
 * @inet_id - ID counter for DF pkts
 * @tos - TOS
 * @mc_ttl - Multicasting TTL
 * @is_icsk - is this an inet_connection_sock?
 * @mc_index - Multicast device index
 * @mc_list - Group array
 * @cork - info to build ip hdr on each ip frag while socket is corked
 */
struct inet_sock {
	/* sk and pinet6 has to be the first two members of inet_sock */
	struct sock		sk;
#if defined(CONFIG_IPV6) || defined(CONFIG_IPV6_MODULE)
	struct ipv6_pinfo	*pinet6;
#endif
	/* Socket demultiplex comparisons on incoming packets. */
#define inet_daddr		sk.__sk_common.skc_daddr
#define inet_rcv_saddr		sk.__sk_common.skc_rcv_saddr

	__be16			inet_dport;
	__u16			inet_num;
	__be32			inet_saddr;
	__s16			uc_ttl;
	__u16			cmsg_flags;
	__be16			inet_sport;
	__u16			inet_id;

	struct ip_options	*opt;
	__u8			tos;
	__u8			min_ttl;
	__u8			mc_ttl;
	__u8			pmtudisc;
	__u8			recverr:1,
				is_icsk:1,
				freebind:1,
				hdrincl:1,
				mc_loop:1,
				transparent:1,
				mc_all:1,
				nodefrag:1;
	int			mc_index;
	__be32			mc_addr;
	struct ip_mc_socklist __rcu	*mc_list;
<<<<<<< HEAD
	struct {
		unsigned int		flags;
		unsigned int		fragsize;
		struct ip_options	*opt;
		struct dst_entry	*dst;
		int			length; /* Total length of all frames */
		__be32			addr;
		struct flowi		fl;
	} cork;
=======
	struct inet_cork	cork;
>>>>>>> 105e53f8
};

#define IPCORK_OPT	1	/* ip-options has been held in ipcork.opt */
#define IPCORK_ALLFRAG	2	/* always fragment (for ipv6 for now) */

static inline struct inet_sock *inet_sk(const struct sock *sk)
{
	return (struct inet_sock *)sk;
}

static inline void __inet_sk_copy_descendant(struct sock *sk_to,
					     const struct sock *sk_from,
					     const int ancestor_size)
{
	memcpy(inet_sk(sk_to) + 1, inet_sk(sk_from) + 1,
	       sk_from->sk_prot->obj_size - ancestor_size);
}
#if !(defined(CONFIG_IPV6) || defined(CONFIG_IPV6_MODULE))
static inline void inet_sk_copy_descendant(struct sock *sk_to,
					   const struct sock *sk_from)
{
	__inet_sk_copy_descendant(sk_to, sk_from, sizeof(struct inet_sock));
}
#endif

extern int inet_sk_rebuild_header(struct sock *sk);

extern u32 inet_ehash_secret;
extern void build_ehash_secret(void);

static inline unsigned int inet_ehashfn(struct net *net,
					const __be32 laddr, const __u16 lport,
					const __be32 faddr, const __be16 fport)
{
	return jhash_3words((__force __u32) laddr,
			    (__force __u32) faddr,
			    ((__u32) lport) << 16 | (__force __u32)fport,
			    inet_ehash_secret + net_hash_mix(net));
}

static inline int inet_sk_ehashfn(const struct sock *sk)
{
	const struct inet_sock *inet = inet_sk(sk);
	const __be32 laddr = inet->inet_rcv_saddr;
	const __u16 lport = inet->inet_num;
	const __be32 faddr = inet->inet_daddr;
	const __be16 fport = inet->inet_dport;
	struct net *net = sock_net(sk);

	return inet_ehashfn(net, laddr, lport, faddr, fport);
}

static inline struct request_sock *inet_reqsk_alloc(struct request_sock_ops *ops)
{
	struct request_sock *req = reqsk_alloc(ops);
	struct inet_request_sock *ireq = inet_rsk(req);

	if (req != NULL) {
		kmemcheck_annotate_bitfield(ireq, flags);
		ireq->opt = NULL;
	}

	return req;
}

static inline __u8 inet_sk_flowi_flags(const struct sock *sk)
{
	__u8 flags = 0;

	if (inet_sk(sk)->transparent)
		flags |= FLOWI_FLAG_ANYSRC;
	if (sk->sk_protocol == IPPROTO_TCP)
		flags |= FLOWI_FLAG_PRECOW_METRICS;
	return flags;
}

#endif	/* _INET_SOCK_H */<|MERGE_RESOLUTION|>--- conflicted
+++ resolved
@@ -156,19 +156,7 @@
 	int			mc_index;
 	__be32			mc_addr;
 	struct ip_mc_socklist __rcu	*mc_list;
-<<<<<<< HEAD
-	struct {
-		unsigned int		flags;
-		unsigned int		fragsize;
-		struct ip_options	*opt;
-		struct dst_entry	*dst;
-		int			length; /* Total length of all frames */
-		__be32			addr;
-		struct flowi		fl;
-	} cork;
-=======
 	struct inet_cork	cork;
->>>>>>> 105e53f8
 };
 
 #define IPCORK_OPT	1	/* ip-options has been held in ipcork.opt */
