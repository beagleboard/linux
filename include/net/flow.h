--- conflicted
+++ resolved
@@ -110,72 +110,6 @@
 
 struct flowi {
 	union {
-<<<<<<< HEAD
-		struct {
-			__be32			daddr;
-			__be32			saddr;
-			__u8			tos;
-			__u8			scope;
-		} ip4_u;
-		
-		struct {
-			struct in6_addr		daddr;
-			struct in6_addr		saddr;
-			__be32			flowlabel;
-		} ip6_u;
-
-		struct {
-			__le16			daddr;
-			__le16			saddr;
-			__u8			scope;
-		} dn_u;
-	} nl_u;
-#define fld_dst		nl_u.dn_u.daddr
-#define fld_src		nl_u.dn_u.saddr
-#define fld_scope	nl_u.dn_u.scope
-#define fl6_dst		nl_u.ip6_u.daddr
-#define fl6_src		nl_u.ip6_u.saddr
-#define fl6_flowlabel	nl_u.ip6_u.flowlabel
-#define fl4_dst		nl_u.ip4_u.daddr
-#define fl4_src		nl_u.ip4_u.saddr
-#define fl4_tos		nl_u.ip4_u.tos
-#define fl4_scope	nl_u.ip4_u.scope
-
-	__u8	proto;
-	__u8	flags;
-#define FLOWI_FLAG_ANYSRC 0x01
-	union {
-		struct {
-			__be16	sport;
-			__be16	dport;
-		} ports;
-
-		struct {
-			__u8	type;
-			__u8	code;
-		} icmpt;
-
-		struct {
-			__le16	sport;
-			__le16	dport;
-		} dnports;
-
-		__be32		spi;
-		__be32		gre_key;
-
-		struct {
-			__u8	type;
-		} mht;
-	} uli_u;
-#define fl_ip_sport	uli_u.ports.sport
-#define fl_ip_dport	uli_u.ports.dport
-#define fl_icmp_type	uli_u.icmpt.type
-#define fl_icmp_code	uli_u.icmpt.code
-#define fl_ipsec_spi	uli_u.spi
-#define fl_mh_type	uli_u.mht.type
-#define fl_gre_key	uli_u.gre_key
-	__u32           secid;	/* used by xfrm; see secid.txt */
-=======
 		struct flowi_common	__fl_common;
 		struct flowi4		ip4;
 		struct flowi6		ip6;
@@ -189,7 +123,6 @@
 #define flowi_proto	u.__fl_common.flowic_proto
 #define flowi_flags	u.__fl_common.flowic_flags
 #define flowi_secid	u.__fl_common.flowic_secid
->>>>>>> 105e53f8
 } __attribute__((__aligned__(BITS_PER_LONG/8)));
 
 static inline struct flowi *flowi4_to_flowi(struct flowi4 *fl4)
