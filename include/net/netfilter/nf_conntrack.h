--- conflicted
+++ resolved
@@ -295,14 +295,10 @@
 extern unsigned int nf_conntrack_hash_rnd;
 void init_nf_conntrack_hash_rnd(void);
 
-<<<<<<< HEAD
 struct nf_conn *nf_ct_tmpl_alloc(struct net *net,
 				 const struct nf_conntrack_zone *zone,
 				 gfp_t flags);
-=======
-struct nf_conn *nf_ct_tmpl_alloc(struct net *net, u16 zone, gfp_t flags);
 void nf_ct_tmpl_free(struct nf_conn *tmpl);
->>>>>>> 9cf94eab
 
 #define NF_CT_STAT_INC(net, count)	  __this_cpu_inc((net)->ct.stat->count)
 #define NF_CT_STAT_INC_ATOMIC(net, count) this_cpu_inc((net)->ct.stat->count)
