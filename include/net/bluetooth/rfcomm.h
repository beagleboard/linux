/*
   RFCOMM implementation for Linux Bluetooth stack (BlueZ)
   Copyright (C) 2002 Maxim Krasnyansky <maxk@qualcomm.com>
   Copyright (C) 2002 Marcel Holtmann <marcel@holtmann.org>

   This program is free software; you can redistribute it and/or modify
   it under the terms of the GNU General Public License version 2 as
   published by the Free Software Foundation;

   THE SOFTWARE IS PROVIDED "AS IS", WITHOUT WARRANTY OF ANY KIND, EXPRESS
   OR IMPLIED, INCLUDING BUT NOT LIMITED TO THE WARRANTIES OF MERCHANTABILITY,
   FITNESS FOR A PARTICULAR PURPOSE AND NONINFRINGEMENT OF THIRD PARTY RIGHTS.
   IN NO EVENT SHALL THE COPYRIGHT HOLDER(S) AND AUTHOR(S) BE LIABLE FOR ANY
   CLAIM, OR ANY SPECIAL INDIRECT OR CONSEQUENTIAL DAMAGES, OR ANY DAMAGES
   WHATSOEVER RESULTING FROM LOSS OF USE, DATA OR PROFITS, WHETHER IN AN
   ACTION OF CONTRACT, NEGLIGENCE OR OTHER TORTIOUS ACTION, ARISING OUT OF
   OR IN CONNECTION WITH THE USE OR PERFORMANCE OF THIS SOFTWARE.

   ALL LIABILITY, INCLUDING LIABILITY FOR INFRINGEMENT OF ANY PATENTS,
   COPYRIGHTS, TRADEMARKS OR OTHER RIGHTS, RELATING TO USE OF THIS
   SOFTWARE IS DISCLAIMED.
*/

#ifndef __RFCOMM_H
#define __RFCOMM_H

#define RFCOMM_PSM 3

#define RFCOMM_CONN_TIMEOUT (HZ * 30)
#define RFCOMM_DISC_TIMEOUT (HZ * 20)
#define RFCOMM_AUTH_TIMEOUT (HZ * 25)
#define RFCOMM_IDLE_TIMEOUT (HZ * 2)

#define RFCOMM_DEFAULT_MTU	127
#define RFCOMM_DEFAULT_CREDITS	7

#define RFCOMM_MAX_L2CAP_MTU	1013
#define RFCOMM_MAX_CREDITS	40

#define RFCOMM_SKB_HEAD_RESERVE	8
#define RFCOMM_SKB_TAIL_RESERVE	2
#define RFCOMM_SKB_RESERVE  (RFCOMM_SKB_HEAD_RESERVE + RFCOMM_SKB_TAIL_RESERVE)

#define RFCOMM_SABM	0x2f
#define RFCOMM_DISC	0x43
#define RFCOMM_UA	0x63
#define RFCOMM_DM	0x0f
#define RFCOMM_UIH	0xef

#define RFCOMM_TEST	0x08
#define RFCOMM_FCON	0x28
#define RFCOMM_FCOFF	0x18
#define RFCOMM_MSC	0x38
#define RFCOMM_RPN	0x24
#define RFCOMM_RLS	0x14
#define RFCOMM_PN	0x20
#define RFCOMM_NSC	0x04

#define RFCOMM_V24_FC	0x02
#define RFCOMM_V24_RTC	0x04
#define RFCOMM_V24_RTR	0x08
#define RFCOMM_V24_IC	0x40
#define RFCOMM_V24_DV	0x80

#define RFCOMM_RPN_BR_2400	0x0
#define RFCOMM_RPN_BR_4800	0x1
#define RFCOMM_RPN_BR_7200	0x2
#define RFCOMM_RPN_BR_9600	0x3
#define RFCOMM_RPN_BR_19200	0x4
#define RFCOMM_RPN_BR_38400	0x5
#define RFCOMM_RPN_BR_57600	0x6
#define RFCOMM_RPN_BR_115200	0x7
#define RFCOMM_RPN_BR_230400	0x8

#define RFCOMM_RPN_DATA_5	0x0
#define RFCOMM_RPN_DATA_6	0x1
#define RFCOMM_RPN_DATA_7	0x2
#define RFCOMM_RPN_DATA_8	0x3

#define RFCOMM_RPN_STOP_1	0
#define RFCOMM_RPN_STOP_15	1

#define RFCOMM_RPN_PARITY_NONE	0x0
#define RFCOMM_RPN_PARITY_ODD	0x1
#define RFCOMM_RPN_PARITY_EVEN	0x3
#define RFCOMM_RPN_PARITY_MARK	0x5
#define RFCOMM_RPN_PARITY_SPACE	0x7

#define RFCOMM_RPN_FLOW_NONE	0x00

#define RFCOMM_RPN_XON_CHAR	0x11
#define RFCOMM_RPN_XOFF_CHAR	0x13

#define RFCOMM_RPN_PM_BITRATE		0x0001
#define RFCOMM_RPN_PM_DATA		0x0002
#define RFCOMM_RPN_PM_STOP		0x0004
#define RFCOMM_RPN_PM_PARITY		0x0008
#define RFCOMM_RPN_PM_PARITY_TYPE	0x0010
#define RFCOMM_RPN_PM_XON		0x0020
#define RFCOMM_RPN_PM_XOFF		0x0040
#define RFCOMM_RPN_PM_FLOW		0x3F00

#define RFCOMM_RPN_PM_ALL		0x3F7F

struct rfcomm_hdr {
	u8 addr;
	u8 ctrl;
<<<<<<< HEAD
	u8 len;    // Actual size can be 2 bytes
=======
	u8 len;    /* Actual size can be 2 bytes */
>>>>>>> 3cbea436
} __packed;

struct rfcomm_cmd {
	u8 addr;
	u8 ctrl;
	u8 len;
	u8 fcs;
} __packed;

struct rfcomm_mcc {
	u8 type;
	u8 len;
} __packed;

struct rfcomm_pn {
	u8  dlci;
	u8  flow_ctrl;
	u8  priority;
	u8  ack_timer;
	__le16 mtu;
	u8  max_retrans;
	u8  credits;
} __packed;

struct rfcomm_rpn {
	u8  dlci;
	u8  bit_rate;
	u8  line_settings;
	u8  flow_ctrl;
	u8  xon_char;
	u8  xoff_char;
	__le16 param_mask;
} __packed;

struct rfcomm_rls {
	u8  dlci;
	u8  status;
} __packed;

struct rfcomm_msc {
	u8  dlci;
	u8  v24_sig;
} __packed;

/* ---- Core structures, flags etc ---- */

struct rfcomm_session {
	struct list_head list;
	struct socket   *sock;
	struct timer_list timer;
	unsigned long    state;
	unsigned long    flags;
	atomic_t         refcnt;
	int              initiator;

	/* Default DLC parameters */
	int    cfc;
	uint   mtu;

	struct list_head dlcs;
};

struct rfcomm_dlc {
	struct list_head      list;
	struct rfcomm_session *session;
	struct sk_buff_head   tx_queue;
	struct timer_list     timer;

	spinlock_t    lock;
	unsigned long state;
	unsigned long flags;
	atomic_t      refcnt;
	u8            dlci;
	u8            addr;
	u8            priority;
	u8            v24_sig;
	u8            remote_v24_sig;
	u8            mscex;
	u8            out;
	u8            sec_level;
	u8            role_switch;
	u32           defer_setup;

	uint          mtu;
	uint          cfc;
	uint          rx_credits;
	uint          tx_credits;

	void          *owner;

	void (*data_ready)(struct rfcomm_dlc *d, struct sk_buff *skb);
	void (*state_change)(struct rfcomm_dlc *d, int err);
	void (*modem_status)(struct rfcomm_dlc *d, u8 v24_sig);
};

/* DLC and session flags */
#define RFCOMM_RX_THROTTLED 0
#define RFCOMM_TX_THROTTLED 1
#define RFCOMM_TIMED_OUT    2
#define RFCOMM_MSC_PENDING  3
#define RFCOMM_SEC_PENDING  4
#define RFCOMM_AUTH_PENDING 5
#define RFCOMM_AUTH_ACCEPT  6
#define RFCOMM_AUTH_REJECT  7
#define RFCOMM_DEFER_SETUP  8

/* Scheduling flags and events */
#define RFCOMM_SCHED_WAKEUP 31

/* MSC exchange flags */
#define RFCOMM_MSCEX_TX     1
#define RFCOMM_MSCEX_RX     2
#define RFCOMM_MSCEX_OK     (RFCOMM_MSCEX_TX + RFCOMM_MSCEX_RX)

/* CFC states */
#define RFCOMM_CFC_UNKNOWN  -1
#define RFCOMM_CFC_DISABLED 0
#define RFCOMM_CFC_ENABLED  RFCOMM_MAX_CREDITS

/* ---- RFCOMM SEND RPN ---- */
int rfcomm_send_rpn(struct rfcomm_session *s, int cr, u8 dlci,
			u8 bit_rate, u8 data_bits, u8 stop_bits,
			u8 parity, u8 flow_ctrl_settings,
			u8 xon_char, u8 xoff_char, u16 param_mask);

/* ---- RFCOMM DLCs (channels) ---- */
struct rfcomm_dlc *rfcomm_dlc_alloc(gfp_t prio);
void rfcomm_dlc_free(struct rfcomm_dlc *d);
int  rfcomm_dlc_open(struct rfcomm_dlc *d, bdaddr_t *src, bdaddr_t *dst, u8 channel);
int  rfcomm_dlc_close(struct rfcomm_dlc *d, int reason);
int  rfcomm_dlc_send(struct rfcomm_dlc *d, struct sk_buff *skb);
int  rfcomm_dlc_set_modem_status(struct rfcomm_dlc *d, u8 v24_sig);
int  rfcomm_dlc_get_modem_status(struct rfcomm_dlc *d, u8 *v24_sig);
void rfcomm_dlc_accept(struct rfcomm_dlc *d);

#define rfcomm_dlc_lock(d)     spin_lock(&d->lock)
#define rfcomm_dlc_unlock(d)   spin_unlock(&d->lock)

static inline void rfcomm_dlc_hold(struct rfcomm_dlc *d)
{
	atomic_inc(&d->refcnt);
}

static inline void rfcomm_dlc_put(struct rfcomm_dlc *d)
{
	if (atomic_dec_and_test(&d->refcnt))
		rfcomm_dlc_free(d);
}

extern void __rfcomm_dlc_throttle(struct rfcomm_dlc *d);
extern void __rfcomm_dlc_unthrottle(struct rfcomm_dlc *d);

static inline void rfcomm_dlc_throttle(struct rfcomm_dlc *d)
{
	if (!test_and_set_bit(RFCOMM_RX_THROTTLED, &d->flags))
		__rfcomm_dlc_throttle(d);
}

static inline void rfcomm_dlc_unthrottle(struct rfcomm_dlc *d)
{
	if (test_and_clear_bit(RFCOMM_RX_THROTTLED, &d->flags))
		__rfcomm_dlc_unthrottle(d);
}

/* ---- RFCOMM sessions ---- */
void   rfcomm_session_getaddr(struct rfcomm_session *s, bdaddr_t *src, bdaddr_t *dst);

static inline void rfcomm_session_hold(struct rfcomm_session *s)
{
	atomic_inc(&s->refcnt);
}

/* ---- RFCOMM sockets ---- */
struct sockaddr_rc {
	sa_family_t	rc_family;
	bdaddr_t	rc_bdaddr;
	u8		rc_channel;
};

#define RFCOMM_CONNINFO	0x02
struct rfcomm_conninfo {
	__u16 hci_handle;
	__u8  dev_class[3];
};

#define RFCOMM_LM	0x03
#define RFCOMM_LM_MASTER	0x0001
#define RFCOMM_LM_AUTH		0x0002
#define RFCOMM_LM_ENCRYPT	0x0004
#define RFCOMM_LM_TRUSTED	0x0008
#define RFCOMM_LM_RELIABLE	0x0010
#define RFCOMM_LM_SECURE	0x0020

#define rfcomm_pi(sk) ((struct rfcomm_pinfo *) sk)

struct rfcomm_pinfo {
	struct bt_sock bt;
	struct rfcomm_dlc   *dlc;
	u8     channel;
	u8     sec_level;
	u8     role_switch;
};

int  rfcomm_init_sockets(void);
void rfcomm_cleanup_sockets(void);

int  rfcomm_connect_ind(struct rfcomm_session *s, u8 channel, struct rfcomm_dlc **d);

/* ---- RFCOMM TTY ---- */
#define RFCOMM_MAX_DEV  256

#define RFCOMMCREATEDEV		_IOW('R', 200, int)
#define RFCOMMRELEASEDEV	_IOW('R', 201, int)
#define RFCOMMGETDEVLIST	_IOR('R', 210, int)
#define RFCOMMGETDEVINFO	_IOR('R', 211, int)
#define RFCOMMSTEALDLC		_IOW('R', 220, int)

#define RFCOMM_REUSE_DLC      0
#define RFCOMM_RELEASE_ONHUP  1
#define RFCOMM_HANGUP_NOW     2
#define RFCOMM_TTY_ATTACHED   3
#define RFCOMM_TTY_RELEASED   4

struct rfcomm_dev_req {
	s16      dev_id;
	u32      flags;
	bdaddr_t src;
	bdaddr_t dst;
	u8       channel;
};

struct rfcomm_dev_info {
	s16      id;
	u32      flags;
	u16      state;
	bdaddr_t src;
	bdaddr_t dst;
	u8       channel;
};

struct rfcomm_dev_list_req {
	u16      dev_num;
	struct   rfcomm_dev_info dev_info[0];
};

int  rfcomm_dev_ioctl(struct sock *sk, unsigned int cmd, void __user *arg);

#ifdef CONFIG_BT_RFCOMM_TTY
int  rfcomm_init_ttys(void);
void rfcomm_cleanup_ttys(void);
#else
static inline int rfcomm_init_ttys(void)
{
	return 0;
}
static inline void rfcomm_cleanup_ttys(void)
{
}
#endif
#endif /* __RFCOMM_H */<|MERGE_RESOLUTION|>--- conflicted
+++ resolved
@@ -105,11 +105,7 @@
 struct rfcomm_hdr {
 	u8 addr;
 	u8 ctrl;
-<<<<<<< HEAD
-	u8 len;    // Actual size can be 2 bytes
-=======
 	u8 len;    /* Actual size can be 2 bytes */
->>>>>>> 3cbea436
 } __packed;
 
 struct rfcomm_cmd {
